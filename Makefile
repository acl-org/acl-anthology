# -*- coding: utf-8 -*-
#
# Copyright 2019-2021 Arne Köhn <arne@chark.eu>
#
# Licensed under the Apache License, Version 2.0 (the "License");
# you may not use this file except in compliance with the License.
# You may obtain a copy of the License at
#
#     http://www.apache.org/licenses/LICENSE-2.0
#
# Unless required by applicable law or agreed to in writing, software
# distributed under the License is distributed on an "AS IS" BASIS,
# WITHOUT WARRANTIES OR CONDITIONS OF ANY KIND, either express or implied.
# See the License for the specific language governing permissions and
# limitations under the License.

# Instructions:
# - if you edit a command running python, make sure to
#   write . $(VENV) && python3 -- this sets up the virtual environment.
#   if you just write "python3 foo.py" without the ". $(VENV) && " before,
#   the libraries will not be loaded during run time.
# - all targets running python somewhere should have venv/bin/activate as a dependency.
#   this makes sure that all required packages are installed.
# - Disable bibtex etc. targets by setting NOBIB=true (for debugging etc.)
#   (e.g., make -j4 NOBIB=true)

SHELL := /bin/bash

# If you want to host the anthology on your own, set ANTHOLOGY_PREFIX
# in your call to make to your prefix, e.g.
#
#     ANTHOLOGY_PREFIX="https://mirror.myhost.com/anthology" make
#
# PLEASE NOTE that the prefix cannot contain any '#' character, or a Perl regex
# below will fail.
# The following line ensures that it is exported as an environment variable
# for all sub-processes:

export ANTHOLOGY_PREFIX ?= https://aclanthology.org

SLASHATEND:=$(shell echo ${ANTHOLOGY_PREFIX} | grep -q '/$$'; echo $$?)

ifeq (${SLASHATEND},0)
  $(error ANTHOLOGY_PREFIX is not allowed to have a slash at the end.)
endif

# hugo wants to know the host and base dir on its own, so
# we sed the prefix into those parts.
ANTHOLOGYHOST := $(shell echo "${ANTHOLOGY_PREFIX}" | sed 's|\(https*://[^/]*\).*|\1|')
ANTHOLOGYDIR := $(shell echo "${ANTHOLOGY_PREFIX}" | sed 's|https*://[^/]*/\(.*\)|\1|')

# the regexp above only matches if we actually have a subdirectory.
# make the dir empty if only a tld was provided as the prefix.
ifeq ($(ANTHOLOGY_PREFIX),$(ANTHOLOGYDIR))
  ANTHOLOGYDIR :=
endif

# Root location for PDF and attachment hierarchy.
# This is the directory where you have to put all the papers and attachments.
# Easiest if the server can just serve them from /anthology-files.
ANTHOLOGYFILES ?= /var/www/anthology-files

HUGO_ENV ?= production

sourcefiles=$(shell find data -type f '(' -name "*.yaml" -o -name "*.xml" ')')
xmlstaged=$(shell git diff --staged --name-only --diff-filter=d data/xml/*.xml)
pysources=$(shell git ls-files | egrep "\.pyi?$$")
pystaged=$(shell git diff --staged --name-only  --diff-filter=d | egrep "\.pyi?$$")

# these are shown in the generated html so everyone knows when the data
# was generated.
timestamp=$(shell date -u +"%d %B %Y at %H:%M %Z")
githash=$(shell git rev-parse HEAD)
githashshort=$(shell git rev-parse --short HEAD)

#######################################################
# check whether the correct python version is available
ifeq (, $(shell which python3 ))
  $(error "python3 not found in $(PATH)")
endif

PYTHON_VERSION_MIN=3.8
PYTHON_VERSION_OK=$(shell python3 -c 'import sys; (major, minor) = "$(PYTHON_VERSION_MIN)".split("."); print(sys.version_info.major==int(major) and sys.version_info.minor >= int(minor))' )

ifeq ($(PYTHON_VERSION_OK),"False")
  PYTHON_VERSION=$(shell python3 -c 'import sys; print("%d.%d"% sys.version_info[0:2])' )
  $(error "Need python $(PYTHON_VERSION_MIN), but only found python $(PYTHON_VERSION)!")
endif
# end python check
#######################################################

# hugo version check
HUGO_VERSION_MIN=126
HUGO_VERSION=$(shell hugo version | sed 's/^.* v0\.\(.*\)\..*/\1/')
HUGO_VERSION_TOO_LOW:=$(shell [[ $(HUGO_VERSION_MIN) -gt $(HUGO_VERSION) ]] && echo true)
ifeq ($(HUGO_VERSION_TOO_LOW),true)
  $(error "incorrect hugo version installed! Need hugo 0.$(HUGO_VERSION_MIN), but only found hugo 0.$(HUGO_VERSION)!")
endif


VENV := "venv/bin/activate"

.PHONY: site
site: build/.hugo build/.sitemap


# Split the file sitemap into Google-ingestible chunks.
# Also build the PDF sitemap, and split it.
.PHONY: sitemap
sitemap: build/.sitemap

build/.sitemap: venv/bin/activate build/.hugo
	. $(VENV) && python3 bin/split_sitemap.py build/website/$(ANTHOLOGYDIR)/sitemap.xml
	@rm -f build/website/$(ANTHOLOGYDIR)/sitemap_*.xml.gz
	@gzip -9n build/website/$(ANTHOLOGYDIR)/sitemap_*.xml
	@bin/create_sitemapindex.sh `ls build/website/$(ANTHOLOGYDIR)/ | grep 'sitemap_.*xml.gz'` > build/website/$(ANTHOLOGYDIR)/sitemapindex.xml
	@touch build/.sitemap

.PHONY: venv
venv: venv/bin/activate

# installs dependencies if requirements.txt have been updated.
venv/bin/activate: bin/requirements.txt
	test -d venv || python3 -m venv venv
	. $(VENV) && pip3 install wheel
	. $(VENV) && pip3 install -Ur bin/requirements.txt
	touch venv/bin/activate

.PHONY: all
all: check site

.PHONY: basedirs
basedirs:
	build/.basedirs

build/.basedirs:
	@mkdir -p build/data-export
	@mkdir -p build/content/papers
	@touch build/.basedirs

# copies all files that are not automatically generated
# and creates empty directories as needed.
.PHONY: static
static: build/.static

build/.static: build/.basedirs $(shell find hugo -type f)
	@echo "INFO     Creating and populating build directory..."
	@echo "INFO     Split ${ANTHOLOGY_PREFIX} into HOST=${ANTHOLOGYHOST} DIR=${ANTHOLOGYDIR}"
	@cp -r hugo/* build
	@echo >> build/config.toml
	@echo "[params]" >> build/config.toml
	@echo "  githash = \"${githash}\"" >> build/config.toml
	@echo "  githashshort = \"${githashshort}\"" >> build/config.toml
	@echo "  timestamp = \"${timestamp}\"" >> build/config.toml
	@perl -pi -e "s|ANTHOLOGYDIR|$(ANTHOLOGYDIR)|g" build/website/index.html
	@touch build/.static

.PHONY: hugo_data
hugo_data: build/.data

build/.data: build/.basedirs $(sourcefiles) venv/bin/activate
	@echo "INFO     Generating data files for Hugo..."
	. $(VENV) && python3 bin/create_hugo_data.py --clean
	@touch build/.data

.PHONY: bib
bib:	build/.bib

#######################################################
# Disable citation targets (except for 3 bibtex per volume) by setting NOBIB=true
ifeq (true, $(NOBIB))
$(info WARNING: not creating full citation materials; this is not suitable for release!)
else

build/.bib: build/.basedirs build/.data venv/bin/activate
	@echo "INFO     Creating extra bibliographic files..."
	. $(VENV) && python3 bin/create_bib.py --clean
	@touch build/.bib
endif
# end if block to conditionally disable bibtex generation
#######################################################

.PHONY: hugo
hugo: build/.hugo

<<<<<<< HEAD
build/.hugo: build/.static build/.data build/.bib
=======
build/.hugo: build/.static build/.data build/.bibtex build/.mods build/.endnote
>>>>>>> 75a6a5ba
	@echo "INFO     Running Hugo... this may take a while."
	@cd build && \
	    hugo -b $(ANTHOLOGYHOST)/$(ANTHOLOGYDIR) \
	         -d website/$(ANTHOLOGYDIR) \
		 -e $(HUGO_ENV) \
	         --cleanDestinationDir \
	         --minify \
		 --logLevel=info
	@cd build/website/$(ANTHOLOGYDIR) \
	    && ln -s $(ANTHOLOGYFILES) anthology-files \
	    && perl -i -pe 's|ANTHOLOGYDIR|$(ANTHOLOGYDIR)|g' .htaccess
	@touch build/.hugo

.PHONY: mirror
mirror: venv/bin/activate
	. $(VENV) && bin/create_mirror.py data/xml/*xml

.PHONY: mirror-no-attachments
mirror-no-attachments: venv/bin/activate
	. $(VENV) && bin/create_mirror.py --only-papers data/xml/*xml

.PHONY: test
test: hugo
	diff -u build/website/$(ANTHOLOGYDIR)/P19-1007.bib test/data/P19-1007.bib
	diff -u build/website/$(ANTHOLOGYDIR)/P19-1007.xml test/data/P19-1007.xml

.PHONY: clean
clean:
	rm -rf build venv

.PHONY: check
check: venv
	@if grep -rl '	' data/xml; then \
	    echo "check error: found a tab character in the above XML files!"; \
	    exit 1; \
	fi
	jing -c data/xml/schema.rnc data/xml/*xml
	. $(VENV) \
	  && SKIP=no-commit-to-branch pre-commit run --all-files \
	  && black --check $(pysources) \
	  && ruff check $(pysources)

.PHONY: check_staged_xml
check_staged_xml:
	@if [ ! -z "$(xmlstaged)" ]; then \
	     jing -c data/xml/schema.rnc $(xmlstaged) ;\
	 fi

.PHONY: check_commit
check_commit: check_staged_xml venv/bin/activate
	@. $(VENV) && pre-commit run
	@if [ ! -z "$(pystaged)" ]; then \
	    . $(VENV) && black --check $(pystaged) && ruff check $(pystaged) ;\
	 fi

.PHONY: autofix
autofix: check_staged_xml venv/bin/activate
	 @. $(VENV) && \
	 EXIT_STATUS=0 ;\
	 pre-commit run || EXIT_STATUS=$$? ;\
	 PRE_DIFF=`git diff --no-ext-diff --no-color` ;\
	 ruff check --fix --show-fixes $(pysources) || EXIT_STATUS=$$? ;\
	 black $(pysources) || EXIT_STATUS=$$? ;\
	 POST_DIFF=`git diff --no-ext-diff --no-color` ;\
	 [ "$${PRE_DIFF}" = "$${POST_DIFF}" ] || EXIT_STATUS=1 ;\
	 [ $${EXIT_STATUS} -eq 0 ]

.PHONY: reformat
reformat: autofix

.PHONY: serve
serve:
	 @echo "INFO     Starting a server at http://localhost:8000/"
	 @cd build/website && python3 -m http.server 8000

# Main site: aclanthology.org. Requires ANTHOLOGYDIR to be unset.
.PHONY: upload
upload:
	@if [[ "$(ANTHOLOGYDIR)" != "" ]]; then \
            echo "WARNING: Can't upload because ANTHOLOGYDIR was set to '${ANTHOLOGYDIR}' instead of being empty"; \
            exit 1; \
        fi
	@echo "INFO     Running rsync for main site (aclanthology.org)..."
	@rsync -aze "ssh -o StrictHostKeyChecking=accept-new" --delete build/website/ anthologizer@aclanthology.org:/var/www/aclanthology.org

# Push a preview to the mirror
.PHONY: preview
preview:
	make --version
	@if [[ "$(ANTHOLOGYDIR)" != "" ]]; then \
	  echo "INFO     Running rsync for the '$(ANTHOLOGYDIR)' branch preview..."; \
	  rsync -aze "ssh -o StrictHostKeyChecking=accept-new" build/website/${ANTHOLOGYDIR}/ anthologizer@aclanthology.org:/var/www/preview.aclanthology.org/${ANTHOLOGYDIR}; \
	else \
	  echo "FATAL    ANTHOLOGYDIR must contain the preview name, but was empty"; \
	  exit 1; \
	fi<|MERGE_RESOLUTION|>--- conflicted
+++ resolved
@@ -183,11 +183,7 @@
 .PHONY: hugo
 hugo: build/.hugo
 
-<<<<<<< HEAD
 build/.hugo: build/.static build/.data build/.bib
-=======
-build/.hugo: build/.static build/.data build/.bibtex build/.mods build/.endnote
->>>>>>> 75a6a5ba
 	@echo "INFO     Running Hugo... this may take a while."
 	@cd build && \
 	    hugo -b $(ANTHOLOGYHOST)/$(ANTHOLOGYDIR) \
