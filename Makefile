# -*- coding: utf-8 -*-
#
# Copyright 2019 Arne Köhn <arne@chark.eu>
#
# Licensed under the Apache License, Version 2.0 (the "License");
# you may not use this file except in compliance with the License.
# You may obtain a copy of the License at
#
#     http://www.apache.org/licenses/LICENSE-2.0
#
# Unless required by applicable law or agreed to in writing, software
# distributed under the License is distributed on an "AS IS" BASIS,
# WITHOUT WARRANTIES OR CONDITIONS OF ANY KIND, either express or implied.
# See the License for the specific language governing permissions and
# limitations under the License.

# Instructions:
# - if you edit the a command running python, make sure to
#   run . $(VENV) && python3 -- this sets up the virtual environment.
# - all targets running python somewhere should have venv as a dependency.
#   this makes sure that all required packages are installed.

SHELL = /bin/sh
ANTHOLOGYHOST := "https://www.aclweb.org"
ANTHOLOGYDIR := anthology
HUGO_ENV ?= production

sourcefiles=$(shell find data -type f '(' -name "*.yaml" -o -name "*.xml" ')')

timestamp=$(shell date -u +"%d %B %Y at %H:%M %Z")
githash=$(shell git rev-parse HEAD)
githashshort=$(shell git rev-parse --short HEAD)

#######################################################
# check whether the correct python version is available
ifeq (, $(shell which python3 ))
  $(error "python3 not found in $(PATH)")
endif

PYTHON_VERSION_MIN=3.7
PYTHON_VERSION=$(shell python3 -c 'import sys; print("%d.%d"% sys.version_info[0:2])' )
PYTHON_VERSION_OK=$(shell python3 -c 'import sys; print(int(float("%d.%d"% sys.version_info[0:2]) >= $(PYTHON_VERSION_MIN)))' )

ifeq ($(PYTHON_VERSION_OK),0)
  $(error "Need python $(PYTHON_VERSION_MIN), but only found python $(PYTHON_VERSION)!")
endif
# end python check
#######################################################
VENV := "venv/bin/activate"

.PHONY: site
site: bibtex mods endnote hugo sitemap


<<<<<<< HEAD
# Split the file sitemap into Google-ingestible chunks.
# Also build the PDF sitemap, and split it.
.PHONY: sitemap
sitemap: build/.sitemap

build/.sitemap: venv/bin/activate $(sourcefiles)
=======
.PHONY: split-sitemap
split-sitemap: venv/bin/activate build/.hugo
>>>>>>> e08a2b5c
	. $(VENV) && python3 bin/split_sitemap.py build/anthology/sitemap.xml
	@rm -f build/anthology/sitemap_*.xml.gz
	@gzip -9n build/anthology/sitemap_*.xml
	@bin/create_sitemapindex.sh `ls build/anthology/ | grep 'sitemap_.*xml.gz'` > build/anthology/sitemapindex.xml
	@touch build/.sitemap

.PHONY: venv
venv: venv/bin/activate

# installs dependencies if requirements.txt have been updated.
venv/bin/activate: bin/requirements.txt
	test -d venv || python3 -m venv venv
	. $(VENV) && pip3 install -Ur bin/requirements.txt
	touch venv/bin/activate

.PHONY: all
all: clean check site

# copies all files that are not automatically generated
# and creates empty directories as needed.
.PHONY: static
static: build/.static

build/.static: $(shell find hugo -type f)
	@echo "INFO     Creating and populating build directory..."
	@mkdir -p build
	@cp -r hugo/* build
	@echo >> build/config.toml
	@echo "[params]" >> build/config.toml
	@echo "  githash = \"${githash}\"" >> build/config.toml
	@echo "  githashshort = \"${githashshort}\"" >> build/config.toml
	@echo "  timestamp = \"${timestamp}\"" >> build/config.toml
	@mkdir -p build/data-export
	@perl -pi -e "s/ANTHOLOGYDIR/$(ANTHOLOGYDIR)/g" build/index.html
	@touch build/.static

.PHONY: yaml
yaml: build/.yaml

build/.yaml: build/.static $(sourcefiles) venv/bin/activate
	@echo "INFO     Generating YAML files for Hugo..."
	. $(VENV) && python3 bin/create_hugo_yaml.py --clean
	@touch build/.yaml

.PHONY: hugo_pages
hugo_pages: build/.pages

build/.pages: build/.static build/.yaml venv/bin/activate
	@echo "INFO     Creating page templates for Hugo..."
	. $(VENV) && python3 bin/create_hugo_pages.py --clean
	@touch build/.pages

.PHONY: bibtex
bibtex:	build/.bibtex

build/.bibtex: build/.static $(sourcefiles) venv/bin/activate
	@echo "INFO     Creating BibTeX files..."
	. $(VENV) && python3 bin/create_bibtex.py --clean
	@touch build/.bibtex

.PHONY: mods
mods: build/.mods

build/.mods: build/.bibtex
	@echo "INFO     Converting BibTeX files to MODS XML..."
	@find build/data-export -name '*.bib' -print0 | \
	      xargs -0 -n 1 -P 8 bin/bib2xml_wrapper >/dev/null
	@touch build/.mods

.PHONY: endnote
endnote: build/.endnote

build/.endnote: build/.mods
	@echo "INFO     Converting MODS XML files to EndNote..."
	@find build/data-export -name '*.xml' -print0 | \
	      xargs -0 -n 1 -P 8 bin/xml2end_wrapper >/dev/null
	@touch build/.endnote

%.endf: %.xml
	xml2end $< 2>&1 > $@

.PHONY: hugo
hugo: build/.hugo

build/.hugo: build/.pages build/.bibtex build/.mods build/.endnote
	@echo "INFO     Running Hugo... this may take a while."
	@cd build && \
	    hugo -b $(ANTHOLOGYHOST)/$(ANTHOLOGYDIR) \
	         -d $(ANTHOLOGYDIR) \
		 -e $(HUGO_ENV) \
	         --cleanDestinationDir \
	         --minify
	@touch build/.hugo

.PHONY: test
test: hugo
	diff -u build/anthology/P19-1007.bib test/data/P19-1007.bib
	diff -u build/anthology/P19-1007.xml test/data/P19-1007.xml

.PHONY: clean
clean:
	rm -rf build

.PHONY: check
check:
	jing -c data/xml/schema.rnc data/xml/*xml

.PHONY: serve
serve:
	 @echo "INFO     Starting a server at http://localhost:8000/"
	 @cd build && python3 -m http.server 8000

# this target does not use ANTHOLOGYDIR because the official website
# only works if ANTHOLOGYDIR == anthology.
.PHONY: upload
upload:
	@if [[ $(ANTHOLOGYDIR) != "anthology" ]]; then \
            echo "WARNING: Can't upload because ANTHOLOGYDIR was set to '$(ANTHOLOGYDIR)' instead of 'anthology'"; \
            exit 1; \
        fi
	@echo "INFO     Running rsync..."
	@rsync -azve ssh --delete build/anthology/ aclweb:anthology-static<|MERGE_RESOLUTION|>--- conflicted
+++ resolved
@@ -52,17 +52,12 @@
 site: bibtex mods endnote hugo sitemap
 
 
-<<<<<<< HEAD
 # Split the file sitemap into Google-ingestible chunks.
 # Also build the PDF sitemap, and split it.
 .PHONY: sitemap
 sitemap: build/.sitemap
 
-build/.sitemap: venv/bin/activate $(sourcefiles)
-=======
-.PHONY: split-sitemap
-split-sitemap: venv/bin/activate build/.hugo
->>>>>>> e08a2b5c
+build/.sitemap: venv/bin/activate build/.hugo $(sourcefiles)
 	. $(VENV) && python3 bin/split_sitemap.py build/anthology/sitemap.xml
 	@rm -f build/anthology/sitemap_*.xml.gz
 	@gzip -9n build/anthology/sitemap_*.xml
