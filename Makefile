--- conflicted
+++ resolved
@@ -55,14 +55,9 @@
   ANTHOLOGYDIR :=
 endif
 
-<<<<<<< HEAD
 # Root location for PDF and attachment hierarchy.
 # This is the directory where you have to put all the papers and attachments.
 # Easiest if the server can just serve them from /anthology-files.
-=======
-# The root location of Anthology files (PDFs, etc)
-# This is the directory where you have to put all the papers and attachments.
->>>>>>> e00d8b35
 ANTHOLOGYFILES ?= /anthology-files
 
 HUGO_ENV ?= production
@@ -250,12 +245,8 @@
 	         --cleanDestinationDir \
 	         --minify
 	@cd build/website/$(ANTHOLOGYDIR) \
-<<<<<<< HEAD
 	    && perl -i -pe 's|ANTHOLOGYDIR|$(ANTHOLOGYDIR)|g' .htaccess \
 	    && perl -i -pe 's|ANTHOLOGYFILES|$(ANTHOLOGYFILES)|g' .htaccess
-=======
-	    && perl -i -pe 's|ANTHOLOGYDIR|$(ANTHOLOGYDIR)|g' .htaccess
->>>>>>> e00d8b35
 	@touch build/.hugo
 
 .PHONY: mirror
