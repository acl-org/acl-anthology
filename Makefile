# -*- coding: utf-8 -*-
#
# Copyright 2019-2021 Arne Köhn <arne@chark.eu>
#
# Licensed under the Apache License, Version 2.0 (the "License");
# you may not use this file except in compliance with the License.
# You may obtain a copy of the License at
#
#     http://www.apache.org/licenses/LICENSE-2.0
#
# Unless required by applicable law or agreed to in writing, software
# distributed under the License is distributed on an "AS IS" BASIS,
# WITHOUT WARRANTIES OR CONDITIONS OF ANY KIND, either express or implied.
# See the License for the specific language governing permissions and
# limitations under the License.

# Instructions:
# - if you edit a command running python, make sure to
#   write . $(VENV) && python3 -- this sets up the virtual environment.
#   if you just write "python3 foo.py" without the ". $(VENV) && " before,
#   the libraries will not be loaded during run time.
# - all targets running python somewhere should have venv/bin/activate as a dependency.
#   this makes sure that all required packages are installed.
# - Disable bibtex etc. targets by setting NOBIB=true (for debugging etc.)
#   (e.g., make -j4 NOBIB=true)

SHELL := /bin/bash

# If you want to host the anthology on your own, set ANTHOLOGY_PREFIX
# in your call to make to your prefix, e.g.
#
#     ANTHOLOGY_PREFIX="https://mirror.myhost.com/anthology" make
#
# PLEASE NOTE that the prefix cannot contain any '#' character, or a Perl regex
# below will fail.
# The following line ensures that it is exported as an environment variable
# for all sub-processes:

export ANTHOLOGY_PREFIX ?= https://aclanthology.org

SLASHATEND:=$(shell echo ${ANTHOLOGY_PREFIX} | grep -q '/$$'; echo $$?)

ifeq (${SLASHATEND},0)
  $(error ANTHOLOGY_PREFIX is not allowed to have a slash at the end.)
endif

# hugo wants to know the host and base dir on its own, so
# we sed the prefix into those parts.
ANTHOLOGYHOST := $(shell echo "${ANTHOLOGY_PREFIX}" | sed 's|\(https*://[^/]*\).*|\1|')
ANTHOLOGYDIR := $(shell echo "${ANTHOLOGY_PREFIX}" | sed 's|https*://[^/]*/\(.*\)|\1|')

# the regexp above only matches if we actually have a subdirectory.
# make the dir empty if only a tld was provided as the prefix.
ifeq ($(ANTHOLOGY_PREFIX),$(ANTHOLOGYDIR))
  ANTHOLOGYDIR :=
endif

# Root location for PDF and attachment hierarchy.
# This is the directory where you have to put all the papers and attachments.
# Easiest if the server can just serve them from /anthology-files.
ANTHOLOGYFILES ?= /var/www/anthology-files

HUGO_ENV ?= production

sourcefiles=$(shell find data -type f '(' -name "*.yaml" -o -name "*.xml" ')')
xmlstaged=$(shell git diff --staged --name-only --diff-filter=d data/xml/*.xml)
pysources=$(shell git ls-files | egrep "\.pyi?$$")
pystaged=$(shell git diff --staged --name-only  --diff-filter=d | egrep "\.pyi?$$")

# these are shown in the generated html so everyone knows when the data
# was generated.
timestamp=$(shell date -u +"%d %B %Y at %H:%M %Z")
githash=$(shell git rev-parse HEAD)
githashshort=$(shell git rev-parse --short HEAD)

#######################################################
# check whether the correct python version is available
ifeq (, $(shell which python3 ))
  $(error "python3 not found in $(PATH)")
endif

PYTHON_VERSION_MIN=3.8
PYTHON_VERSION_OK=$(shell python3 -c 'import sys; (major, minor) = "$(PYTHON_VERSION_MIN)".split("."); print(sys.version_info.major==int(major) and sys.version_info.minor >= int(minor))' )

ifeq ($(PYTHON_VERSION_OK),"False")
  PYTHON_VERSION=$(shell python3 -c 'import sys; print("%d.%d"% sys.version_info[0:2])' )
  $(error "Need python $(PYTHON_VERSION_MIN), but only found python $(PYTHON_VERSION)!")
endif
# end python check
#######################################################

# hugo version check
HUGO_VERSION_MIN=58
<<<<<<< HEAD
HUGO_VERSION=$(shell hugo version | sed 's/.*Generator v0.\(..\).*/\1/; s/hugo v0.\(..\).*/\1/')
HUGO_VERSION_TOO_LOW:=$(shell [ $(HUGO_VERSION_MIN) -gt $(HUGO_VERSION) ] && echo true)
=======
HUGO_VERSION=$(shell hugo version | sed 's/^.* v0\.\(.*\)\..*/\1/')
HUGO_VERSION_TOO_LOW:=$(shell [[ $(HUGO_VERSION_MIN) -gt $(HUGO_VERSION) ]] && echo true)
>>>>>>> 0fac0a57
ifeq ($(HUGO_VERSION_TOO_LOW),true)
  $(error "incorrect hugo version installed! Need hugo 0.$(HUGO_VERSION_MIN), but only found hugo 0.$(HUGO_VERSION)!")
endif

# check whether bibtools are installed; used by the endnote and mods targets.
HAS_XML2END=$(shell which xml2end > /dev/null && echo true || echo false)
HAS_BIB2XML=$(shell which bib2xml > /dev/null && echo true || echo false)


VENV := "venv/bin/activate"

.PHONY: site
site: build/.hugo build/.sitemap


# Split the file sitemap into Google-ingestible chunks.
# Also build the PDF sitemap, and split it.
.PHONY: sitemap
sitemap: build/.sitemap

build/.sitemap: venv/bin/activate build/.hugo
	. $(VENV) && python3 bin/split_sitemap.py build/website/$(ANTHOLOGYDIR)/sitemap.xml
	@rm -f build/website/$(ANTHOLOGYDIR)/sitemap_*.xml.gz
	@gzip -9n build/website/$(ANTHOLOGYDIR)/sitemap_*.xml
	@bin/create_sitemapindex.sh `ls build/website/$(ANTHOLOGYDIR)/ | grep 'sitemap_.*xml.gz'` > build/website/$(ANTHOLOGYDIR)/sitemapindex.xml
	@touch build/.sitemap

.PHONY: venv
venv: venv/bin/activate

# installs dependencies if requirements.txt have been updated.
# checks whether libyaml is enabled to ensure fast build times.
venv/bin/activate: bin/requirements.txt
	test -d venv || python3 -m venv venv
	. $(VENV) && pip3 install wheel
	. $(VENV) && pip3 install -Ur bin/requirements.txt
	@python3 -c "from yaml import CLoader" 2> /dev/null || ( \
	    echo "WARNING     No libyaml bindings enabled for pyyaml, your build will be several times slower than needed";\
	    echo "            see the README on GitHub for more information")
	touch venv/bin/activate

.PHONY: all
all: check site

.PHONY: basedirs
basedirs:
	build/.basedirs

build/.basedirs:
	@mkdir -p build/data-export
	@mkdir -p build/content/papers
	@touch build/.basedirs

# copies all files that are not automatically generated
# and creates empty directories as needed.
.PHONY: static
static: build/.static

build/.static: build/.basedirs $(shell find hugo -type f)
	@echo "INFO     Creating and populating build directory..."
	@echo "INFO     Split ${ANTHOLOGY_PREFIX} into HOST=${ANTHOLOGYHOST} DIR=${ANTHOLOGYDIR}"
	@cp -r hugo/* build
	@echo >> build/config.toml
	@echo "[params]" >> build/config.toml
	@echo "  githash = \"${githash}\"" >> build/config.toml
	@echo "  githashshort = \"${githashshort}\"" >> build/config.toml
	@echo "  timestamp = \"${timestamp}\"" >> build/config.toml
	@perl -pi -e "s|ANTHOLOGYDIR|$(ANTHOLOGYDIR)|g" build/website/index.html
	@touch build/.static

.PHONY: yaml
yaml: build/.yaml

build/.yaml: build/.basedirs $(sourcefiles) venv/bin/activate
	@echo "INFO     Generating YAML files for Hugo..."
	. $(VENV) && python3 bin/create_hugo_yaml.py --clean
	@touch build/.yaml

.PHONY: hugo_pages
hugo_pages: build/.pages

build/.pages: build/.basedirs build/.yaml venv/bin/activate
	@echo "INFO     Creating page templates for Hugo..."
	. $(VENV) && python3 bin/create_hugo_pages.py --clean
	@touch build/.pages

.PHONY: bibtex
bibtex:	build/.bibtex

.PHONY: mods
mods: build/.mods

.PHONY: endnote
endnote: build/.endnote

#######################################################
# Disable bibtex etc. targets by setting NOBIB=true
ifeq (true, $(NOBIB))
$(info WARNING: not creating bib files, this is not suitable for release!)
build/.bibtex: build/.basedirs
	touch build/.bibtex
build/.mods: build/.bibtex
	touch build/.mods
build/.endnote: build/.bibtex
	touch build/.endnote
else

build/.bibtex: build/.basedirs $(sourcefiles) venv/bin/activate
	@echo "INFO     Creating BibTeX files..."
	. $(VENV) && python3 bin/create_bibtex.py --clean
	@touch build/.bibtex

build/.mods: build/.bibtex
	@if [ $(HAS_BIB2XML) = false ]; then \
	    echo "bib2xml not found, please install bibtools"; \
            echo "alternatively, build the site without endnote files by running make hugo"; \
	    exit 1; \
	fi
	@echo "INFO     Converting BibTeX files to MODS XML..."
	@find build/data-export -name '*.bib' -print0 | \
	      xargs -0 -n 1 -P 8 bin/bib2xml_wrapper >/dev/null
	@touch build/.mods

build/.endnote: build/.mods
	@if [ $(HAS_XML2END) = false ]; then \
	    echo "xml2end not found, please install bibtools"; \
            echo "alternatively, build the site without endnote files by running make hugo"; \
	    exit 1; \
	fi
	@echo "INFO     Converting MODS XML files to EndNote..."
	@find build/data-export -name '*.xml' -print0 | \
	      xargs -0 -n 1 -P 8 bin/xml2end_wrapper >/dev/null
	@touch build/.endnote
endif
# end if block to conditionally disable bibtex generation
#######################################################


%.endf: %.xml
	xml2end $< 2>&1 > $@

.PHONY: hugo
hugo: build/.hugo

build/.hugo: build/.static build/.pages build/.bibtex build/.mods build/.endnote
	@echo "INFO     Running Hugo... this may take a while."
	@cd build && \
	    hugo -b $(ANTHOLOGYHOST)/$(ANTHOLOGYDIR) \
	         -d website/$(ANTHOLOGYDIR) \
		 -e $(HUGO_ENV) \
	         --cleanDestinationDir \
	         --minify
	@cd build/website/$(ANTHOLOGYDIR) \
	    && ln -s $(ANTHOLOGYFILES) anthology-files \
	    && perl -i -pe 's|ANTHOLOGYDIR|$(ANTHOLOGYDIR)|g' .htaccess
	@touch build/.hugo

.PHONY: mirror
mirror: venv/bin/activate
	. $(VENV) && bin/create_mirror.py data/xml/*xml

.PHONY: mirror-no-attachments
mirror-no-attachments: venv/bin/activate
	. $(VENV) && bin/create_mirror.py --only-papers data/xml/*xml

.PHONY: test
test: hugo
	diff -u build/website/$(ANTHOLOGYDIR)/P19-1007.bib test/data/P19-1007.bib
	diff -u build/website/$(ANTHOLOGYDIR)/P19-1007.xml test/data/P19-1007.xml

.PHONY: clean
clean:
	rm -rf build venv

.PHONY: check
check: venv pytest
	@if grep -rl '	' data/xml; then \
	    echo "check error: found a tab character in the above XML files!"; \
	    exit 1; \
	fi
	jing -c data/xml/schema.rnc data/xml/*xml
	SKIP=no-commit-to-branch . $(VENV) \
	  && pre-commit run --all-files \
	  && black --check $(pysources)

.PHONY: pytest
pytest: venv
	. $(VENV) && PYTHONPATH=bin/ python -m pytest tests --cov-report term --cov=anthology tests

.PHONY: check_staged_xml
check_staged_xml:
	@if [ ! -z "$(xmlstaged)" ]; then \
	     jing -c data/xml/schema.rnc $(xmlstaged) ;\
	 fi

.PHONY: check_commit
check_commit: check_staged_xml venv/bin/activate
	@. $(VENV) && pre-commit run
	@if [ ! -z "$(pystaged)" ]; then \
	    . $(VENV) && black --check $(pystaged) ;\
	 fi

.PHONY: autofix
autofix: check_staged_xml venv/bin/activate
	 @. $(VENV) && \
	 EXIT_STATUS=0 ;\
	 pre-commit run || EXIT_STATUS=$$? ;\
	 PRE_DIFF=`git diff --no-ext-diff --no-color` ;\
	 black $(pysources) || EXIT_STATUS=$$? ;\
	 POST_DIFF=`git diff --no-ext-diff --no-color` ;\
	 [ "$${PRE_DIFF}" = "$${POST_DIFF}" ] || EXIT_STATUS=1 ;\
	 [ $${EXIT_STATUS} -eq 0 ]

.PHONY: serve
serve:
	 @echo "INFO     Starting a server at http://localhost:8000/"
	 @cd build/website && python3 -m http.server 8000

# Main site: aclanthology.org. Requires ANTHOLOGYDIR to be unset.
.PHONY: upload
upload:
	@if [[ "$(ANTHOLOGYDIR)" != "" ]]; then \
            echo "WARNING: Can't upload because ANTHOLOGYDIR was set to '${ANTHOLOGYDIR}' instead of being empty"; \
            exit 1; \
        fi
	@echo "INFO     Running rsync for main site (aclanthology.org)..."
	@rsync -aze "ssh -o StrictHostKeyChecking=accept-new" --delete build/website/ anthologizer@aclanthology.org:/var/www/aclanthology.org

# Push a preview to the mirror
.PHONY: preview
preview:
	make --version
	@if [[ "$(ANTHOLOGYDIR)" != "" ]]; then \
	  echo "INFO     Running rsync for the '$(ANTHOLOGYDIR)' branch preview..."; \
	  rsync -aze "ssh -o StrictHostKeyChecking=accept-new" build/website/${ANTHOLOGYDIR}/ anthologizer@aclanthology.org:/var/www/preview.aclanthology.org/${ANTHOLOGYDIR}; \
	else \
	  echo "FATAL    ANTHOLOGYDIR must contain the preview name, but was empty"; \
	  exit 1; \
	fi<|MERGE_RESOLUTION|>--- conflicted
+++ resolved
@@ -91,13 +91,8 @@
 
 # hugo version check
 HUGO_VERSION_MIN=58
-<<<<<<< HEAD
-HUGO_VERSION=$(shell hugo version | sed 's/.*Generator v0.\(..\).*/\1/; s/hugo v0.\(..\).*/\1/')
-HUGO_VERSION_TOO_LOW:=$(shell [ $(HUGO_VERSION_MIN) -gt $(HUGO_VERSION) ] && echo true)
-=======
 HUGO_VERSION=$(shell hugo version | sed 's/^.* v0\.\(.*\)\..*/\1/')
 HUGO_VERSION_TOO_LOW:=$(shell [[ $(HUGO_VERSION_MIN) -gt $(HUGO_VERSION) ]] && echo true)
->>>>>>> 0fac0a57
 ifeq ($(HUGO_VERSION_TOO_LOW),true)
   $(error "incorrect hugo version installed! Need hugo 0.$(HUGO_VERSION_MIN), but only found hugo 0.$(HUGO_VERSION)!")
 endif
