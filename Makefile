--- conflicted
+++ resolved
@@ -49,11 +49,7 @@
 VENV := "venv/bin/activate"
 
 .PHONY: site
-<<<<<<< HEAD
 site: bibtex mods endnote hugo sitemap
-=======
-site: bibtex mods endnote hugo split-sitemap test
->>>>>>> ec89f354
 
 
 # Split the file sitemap into Google-ingestible chunks.
@@ -63,12 +59,9 @@
 
 build/.sitemap: venv/bin/activate $(sourcefiles)
 	. $(VENV) && python3 bin/split_sitemap.py build/anthology/sitemap.xml
-<<<<<<< HEAD
 	for i in build/anthology/sitemap_*.xml; do echo gzip $$i; done
 	bin/create_sitemapindex.sh `ls build/anthology/sitemap_*.xml.gz` > build/anthology/sitemapindex.xml
 	@touch build/.sitemap
-=======
->>>>>>> ec89f354
 
 .PHONY: venv
 venv: venv/bin/activate
