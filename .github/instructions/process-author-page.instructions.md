--- conflicted
+++ resolved
@@ -90,7 +90,6 @@
      - {first: Matthew, last: Post}
    ```
 
-<<<<<<< HEAD
 2. **Check out the branch, merging off master**:
 
 ```bash
@@ -114,13 +113,7 @@
 - Include all name variants found in the XML files
 - The `institution` field should be included for future use
 - Do not create an `id` field (this is only for splitting)
-=======
-2. **Important notes**:
-   - Canonical name should be the author's preferred variant
-   - Include all name variants found in the XML files
-   - The `institution` field should be included for future use
-   - There is no need to list the canonical version under the variants list
->>>>>>> 7d5c16b3
+- Do not list the canonical version under the variants list
 
 ## Request Type 2: Splitting Author Pages
 
