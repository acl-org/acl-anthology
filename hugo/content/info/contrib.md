---
Title: Information for Submitters
linktitle: Submitting
subtitle: General information on submitting proceedings to the ACL Anthology (for event chairs)
date: "2019-10-25"
---

This page contains general information about how to submit proceedings to the ACL Anthology.
If you are a workshop or publication chair whose job it is to submit your conference proceedings, this page should be helpful to you.
Please read through it so that you have an understanding of the ingestion process.

### Overview of the Submission Process

| Deadline                    | Step                                            |
|-----------------------------|-------------------------------------------------|
| Before submission deadline  | [Register your meeting](#register-your-meeting) |
| Before submission deadline  | [Request ISBNs](#isbn-numbers)                  |
| 2 weeks before publication  | [Submit your data](#submit-your-data)           |
| 2 weeks before publication  | [Submit copyright transfer forms](#copyright)   |
| After publication           | [Making corrections](#errata-and-corrections)   |

### Register your meeting

All publications chairs need to obtain a volume ID, of the form `X99-9` for conferences and `W99-99` for workshops. See [Anthology Identifiers]({{< relref "ids.md" >>}}) for more information.
This should be done before the paper submission deadline for your conference.

If you are chairing a meeting attached as a satellite of a main conference (e.g., ACL or EMNLP), please work with the main conference publication chair to receive your volume ID.

If you are a conference publications chair, you must register your intention to submit your proceedings. Assemble the following information for all volumes and workshops in their conference and send it to [the Anthology Director](mailto:anthology@aclweb.org) in a single email.
We need the following information from you:

-  **The full titles of all volumes** (main conference and workshop) that you need identifiers for ([excellent example](https://docs.google.com/spreadsheets/d/13F1XhnT4PsiN-ZXcpv6QUp5A2qlr6-W9MoDgCkBOw9w/edit#gid=0)); and
-  **The date** you would like your volumes to be available to the world.
   (Your proceedings will be due **two weeks** prior to this negotiated date).

The full titles should not contain abbreviations, except parenthetically.
For example, "Proceedings of EMNLP 2019" is not a good title, but "Proceedings of the 2019 Meeting of the Conference on Empirical Methods in Natural Language Processing (EMNLP)" is a great one.
If you have sub-volumes (e.g., long papers, short papers, demonstrations, tutorial abstracts), we suggest you append them after the full volume name.
For example, "Proceedings of the 2019 Meeting of the Conference on Empirical Methods in Natural Language Processing (EMNLP): Tutorial Abstracts".
You should also seek consistency with the names of your volumes from prior years.

If your conference has satellite workshops, please make certain the workshops will actually be run.

By default, the publication of papers associated with an event in the Anthology will be on the first day of the event (inclusive of workshops or tutorials).
If you prefer to have it published on a different date, please inform us when you register.

With this information in hand, we will assign you a [list of Anthology identifiers](https://docs.google.com/spreadsheets/d/166W-eIJX2rzCACbjpQYOaruJda7bTZrY7MBw_oa7B2E/edit?usp=sharing) for use with ACLPUB.

### Prepare your data

<<<<<<< HEAD
Prepare your data (PDFs, BibTeX files, attachments, and metadata) by following the instructions below. You will end up with a tarball; this tarball (or a link to it) must be delivered to the Anthology director **two weeks prior to your desired publication date**, which was negotiated when you first contacted us.

For meetings using [Softconf](https://www.softconf.com)'s [STARTv2 conference management system](https://www.softconf.com/about/start-v2-mainmenu-26), data preparation is handled by the [ACLPUB](https://github.com/acl-org/ACLPUB/) package, whose output can be ingested into the Anthology.

- [How to generate proceedings from START](https://github.com/acl-org/acl-pub) (for all publications chairs)
- [How to compile the proceedings into Anthology format](https://github.com/acl-org/ACLPUB/blob/master/anthologize/README.md) (for conference-level publications chairs only)

For meetings using EasyChair, you will first want to use [our easy2acl scripts](https://github.com/acl-org/easy2acl), which convert EasyChair proceedings into the same format that START generates.
=======
After your conference management software has collected all the camera-ready papers and associated attachments, you will prepare data for the Anthology as described here.
(For information about the complete conference management process, particularly for *ACL publications chairs, [see this document](https://github.com/acl-org/acl-pub)**.)
If you used [Softconf](https://www.softconf.com)'s [STARTv2 conference management system](https://www.softconf.com/about/start-v2-mainmenu-26), this data preparation is handled by the [ACLPUB](https://github.com/acl-org/ACLPUB/) package.
For meetings using EasyChair, you will need to first convert to ACLPUB format using [our easy2acl scripts](https://github.com/acl-org/easy2acl).
The end result in either case is a tarball, a link to which should be sent to the Anthology Director **two weeks prior to your desired publication date** (which was negotiated when you first contacted us).
>>>>>>> 48701a5b

The remaining steps are handled by Anthology staff and use [Anthology tools](https://github.com/acl-org/acl-anthology/tree/master/bin/):

- We ingest that data by running additional scripts that convert it into our authoritative format and commit it to [our Github repository](https://github.com/acl-org/acl-anthology/).
- This becomes a pull request on [our pull requests page](https://github.com/acl-org/acl-anthology/pulls).
- Once approved and merged into the `master` branch, the site will be automatically rebuilt (which happens twice a day) and made live.

<<<<<<< HEAD
**Special Interest Groups**

For workshops, your conference publication chair should have noted special interest group affiliations and endorsements for workshops.
If you are using START, this information can be entered in the "meta" file.
=======
### Volume and Paper IDs

START uses a formatted string to identify each volume.
The Anthology Director will assign templates to you for each volume you are submitting.
For main conference proceedings (e.g., NAACL long papers), for each volume, this looks like

> https://www.aclweb.org/anthology/N19-1%03d

since the volume ID has one digit and the paper three.
For workshops, it is

> https://www.aclweb.org/anthology/W19-38%02d

since there are only two digits for the paper ID.
The (zero-padded) paper ID '0' is used for front matter, '1' for the first paper, and so on.
(This format will change in 2020 to allow for Anthology growth).
>>>>>>> 48701a5b

### Copyright

For copyright transfers, you can use the default form at:

+ https://github.com/acl-org/ACLPUB/blob/master/doc/authors/ACL-copyright-form.pdf

Ask authors to sign the form, scan a B/W copy at 150 to 200 DPI for you as a
`.pdf` (or `.jpg` or `.png` if otherwise not possible). Name the forms using
the ACL Anthology identifiers, and send me a separate `.zip` or `.tgz`
archive as you would for the proceedings of your event (e.g., a file in the
archive might be `copyright-transfers/P11-1001.pdf`).
These copyrights should be delivered in bulk to the Anthology Editor when submitting the proceedings.

Note that if you are using the START system (softconf.com), there is a
digital form of this copyright transfer form, so you may not have to ask the
authors to print, sign and submit to you. You may be able to simply download
the `.zip` or `.tgz` version of the archived forms and submit them to
me. Please note this when submitting.

For both current and legacy events, it is good practice for the organizers
to attempt to obtain copyright transfers for their materials, but we will
ingest materials even if no copyright transfers are on file.

### ISBN Numbers

If you need to assign ISBN numbers, please provide the exact titles of each volume to be assigned an ISBN and forward this information to Priscilla Rasmussen, ACL Business Manager.

### Errata and Corrections

If you get requests from authors needing to post errata or revised versions of the papers, or supplemental attachments after the publication of the proceedings, please ask them to submit revisions to the current ACL Anthology editor directly (see [Corrections]({{< relref "corrections.md" >}})).
Note that after the publiation date, corrections can only be applied to individual papers; the full proceedings volumes will not be replaced or revised.<|MERGE_RESOLUTION|>--- conflicted
+++ resolved
@@ -48,52 +48,17 @@
 
 ### Prepare your data
 
-<<<<<<< HEAD
-Prepare your data (PDFs, BibTeX files, attachments, and metadata) by following the instructions below. You will end up with a tarball; this tarball (or a link to it) must be delivered to the Anthology director **two weeks prior to your desired publication date**, which was negotiated when you first contacted us.
-
-For meetings using [Softconf](https://www.softconf.com)'s [STARTv2 conference management system](https://www.softconf.com/about/start-v2-mainmenu-26), data preparation is handled by the [ACLPUB](https://github.com/acl-org/ACLPUB/) package, whose output can be ingested into the Anthology.
-
-- [How to generate proceedings from START](https://github.com/acl-org/acl-pub) (for all publications chairs)
-- [How to compile the proceedings into Anthology format](https://github.com/acl-org/ACLPUB/blob/master/anthologize/README.md) (for conference-level publications chairs only)
-
-For meetings using EasyChair, you will first want to use [our easy2acl scripts](https://github.com/acl-org/easy2acl), which convert EasyChair proceedings into the same format that START generates.
-=======
 After your conference management software has collected all the camera-ready papers and associated attachments, you will prepare data for the Anthology as described here.
 (For information about the complete conference management process, particularly for *ACL publications chairs, [see this document](https://github.com/acl-org/acl-pub)**.)
 If you used [Softconf](https://www.softconf.com)'s [STARTv2 conference management system](https://www.softconf.com/about/start-v2-mainmenu-26), this data preparation is handled by the [ACLPUB](https://github.com/acl-org/ACLPUB/) package.
 For meetings using EasyChair, you will need to first convert to ACLPUB format using [our easy2acl scripts](https://github.com/acl-org/easy2acl).
 The end result in either case is a tarball, a link to which should be sent to the Anthology Director **two weeks prior to your desired publication date** (which was negotiated when you first contacted us).
->>>>>>> 48701a5b
 
 The remaining steps are handled by Anthology staff and use [Anthology tools](https://github.com/acl-org/acl-anthology/tree/master/bin/):
 
 - We ingest that data by running additional scripts that convert it into our authoritative format and commit it to [our Github repository](https://github.com/acl-org/acl-anthology/).
 - This becomes a pull request on [our pull requests page](https://github.com/acl-org/acl-anthology/pulls).
 - Once approved and merged into the `master` branch, the site will be automatically rebuilt (which happens twice a day) and made live.
-
-<<<<<<< HEAD
-**Special Interest Groups**
-
-For workshops, your conference publication chair should have noted special interest group affiliations and endorsements for workshops.
-If you are using START, this information can be entered in the "meta" file.
-=======
-### Volume and Paper IDs
-
-START uses a formatted string to identify each volume.
-The Anthology Director will assign templates to you for each volume you are submitting.
-For main conference proceedings (e.g., NAACL long papers), for each volume, this looks like
-
-> https://www.aclweb.org/anthology/N19-1%03d
-
-since the volume ID has one digit and the paper three.
-For workshops, it is
-
-> https://www.aclweb.org/anthology/W19-38%02d
-
-since there are only two digits for the paper ID.
-The (zero-padded) paper ID '0' is used for front matter, '1' for the first paper, and so on.
-(This format will change in 2020 to allow for Anthology growth).
->>>>>>> 48701a5b
 
 ### Copyright
 
