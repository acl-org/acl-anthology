--- conflicted
+++ resolved
@@ -96,129 +96,6 @@
 For workshops, your conference publication chair should have noted special interest group affiliations and endorsements for workshops.
 If you are using START, this information can be entered in the "meta" file.
 
-<<<<<<< HEAD
-Workshop chairs should contact the ACL Anthology Editor to receive their workshop number offset (the 'xx' portion of the ACL Anthology ID).
-If your workshop is attached to a conference as a satellite event, please contact the proceedings chair for the main conference to receive the offset ID, as it is easiest to allocate offsets as a whole block.
-Conversely, if you are the proceedings chair for a conference that has satellite workshops, please contact the ACL Anthology Editor with the final list of titles of the workshops (make certain the workshops will actually be run) so that the editor can allocate a suitable block of offsets to the workshops.
-The current list of ingestion prefixes is [publicly visible](https://docs.google.com/spreadsheets/d/166W-eIJX2rzCACbjpQYOaruJda7bTZrY7MBw_oa7B2E/edit?usp=sharing) (but read-only).
-=======
-#### Canonical IDs and URLs
-
-Currently, we assign each paper in the ACL Anthology a unique 8-character identifier, so that we can easily locate papers and reference them.
-The identifier is assigned by the current is in the form of a letter, a two digit year, and a 4 digit paper ID (e.g., P18-1024).
-The paper ID decomposes into a volume ID and a paper ID.
-For large or prominent events related to ACL or its sister organizations that recur on a yearly basis, we use a separate lettered prefix (e.g., ACL, which is 'P'), the volume ID is 1 digit and the paper ID is 3 digits.
-For all other smaller events, we use the 'W' prefix.
-Here, the volume ID is 2 digits, and the paper ID 2 digits.
-These events therefore accommodate up to 99 papers.
-If there are more than 99 papers, they need to be broken out into two separate volume IDs.
-Both paper and volume IDs are zero-padded to ensure that filenames have a fixed width.
-
-<table class="table table-bordered">
-  <thead>
-    <tr>
-      <th scope="col">Codes</th>
-      <th scope="col">Sets</th>
-      <th scope="col">Filename Example</th>
-      <th scope="col">Comments</th>
-    </tr>
-  </thead>
-  <tbody>
-    <tr>
-      <td>A, C, D, E, H, I, L, M, N, P, S, T, X</td>
-      <td>Proceedings (syy-xnnn)</td>
-      <td>P90-1001</td>
-      <td>
-        This is the first paper appearing in the first (or only) volume of the P90 proceedings; most proceedings have just one volume; in rare cases a proceedings volume has a supplement which should be numbered as a separate volume; in rare cases multiple proceedings volumes are bound into one (N00/A00) and these should be treated as separate volumes.
-        Each conference proceedings may have up to 999 papers; conferences with more papers than this upper limit should consult the ACL Anthology Editor on how to split the proceedings into separate volumes.
-        Proceedings chairs of conferences may choose at their discretion how they would like to partition volumes, although segmentations involving main/full papers, short papers, demonstrations and tutorial abstracts are most common.
-      </td>
-    </tr>
-    <tr>
-      <td>J, F, Q</td>
-      <td>Journal (jyy-xnnn)</td>
-      <td>J90-2001</td>
-      <td>This is for the first paper in the second issue of J90; For combined issues, like 3/4, use the first number of the sequence.
-        (E.g., if a journal year consists of combined issues 1/2 and 3/4, use J90-1 and J90-3 only).
-        The 'F' prefix is for the Finite String, a newsletter (now obsolete) that used to be part of the Journal.
-      </td>
-    </tr>
-    <tr>
-      <td>W</td>
-      <td>Workshops and Smaller Events (wyy-xxnn)</td>
-      <td>W90-0201</td>
-      <td>
-        This is for the first paper in the second workshop in 1990; there is space for up to 100 workshops per year, and up to 99 papers per workshop.
-        If a workshop exceeds 99 papers in a year, please consult with the ACL Anthology Editor.
-        In this case, a separate set letter code may be established for the venue.
-      </td>
-    </tr>
-  </tbody>
-</table>
-
-Historically, the file names fit within the 8.3 DOS naming constraint for maximum portability, as recommended by Adobe. PDF filenames are globally unique, to support subsetting (saving an ad hoc collection of papers to a single directory).
-This format will likely be generalized in 2019 or 2020.
-
-The canonical URLs for the Anthology are formed by appending the ACL ID to the Anthology URL.
-For example,
-
-> http://www.aclweb.org/anthology/P18-1023
-
-will return the PDF of this paper.
-Note that the canonical URL does *not* include the `.pdf` extension (though that URL will also resolve).
-
-#### Paper numbering
-
-A key notion in file naming is the paper number.
-The general rule is that papers will be numbered consecutively within the bound volume in which they appear.
-When a proceedings is divided into multiple volumes, paper number will begin from number '1', with each new volume.
-When multiple proceedings are bound into a single volume (e.g., N18), they will be treated as multiple volumes (e.g., N18-1, N18-2, and so on).
-
-Any front matter is given the paper number '0', padded to the ACL ID length (e.g., N18-1000).
-Any back matter is given the number one more than the last paper in the volume.
-Front and back matter that appears internally to a volume (e.g., in N18) will be counted just like an ordinary paper.
-
-### Authoritative XML format
-
-The Anthology site is generated from an authoritative XML file format containing information about volumes, paper titles, and authors.
-This data is stored in [the official repository on Github](https://github.com/acl-org/acl-anthology/tree/master/data/xml).
-Here is a fragment of a complete XML file ([P18.xml](https://github.com/acl-org/acl-anthology/blob/master/data/xml/P18.xml)), to give you the idea.
-The full file contains much more information.
-
-```xml
-<?xml version="1.0" encoding="UTF-8" ?>
-<volume id="P18">
-  <paper id="3000">
-    <title>Proceedings of <fixed-case>ACL</fixed-case> 2018, Student Research Workshop</title>
-    <editor><first>Vered</first><last>Shwartz</last></editor>
-    <!-- ... -->
-  </paper>
-  <paper id="3001">
-    <title>Towards Opinion Summarization of Customer Reviews</title>
-    <author><first>Samuel</first><last>Pecar</last></author>
-    <!-- ... -->
-  </paper>
-  <paper id="3002">
-    <title>Sampling Informative Training Data for <fixed-case>RNN</fixed-case> Language Models</title>
-    <author><first>Jared</first><last>Fernandez</last></author>
-    <author><first>Doug</first><last>Downey</last></author>
-    <!-- ... -->
-  </paper>
-  <paper id="3003">
-    <title>Learning-based Composite Metrics for Improved Caption Evaluation</title>
-    <author><first>Naeha</first><last>Sharif</last></author>
-    <author><first>Lyndon</first><last>White</last></author>
-    <author><first>Mohammed</first><last>Bennamoun</last></author>
-    <author><first>Syed Afaq</first><last>Ali Shah</last></author>
-    <!-- ... -->
-  </paper>
-  <!-- ...  -->
- </volume>
-```
-
-You need not necessarily concern yourself with this format, but it may be useful to know.
->>>>>>> 689b8faa
-
 ### Copyright
 
 For copyright transfers, you can use the default form at:
