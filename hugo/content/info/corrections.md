---
Title: Requesting Corrections
linktitle: Corrections
subtitle: How to submit corrections to the Anthology
date: "2020-01-22"
---

### Types of corrections

The staff of the ACL Anthology can process requests for both many types of corrections to data in the ACL Anthology.
These include correcting *metadata* and posting *errata* and *revisions* for scholarly works that are already published.
While this service can help correct post-publication problems, due to certain difficulties and liabilities, the corrections have certain limitations, which we describe here.

+ Corrections to **metadata** do not require the submission of a new PDF.
  Examples include correcting the spelling of a name or the title.
  These kinds of corrections are typically made to bring the metadata in line with what is on the PDF, which is taken to be authoritative.
  If the metadata changes impact the work's physical form (e.g., adding an additional author), a revision must also be supplied.
+ An **erratum** clarifies errors made in the original scholarly work.
  Usually these are just short notes, correcting statements, or changes to equations or other problems in the original, which need to be read alongside the original work.
+ A **revision** is a replacement to the original scholarly work.
  This format allows a corrected paper to be read independently of the original scholarly work, and typically does not highlight the original's errors.

Please take note of the following regarding errata and revisions:

+ The original published PDF is not invalidated.
  The original will still stand as published and cannot be withdrawn, and both will remain available and linked on the website.
+ The landing page for the work will indicate the availability of the erratum or revision.
+ We cannot retrofit any accompanying full volumes with either revisions or errata.
+ If possible, when generating your revision, it would be good to add the proper proceedings header and footer stamps, as well as the correct page numbering.
  Unfortunately, we cannot provide any assistance with this task.
+ Downstream consumers of the Anthology (e.g., search engines) should notice the changes in your work, but there are no guarantees of this.

### Correcting Metadata

A request to change paper metadata (that does not require any PDF changes) can be submitted in several ways.

-  (Preferred) Please file [a Github issue](https://github.com/acl-org/acl-anthology/issues/new).
<<<<<<< HEAD
   **Be sure to indicate the Anthology ID of the paper** (e.g., `P19-1017`).
=======
   **Be sure to indicate the Anthology ID of the paper** (e.g., `P19-1017` or `2020.acl-1.17`).
>>>>>>> 71d90d96
-  If your issue is sensitive, you can alternately contact us via email at anthology@aclweb.org.
   Again, please be sure to include the Anthology ID of the paper in your email.
-  If you would like to expedite the process and are familiar with [git](https://git-scm.com), you can make the correction yourself and file a [pull request (PR)](https://help.github.com/en/github/collaborating-with-issues-and-pull-requests/about-pull-requests).
   To do this, first fork our repository so that you can make edits to your local copy.
   Then, locate your file amongst our [authoritative XML files](https://github.com/acl-org/acl-anthology/tree/master/data/xml).
   As an example, if the Anthology ID of your paper is `P19-10171`, then the file you will need to edit is [data/xml/P19.xml](https://github.com/acl-org/acl-anthology/blob/master/data/xml/P19.xml).
   Find your entry from some identifying information, make the correction, and issue a PR against our `master` branch.
   For smaller XML files, you can avoid having to clone the repository by [editing directly in the browser](https://help.github.com/en/github/managing-files-in-a-repository/editing-files-in-another-users-repository).

The Anthology team will attend to the correction as we find time.
Metadata changes are generally accepted if they are consistent with the PDF, which we take as authoritative.

### Requesting revisions or errata

<<<<<<< HEAD
For requests to change paper *content* (either a revision or an erratum), [please use this form](https://forms.office.com/Pages/ResponsePage.aspx?id=DQSIkWdsW0yxEjajBLZtrQAAAAAAAAAAAAMAABqTSThUN0I2VEdZMTk4Sks3S042MVkxUEZQUVdOUS4u).
**Please note the following**:

- The PDF you submit needs to be retrievable via `wget` (please test this!)
- You need to provide a summary of the changes.
  This summary will be included in the Anthology, and should be written from a neutral,  scientific perspective.
=======
For requests to change paper *content* (either a revision or an erratum), again, please [file a Github issue](https://github.com/acl-org/acl-anthology/issues/new).
**Please note the following**:

- Be sure to attach the revised PDF to the issue.
- You need to provide a brief summary of the changes.

  This summary will be included in the Anthology, and should be written from a neutral, scientific perspective.
>>>>>>> 71d90d96

If the metadata also needs to change, please also follow the instructions in the above section.

These conditions help us to process corrections more quickly.
<<<<<<< HEAD
We will do our best to process revisions or errata within six weeks, but do not make guarantees as to the processing time.
=======
We will do our best to process revisions or errata within a week, but do not make guarantees as to the processing time.
>>>>>>> 71d90d96
Submissions not meeting these standards will be rejected, potentially without notice.<|MERGE_RESOLUTION|>--- conflicted
+++ resolved
@@ -34,12 +34,8 @@
 
 A request to change paper metadata (that does not require any PDF changes) can be submitted in several ways.
 
--  (Preferred) Please file [a Github issue](https://github.com/acl-org/acl-anthology/issues/new).
-<<<<<<< HEAD
-   **Be sure to indicate the Anthology ID of the paper** (e.g., `P19-1017`).
-=======
+-  (Preferred) Please file [a Github issue](https://github.com/acl-org/acl-anthology/issues/new?labels=correction&template=file-a-correction.md&title=Correction+to+Anthology+ID+XXX).
    **Be sure to indicate the Anthology ID of the paper** (e.g., `P19-1017` or `2020.acl-1.17`).
->>>>>>> 71d90d96
 -  If your issue is sensitive, you can alternately contact us via email at anthology@aclweb.org.
    Again, please be sure to include the Anthology ID of the paper in your email.
 -  If you would like to expedite the process and are familiar with [git](https://git-scm.com), you can make the correction yourself and file a [pull request (PR)](https://help.github.com/en/github/collaborating-with-issues-and-pull-requests/about-pull-requests).
@@ -54,29 +50,15 @@
 
 ### Requesting revisions or errata
 
-<<<<<<< HEAD
-For requests to change paper *content* (either a revision or an erratum), [please use this form](https://forms.office.com/Pages/ResponsePage.aspx?id=DQSIkWdsW0yxEjajBLZtrQAAAAAAAAAAAAMAABqTSThUN0I2VEdZMTk4Sks3S042MVkxUEZQUVdOUS4u).
-**Please note the following**:
-
-- The PDF you submit needs to be retrievable via `wget` (please test this!)
-- You need to provide a summary of the changes.
-  This summary will be included in the Anthology, and should be written from a neutral,  scientific perspective.
-=======
-For requests to change paper *content* (either a revision or an erratum), again, please [file a Github issue](https://github.com/acl-org/acl-anthology/issues/new).
+For requests to change paper *content* (either a revision or an erratum), again, please [file a Github issue](https://github.com/acl-org/acl-anthology/issues/new?labels=correction&template=file-a-correction.md&title=Correction+to+Anthology+ID+XXX).
 **Please note the following**:
 
 - Be sure to attach the revised PDF to the issue.
-- You need to provide a brief summary of the changes.
+- Provide a brief summary of the changes.
+  This summary will be included in the Anthology, and should be written from a neutral, scientific perspective.
 
-  This summary will be included in the Anthology, and should be written from a neutral, scientific perspective.
->>>>>>> 71d90d96
+If the metadata also needs to change, please also follow the instructions in the previous section.
 
-If the metadata also needs to change, please also follow the instructions in the above section.
-
-These conditions help us to process corrections more quickly.
-<<<<<<< HEAD
-We will do our best to process revisions or errata within six weeks, but do not make guarantees as to the processing time.
-=======
-We will do our best to process revisions or errata within a week, but do not make guarantees as to the processing time.
->>>>>>> 71d90d96
+Following these instructions will help us to process corrections more quickly.
+We will do our best to process revisions or errata within four weeks, but make no guarantees as to the processing time.
 Submissions not meeting these standards will be rejected, potentially without notice.