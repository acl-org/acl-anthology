--- conflicted
+++ resolved
@@ -1,20 +1,7 @@
 languageCode = "en-us"
 title = "ACL Anthology"
 disablePathToLower = true
-<<<<<<< HEAD
-staticDir = ["static", "data-export"]
-=======
 staticDir = ["static", "data-export"]
 
-
 [permalinks]
-  papers = "/:filename/"
-
-
-[menu]
-
-  [[menu.footer]]
-    identifier = "issues"
-    name = "Report Issues"
-    url = "https://github.com/acl-org/acl-anthology/issues/"
->>>>>>> 19a337f4
+  papers = "/:filename/"