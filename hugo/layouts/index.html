{{ define "javascript" }}
<script>
  // Makes the header expand to the width of the (fluid) main container
  $(function () {
      var resize_navbar = function() {
          var width = 0;
          $('#main-container .col-12').each(function() {
              width += $(this).width();
          });
          $("#navbar-container").css("max-width", width);
      };
      $(window).resize(resize_navbar);
      resize_navbar();
  })
</script>
{{ end }}

{{ define "meta" }}
    <link rel="alternate" type="application/rss+xml" href="{{ "papers/index.xml" | relURL }}" title="ACL Anthology Papers" />
{{ end }}

{{ define "main" }}
<div class="row justify-content-center">
  {{ $.Scratch.Set "paper_count" 0 }}
  {{ range $.Site.Data.papers }}
    {{ $.Scratch.Add "paper_count" (len .) }}
  {{ end }}

  <div class="col-12 col-xl-2">
    <aside class="card acl-greeting font-weight-light mb-3">
      <div class="card-body">
        The ACL Anthology is a library of publications in the scientific fields of <a href="https://www.aclweb.org/portal/what-is-cl">computational linguistics</a> and speech and natural language processing. It currently hosts {{ $.Scratch.Get "paper_count" }} papers from official venues of the <a href="https://www.aclweb.org/">Association for Computational Linguistics</a> and other organizations.
      </div>
      <div class="card-body">
        <a href="http://groups.google.com/group/acl-anthology?hl=en">Subscribe to the mailing list</a> or the <a href="{{ "posts/index.xml" | relURL }}">RSS news feed</a> to receive announcements and updates to the Anthology.
      </div>
    </aside>

    <!-- Temporarily disabled...
    <aside class="alert alert-info acl-news mb-3" role="alert">
      // The news message pulls from content/_index.md
      {{ if (gt (time .PublishDate).Year 2018) }}
      <div class="acl-news-date">{{ .PublishDate.Format "January 2006" }}</div>
      {{ end }}
      {{ .Content }}
    </aside>
    -->
<<<<<<< HEAD
=======

    <div class="row mb-3">
      {{ if (fileExists "/data-export/anthology.bib.gz") }}
      <div class="col-6 col-xl-12 mb-2">
        <a class="btn btn-block btn-info" href="{{ "anthology.bib.gz" | relURL }}">Full Anthology as BibTeX ({{ printf "%.2f MB" (div (os.Stat "/data-export/anthology.bib.gz").Size 1000000.0) }})</a>
        <a class="btn btn-block btn-info" href="{{ "anthology+abstracts.bib.gz" | relURL }}">…with abstracts ({{ printf "%.2f MB" (div (os.Stat "/data-export/anthology+abstracts.bib.gz").Size 1000000.0) }})</a>
      </div>
      {{ end }}
      <div class="col-6 col-xl-12 mb-2">
        <a class="btn btn-block btn-warning" href="{{ "papers/index.xml" | relURL }}">RSS Feed (latest 1000 papers)</a>
      </div>
      <div class="col-6 col-xl-12 mb-2">
        <a class="btn btn-block btn-success" href="{{ ($.Site.GetPage "/faq/feedback.md").RelPermalink }}">Give feedback</a>
      </div>
    </div>
>>>>>>> d700586d
  </div>
  <div class="col-12 col-xl-10 col-xl-width-auto">
    <main aria-role="main">
    <h6>ACL Events</h6>
    {{/* ACL EVENTS */}}
    {{/* Hardcoded range of years because the table layout depends on it */}}
    {{/* Get the current year */}}
    {{ $current_year := now.Format "2006" | int }}
    {{/* The number of columns needed for the current year block */}}
    {{ $num_cols := add (mod $current_year 10) 1 }}
    {{ $all_years := seq $current_year -1 1974 }}
    {{/* Years that should have a border on their left-hand side */}}
    {{ $border_years := slice (printf "%d" $current_year) "2019" "2009" "1999" "1989" }}

    <table class="table table-hover table-sm table-responsive small text-nowrap">
      <thead>
        <tr class="text-center border-left border-right">
          <th class="border-left" scope="col" style="width: 8rem;">Venue</th>
          <!-- Each year, adjust this line, changing the date and incrementing colspan -->
          <th class="border-left" scope="col" colspan="{{ $num_cols }}">{{ $current_year }} &ndash; 2020</th>
          <th class="border-left" scope="col" colspan="10">2019 &ndash; 2010</th>
          <th class="border-left" scope="col" colspan="10">2009 &ndash; 2000</th>
          <th class="border-left" scope="col" colspan="10">1999 &ndash; 1990</th>
          <th class="border-left" scope="col" colspan="16">1989 and older</th>
        </tr>
      </thead>
      <tbody class="border-bottom">
        {{ range $venue := sort $.Site.Data.venues "slug" "asc" }}
        {{ if (and $venue.is_toplevel $venue.is_acl) }}
        <tr class="text-center border-left border-right">
          {{ $venue_page := $.Site.GetPage (printf "/venues/%s.md" $venue.slug) }}
          <th scope="row"><a href="{{ $venue_page.RelPermalink }}">{{ $venue.acronym }}</a></th>
          {{ range $all_years }}
          {{ $year := string . }}
          {{ $event := printf "%s-%s" $venue.slug $year }}
          {{/* this is the actual default case */}}
          <td class="{{ cond (in $border_years $year) "border-left" "" }}">
            {{- with index $.Site.Data.events $event -}}
              {{- with index $.Site.Data.events $event "volumes" -}}
            <a href="{{ relref $ (printf "/events/%s.md" $event) }}">{{ slicestr $year 2 4 }}</a>
              {{- end -}}
            {{- end -}}
          </td>
          {{ end }}
        </tr>
        {{ end }}
        {{ end }}
        {{/* SIGs */}}
        <tr class="text-center border-left border-right">
          <th scope="row">SIGs</th>
          <td class="border-left" colspan="{{ len $all_years }}">
          {{ $sig_pages := (where $.Site.RegularPages "Section" "sigs").ByParam "short_acronym" }}
          {{ $len := len $sig_pages }}
          {{ range $index, $page := $sig_pages}}
            <a href="{{ $page.RelPermalink }}">{{ $page.Params.short_acronym }}</a>{{ if ne (add $index 1) $len }} | {{ end }}
          {{ end }}
          </td>
        </tr>
      </tbody>
    </table>

    <h6>Non-ACL Events</h6>
    {{/* NON-ACL EVENTS */}}
    {{/* Hardcoded range of years because the table layout depends on it */}}
    {{/* Adjust this range at the beginning of each year */}}
    {{ $all_years := seq $current_year -1 1986 | append (slice 1984 1982 1980 1978 1975 1973 1969 1967 1965) }}
    {{/* Years that should have a border on their left-hand side */}}
    {{ $border_years := slice (printf "%d" $current_year) "2019" "2009" "1999" "1989" }}

    <table class="table table-hover table-sm table-responsive small text-nowrap">
      <thead>
        <tr class="text-center border-left border-right">
          <th class="border-left" scope="col" style="width: 8rem;">Venue</th>
          <!-- Each year, adjust this line, changing the date and incrementing colspan -->
          <th class="border-left" scope="col" colspan="{{ $num_cols }}">{{ $current_year }} &ndash; 2020</th>
          <th class="border-left" scope="col" colspan="10">2019 &ndash; 2010</th>
          <th class="border-left" scope="col" colspan="10">2009 &ndash; 2000</th>
          <th class="border-left" scope="col" colspan="10">1999 &ndash; 1990</th>
          <th class="border-left" scope="col" colspan="13">1989 and older</th>
        </tr>
      </thead>
      <tbody class="border-bottom">
        {{ range $venue := sort $.Site.Data.venues "slug" "asc" }}
        {{ if (and $venue.is_toplevel (not $venue.is_acl)) }}
        <tr class="text-center border-left border-right">
          {{ $venue_page := $.Site.GetPage (printf "/venues/%s.md" $venue.slug) }}
          <th scope="row"><a href="{{ $venue_page.RelPermalink }}">{{ $venue.acronym }}</a></th>
          {{ range $all_years }}
          {{ $year := string . }}
          {{ $event := printf "%s-%s" $venue.slug $year }}
          <td class="{{ cond (in $border_years $year) "border-left" "" }}">
            {{- with index $.Site.Data.events $event -}}
              {{- with index $.Site.Data.events $event "volumes" -}}
            <a href="{{ relref $ (printf "/events/%s.md" $event) }}">{{ slicestr $year 2 4 }}</a>
              {{- end -}}
            {{- end -}}
          </td>
          {{ end }}
        </tr>
        {{ end }}
      {{ end }}
      </tbody>
    </table>

    <div class="row mb-3">
      {{ if (fileExists "/data-export/anthology.bib.gz") }}
      BibTeX:
      <a class="btn btn-block btn-info" href="{{ "anthology.bib.gz" | relURL }}">compressed ({{ printf "%.2f MB" (div (os.Stat "/data-export/anthology.bib.gz").Size 1000000.0) }})</a>
      <a class="btn btn-block btn-info" href="{{ "anthology+abstracts.bib.gz" | relURL }}">+ abstracts ({{ printf "%.2f MB" (div (os.Stat "/data-export/anthology+abstracts.bib.gz").Size 1000000.0) }})</a>
      <a class="btn btn-block btn-info" href="{{ "anthology.bib" | relURL }}">slim plaintext ({{ printf "%.2f MB" (div (os.Stat "/data-export/anthology.bib").Size 1000000.0) }})</a>
      {{ end }}

      <a class="btn btn-block btn-warning" href="{{ "papers/index.xml" | relURL }}">RSS Feed (latest 1000 papers)</a>
      <a class="btn btn-block btn-success" href="{{ ($.Site.GetPage "/faq/feedback.md").RelPermalink }}">Give feedback</a>
    </div>
  </main>
  </div>
</div>
{{ end }}<|MERGE_RESOLUTION|>--- conflicted
+++ resolved
@@ -45,24 +45,6 @@
       {{ .Content }}
     </aside>
     -->
-<<<<<<< HEAD
-=======
-
-    <div class="row mb-3">
-      {{ if (fileExists "/data-export/anthology.bib.gz") }}
-      <div class="col-6 col-xl-12 mb-2">
-        <a class="btn btn-block btn-info" href="{{ "anthology.bib.gz" | relURL }}">Full Anthology as BibTeX ({{ printf "%.2f MB" (div (os.Stat "/data-export/anthology.bib.gz").Size 1000000.0) }})</a>
-        <a class="btn btn-block btn-info" href="{{ "anthology+abstracts.bib.gz" | relURL }}">…with abstracts ({{ printf "%.2f MB" (div (os.Stat "/data-export/anthology+abstracts.bib.gz").Size 1000000.0) }})</a>
-      </div>
-      {{ end }}
-      <div class="col-6 col-xl-12 mb-2">
-        <a class="btn btn-block btn-warning" href="{{ "papers/index.xml" | relURL }}">RSS Feed (latest 1000 papers)</a>
-      </div>
-      <div class="col-6 col-xl-12 mb-2">
-        <a class="btn btn-block btn-success" href="{{ ($.Site.GetPage "/faq/feedback.md").RelPermalink }}">Give feedback</a>
-      </div>
-    </div>
->>>>>>> d700586d
   </div>
   <div class="col-12 col-xl-10 col-xl-width-auto">
     <main aria-role="main">
