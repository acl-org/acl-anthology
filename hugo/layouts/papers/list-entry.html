{{ $volume_id := slicestr .Params.anthology_id 0 3 }}
{{ $paper := index (index $.Site.Data.papers $volume_id) .Params.anthology_id }}
<<<<<<< HEAD
<p>
  <span class="mr-2">
  {{- with $paper.url -}}
    <a class="badge badge-primary align-middle mr-1" href="{{ . }}" data-toggle="tooltip" data-placement="top" title="Open PDF">
      pdf
    </a>
    {{- if and (hasPrefix . $.Site.Params.baseURL) (eq . (strings.TrimSuffix ".pdf" .)) -}}
    <a style="display: none" href="{{ . }}.pdf" title="Hidden link to PDF with extension">pdf</a>
=======
<p class="d-sm-flex align-items-stretch">
  <span class="d-block mr-2 text-nowrap list-button-row">
    {{- with $paper.url -}}
    <a class="badge badge-primary align-middle mr-1" href="{{ . }}" data-toggle="tooltip" data-placement="top" title="Open PDF">
      pdf
    </a>
      {{- if and (hasPrefix . $.Site.Params.baseURL) (eq . (strings.TrimSuffix ".pdf" .)) -}}
    <a class="d-none" href="{{ . }}.pdf" title="Hidden link to PDF with extension">pdf</a>
      {{- end -}}
>>>>>>> 665e22f6
    {{- end -}}
    {{- $bibfile := printf "/papers/%s/%s/%s.bib" (slicestr $volume_id 0 1) $volume_id .Params.anthology_id -}}
    {{- if (fileExists (printf "/data-export/%s" $bibfile)) -}}
    <a class="badge badge-secondary align-middle mr-1" href="{{ $bibfile | relURL }}" data-toggle="tooltip" data-placement="top" title="Export to BibTeX">
      bib
    </a>
    {{- end -}}
    {{- with $paper.abstract_html -}}
    <a class="badge badge-info align-middle mr-1" href="#abstract-{{ $.Params.anthology_id }}" data-toggle="collapse" aria-expanded="false" aria-controls="abstract-{{ $.Params.anthology_id }}" title="Show Abstract">abs</a>
    {{- end -}}
    <br class="d-none d-sm-inline-block" />
      {{- range $paper.attachment -}}
        <a class="badge badge-attachment align-middle mr-1" href="{{ .url }}" data-toggle="tooltip" data-placement="top" title="{{ .type | humanize }}">{{ partial "attachment_repr.html" . }}</a>
      {{- end -}}
  </span>
  <span class="d-block">
    {{ if eq hugo.Environment "development" }}
      <span class="badge badge-light align-middle">{{ .Params.anthology_id }}</span>
    {{ end }}
    <strong><a class="align-middle" href="{{ .RelPermalink }}">{{ $paper.title_html | safeHTML }}</a></strong>
    <br />
    {{ with $paper.author }}
      {{ $len := (len $paper.author) }}
      {{ range $index, $person := $paper.author }}
        {{ partial "author_link.html" (dict "ctx" $ "person" $person) }}
        {{ if ne (add $index 1) $len }} | {{ end }}
      {{ end }}
    {{ end }}
  </span>
</p>

{{ with $paper.abstract_html }}
<div class="card bg-light mb-2 mb-lg-3 collapse abstract-collapse" id="abstract-{{ $.Params.anthology_id }}">
  <div class="card-body p-3 small">
    {{ . | safeHTML }}
  </div>
</div>
{{ end }}<|MERGE_RESOLUTION|>--- conflicted
+++ resolved
@@ -1,15 +1,5 @@
 {{ $volume_id := slicestr .Params.anthology_id 0 3 }}
 {{ $paper := index (index $.Site.Data.papers $volume_id) .Params.anthology_id }}
-<<<<<<< HEAD
-<p>
-  <span class="mr-2">
-  {{- with $paper.url -}}
-    <a class="badge badge-primary align-middle mr-1" href="{{ . }}" data-toggle="tooltip" data-placement="top" title="Open PDF">
-      pdf
-    </a>
-    {{- if and (hasPrefix . $.Site.Params.baseURL) (eq . (strings.TrimSuffix ".pdf" .)) -}}
-    <a style="display: none" href="{{ . }}.pdf" title="Hidden link to PDF with extension">pdf</a>
-=======
 <p class="d-sm-flex align-items-stretch">
   <span class="d-block mr-2 text-nowrap list-button-row">
     {{- with $paper.url -}}
@@ -19,7 +9,6 @@
       {{- if and (hasPrefix . $.Site.Params.baseURL) (eq . (strings.TrimSuffix ".pdf" .)) -}}
     <a class="d-none" href="{{ . }}.pdf" title="Hidden link to PDF with extension">pdf</a>
       {{- end -}}
->>>>>>> 665e22f6
     {{- end -}}
     {{- $bibfile := printf "/papers/%s/%s/%s.bib" (slicestr $volume_id 0 1) $volume_id .Params.anthology_id -}}
     {{- if (fileExists (printf "/data-export/%s" $bibfile)) -}}
