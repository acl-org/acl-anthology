{{ $volume_id := slicestr .Params.anthology_id 0 3 }}
{{ $paper := index (index $.Site.Data.papers $volume_id) .Params.anthology_id }}
<p class="d-sm-flex align-items-stretch">
  <span class="d-block mr-2 text-nowrap list-button-row">
<<<<<<< HEAD
    {{- with $paper.url -}}
    <a class="badge badge-primary align-middle mr-1" href="{{ . }}.pdf" data-toggle="tooltip" data-placement="top" title="Open PDF">
      pdf
    </a>
    {{- end -}}
    {{- $bibfile := printf "/papers/%s/%s/%s.bib" (slicestr $volume_id 0 1) $volume_id .Params.anthology_id -}}
    {{- if (fileExists (printf "/data-export/%s" $bibfile)) -}}
    <a class="badge badge-secondary align-middle mr-1" href="{{ $paper.url }}.bib" data-toggle="tooltip" data-placement="top" title="Export to BibTeX">
=======
    {{- with $paper.pdf -}}
    <a class="badge badge-primary align-middle mr-1" href="{{ . }}" data-toggle="tooltip" data-placement="top" title="Open PDF">
      pdf
    </a>
    {{- end -}}
    {{- if (fileExists (printf "/data-export/%s.bib" .Params.anthology_id)) -}}
    <a class="badge badge-secondary align-middle mr-1" href="{{ (printf "/%s.bib" .Params.anthology_id) | relURL }}" data-toggle="tooltip" data-placement="top" title="Export to BibTeX">
>>>>>>> 75d51d2b
      bib
    </a>
    {{- end -}}
    {{- with $paper.abstract_html -}}
    <a class="badge badge-info align-middle mr-1" href="#abstract-{{ $.Params.anthology_id }}" data-toggle="collapse" aria-expanded="false" aria-controls="abstract-{{ $.Params.anthology_id }}" title="Show Abstract">abs</a>
    {{- end -}}
    <br class="d-none d-sm-inline-block" />
      {{- range $paper.attachment -}}
        <a class="badge badge-attachment align-middle mr-1" href="{{ .url }}" data-toggle="tooltip" data-placement="top" title="{{ .type | humanize }}">{{ partial "attachment_repr.html" . }}</a>
      {{- end -}}
  </span>
  <span class="d-block">
    {{ if eq hugo.Environment "development" }}
      <span class="badge badge-light align-middle">{{ .Params.anthology_id }}</span>
    {{ end }}
    <strong><a class="align-middle" href="{{ $paper.url }}/">{{ $paper.title_html | safeHTML }}</a></strong>
    <br />
    {{ with $paper.author }}
      {{ $len := (len $paper.author) }}
      {{ range $index, $person := $paper.author }}
        {{ partial "author_link.html" (dict "ctx" $ "person" $person) }}
        {{ if ne (add $index 1) $len }} | {{ end }}
      {{ end }}
    {{ end }}
  </span>
</p>

{{ with $paper.abstract_html }}
<div class="card bg-light mb-2 mb-lg-3 collapse abstract-collapse" id="abstract-{{ $.Params.anthology_id }}">
  <div class="card-body p-3 small">
    {{ . | safeHTML }}
  </div>
</div>
{{ end }}<|MERGE_RESOLUTION|>--- conflicted
+++ resolved
@@ -2,16 +2,6 @@
 {{ $paper := index (index $.Site.Data.papers $volume_id) .Params.anthology_id }}
 <p class="d-sm-flex align-items-stretch">
   <span class="d-block mr-2 text-nowrap list-button-row">
-<<<<<<< HEAD
-    {{- with $paper.url -}}
-    <a class="badge badge-primary align-middle mr-1" href="{{ . }}.pdf" data-toggle="tooltip" data-placement="top" title="Open PDF">
-      pdf
-    </a>
-    {{- end -}}
-    {{- $bibfile := printf "/papers/%s/%s/%s.bib" (slicestr $volume_id 0 1) $volume_id .Params.anthology_id -}}
-    {{- if (fileExists (printf "/data-export/%s" $bibfile)) -}}
-    <a class="badge badge-secondary align-middle mr-1" href="{{ $paper.url }}.bib" data-toggle="tooltip" data-placement="top" title="Export to BibTeX">
-=======
     {{- with $paper.pdf -}}
     <a class="badge badge-primary align-middle mr-1" href="{{ . }}" data-toggle="tooltip" data-placement="top" title="Open PDF">
       pdf
@@ -19,7 +9,6 @@
     {{- end -}}
     {{- if (fileExists (printf "/data-export/%s.bib" .Params.anthology_id)) -}}
     <a class="badge badge-secondary align-middle mr-1" href="{{ (printf "/%s.bib" .Params.anthology_id) | relURL }}" data-toggle="tooltip" data-placement="top" title="Export to BibTeX">
->>>>>>> 75d51d2b
       bib
     </a>
     {{- end -}}
@@ -35,7 +24,7 @@
     {{ if eq hugo.Environment "development" }}
       <span class="badge badge-light align-middle">{{ .Params.anthology_id }}</span>
     {{ end }}
-    <strong><a class="align-middle" href="{{ $paper.url }}/">{{ $paper.title_html | safeHTML }}</a></strong>
+    <strong><a class="align-middle" href="{{ .RelPermalink }}">{{ $paper.title_html | safeHTML }}</a></strong>
     <br />
     {{ with $paper.author }}
       {{ $len := (len $paper.author) }}
