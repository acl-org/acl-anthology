{{ define "meta" }}
{{ $volume_id := index (split .Params.anthology_id "-") 0 }}
{{ $paper := index (index .Site.Data.papers $volume_id) .Params.anthology_id }}
  <meta content="{{ $paper.title }}" name="citation_title" >
{{ range $paper.author }}
  {{ $first_letter := slicestr .id 0 1 }}
  <meta content="{{ (index $.Site.Data.people $first_letter .id).full }}" name="citation_author" >
{{ end }}
{{ with $paper.parent_volume_id }}
  {{ $volume := index $.Site.Data.volumes . }}
  {{ if isset $volume "meta_journal_title" }}
  <meta content="{{ $volume.meta_journal_title }}" name="citation_journal_title" >
  {{ else }}
  <meta content="{{ $volume.title }}" name="citation_conference_title" >
  {{ end }}
  {{ with $volume.meta_volume }}<meta content="{{ . }}" name="citation_volume" >{{ end }}
  {{ with $volume.meta_issue }}<meta content="{{ . }}" name="citation_issue" >{{ end }}
  {{ with $volume.meta_date }}<meta content="{{ . }}" name="citation_publication_date" >{{ end }}
{{ end }}
{{ with $paper.pdf }}
  <meta content="{{ . }}" name="citation_pdf_url" >
{{ end }}
{{ with $paper.page_first }}<meta content="{{ . }}" name="citation_firstpage" >{{ end }}
{{ with $paper.page_last }}<meta content="{{ . }}" name="citation_lastpage" >{{ end }}
{{ with $paper.doi }}<meta content="{{ . }}" name="citation_doi" >{{ end }}
  <meta property="og:title" content="{{ $paper.title }}" />
  {{ with $paper.thumbnail }}
  <meta property="og:image" content="{{ . }}" />
  <meta property="og:image:alt" content="First page of paper PDF." />
  {{ end }}
  <meta property="og:type" content="article" />
  <meta property="og:site_name" content="ACL Anthology" />
  <meta property="og:url" content="{{ $paper.url }}" />
  <meta property="og:description" content="{{ $paper.author_string }}. {{ $paper.booktitle }}. {{ $paper.year }}." />
  <link rel="canonical" href="{{ $paper.url }}" />
{{ end }}

{{ define "javascript" }}
<script src="{{ "/js/clipboard.min.js" | relURL }}"></script>
<script>
  $( document ).ready(function() {
      if (ClipboardJS.isSupported()) {
          success_fn = function(e) {
              // turns button into "copy successful"-style for 2 seconds
              var src = $(e.trigger);
              src.toggleClass("btn-success");
              src.children("i").toggleClass("far fa-clipboard fas fa-clipboard-check");
              e.clearSelection();

              setTimeout(function() {
                  src.toggleClass("btn-success");
                  src.children("i").toggleClass("far fa-clipboard fas fa-clipboard-check");
              }, 2000);
          };

          var clipboard = new ClipboardJS(".btn-clipboard");
          clipboard.on('success', success_fn);
          $(".btn-clipboard").removeClass("d-none");

          // buttons outside the "cite" popup can't copy the content the usual way
          // because the content element is hidden at the time; therefore we fetch
          // and return the text to be copied manually
          var clipboard_outside = new ClipboardJS(".btn-clipboard-outside", {
              text: function(trigger) {
                  var target = trigger.getAttribute("data-clipboard-target");
                  return $(target).text();
              }
          });
          clipboard_outside.on('success', success_fn);
          $(".btn-clipboard-outside").removeClass("d-none");
      }
  });
</script>
{{ end }}

{{ define "main" }}
{{ $anthology_id := .Params.anthology_id }}
{{ $volume_id := index (split .Params.anthology_id "-") 0 }}
{{ $paper := index (index .Site.Data.papers $volume_id) .Params.anthology_id }}
{{ $has_bib := fileExists (printf "/data-export/%s.bib" $anthology_id) }}
{{ $has_xml := fileExists (printf "/data-export/%s.xml" $anthology_id) }}
{{ $has_endf := fileExists (printf "/data-export/%s.endf" $anthology_id) }}
<section id="main">
  <div {{ with $paper.withdrawn }} style="text-decoration: line-through" {{ end }}>
  <h2 id="title">
    {{ with $paper.pdf }}
    <a href="{{ . }}">{{ $paper.title_html | safeHTML }}</a>
    {{ else }}
      {{ $paper.title_html | safeHTML }}
    {{ end }}
  </h2>
  {{ with $paper.author }}
  <p class="lead">
    {{ $len := (len .) }}
    {{ range $index, $person := . }}
      {{ partial "author_link.html" (dict "ctx" $ "person" $person) | chomp }}{{ if ne (add $index 1) $len }}, {{ end }}
    {{ end }}
  {{ end }}
  </p>
  </div>
  <hr />

  <div class="row acl-paper-details">
    <div class="col col-lg-10 order-2">
      {{ with $paper.withdrawn }}
      <div class="alert alert-danger" role="alert">
        <h4>This paper has been withdrawn</h4>
        <p>{{ . }}</p>
      </div>
      {{ end }}

      {{ with $paper.abstract_html }}
      <div class="card bg-light mb-2 mb-lg-3">
        <div class="card-body acl-abstract">
          <h5 class="card-title">Abstract</h5>
          <span {{ with $paper.withdrawn }} style="text-decoration: line-through" {{ end }}>
          {{ . | safeHTML }}
          </span>
        </div>
      </div>
      {{ end }}

    <!-- To avoid cluttering this template with Bootstrap classes, the styling
    for this list is defined in assets/css/_papers.scss -->
    <dl>
      <dt>Anthology ID:</dt>
      <dd>{{ $anthology_id }}</dd>

      {{ range $paper.revision }}
        {{ if eq .id "1" }}
        <dt>Original:</dt>
        {{ else }}
        <dt>Version {{ .id }}:</dt>
        {{ end }}
        <dd><a href="{{ .url }}">{{ .value }}</a></dd>
      {{ end }}
      {{ range $paper.erratum }}
        <dt>Erratum e{{ .id }}:</dt>
        <dd><a href="{{ .url }}">{{ .value }}</a></dd>
      {{ end }}

      <dt>Volume:</dt>
      <dd>
        {{- with $paper.parent_volume_id -}}
        {{ $volume := index $.Site.Data.volumes . }}
        {{ $volume_page := printf "/volumes/%s.md" . }}
        <a href="{{ relref $ $volume_page }}">{{ $volume.title }}</a>
        {{- end -}}
      </dd>

      <dt>Month:</dt>
      <dd>{{ with $paper.month }}{{ . }}{{ end }}</dd>
      <dt>Year:</dt>
      <dd>{{ with $paper.year }}{{ . }}{{ end }}</dd>
      <dt>Address:</dt>
      <dd>{{ with $paper.address }}{{ . }}{{ end }}</dd>

      {{ with $paper.parent_volume_id }}
      {{ $volume := index $.Site.Data.volumes . }}
      <dt>{{ if gt (len $volume.venues) 1 }}Venues:{{ else }}Venue:{{ end }}</dt>
      <dd>
        {{- $len := (len $volume.venues) -}}
        {{- range $index, $venue := $volume.venues -}}
          <a href="{{ relref $ (printf "/venues/%s.md" (index $.Site.Data.venues $venue "slug")) }}">
            {{- $venue -}}
          </a>
          {{ if ne (add $index 1) $len }} | {{ end }}
        {{- end -}}
      </dd>
      <dt>{{ if gt (len $volume.sigs) 1 }}SIGs:{{ else }}SIG:{{ end }}</dt>
      <dd>
        {{- $len := (len $volume.sigs) -}}
        {{- range $index, $sig := $volume.sigs -}}
          {{ $slug := index $.Site.Data.sigs $sig "slug" }}
          <a href="{{ relref $ (printf "/sigs/%s.md" $slug) }}">{{ $sig }}</a>
          {{ if ne (add $index 1) $len }} | {{ end }}
        {{- end -}}
      </dd>
      {{ end }}

      <dt>Publisher:</dt>
      <dd>{{ with $paper.publisher }}{{ . }}{{ end }}</dd>
      <dt>Note:</dt>
      <dd>{{ with $paper.note }}{{ . }}{{ end }}</dd>
      <dt>Pages:</dt>
      <dd>{{ with $paper.pages }}{{ . }}{{ end }}</dd>
      <dt>Language:</dt>
      <dd>{{ with $paper.language }}{{ . }}{{ end }}</dd>
      <dt>URL:</dt>
      <dd><a href="{{ $paper.url }}">{{ $paper.url }}</a></dd>
      <dt>DOI:</dt>
      <dd>{{ with $paper.doi }}<a href="http://dx.doi.org/{{ . }}" title="To the current version of the paper by DOI">{{ . }}</a>{{ end }}</dd>
      {{ range $paper.award }}
      <dt>Award:</dt>
      <dd><i class="fas fa-award"></i>&nbsp;{{ . }}</dd>
      {{ end }}
      <!--
      <dt>Bibtype:</dt>
      <dd>{{ with $paper.bibtype }}{{ . }}{{ end }}</dd>
      <dt>Bibkey:</dt>
      <dd>{{ with $paper.bibkey }}{{ . }}{{ end }}</dd>
      -->
<<<<<<< HEAD
      {{ if not $paper.withdrawn }}
      <dt class="acl-button-row">Bib Export formats:</dt>
=======
      <dt class="acl-button-row">Copy Citation:</dt>
>>>>>>> 138f318a
      <dd class="acl-button-row">
      {{ if $has_bib }}
        <button type="button" class="btn btn-clipboard-outside btn-secondary btn-sm d-none" data-clipboard-target="#citeBibtexContent"><i class="far fa-clipboard pr-2"></i>BibTeX</button>
      {{ end }}
      {{ if $has_xml }}
        <button type="button" class="btn btn-clipboard-outside btn-secondary btn-sm d-none" data-clipboard-target="#citeModsContent"><i class="far fa-clipboard pr-2"></i>MODS XML</button>
      {{ end }}
      {{ if $has_endf }}
        <button type="button" class="btn btn-clipboard-outside btn-secondary btn-sm d-none" data-clipboard-target="#citeEndnoteContent"><i class="far fa-clipboard pr-2"></i>Endnote</button>
      {{ end }}
      {{ if (or $has_bib $has_xml $has_endf) }}
        <button type="button" class="btn btn-secondary btn-sm" data-toggle="modal" data-target="#citeModal">More options…</button>
      {{ end }}
      </dd>
      {{ end }}

      {{ with $paper.pdf }}
      <dt>PDF:</dt><dd><a href="{{ . }}">{{ . }}</a></dd>
      {{ end }}

      {{ range $paper.attachment }}
      <dt class="acl-button-row">{{ humanize .type }}:</dt>
      <dd class="acl-button-row"><a href="{{ .url }}" class="btn btn-attachment btn-sm">{{ partial "attachment_repr.html" . }}&nbsp;{{ .filename }}</a></dd>
      {{ end }}
    </dl>
    </div>

    <!-- Most of the styling for this block is set in _papers.scss to avoid clutter -->
    <div class="acl-paper-link-block">
      {{ if isset $paper "revision" }}
        {{ range last 1 $paper.revision }}
        <a class="btn btn-primary" href="{{ .url }}" title="Open latest revision PDF of '{{ $paper.title | htmlEscape }}'">
          <i class="far fa-file-pdf"></i><span class="pl-2">PDF&nbsp;<small>(v{{ .id }})</small></span>
        </a>
        {{ end }}
        {{ range first 1 $paper.revision }}
        <a class="btn btn-secondary" href="{{ .url }}" title="Open original PDF of '{{ $paper.title | htmlEscape }}'">
          <i class="far fa-file-pdf"></i><span class="pl-2">PDF&nbsp;<small>(v{{ .id }})</small></span>
        </a>
        {{ end }}
      {{ else }}
        {{ with $paper.pdf }}
        <a class="btn btn-primary" href="{{ . }}" title="Open PDF of '{{ $paper.title | htmlEscape }}'">
          <i class="far fa-file-pdf"></i><span class="pl-2">PDF</span>
        </a>
        {{ end }}
      {{ end }}
<<<<<<< HEAD
      {{ if and (not $paper.withdrawn) (fileExists (printf "/data-export/%s.bib" $anthology_id)) }}
      <a class="btn btn-secondary" href="{{ (printf "/%s.bib" $anthology_id) | relURL }}" title="Export '{{ $paper.title | htmlEscape }}' to bib format">
        <i class="fas fa-file-export"></i><span class="pl-2 transform-lower-sm">Bib</span><span class="d-none d-sm-inline">TeX</span>
=======
      {{ if (or $has_bib $has_xml $has_endf) }}
      <a class="btn btn-secondary" title="Open dialog for exporting citations" data-toggle="modal" data-target="#citeModal" href="#">
        <i class="fas fa-quote-left"></i><span class="pl-2">Cite</span>
>>>>>>> 138f318a
      </a>
      {{ end }}
      <a class="btn btn-secondary" href="https://scholar.google.com/scholar?{{ (querify "q" $paper.title) | safeURL }}" title="Search for '{{ $paper.title | htmlEscape }}' on Google Scholar">
        <i class="ai ai-google-scholar"></i><span class="pl-sm-2 d-none d-sm-inline">Search</span>
      </a>
      {{ range $paper.attachment }}
      <a class="btn btn-attachment d-flex flex-wrap justify-content-center" href="{{ .url }}" title="Open {{ .type | humanize | lower }} for '{{ $paper.title | htmlEscape }}'">
        <span class="align-self-center px-1">{{ partial "attachment_repr.html" . -}}</span>
        <span class="px-1">{{ humanize .type }}</span>
      </a>
      {{ end }}
    </div>
  </div>
  <hr />

  <div class="modal fade" id="citeModal" tabindex="-1" role="dialog" aria-labelledby="citeModalLabel" aria-hidden="true">
    <div class="modal-dialog modal-lg" role="document">
      <div class="modal-content">
        <div class="modal-header">
          <h5 class="modal-title" id="citeModalLabel">Export citation</h5>
          <button class="close" data-dismiss="modal" aria-label="Close">
            <span aria-hidden="true">&times;</span>
          </button>
        </div>
        <div class="modal-body">
          <ul class="nav nav-tabs mb-2" id="citeFormats" role="tablist">
            <li class="nav-item">
              <a class="nav-link {{ if not $has_bib }}disabled{{ else }}active{{ end }}" data-toggle="list" href="#citeBibtex" role="tab" aria-controls="citeBibtex" aria-selected="{{ if $has_bib }}true{{ else }}false{{ end }}">BibTeX</a>
            </li>
            <li class="nav-item">
              <a class="nav-link {{ if not $has_xml }}disabled{{ end }}" data-toggle="list" href="#citeMods" role="tab" aria-controls="citeMods" aria-selected="false">MODS XML</a>
            </li>
            <li class="nav-item">
              <a class="nav-link {{ if not $has_endf }}disabled{{ end }}" data-toggle="list" href="#citeEndnote" role="tab" aria-controls="citeEndnote" aria-selected="false">Endnote</a>
            </li>
          </ul>

          <div class="tab-content" id="citeFormatsContent">
            <div class="tab-pane active" id="citeBibtex" role="tabpanel">
              {{- if $has_bib -}}
              <pre id="citeBibtexContent" class="bg-light border p-2" style="max-height: 50vh;">
                {{- readFile (printf "/data-export/%s.bib" $anthology_id) -}}
              </pre>
              <div class="modal-footer pb-1">
                <a class="btn btn-secondary" href="{{ (printf "/%s.bib" $anthology_id) | relURL }}"><i class="fas fa-download pr-2"></i>Download as File</a>
                <button class="btn btn-clipboard btn-primary d-none" data-clipboard-target="#citeBibtexContent"><i class="far fa-clipboard pr-2"></i>Copy to Clipboard</button>
              </div>
              {{- end -}}
            </div>
            <div class="tab-pane" id="citeMods" role="tabpanel">
              {{- if $has_xml -}}
              <pre id="citeModsContent" class="bg-light border p-2" style="max-height: 50vh;">
                {{- readFile (printf "/data-export/%s.xml" $anthology_id) -}}
              </pre>
              <div class="modal-footer pb-1">
                <a class="btn btn-secondary" href="{{ (printf "/%s.xml" $anthology_id) | relURL }}"><i class="fas fa-download pr-2"></i>Download as File</a>
                <button class="btn btn-clipboard btn-primary d-none" data-clipboard-target="#citeModsContent"><i class="far fa-clipboard pr-2"></i>Copy to Clipboard</button>
              </div>
              {{- end -}}
            </div>
            <div class="tab-pane" id="citeEndnote" role="tabpanel">
              {{- if $has_endf -}}
              <pre id="citeEndnoteContent" class="bg-light border p-2" style="max-height: 50vh;">
                {{- readFile (printf "/data-export/%s.endf" $anthology_id) -}}
              </pre>
              <div class="modal-footer pb-1">
                <a class="btn btn-secondary" href="{{ (printf "/%s.endf" $anthology_id) | relURL }}"><i class="fas fa-download pr-2"></i>Download as File</a>
                <button class="btn btn-clipboard btn-primary d-none" data-clipboard-target="#citeEndnoteContent"><i class="far fa-clipboard pr-2"></i>Copy to Clipboard</button>
              </div>
              {{- end -}}
            </div>
          </div>
        </div>
      </div>
    </div>
  </div>
</section>
{{ end }}<|MERGE_RESOLUTION|>--- conflicted
+++ resolved
@@ -200,12 +200,8 @@
       <dt>Bibkey:</dt>
       <dd>{{ with $paper.bibkey }}{{ . }}{{ end }}</dd>
       -->
-<<<<<<< HEAD
       {{ if not $paper.withdrawn }}
-      <dt class="acl-button-row">Bib Export formats:</dt>
-=======
       <dt class="acl-button-row">Copy Citation:</dt>
->>>>>>> 138f318a
       <dd class="acl-button-row">
       {{ if $has_bib }}
         <button type="button" class="btn btn-clipboard-outside btn-secondary btn-sm d-none" data-clipboard-target="#citeBibtexContent"><i class="far fa-clipboard pr-2"></i>BibTeX</button>
@@ -220,7 +216,7 @@
         <button type="button" class="btn btn-secondary btn-sm" data-toggle="modal" data-target="#citeModal">More options…</button>
       {{ end }}
       </dd>
-      {{ end }}
+      {{ end }}  <!-- if not $paper.withdrawn -->
 
       {{ with $paper.pdf }}
       <dt>PDF:</dt><dd><a href="{{ . }}">{{ . }}</a></dd>
@@ -253,15 +249,9 @@
         </a>
         {{ end }}
       {{ end }}
-<<<<<<< HEAD
-      {{ if and (not $paper.withdrawn) (fileExists (printf "/data-export/%s.bib" $anthology_id)) }}
-      <a class="btn btn-secondary" href="{{ (printf "/%s.bib" $anthology_id) | relURL }}" title="Export '{{ $paper.title | htmlEscape }}' to bib format">
-        <i class="fas fa-file-export"></i><span class="pl-2 transform-lower-sm">Bib</span><span class="d-none d-sm-inline">TeX</span>
-=======
-      {{ if (or $has_bib $has_xml $has_endf) }}
+      {{ if and (not $paper.withdrawn) (or $has_bib $has_xml $has_endf) }}
       <a class="btn btn-secondary" title="Open dialog for exporting citations" data-toggle="modal" data-target="#citeModal" href="#">
         <i class="fas fa-quote-left"></i><span class="pl-2">Cite</span>
->>>>>>> 138f318a
       </a>
       {{ end }}
       <a class="btn btn-secondary" href="https://scholar.google.com/scholar?{{ (querify "q" $paper.title) | safeURL }}" title="Search for '{{ $paper.title | htmlEscape }}' on Google Scholar">
