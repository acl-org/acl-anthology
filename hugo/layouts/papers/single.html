{{ define "meta" }}
{{ $volume_id := index (split .Params.anthology_id "-") 0 }}
{{ $paper := index (index .Site.Data.papers $volume_id) .Params.anthology_id }}
  <meta content="{{ $paper.title }}" name="citation_title" >
{{ range $paper.author }}
  {{ $first_letter := slicestr .id 0 1 }}
  <meta content="{{ (index $.Site.Data.people $first_letter .id).full }}" name="citation_author" >
{{ end }}
{{ with $paper.parent_volume_id }}
  {{ $volume := index $.Site.Data.volumes . }}
  {{ if isset $volume "meta_journal_title" }}
  <meta content="{{ $volume.meta_journal_title }}" name="citation_journal_title" >
  {{ else }}
  <meta content="{{ $volume.title }}" name="citation_conference_title" >
  {{ end }}
  {{ with $volume.meta_volume }}<meta content="{{ . }}" name="citation_volume" >{{ end }}
  {{ with $volume.meta_issue }}<meta content="{{ . }}" name="citation_issue" >{{ end }}
  {{ with $volume.meta_date }}<meta content="{{ . }}" name="citation_publication_date" >{{ end }}
{{ end }}
{{ with $paper.pdf }}
  <meta content="{{ . }}" name="citation_pdf_url" >
{{ end }}
{{ with $paper.page_first }}<meta content="{{ . }}" name="citation_firstpage" >{{ end }}
{{ with $paper.page_last }}<meta content="{{ . }}" name="citation_lastpage" >{{ end }}
{{ with $paper.doi }}<meta content="{{ . }}" name="citation_doi" >{{ end }}
  <meta property="og:title" content="{{ $paper.title }}" />
  {{ with $paper.thumbnail }}
  <meta property="og:image" content="{{ . }}" />
  <meta property="og:image:alt" content="First page of paper PDF." />
  {{ end }}
  <meta property="og:type" content="article" />
  <meta property="og:site_name" content="ACL Anthology" />
  <meta property="og:url" content="{{ $paper.url }}" />
  <meta property="og:description" content="{{ $paper.author_string }}. {{ $paper.booktitle }}. {{ $paper.year }}." />
  <link rel="canonical" href="{{ $paper.url }}" />
{{ end }}

{{ define "javascript" }}
<script src="{{ "/js/clipboard.min.js" | relURL }}"></script>
<script>
  $( document ).ready(function() {
      if (ClipboardJS.isSupported()) {
          success_fn = function(e) {
              // turns button into "copy successful"-style for 2 seconds
              var src = $(e.trigger);
              src.toggleClass("btn-success");
              src.children("i").toggleClass("far fa-clipboard fas fa-clipboard-check");
              e.clearSelection();

              setTimeout(function() {
                  src.toggleClass("btn-success");
                  src.children("i").toggleClass("far fa-clipboard fas fa-clipboard-check");
              }, 2000);
          };

          var clipboard = new ClipboardJS(".btn-clipboard");
          clipboard.on('success', success_fn);
          $(".btn-clipboard").removeClass("d-none");

          // buttons outside the "cite" popup can't copy the content the usual way
          // because the content element is hidden at the time; therefore we fetch
          // and return the text to be copied manually
          var clipboard_outside = new ClipboardJS(".btn-clipboard-outside", {
              text: function(trigger) {
                  var target = trigger.getAttribute("data-clipboard-target");
                  return $(target).text();
              }
          });
          clipboard_outside.on('success', success_fn);
          $(".btn-clipboard-outside").removeClass("d-none");
      }
  });
</script>
{{ end }}

{{ define "main" }}
{{ $anthology_id := .Params.anthology_id }}
{{ $volume_id := index (split .Params.anthology_id "-") 0 }}
{{ $paper := index (index .Site.Data.papers $volume_id) .Params.anthology_id }}
{{ $has_bib := fileExists (printf "/data-export/%s.bib" $anthology_id) }}
{{ $has_xml := fileExists (printf "/data-export/%s.xml" $anthology_id) }}
{{ $has_endf := fileExists (printf "/data-export/%s.endf" $anthology_id) }}
<section id="main">
  <div {{ with $paper.withdrawn }} style="text-decoration: line-through" {{ end }}>
  <h2 id="title">
    {{ with $paper.pdf }}
    <a href="{{ . }}">{{ $paper.title_html | safeHTML }}</a>
    {{ else }}
      {{ $paper.title_html | safeHTML }}
    {{ end }}
  </h2>
  {{ with $paper.author }}
  <p class="lead">
    {{ $len := (len .) }}
    {{ range $index, $person := . }}
      {{ partial "author_link.html" (dict "ctx" $ "person" $person) | chomp }}{{ if ne (add $index 1) $len }}, {{ end }}
    {{ end }}
  {{ end }}
  </p>
  </div>
  <hr />

  <div class="row acl-paper-details">
    <div class="col col-lg-10 order-2">
      {{ with $paper.withdrawn }}
      <div class="alert alert-danger" role="alert">
        <h4>This paper has been withdrawn</h4>
        <p>{{ . }}</p>
      </div>
      {{ end }}

      {{ with $paper.abstract_html }}
      <div class="card bg-light mb-2 mb-lg-3">
        <div class="card-body acl-abstract">
          <h5 class="card-title">Abstract</h5>
          <span {{ with $paper.withdrawn }} style="text-decoration: line-through" {{ end }}>
          {{ . | safeHTML }}
          </span>
        </div>
      </div>
      {{ end }}

    <!-- To avoid cluttering this template with Bootstrap classes, the styling
    for this list is defined in assets/css/_papers.scss -->
    <dl>
      <dt>Anthology ID:</dt>
      <dd>{{ $anthology_id }}</dd>

      {{ range $paper.revision }}
        {{ if eq .id "1" }}
        <dt>Original:</dt>
        {{ else }}
        <dt>Version {{ .id }}:</dt>
        {{ end }}
        <dd><a href="{{ .url }}">{{ .value }}</a></dd>
      {{ end }}
      {{ range $paper.erratum }}
        <dt>Erratum e{{ .id }}:</dt>
        <dd><a href="{{ .url }}">{{ .value }}</a></dd>
      {{ end }}

      <dt>Volume:</dt>
      <dd>
        {{- with $paper.parent_volume_id -}}
        {{ $volume := index $.Site.Data.volumes . }}
        {{ $volume_page := printf "/volumes/%s.md" . }}
        <a href="{{ relref $ $volume_page }}">{{ $volume.title }}</a>
        {{- end -}}
      </dd>

      <dt>Month:</dt>
      <dd>{{ with $paper.month }}{{ . }}{{ end }}</dd>
      <dt>Year:</dt>
      <dd>{{ with $paper.year }}{{ . }}{{ end }}</dd>
      <dt>Address:</dt>
      <dd>{{ with $paper.address }}{{ . }}{{ end }}</dd>

      {{ with $paper.parent_volume_id }}
      {{ $volume := index $.Site.Data.volumes . }}
      <dt>{{ if gt (len $volume.venues) 1 }}Venues:{{ else }}Venue:{{ end }}</dt>
      <dd>
        {{- $len := (len $volume.venues) -}}
        {{- range $index, $venue := $volume.venues -}}
          <a href="{{ relref $ (printf "/venues/%s.md" (index $.Site.Data.venues $venue "slug")) }}">
            {{- $venue -}}
          </a>
          {{ if ne (add $index 1) $len }} | {{ end }}
        {{- end -}}
      </dd>
      <dt>{{ if gt (len $volume.sigs) 1 }}SIGs:{{ else }}SIG:{{ end }}</dt>
      <dd>
        {{- $len := (len $volume.sigs) -}}
        {{- range $index, $sig := $volume.sigs -}}
          {{ $slug := index $.Site.Data.sigs $sig "slug" }}
          <a href="{{ relref $ (printf "/sigs/%s.md" $slug) }}">{{ $sig }}</a>
          {{ if ne (add $index 1) $len }} | {{ end }}
        {{- end -}}
      </dd>
      {{ end }}

      <dt>Publisher:</dt>
      <dd>{{ with $paper.publisher }}{{ . }}{{ end }}</dd>
      <dt>Note:</dt>
      <dd>{{ with $paper.note }}{{ . }}{{ end }}</dd>
      <dt>Pages:</dt>
      <dd>{{ with $paper.pages }}{{ . }}{{ end }}</dd>
      <dt>Language:</dt>
      <dd>{{ with $paper.language }}{{ . }}{{ end }}</dd>
      <dt>URL:</dt>
      <dd><a href="{{ $paper.url }}">{{ $paper.url }}</a></dd>
      <dt>DOI:</dt>
      <dd>{{ with $paper.doi }}<a href="http://dx.doi.org/{{ . }}" title="To the current version of the paper by DOI">{{ . }}</a>{{ end }}</dd>
      {{ range $paper.award }}
      <dt>Award:</dt>
      <dd><i class="fas fa-award"></i>&nbsp;{{ . }}</dd>
      {{ end }}
      <!--
      <dt>Bibtype:</dt>
      <dd>{{ with $paper.bibtype }}{{ . }}{{ end }}</dd>
      -->
<<<<<<< HEAD
      {{ if not $paper.withdrawn }}
=======
      <dt class="acl-button-row">Bibkey:</dt>
      <dd class="acl-button-row">{{ with $paper.bibkey }}<button type="button" class="btn btn-clipboard-outside btn-secondary btn-sm d-none" data-clipboard-target="#citePaperBibkey"><i class="far fa-clipboard"></i><span id="citePaperBibkey" class="pl-2 text-monospace">{{ . }}</span></button>{{ end }}</dd>
>>>>>>> 57cf02a5
      <dt class="acl-button-row">Copy Citation:</dt>
      <dd class="acl-button-row">
      {{ if $has_bib }}
        <button type="button" class="btn btn-clipboard-outside btn-secondary btn-sm d-none" data-clipboard-target="#citeBibtexContent"><i class="far fa-clipboard pr-2"></i>BibTeX</button>
      {{ end }}
      {{ if $has_xml }}
        <button type="button" class="btn btn-clipboard-outside btn-secondary btn-sm d-none" data-clipboard-target="#citeModsContent"><i class="far fa-clipboard pr-2"></i>MODS XML</button>
      {{ end }}
      {{ if $has_endf }}
        <button type="button" class="btn btn-clipboard-outside btn-secondary btn-sm d-none" data-clipboard-target="#citeEndnoteContent"><i class="far fa-clipboard pr-2"></i>Endnote</button>
      {{ end }}
      {{ if (or $has_bib $has_xml $has_endf) }}
        <button type="button" class="btn btn-secondary btn-sm" data-toggle="modal" data-target="#citeModal">More options…</button>
      {{ end }}
      </dd>
      {{ end }}  <!-- if not $paper.withdrawn -->

      {{ with $paper.pdf }}
      <dt>PDF:</dt><dd><a href="{{ . }}">{{ . }}</a></dd>
      {{ end }}

      {{ range $paper.attachment }}
      <dt class="acl-button-row">{{ humanize .type }}:</dt>
      <dd class="acl-button-row"><a href="{{ .url }}" class="btn btn-attachment btn-sm">{{ partial "attachment_repr.html" . }}&nbsp;{{ .filename }}</a></dd>
      {{ end }}
    </dl>
    </div>

    <!-- Most of the styling for this block is set in _papers.scss to avoid clutter -->
    <div class="acl-paper-link-block">
      {{ if isset $paper "revision" }}
        {{ range last 1 $paper.revision }}
        <a class="btn btn-primary" href="{{ .url }}" title="Open latest revision PDF of '{{ $paper.title | htmlEscape }}'">
          <i class="far fa-file-pdf"></i><span class="pl-2">PDF&nbsp;<small>(v{{ .id }})</small></span>
        </a>
        {{ end }}
        {{ range first 1 $paper.revision }}
        <a class="btn btn-secondary" href="{{ .url }}" title="Open original PDF of '{{ $paper.title | htmlEscape }}'">
          <i class="far fa-file-pdf"></i><span class="pl-2">PDF&nbsp;<small>(v{{ .id }})</small></span>
        </a>
        {{ end }}
      {{ else }}
        {{ with $paper.pdf }}
        <a class="btn btn-primary" href="{{ . }}" title="Open PDF of '{{ $paper.title | htmlEscape }}'">
          <i class="far fa-file-pdf"></i><span class="pl-2">PDF</span>
        </a>
        {{ end }}
      {{ end }}
      {{ if and (not $paper.withdrawn) (or $has_bib $has_xml $has_endf) }}
      <a class="btn btn-secondary" title="Open dialog for exporting citations" data-toggle="modal" data-target="#citeModal" href="#">
        <i class="fas fa-quote-left"></i><span class="pl-2">Cite</span>
      </a>
      {{ end }}
      <a class="btn btn-secondary" href="https://scholar.google.com/scholar?{{ (querify "q" $paper.title) | safeURL }}" title="Search for '{{ $paper.title | htmlEscape }}' on Google Scholar">
        <i class="ai ai-google-scholar"></i><span class="pl-sm-2 d-none d-sm-inline">Search</span>
      </a>
      {{ range $paper.attachment }}
      <a class="btn btn-attachment d-flex flex-wrap justify-content-center" href="{{ .url }}" title="Open {{ .type | humanize | lower }} for '{{ $paper.title | htmlEscape }}'">
        <span class="align-self-center px-1">{{ partial "attachment_repr.html" . -}}</span>
        <span class="px-1">{{ humanize .type }}</span>
      </a>
      {{ end }}
    </div>
  </div>
  <hr />

  <div class="modal fade" id="citeModal" tabindex="-1" role="dialog" aria-labelledby="citeModalLabel" aria-hidden="true">
    <div class="modal-dialog modal-lg" role="document">
      <div class="modal-content">
        <div class="modal-header">
          <h5 class="modal-title" id="citeModalLabel">Export citation</h5>
          <button class="close" data-dismiss="modal" aria-label="Close">
            <span aria-hidden="true">&times;</span>
          </button>
        </div>
        <div class="modal-body">
          <ul class="nav nav-tabs mb-2" id="citeFormats" role="tablist">
            <li class="nav-item">
              <a class="nav-link {{ if not $has_bib }}disabled{{ else }}active{{ end }}" data-toggle="list" href="#citeBibtex" role="tab" aria-controls="citeBibtex" aria-selected="{{ if $has_bib }}true{{ else }}false{{ end }}">BibTeX</a>
            </li>
            <li class="nav-item">
              <a class="nav-link {{ if not $has_xml }}disabled{{ end }}" data-toggle="list" href="#citeMods" role="tab" aria-controls="citeMods" aria-selected="false">MODS XML</a>
            </li>
            <li class="nav-item">
              <a class="nav-link {{ if not $has_endf }}disabled{{ end }}" data-toggle="list" href="#citeEndnote" role="tab" aria-controls="citeEndnote" aria-selected="false">Endnote</a>
            </li>
          </ul>

          <div class="tab-content" id="citeFormatsContent">
            <div class="tab-pane active" id="citeBibtex" role="tabpanel">
              {{- if $has_bib -}}
              <pre id="citeBibtexContent" class="bg-light border p-2" style="max-height: 50vh;">
                {{- readFile (printf "/data-export/%s.bib" $anthology_id) -}}
              </pre>
              <div class="modal-footer pb-1">
                <a class="btn btn-secondary" href="{{ (printf "/%s.bib" $anthology_id) | relURL }}"><i class="fas fa-download pr-2"></i>Download as File</a>
                <button class="btn btn-clipboard btn-primary d-none" data-clipboard-target="#citeBibtexContent"><i class="far fa-clipboard pr-2"></i>Copy to Clipboard</button>
              </div>
              {{- end -}}
            </div>
            <div class="tab-pane" id="citeMods" role="tabpanel">
              {{- if $has_xml -}}
              <pre id="citeModsContent" class="bg-light border p-2" style="max-height: 50vh;">
                {{- readFile (printf "/data-export/%s.xml" $anthology_id) -}}
              </pre>
              <div class="modal-footer pb-1">
                <a class="btn btn-secondary" href="{{ (printf "/%s.xml" $anthology_id) | relURL }}"><i class="fas fa-download pr-2"></i>Download as File</a>
                <button class="btn btn-clipboard btn-primary d-none" data-clipboard-target="#citeModsContent"><i class="far fa-clipboard pr-2"></i>Copy to Clipboard</button>
              </div>
              {{- end -}}
            </div>
            <div class="tab-pane" id="citeEndnote" role="tabpanel">
              {{- if $has_endf -}}
              <pre id="citeEndnoteContent" class="bg-light border p-2" style="max-height: 50vh;">
                {{- readFile (printf "/data-export/%s.endf" $anthology_id) -}}
              </pre>
              <div class="modal-footer pb-1">
                <a class="btn btn-secondary" href="{{ (printf "/%s.endf" $anthology_id) | relURL }}"><i class="fas fa-download pr-2"></i>Download as File</a>
                <button class="btn btn-clipboard btn-primary d-none" data-clipboard-target="#citeEndnoteContent"><i class="far fa-clipboard pr-2"></i>Copy to Clipboard</button>
              </div>
              {{- end -}}
            </div>
          </div>
        </div>
      </div>
    </div>
  </div>
</section>
{{ end }}<|MERGE_RESOLUTION|>--- conflicted
+++ resolved
@@ -198,12 +198,9 @@
       <dt>Bibtype:</dt>
       <dd>{{ with $paper.bibtype }}{{ . }}{{ end }}</dd>
       -->
-<<<<<<< HEAD
       {{ if not $paper.withdrawn }}
-=======
       <dt class="acl-button-row">Bibkey:</dt>
       <dd class="acl-button-row">{{ with $paper.bibkey }}<button type="button" class="btn btn-clipboard-outside btn-secondary btn-sm d-none" data-clipboard-target="#citePaperBibkey"><i class="far fa-clipboard"></i><span id="citePaperBibkey" class="pl-2 text-monospace">{{ . }}</span></button>{{ end }}</dd>
->>>>>>> 57cf02a5
       <dt class="acl-button-row">Copy Citation:</dt>
       <dd class="acl-button-row">
       {{ if $has_bib }}
