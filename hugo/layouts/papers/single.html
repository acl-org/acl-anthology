--- conflicted
+++ resolved
@@ -51,15 +51,11 @@
 {{ $paper := index (index .Site.Data.papers $volume_id) .Params.anthology_id }}
 <section id="main">
   <h2 id="title">
-<<<<<<< HEAD
-    <a href="{{ $paper.url }}/">{{ $paper.title_html | safeHTML }}</a>
-=======
     {{ with $paper.pdf }}
     <a href="{{ . }}">{{ $paper.title_html | safeHTML }}</a>
     {{ else }}
       {{ $paper.title_html | safeHTML }}
     {{ end }}
->>>>>>> 75d51d2b
   </h2>
   {{ with $paper.author }}
   <p class="lead">
@@ -157,18 +153,6 @@
       -->
       <dt class="acl-button-row">Bib Export formats:</dt>
       <dd class="acl-button-row">
-<<<<<<< HEAD
-      {{ if (fileExists (printf "/data-export/%s" $bibfile)) }}
-        <a class="btn btn-secondary btn-sm" href="{{ $paper.url }}.bib">BibTeX</a>
-      {{ end }}
-      {{ $expfile := printf "/papers/%s/%s/%s.xml" (slicestr $volume_id 0 1) $volume_id $anthology_id }}
-      {{ if (fileExists (printf "/data-export/%s" $expfile)) }}
-        <a class="btn btn-secondary btn-sm" href="{{ $paper.url }}.xml">MODS XML</a>
-      {{ end }}
-      {{ $endfile := printf "/papers/%s/%s/%s.endf" (slicestr $volume_id 0 1) $volume_id $anthology_id }}
-      {{ if (fileExists (printf "/data-export/%s" $endfile)) }}
-        <a class="btn btn-secondary btn-sm" href="{{ $paper.url}}.endf">EndNote</a>
-=======
       {{ if (fileExists (printf "/data-export/%s.bib" $anthology_id)) }}
         <a class="btn btn-secondary btn-sm" href="{{ (printf "/%s.bib" $anthology_id) | relURL }}">BibTeX</a>
       {{ end }}
@@ -177,7 +161,6 @@
       {{ end }}
       {{ if (fileExists (printf "/data-export/%s.endf" $anthology_id)) }}
         <a class="btn btn-secondary btn-sm" href="{{ (printf "/%s.endf" $anthology_id) | relURL }}">EndNote</a>
->>>>>>> 75d51d2b
       {{ end }}
       {{ if (fileExists (printf "/data-export/%s.bib" $anthology_id)) }}
         <button type="button" class="btn btn-clipboard btn-secondary btn-sm d-none" data-clipboard-text="{{ readFile (printf "/data-export/%s.bib" $anthology_id) }}"><i class="far fa-clipboard pr-2"></i>Copy BibTeX to Clipboard</button>
@@ -195,34 +178,24 @@
     <div class="acl-paper-link-block">
       {{ if isset $paper "revision" }}
         {{ range last 1 $paper.revision }}
-        <a class="btn btn-primary" href="{{ .url }}.pdf" title="Open latest revision PDF of '{{ $paper.title | htmlEscape }}'">
+        <a class="btn btn-primary" href="{{ .url }}" title="Open latest revision PDF of '{{ $paper.title | htmlEscape }}'">
           <i class="far fa-file-pdf"></i><span class="pl-2">PDF&nbsp;<small>(v{{ .id }})</small></span>
         </a>
         {{ end }}
         {{ range first 1 $paper.revision }}
-        <a class="btn btn-secondary" href="{{ .url }}.pdf" title="Open original PDF of '{{ $paper.title | htmlEscape }}'">
+        <a class="btn btn-secondary" href="{{ .url }}" title="Open original PDF of '{{ $paper.title | htmlEscape }}'">
           <i class="far fa-file-pdf"></i><span class="pl-2">PDF&nbsp;<small>(v{{ .id }})</small></span>
         </a>
         {{ end }}
       {{ else }}
-<<<<<<< HEAD
-        {{ with $paper.url }}
-        <a class="btn btn-primary" href="{{ . }}.pdf"  title="Open PDF of '{{ $paper.title | htmlEscape }}'">
-=======
         {{ with $paper.pdf }}
         <a class="btn btn-primary" href="{{ . }}" title="Open PDF of '{{ $paper.title | htmlEscape }}'">
->>>>>>> 75d51d2b
           <i class="far fa-file-pdf"></i><span class="pl-2">PDF</span>
         </a>
         {{ end }}
       {{ end }}
-<<<<<<< HEAD
-      {{ if (fileExists (printf "/data-export/%s" $bibfile)) }}
-      <a class="btn btn-secondary" href="{{ $paper.url }}.bib" title="Export '{{ $paper.title | htmlEscape }}' to bib format">
-=======
       {{ if (fileExists (printf "/data-export/%s.bib" $anthology_id)) }}
       <a class="btn btn-secondary" href="{{ (printf "/%s.bib" $anthology_id) | relURL }}" title="Export '{{ $paper.title | htmlEscape }}' to bib format">
->>>>>>> 75d51d2b
         <i class="fas fa-file-export"></i><span class="pl-2 transform-lower-sm">Bib</span><span class="d-none d-sm-inline">TeX</span>
       </a>
       {{ end }}
