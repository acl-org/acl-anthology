{{ define "meta" }}
{{ $volume_id := index (split .Params.anthology_id "-") 0 }}
{{ $paper := index (index .Site.Data.papers $volume_id) .Params.anthology_id }}
  <meta content="{{ $paper.title }}" name="citation_title" >
{{ range $paper.author }}
  {{ $first_letter := slicestr .id 0 1 }}
  <meta content="{{ (index $.Site.Data.people $first_letter .id).full }}" name="citation_author" >
{{ end }}
{{ with $paper.parent_volume_id }}
  {{ $volume := index $.Site.Data.volumes . }}
  {{ if isset $volume "meta_journal_title" }}
  <meta content="{{ $volume.meta_journal_title }}" name="citation_journal_title" >
  {{ else }}
  <meta content="{{ $volume.title }}" name="citation_conference_title" >
  {{ end }}
  {{ with $volume.meta_volume }}<meta content="{{ . }}" name="citation_volume" >{{ end }}
  {{ with $volume.meta_issue }}<meta content="{{ . }}" name="citation_issue" >{{ end }}
  {{ with $volume.meta_date }}<meta content="{{ . }}" name="citation_publication_date" >{{ end }}
{{ end }}
{{ with $paper.pdf }}
  <meta content="{{ . }}" name="citation_pdf_url" >
{{ end }}
{{ with $paper.page_first }}<meta content="{{ . }}" name="citation_firstpage" >{{ end }}
{{ with $paper.page_last }}<meta content="{{ . }}" name="citation_lastpage" >{{ end }}
{{ with $paper.doi }}<meta content="{{ . }}" name="citation_doi" >{{ end }}
  <meta property="og:title" content="{{ $paper.title }}" />
  {{ with $paper.thumbnail }}
  <meta property="og:image" content="{{ . }}" />
  <meta property="og:image:alt" content="First page of paper PDF." />
  {{ end }}
  <meta property="og:type" content="article" />
  <meta property="og:site_name" content="ACL Anthology" />
  <meta property="og:url" content="{{ $paper.url }}" />
  <meta property="og:description" content="{{ $paper.author_string }}. {{ $paper.booktitle }}. {{ $paper.year }}." />
  <link rel="canonical" href="{{ $paper.url }}" />
{{ end }}

{{ define "javascript" }}
{{ $anthology_id := .Params.anthology_id }}
{{ $volume_id := index (split .Params.anthology_id "-") 0 }}
{{ $paper := index (index .Site.Data.papers $volume_id) .Params.anthology_id }}
<script src="{{ relURL "js/clipboard.min.js" }}"></script>
<script src="{{ relURL "js/FileSaver.js" }}"></script>
<script>
  $( document ).ready(function() {
      if (ClipboardJS.isSupported()) {
          success_fn = function(e) {
              // turns button into "copy successful"-style for 2 seconds
              var src = $(e.trigger);
              src.toggleClass("btn-success");
              src.children("i").toggleClass("far fa-clipboard fas fa-clipboard-check");
              e.clearSelection();

              setTimeout(function() {
                  src.toggleClass("btn-success");
                  src.children("i").toggleClass("far fa-clipboard fas fa-clipboard-check");
              }, 2000);
          };

          var clipboard = new ClipboardJS(".btn-clipboard");
          clipboard.on('success', success_fn);
          $(".btn-clipboard").removeClass("d-none");

          // buttons outside the "cite" popup can't copy the content the usual way
          // because the content element is hidden at the time; therefore we fetch
          // and return the text to be copied manually
          var clipboard_outside = new ClipboardJS(".btn-clipboard-outside", {
              text: function(trigger) {
                  var target = trigger.getAttribute("data-clipboard-target");
                  return $(target).text();
              }
          });
          clipboard_outside.on('success', success_fn);
          $(".btn-clipboard-outside").removeClass("d-none");
      }
  });

  $( document ).ready(function() {
      if ($(".btn-filesaver")) {
          $(".btn-filesaver").on("click",
              function() {
                  var target = $( this ).attr("data-filesaver-target");
                  var filename = $( this ).attr("data-filesaver-name");
                  var blob = new Blob([$(target).text()], {type: "text/plain;charset=utf-8"});
                  saveAs(blob, filename);
              }
          );
          $(".btn-filesaver").removeClass("disabled");
      }
  });

  const paper_params = {
    anthology_id: "{{ .Params.anthology_id }}",
    title: "{{ $paper.title_raw }}",
    authors: [
      {{ range $paper.author }}
      {
        first: "{{ .first }}",
        last: "{{ .last }}",
        id: "{{ .id }}"
      },
      {{ end }}
    ],
    abstract: "{{ $paper.abstract_raw }}"
  };

  // Initial authors data
  function showMetadataDialog() {
    // Populate the modal with current values
    document.getElementById("paperIdSpan").textContent = paper_params.anthology_id;
    document.getElementById("paperTitle").value = paper_params.title;
    document.getElementById("paperAbstract").value = paper_params.abstract;
    document.getElementById("paperPDF").href = "{{ $paper.pdf }}";
    document.getElementById("paperSnapshot").href = "https://aclanthology.org/thumb/" + paper_params.anthology_id + "-trimmed.jpg";
    document.getElementById("paperSnapshotImg").src = "https://aclanthology.org/thumb/" + paper_params.anthology_id + "-trimmed.jpg";

    const container = document.getElementById("authorsContainer");
    container.innerHTML = "";
    paper_params.authors.forEach((author, idx) => {
      container.appendChild(createAuthorRow(author.first, author.last, author.id));
    });

    refreshAuthorList();

    const modal = new bootstrap.Modal(document.getElementById('metadataModal'));
    modal.show();
  }

  // Just call Sortable on your container after you’ve populated it:
  new Sortable(document.getElementById('authorsContainer'), {
    animation: 150, // a nice animation
    ghostClass: 'sortable-ghost'
  });

  // Dragstart: store the element being dragged
  authorsContainer.addEventListener('dragstart', (e) => {
    const row = e.target.closest('.author-row');
    if (row) {
      draggedElement = row;
      e.dataTransfer.effectAllowed = 'move';
      e.dataTransfer.setData('text/plain', 'reordering'); // required to initiate drag
    }
  });

  // Dragover: allow drop
  authorsContainer.addEventListener('dragover', (e) => {
    e.preventDefault();
    e.dataTransfer.dropEffect = 'move';
  });

  // Drop: Insert the dragged element before the hovered row if found
  authorsContainer.addEventListener('drop', (e) => {
    e.preventDefault();
    const targetRow = e.target.closest('.author-row');
    if (targetRow && targetRow !== draggedElement) {
      authorsContainer.insertBefore(draggedElement, targetRow);
    } else if (!targetRow) {
      // If dropped outside any specific row, append to the end
      authorsContainer.appendChild(draggedElement);
    }
    draggedElement = null;
    refreshAuthorList();
  });

  function createAuthorRow(first, last, id) {
    // Create the container for the entire row
    const row = document.createElement('div');
    row.className = 'row g-0 g-lg-2 mb-2 author-row align-items-center';
    row.draggable = true;
    row.ondragstart = dragAuthor;

    // Group drag handle and first name column
    const grabberCol = document.createElement('div');
    grabberCol.className = 'col-auto pe-1';

    const handle = document.createElement('span');
    handle.className = 'drag-handle';
    handle.textContent = '⋮';
    handle.style = "padding: 0 2px";
    // Note: If you don't want to restrict dragging to the handle, remove handle.draggable
    handle.draggable = true;

    grabberCol.appendChild(handle);

    // First name column
    const firstNameCol = document.createElement('div');
    firstNameCol.className = 'col-10 col-lg-4';

    const firstName = document.createElement('input');
    firstName.type = 'text';
    firstName.placeholder = 'First name';
    firstName.className = 'form-control';
    firstName.value = first;
    firstName.oninput = () => refreshAuthorList();

    firstNameCol.appendChild(firstName);
    grabberCol.appendChild(firstNameCol);

    // Last name column
    const lastNameCol = document.createElement('div');
    lastNameCol.className = 'col-10 col-lg-4 mt-2 mt-lg-0';

    const lastName = document.createElement('input');
    lastName.type = 'text';
    lastName.placeholder = 'Last name';
    lastName.className = 'form-control';
    lastName.value = last;
    lastName.oninput = () => refreshAuthorList();

    lastNameCol.appendChild(lastName);

    // Add a hidden form control for author ID
    const idInput = document.createElement('input');
    idInput.type = 'hidden';
    idInput.value = id;
    lastNameCol.appendChild(idInput);

    // Delete button column
    const delCol = document.createElement('div');
    delCol.className = 'col-auto ms-lg-auto text-end';

    const delBtn = document.createElement('button');
    delBtn.type = 'button';
    delBtn.className = 'btn btn-sm btn-danger';
    delBtn.textContent = 'X';
    delBtn.onclick = () => { row.remove(); refreshAuthorList(); };

    delCol.appendChild(delBtn);

    // Append all columns to the row
    row.appendChild(grabberCol);
    row.appendChild(firstNameCol);
    row.appendChild(lastNameCol);
    row.appendChild(delCol);

    return row;
  }

  function addAuthor() {
    const container = document.getElementById('authorsContainer');
    container.appendChild(createAuthorRow("", "", "", ""));
  }

  function refreshAuthorList() {
    const container = document.getElementById('authorsContainer');
    var authors = "";
    for (authorRow of container.children) {
      const first = authorRow.children[1].children[0].value;
      const last = authorRow.children[2].children[0].value;
      authors += first + "  " + last + "; "
    }
    document.getElementById("paperAuthorList").textContent = authors.slice(0,-2);
  }

  // Drag & Drop functions for authors
  let draggedAuthor = null;
  function dragAuthor(ev) {
    ev.dataTransfer.setData('text/plain', '');
    draggedAuthor = ev.currentTarget;
  }
  function allowDrop(ev) {
    ev.preventDefault();
  }
  function dropAuthor(ev) {
    ev.preventDefault();
    if (ev.target.id === "authorsContainer" || ev.target.parentNode.id === "authorsContainer") {
      const container = document.getElementById("authorsContainer");
      // Insert before the target row if we dropped on a row, otherwise at the end
      if (ev.target.classList && ev.target.classList.contains('author-row')) {
        container.insertBefore(draggedAuthor, ev.target);
      } else if (ev.target.parentNode.classList && ev.target.parentNode.classList.contains('author-row')) {
        container.insertBefore(draggedAuthor, ev.target.parentNode);
      } else {
        container.appendChild(draggedAuthor);
      }
      refreshAuthorList();
    }
  }

  // New function to handle submission
  function submitMetadataCorrection() {
    // make sure the pdfCorrectionCheck box is checked
    if (!document.getElementById("pdfCorrectionCheck").checked) {
      alert("Please check the box to confirm that these changes match the PDF.");
      return;
    }

    const newTitle = document.getElementById("paperTitle").value;
    const newAbstract = document.getElementById("paperAbstract").value;

    const authorRows = document.querySelectorAll("#authorsContainer .author-row");
    const newAuthors = [];
    authorRows.forEach(row => {
      const inputs = row.querySelectorAll("input");
      newAuthors.push({
        "first": inputs[0].value,
        "last": inputs[1].value,
        "id": inputs[2].value
      });
    });

    // Compare original values to current values
    const updatedParams = {
      anthology_id: paper_params.anthology_id
    }

    if (newTitle !== paper_params.title) {
      updatedParams.title = newTitle;
    }

    if (newAbstract !== paper_params.abstract) {
      updatedParams.abstract = newAbstract;
    }

    const oldAuthorString = JSON.stringify(paper_params.authors);
    const newAuthorString = JSON.stringify(newAuthors);
    if (newAuthorString != oldAuthorString) {
      updatedParams.authors = newAuthors;
      updatedParams.authors_old = paper_params.authors.map((x) => x.first + "  " + x.last).join(" | ");
      updatedParams.authors_new = newAuthors.map((x) => x.first + "  " + x.last).join(" | ");
    }

    if (Object.keys(updatedParams).length === 1) {
      // ensure it's not just the anthology_id in the dictionary
      alert("No changes detected.");
      return;
    }

    // Same assembly as original code
    const baseurl = "https://github.com/acl-org/acl-anthology/issues/new?template=99-bulk-metadata-correction.yml";
    const issue_title = "Metadata correction for {{ .Params.anthology_id}}";
    const labels = "metadata,correction";
    const who = "anthology-assist";
    const param_string = "```json\n" + JSON.stringify(updatedParams, null, 2) + "\n```";

    const url = baseurl + `&title=${encodeURIComponent(issue_title)}&assignee=${encodeURIComponent(who)}&labels=${encodeURIComponent(labels)}&data=` + encodeURIComponent(param_string);

    window.open(url, "_blank");
  }
</script>
{{ end }}

{{ define "main" }}
{{ $anthology_id := .Params.anthology_id }}
{{ $volume_id := index (split .Params.anthology_id "-") 0 }}
{{ $paper := index (index .Site.Data.papers $volume_id) .Params.anthology_id }}
<section id="main">
  <div>
  <h2 id="title">
    {{ with $paper.pdf }}
    <a href="{{ . }}">{{ $paper.title_html | safeHTML }}</a>
    {{ else }}
      {{ $paper.title_html | safeHTML }}
    {{ end }}
  </h2>
  {{ with $paper.author }}
  <p class="lead">
    {{ $len := (len .) }}
    {{ range $index, $person := . }}
      {{ partial "author_link.html" (dict "ctx" $ "person" $person) | chomp }}{{ if ne (add $index 1) $len }}, {{ end }}
    {{ end }}
  {{ end }}
  </p>
  </div>
  <div class="modal fade" id="metadataModal" tabindex="-1" aria-labelledby="metadataModalLabel" aria-hidden="true">
    <div class="modal-dialog modal-lg">
      <div class="modal-content">
        <div class="modal-header">
          <h5 class="modal-title">Correct Metadata for <span id="paperIdSpan"></span></h5>
          <button class="close" data-dismiss="modal" aria-label="Close">
            <span aria-hidden="true">&times;</span>
          </button>
        </div>
        <div class="modal-body">
          <form id="metadataForm">
            <div class="alert alert-warning" role="alert">
              <b>Important</b>: The Anthology treat PDFs as authoritative. Please use this form only to correct data that is out of line with the PDF. See <a href="https://aclanthology.org/info/corrections/">our corrections guidelines</a> if you need to change the PDF.
            </div>
            <div class="mb-3">
              <label for="paperTitle" class="form-label">Title</label>
              <small id="paperTitleHelp" class="form-text text-muted">Adjust the title. Retain tags such as &lt;fixed-case&gt;.</small>
              <input type="text" class="form-control" id="paperTitle">
            </div>
            <label class="form-label">Authors</label>
            <small id="authorTitleHelp" class="form-text text-muted">Adjust author names and order to match the PDF.</small>
            <div id="authorsContainer" class="px-3" ondrop="dropAuthor(event)" ondragover="allowDrop(event)"></div>
            <button type="button" class="btn btn-secondary btn-sm mb-3" onclick="addAuthor()">Add Author</button>

            <div class="mb-3">
              <label for="paperAbstract" class="form-label">Abstract</label>
              <small id="abstractTitleHelp" class="form-text text-muted">Correct abstract if needed. Retain XML formatting tags such as &lt;tex-math&gt;.</small>
              <textarea class="form-control" id="paperAbstract" rows="6"></textarea>
            </div>

            <div class="mb-3">
              <label class="form-label">Verification against PDF</label>
              <small class="form-text text-muted">Ensure that the new title/authors match the snapshot below. (If there is no snapshot or it is too small, consult <a href="#" id="paperPDF">the PDF</a>.)</small>
              <div style="max-height:150px;" class="overflow-hidden w-100" style="text-align: center;">
                <a id="paperSnapshot" href="#"><img id="paperSnapshotImg" src="" style="min-width: 80%; max-width: 100%"></a>
              </div>
              <small class="form-text text-muted">Authors concatenated from the text boxes above:</small>
              <div class="card card-body bg-light" id="paperAuthorList"></div>
            </div>
          </form>
        </div>
        <div class="modal-footer d-flex align-items-center">
          <div class="form-check mb-0">
            <input type="checkbox" class="form-check-input" id="pdfCorrectionCheck">
<<<<<<< HEAD
            <label class="form-check-label" for="pdfCorrectionCheck">ALL author names, the title, and the abstract match the PDF. If paper metadata matches the PDF, but the paper should be linked to a different author page, please file an <a href="https://github.com/acl-org/acl-anthology/issues/new?assignees=anthology-assist&labels=correction%2Cmetadata&projects=&template=02-name-correction.yml&title=Author+Page%3A+%7Breplace+with+author+name%7D">author page correction</a> instead.</label>
=======
            <label class="form-check-label" for="pdfCorrectionCheck">ALL author names match the snapshot above—including middle initials, hyphens, and accents.</label>
>>>>>>> 7b24987d
          </div>
          <button type="button" class="btn btn-primary" onclick="submitMetadataCorrection()">Submit</button>
        </div>
      </div>
    </div>
  </div>
  <hr />
  <div class="row acl-paper-details">
    <div class="col col-lg-10 order-2">
      {{ with $paper.retracted }}
      <div class="alert alert-danger" role="alert">
        <b>This paper has been retracted.</b> {{ . }}
      </div>
      {{ end }}

      {{ with $paper.removed }}
      <div class="alert alert-danger" role="alert">
        <b>This paper has been <a href="https://aclanthology.org/info/corrections/#removal">removed</a>.</b>
        {{ . }}
      </div>
      {{ end }}

      {{ with $paper.abstract_html }}
      <div class="card bg-light mb-2 mb-lg-3">
        <div class="card-body acl-abstract">
          <h5 class="card-title">Abstract</h5>
          <span {{ with $paper.retracted }} style="text-decoration: line-through" {{ end }}>
          {{ . | safeHTML }}
          </span>
        </div>
      </div>
      {{ end }}

    <!-- To avoid cluttering this template with Bootstrap classes, the styling
    for this list is defined in assets/css/_papers.scss -->
    <dl>
      <dt>Anthology ID:</dt>
      <dd>{{ $anthology_id }}</dd>

      {{ range $paper.revision }}
        {{ if eq .id "1" }}
        <dt>Original:</dt>
        {{ else }}
        <dt>Version {{ .id }}:</dt>
        {{ end }}
        <dd><a href="{{ .url }}">{{ .value }}</a></dd>
      {{ end }}
      {{ range $paper.erratum }}
        <dt>Erratum e{{ .id }}:</dt>
        <dd><a href="{{ .url }}">{{ .value }}</a></dd>
      {{ end }}

      <dt>Volume:</dt>
      <dd>
        {{- with $paper.parent_volume_id -}}
        {{ $volume := index $.Site.Data.volumes . }}
        {{ $volume_page := printf "/volumes/%s" . }}
        <a href="{{ relref $ $volume_page }}">{{ $volume.title }}</a>
        {{- end -}}
      </dd>

      <dt>Month:</dt>
      <dd>{{ with $paper.month }}{{ . }}{{ end }}</dd>
      <dt>Year:</dt>
      <dd>{{ with $paper.year }}{{ . }}{{ end }}</dd>
      <dt>Address:</dt>
      <dd>{{ with $paper.address }}{{ . }}{{ end }}</dd>

      {{ with $paper.editor }}
        {{ $len := (len .) }}
        <dt>Editor{{ if gt $len 1 }}s{{ end }}:</dt>
        <dd>
        {{ range $index, $person := . }}
          {{ partial "author_link.html" (dict "ctx" $ "person" $person) | chomp }}{{ if ne (add $index 1) $len }}, {{ end }}
        {{ end }}
        </dd>
      {{ end }}

      {{ with $paper.parent_volume_id }}
      {{ $volume := index $.Site.Data.volumes . }}
      <dt>{{ if gt (len $volume.venues) 1 }}Venues:{{ else }}Venue:{{ end }}</dt>
      <dd>
        {{- $len := (len $volume.venues) -}}
        {{- range $index, $venue := $volume.venues -}}
            {{ $acronym := index $.Site.Data.venues $venue "acronym" }}
          <a href="{{ relref $ (printf "/venues/%s" ($venue)) }}">
            {{- $acronym -}}
          </a>
          {{ if ne (add $index 1) $len }} | {{ end }}
        {{- end -}}
      </dd>
      <dt>{{ if gt (len $volume.sigs) 1 }}SIGs:{{ else }}SIG:{{ end }}</dt>
      <dd>
        {{- $len := (len $volume.sigs) -}}
        {{- range $index, $sig := $volume.sigs -}}
          {{ $slug := index $.Site.Data.sigs $sig "slug" }}
          <a href="{{ relref $ (printf "/sigs/%s" $slug) }}">{{ $sig }}</a>
          {{ if ne (add $index 1) $len }} | {{ end }}
        {{- end -}}
      </dd>
      {{ end }}

      <dt>Publisher:</dt>
      <dd>{{ with $paper.publisher }}{{ . }}{{ end }}</dd>
      <dt>Note:</dt>
      <dd>{{ with $paper.note }}{{ . }}{{ end }}</dd>
      <dt>Pages:</dt>
      <dd>{{ with $paper.pages }}{{ . }}{{ end }}</dd>
      <dt>Language:</dt>
      <dd>{{ with $paper.language }}{{ . }}{{ end }}</dd>
      <dt>URL:</dt>
      <dd><a href="{{ $paper.url }}">{{ $paper.url }}</a></dd>
      <dt>DOI:</dt>
      <dd>{{ with $paper.doi }}<a href="https://doi.org/{{ . }}" title="To the current version of the paper by DOI">{{ . }}</a>{{ end }}</dd>
      {{ range $paper.award }}
      <dt>Award:</dt>
      <dd><i class="fas fa-award"></i>&nbsp;{{ . }}</dd>
      {{ end }}
      <!--
      <dt>Bibtype:</dt>
      <dd>{{ with $paper.bibtype }}{{ . }}{{ end }}</dd>
      -->
      {{ if and (not $paper.retracted) (not $paper.removed) }}
      <dt class="acl-button-row">Bibkey:</dt>
      <dd class="acl-button-row">{{ with $paper.bibkey }}<button type="button" class="btn btn-clipboard-outside btn-secondary btn-sm d-none" data-clipboard-target="#citePaperBibkey"><i class="far fa-clipboard"></i><span id="citePaperBibkey" class="pl-2 text-monospace">{{ . }}</span></button>{{ end }}</dd>
      {{ with $paper.citation_acl }}
      <dt>Cite (ACL):</dt><dd><span id="citeACL">{{ safeHTML . }}</span><button type="button" class="btn btn-clipboard btn-secondary btn-sm d-none ml-2" data-clipboard-target="#citeACL"><i class="far fa-clipboard"></i></button></dd>
      {{ end }}
      {{ with $paper.citation }}
      <dt>Cite (Informal):</dt><dd><span id="citeRichText">{{ markdownify . }}</span><button type="button" class="btn btn-clipboard btn-secondary btn-sm d-none ml-2" data-clipboard-target="#citeRichText"><i class="far fa-clipboard"></i></button></dd>
      {{ end }}
      <dt class="acl-button-row">Copy Citation:</dt>
      <dd class="acl-button-row">
      {{ with $paper.bibtex }}
        <button type="button" class="btn btn-clipboard-outside btn-secondary btn-sm d-none" data-clipboard-target="#citeBibtexContent"><i class="far fa-clipboard pr-2"></i>BibTeX</button>
      {{ end }}
        <button type="button" class="btn btn-clipboard-outside btn-secondary btn-sm d-none" data-clipboard-target="#citeMarkdownContent"><i class="far fa-clipboard pr-2"></i>Markdown</button>
      {{ with $paper.mods }}
        <button type="button" class="btn btn-clipboard-outside btn-secondary btn-sm d-none" data-clipboard-target="#citeModsContent"><i class="far fa-clipboard pr-2"></i>MODS XML</button>
      {{ end }}
      {{ with $paper.endf }}
        <button type="button" class="btn btn-clipboard-outside btn-secondary btn-sm d-none" data-clipboard-target="#citeEndnoteContent"><i class="far fa-clipboard pr-2"></i>Endnote</button>
      {{ end }}
        <button type="button" class="btn btn-secondary btn-sm" data-toggle="modal" data-target="#citeModal">More options…</button>
      </dd>
      {{ end }}  <!-- if not $paper.retracted -->

      {{ with $paper.pdf }}
      <dt>PDF:</dt><dd><a href="{{ . }}">{{ . }}</a></dd>
      {{ end }}

      {{ range $paper.attachment }}
      <dt class="acl-button-row">{{ humanize .type }}:</dt>
      <dd class="acl-button-row"><a href="{{ .url }}" class="btn btn-attachment btn-sm">{{ partial "attachment_repr.html" . }}&nbsp;{{ .filename }}</a></dd>
      {{ end }}

      {{ range $paper.video }}
      <dt class="acl-button-row">Video:</dt>
      <dd class="acl-button-row"><a href="{{ . }}" class="btn btn-attachment btn-sm"><i class="fas fa-video"></i>&nbsp;{{ . }}</a></dd>
      {{ end }}

      {{ with $paper.pwccode }}
      <dt>Code</dt>
      <dd>
        {{ if .url }}
        <a href="{{ .url }}">
          {{- if in .url "github.com/" -}}
          <i class="fab fa-github"></i>
          {{- else if in .url "gitlab.com/" -}}
          <i class="fab fa-gitlab"></i>
          {{- else if in .url "bitbucket" -}}
          <i class="fab fa-bitbucket"></i>
          {{- end -}}&nbsp;{{ .name }}
        </a>
        {{ end }}
        {{ if (and (eq .additional "true") .url) }}
          +
        {{ end }}
        {{ if eq .additional "true" }}
        <a href="https://paperswithcode.com/paper/?acl={{ $anthology_id }}"><svg xmlns="http://www.w3.org/2000/svg" class="pwc-icon" viewBox="0 0 512 512"><path stroke="#4d8093" fill="#4d8093" d="M88 128h48v256H88zM232 128h48v256h-48zM160 144h48v224h-48zM304 144h48v224h-48zM376 128h48v256h-48z"></path><path stroke="#4d8093" fill="#4d8093" d="M104 104V56H16v400h88v-48H64V104zM408 56v48h40v304h-40v48h88V56z"></path></svg>&nbsp;additional community code
        </a>
        {{ end }}
      </dd>
      {{ end }}

      {{ with $paper.pwcdataset }}
        <dt>Data</dt>
        <dd>
        {{ range $i, $t := . }}{{ if $i }},&nbsp;{{ end }}<a href="{{ $t.url }}">{{ $t.name }}</a>{{ end }}
        </dd>
      {{ end }}
      </dl>
    </div>

    <!-- Most of the styling for this block is set in _papers.scss to avoid clutter -->
    <div class="acl-paper-link-block">
      {{ if isset $paper "revision" }}
        {{ range last 1 $paper.revision }}
        <a class="btn btn-primary" href="{{ .url }}" title="Open latest revision PDF of '{{ $paper.title | htmlEscape }}'">
          <i class="far fa-file-pdf"></i><span class="pl-2">PDF&nbsp;<small>(v{{ .id }})</small></span>
        </a>
        {{ end }}
        {{ range first 1 $paper.revision }}
        <a class="btn btn-secondary" href="{{ .url }}" title="Open original PDF of '{{ $paper.title | htmlEscape }}'">
          <i class="far fa-file-pdf"></i><span class="pl-2">PDF&nbsp;<small>(v{{ .id }})</small></span>
        </a>
        {{ end }}
      {{ else }}
        {{ with $paper.pdf }}
        <a class="btn btn-primary" href="{{ . }}" title="Open PDF of '{{ $paper.title | htmlEscape }}'">
          <i class="far fa-file-pdf"></i><span class="pl-2">PDF</span>
        </a>
        {{ end }}
      {{ end }}
      {{ if and (not $paper.retracted) (not $paper.removed) ($paper.bibtex) }}
      <a class="btn btn-secondary" title="Open dialog for exporting citations" data-toggle="modal" data-target="#citeModal" href="#">
        <i class="fas fa-quote-left"></i><span class="pl-2">Cite</span>
      </a>
      {{ end }}
      <a class="btn btn-secondary" href="https://www.semanticscholar.org/search?{{ (querify "q" $paper.title) | safeURL }}" title="Search for '{{ $paper.title | htmlEscape }}' on Semantic Scholar">
        <i class="ai ai-semantic-scholar"></i><span class="pl-sm-2 d-none d-sm-inline">Search</span>
      </a>
      {{ with $paper.pwccode }}
        {{ if (or (eq .additional "true") .url) }}
      <a class="btn btn-secondary d-flex flex-wrap justify-content-center" href="https://paperswithcode.com/paper/?acl={{ $anthology_id }}" title="Code for '{{ $paper.title | htmlEscape }}' on Papers with Code">
        <svg xmlns="http://www.w3.org/2000/svg" class="pwc-icon-big" viewBox="0 0 512 512"><path stroke="#4d8093" fill="#4d8093" d="M88 128h48v256H88zM232 128h48v256h-48zM160 144h48v224h-48zM304 144h48v224h-48zM376 128h48v256h-48z"></path><path stroke="#4d8093" fill="#4d8093" d="M104 104V56H16v400h88v-48H64V104zM408 56v48h40v304h-40v48h88V56z"></path></svg>
        <span class="pl-sm-2 d-none d-sm-inline">Code</span>
      </a>
        {{ end }}
      {{ end }}
      {{ range $paper.attachment }}
      <a class="btn btn-attachment d-flex flex-wrap justify-content-center" href="{{ .url }}" title="Open {{ .type | humanize | lower }} for '{{ $paper.title | htmlEscape }}'">
        <span class="align-self-center px-1">{{ partial "attachment_repr.html" . -}}</span>
        <span class="px-1">{{ humanize .type }}</span>
      </a>
      {{ end }}
      {{ range $paper.video }}
      <a class="btn btn-attachment d-flex flex-wrap justify-content-center" href="{{ . }}" title="Open video for '{{ $paper.title | htmlEscape }}'">
        <span class="align-self-center px-1"><i class="fas fa-video"></i></span>
        <span class="px-1">Video</span>
      </a>
      {{ end }}
      <a class="btn btn-warning d-flex flex-wrap justify-content-center" href=# title="Correct problems with title, author list, and abstract" onclick="showMetadataDialog()">
        <span class="d-none d-sm-inline"><i class="fas fa-edit"></i></span>
        <span class="pl-md-2">Fix data</span>
      </a>
    </div>
  </div>
  <hr />

  <div class="modal fade" id="citeModal" tabindex="-1" role="dialog" aria-labelledby="citeModalLabel" aria-hidden="true">
    <div class="modal-dialog modal-lg" role="document">
      <div class="modal-content">
        <div class="modal-header">
          <h5 class="modal-title" id="citeModalLabel">Export citation</h5>
          <button class="close" data-dismiss="modal" aria-label="Close">
            <span aria-hidden="true">&times;</span>
          </button>
        </div>
        <div class="modal-body">
          <ul class="nav nav-tabs mb-2" id="citeFormats" role="tablist">
            <li class="nav-item">
              <a class="nav-link {{ if not $paper.bibtex }}disabled{{ else }}active{{ end }}" data-toggle="list" href="#citeBibtex" role="tab" aria-controls="citeBibtex" aria-selected="{{ if $paper.bibtex }}true{{ else }}false{{ end }}">BibTeX</a>
            </li>
            <li class="nav-item">
              <a class="nav-link {{ if not $paper.mods }}disabled{{ end }}" data-toggle="list" href="#citeMods" role="tab" aria-controls="citeMods" aria-selected="false">MODS XML</a>
            </li>
            <li class="nav-item">
              <a class="nav-link {{ if not $paper.endf }}disabled{{ end }}" data-toggle="list" href="#citeEndnote" role="tab" aria-controls="citeEndnote" aria-selected="false">Endnote</a>
            </li>
            <li class="nav-item">
              <a class="nav-link {{ if not $paper.bibtex }}active{{ end }}" data-toggle="list" href="#citeMarkdown" role="tab" aria-controls="citeMarkdown" aria-selected="{{ if $paper.bibtex }}false{{ else }}true{{ end }}">Preformatted</a>
            </li>
          </ul>

          <div class="tab-content" id="citeFormatsContent">
            <div class="tab-pane active" id="citeBibtex" role="tabpanel">
              {{- with $paper.bibtex -}}
              <pre id="citeBibtexContent" class="bg-light border p-2" style="max-height: 50vh;">{{ . }}</pre>
              <div class="modal-footer pb-1">
                <a class="btn btn-secondary btn-filesaver disabled" data-filesaver-target="#citeBibtexContent" data-filesaver-name="{{ $.Params.anthology_id }}.bib"><i class="fas fa-download pr-2"></i>Download as File</a>
                <button class="btn btn-clipboard btn-primary d-none" data-clipboard-target="#citeBibtexContent"><i class="far fa-clipboard pr-2"></i>Copy to Clipboard</button>
              </div>
              {{- end -}}
            </div>
            <div class="tab-pane" id="citeMods" role="tabpanel">
              {{- with $paper.mods -}}
              <pre id="citeModsContent" class="bg-light border p-2" style="max-height: 50vh;">{{ . }}</pre>
              <div class="modal-footer pb-1">
                <a class="btn btn-secondary btn-filesaver disabled" data-filesaver-target="#citeModsContent" data-filesaver-name="{{ $.Params.anthology_id }}.xml"><i class="fas fa-download pr-2"></i>Download as File</a>
                <button class="btn btn-clipboard btn-primary d-none" data-clipboard-target="#citeModsContent"><i class="far fa-clipboard pr-2"></i>Copy to Clipboard</button>
              </div>
              {{- end -}}
            </div>
            <div class="tab-pane" id="citeEndnote" role="tabpanel">
              {{- with $paper.endf -}}
              <pre id="citeEndnoteContent" class="bg-light border p-2" style="max-height: 50vh;">{{ . }}</pre>
              <div class="modal-footer pb-1">
                <a class="btn btn-secondary btn-filesaver disabled" data-filesaver-target="#citeEndnoteContent" data-filesaver-name="{{ $.Params.anthology_id }}.endf"><i class="fas fa-download pr-2"></i>Download as File</a>
                <button class="btn btn-clipboard btn-primary d-none" data-clipboard-target="#citeEndnoteContent"><i class="far fa-clipboard pr-2"></i>Copy to Clipboard</button>
              </div>
              {{- end -}}
            </div>
            <div class="tab-pane" id="citeMarkdown" role="tabpanel">
              <h5>Markdown (Informal)</h5>
              <p id="citeMarkdownContent" class="text-monospace small bg-light border p-2">
                {{- $paper.citation -}}
              </p>
              <ul class="mt-2">
                <li>{{- $paper.citation | markdownify -}}</li>
              </ul>
              {{ with $paper.citation_acl }}
              <h5>ACL</h5>
              <ul class="mt-2">
                <li id="citeACLstyleContent">{{- $paper.citation_acl | safeHTML -}}</li>
              </ul>
              {{ end }}
              <div class="modal-footer pb-1">
                <button type="button" class="btn btn-clipboard btn-primary d-none" data-clipboard-target="#citeMarkdownContent"><i class="far fa-clipboard pr-2"></i>Copy Markdown to Clipboard</button>
                {{ with $paper.citation_acl }}
                <button type="button" class="btn btn-clipboard btn-primary d-none" data-clipboard-target="#citeACLstyleContent"><i class="far fa-clipboard pr-2"></i>Copy ACL to Clipboard</button>
                {{ end }}
              </div>
            </div>
          </div>
        </div>
      </div>
    </div>
  </div>
</section>
{{ end }}<|MERGE_RESOLUTION|>--- conflicted
+++ resolved
@@ -406,11 +406,7 @@
         <div class="modal-footer d-flex align-items-center">
           <div class="form-check mb-0">
             <input type="checkbox" class="form-check-input" id="pdfCorrectionCheck">
-<<<<<<< HEAD
-            <label class="form-check-label" for="pdfCorrectionCheck">ALL author names, the title, and the abstract match the PDF. If paper metadata matches the PDF, but the paper should be linked to a different author page, please file an <a href="https://github.com/acl-org/acl-anthology/issues/new?assignees=anthology-assist&labels=correction%2Cmetadata&projects=&template=02-name-correction.yml&title=Author+Page%3A+%7Breplace+with+author+name%7D">author page correction</a> instead.</label>
-=======
             <label class="form-check-label" for="pdfCorrectionCheck">ALL author names match the snapshot above—including middle initials, hyphens, and accents.</label>
->>>>>>> 7b24987d
           </div>
           <button type="button" class="btn btn-primary" onclick="submitMetadataCorrection()">Submit</button>
         </div>
