# Copyright 2023-2025 Marcel Bollmann <marcel@bollmann.me>
#
# Licensed under the Apache License, Version 2.0 (the "License");
# you may not use this file except in compliance with the License.
# You may obtain a copy of the License at
#
#     http://www.apache.org/licenses/LICENSE-2.0
#
# Unless required by applicable law or agreed to in writing, software
# distributed under the License is distributed on an "AS IS" BASIS,
# WITHOUT WARRANTIES OR CONDITIONS OF ANY KIND, either express or implied.
# See the License for the specific language governing permissions and
# limitations under the License.

import pytest
from acl_anthology.exceptions import (
    AnthologyInvalidIDError,
    NameSpecResolutionError,
    PersonDefinitionError,
)
from acl_anthology.people import (
    Name,
    NameLink,
    NameSpecification,
    Person,
    PersonIndex,
    UNVERIFIED_PID_FORMAT,
)


@pytest.fixture
def index_stub(anthology_stub):
    return PersonIndex(anthology_stub)


@pytest.fixture
def index(anthology):
    return anthology.people


def test_load_people_index(index_stub):
    index = index_stub
    index.reset()
    index._load_people_index()
    index.is_data_loaded = True
    for pid in (
        "emily-prudhommeaux",
        "steven-krauwer",
        "yang-liu-icsi",
        "yang-liu-ict",
        "yang-liu-microsoft",
    ):
        assert pid in index


def test_load_people_index_registers_names(index_stub):
    index = index_stub
    index.reset()
    index._load_people_index()
    index.is_data_loaded = True
    n1 = Name("Steven", "Krauwer")
    n2 = Name("S.", "Krauwer")
    assert n1 in index.by_name
    assert n2 in index.by_name
    pid = index.by_name[n1]
    assert pid == index.by_name[n2]
    assert pid[0] in index


def test_add_person(index_stub):
    index = index_stub
    index.reset()
    p1 = Person("yang-liu", index.parent, [Name("Yang", "Liu")])
    index.add_person(p1)
    index.is_data_loaded = True  # to prevent it attempting to build itself
    assert "yang-liu" in index
    assert Name("Yang", "Liu") in index.by_name
    assert index.by_name[Name("Yang", "Liu")] == ["yang-liu"]
    assert index.get_by_name(Name("Yang", "Liu"))[0] is p1
    assert index.get_by_namespec(NameSpecification(Name("Yang", "Liu"))) is p1
    assert index.get("yang-liu") is p1
    with pytest.raises(ValueError):
        index.add_person(Person("yang-liu", index.parent))


def test_similar_names_defined_in_people_index(index_stub):
    index = index_stub
    index.reset()
    index._load_people_index()
    index.is_data_loaded = True
    similar = index.similar.subset("pranav-a")
    assert similar == {"pranav-a", "pranav-anand"}


def test_similar_names_through_same_canonical_name(index_stub):
    index = index_stub
    index.reset()
    index._load_people_index()
    index.is_data_loaded = True
    similar = index.similar.subset("yang-liu-ict")
    assert similar == {
        "yang-liu-icsi",
        "yang-liu-ict",
        "yang-liu-microsoft",
    }


def test_build_personindex(index):
    assert not index.is_data_loaded
    index.build(show_progress=False)
    assert index.is_data_loaded
    assert "yang-liu-microsoft" in index
    assert Name("Nicoletta", "Calzolari") in index.by_name
    assert "0000-0003-2598-8150" in index.by_orcid


def test_build_personindex_automatically(index):
    assert not index.is_data_loaded
    persons = index.get_by_name(Name("Nicoletta", "Calzolari"))
    assert index.is_data_loaded
    assert len(persons) == 1


@pytest.mark.parametrize(
    "name", ("by_orcid", "by_name", "similar", "slugs_to_verified_ids")
)
def test_build_personindex_automatically_on_property_access(index, name):
    assert not index.is_data_loaded
    _ = getattr(index, name)
    assert index.is_data_loaded


def test_canonical_name_never_has_script(index):
    for person in index.values():
        assert person.canonical_name.script is None


def test_get_person_coauthors(index):
    index.load()
    person = index.by_name[Name("Kathleen", "Dahlgren")][0]
    coauthors = index.find_coauthors(person)
    assert len(coauthors) == 1
    assert coauthors[0].canonical_name == Name("Joyce", "McDowell")

    person = index.get_by_name(Name("Preslav", "Nakov"))[0]
    coauthors = index.find_coauthors(person)
    assert len(coauthors) == 2
    # Both volumes where Preslav Nakov is editor have frontmatter, so should still be counted
    coauthors = index.find_coauthors(person, include_volumes=False)
    assert len(coauthors) == 2


def test_get_person_coauthors_counter(index):
    coauthors = index.find_coauthors_counter(
        UNVERIFIED_PID_FORMAT.format(pid="kathleen-dahlgren")
    )
    assert len(coauthors) == 1
    assert coauthors[UNVERIFIED_PID_FORMAT.format(pid="joyce-mcdowell")] == 1

    person = index.get_by_name(Name("Preslav", "Nakov"))[0]
    coauthors = index.find_coauthors_counter(person)
    assert len(coauthors) == 2
    assert coauthors[UNVERIFIED_PID_FORMAT.format(pid="joyce-mcdowell")] == 0
    assert coauthors[UNVERIFIED_PID_FORMAT.format(pid="aline-villavicencio")] == 2


def test_get_by_namespec(index):
    ns1 = NameSpecification(Name("Li", "Feng"))  # does not exist
    ns2 = NameSpecification(Name("Yang", "Liu"), id="yang-liu-microsoft")
    with pytest.raises(NameSpecResolutionError):
        index.get_by_namespec(ns1)
    person = index.get_by_namespec(ns2)
    assert person.id == "yang-liu-microsoft"
    assert person.canonical_name == Name("Yang", "Liu")


def test_get_by_name_variants(index):
    # It should be possible to find a person by a name variant
    persons = index.get_by_name(Name("洋", "刘"))
    assert len(persons) == 1
    assert persons[0].id == "yang-liu-ict"


def test_get_by_orcid(index):
    person = index.get_by_orcid("0000-0003-2598-8150")
    assert person is not None
    assert person.id == "marcel-bollmann"
    assert index.get_by_orcid("0000-0000-0000-0000") is None


def test_change_orcid(index):
    person = index.get_by_orcid("0000-0003-2598-8150")
    assert person is not None
    assert person.id == "marcel-bollmann"
    person.orcid = "0000-0002-2909-0906"
    assert index.get_by_orcid("0000-0003-2598-8150") is None
    assert index.get_by_orcid("0000-0002-2909-0906") is person


def test_create_person(index):
    person = index.create(
        id="matt-post",
        names=[Name("Matt", "Post")],
        orcid="0000-0002-1297-6794",
    )
    assert person.id in index
    assert person.id == "matt-post"
    assert person.orcid == "0000-0002-1297-6794"
    assert person.is_explicit


def test_create_person_should_fail_on_duplicate_orcid(index):
    with pytest.raises(ValueError):
        index.create(
            id="marcel-bollmann-twin",
            names=[Name("Marcel", "Bollmann")],
            orcid="0000-0003-2598-8150",  # already assigned to "marcel-bollmann"
        )


def test_create_person_should_fail_on_duplicate_id(index):
    with pytest.raises(AnthologyInvalidIDError):
        index.create(
            id="marcel-bollmann",  # already exists
            names=[Name("Marcel", "Bollmann")],
        )


def test_create_person_should_fail_on_unverified_id(index):
    with pytest.raises(AnthologyInvalidIDError):
        index.create(
            id=UNVERIFIED_PID_FORMAT.format(
                pid="john-doe"
            ),  # cannot create this manually
            names=[Name("John", "Doe")],
        )


def test_create_person_should_fail_on_empty_names(index):
    with pytest.raises(ValueError):
        index.create(
            id="john-doe-new",
            names=[],  # cannot be empty
        )


<<<<<<< HEAD
=======
def test_add_to_index_should_fail_on_duplicate_namespecs(index):
    with pytest.raises(NameSpecResolutionError):
        index._add_to_index(
            [
                NameSpecification(Name("John", "Doe")),
                NameSpecification(Name("Jane", "Doe")),
                NameSpecification(Name("John", "Doe")),
            ],
            ("1999.cl", "1", "5"),
            during_build=True,
        )


>>>>>>> bcc1a331
##############################################################################
### Tests for changing Person attributes that should update the index
##############################################################################


def test_person_id_change_should_update_index(anthology):
    index = anthology.people
    person = index["marcel-bollmann"]
    person.id = "marcel-bollmann-rub"
    assert "marcel-bollmann" not in index
    assert "marcel-bollmann-rub" in index
    assert index.by_orcid["0000-0003-2598-8150"] == "marcel-bollmann-rub"
    assert index.by_name[Name("Marcel", "Bollmann")] == ["marcel-bollmann-rub"]


def test_person_orcid_change_should_update_index(anthology):
    index = anthology.people
    person = index["yang-liu-ict"]
    orcid = "0000-0003-4154-7507"
    assert orcid not in index.by_orcid
    person.orcid = orcid
    assert orcid in index.by_orcid
    assert index.by_orcid[orcid] == "yang-liu-ict"


def test_person_add_name_should_update_index(anthology):
    index = anthology.people
    person = index["marcel-bollmann"]
    name = Name("Marc Marcel", "Bollmann")
    assert not index.by_name[name]
    person.add_name(name)
    assert index.by_name[name] == ["marcel-bollmann"]
    assert index.slugs_to_verified_ids[name.slugify()] == set(["marcel-bollmann"])


def test_person_remove_name_should_update_index(anthology):
    index = anthology.people
    person = index["steven-krauwer"]
    name = Name("S.", "Krauwer")
    assert index.by_name[name] == ["steven-krauwer"]
    person.remove_name(name)
    assert not index.by_name[name]
    assert not index.slugs_to_verified_ids[name.slugify()]


def test_person_setting_names_should_update_index(anthology):
    index = anthology.people
    person = index["steven-krauwer"]
    names = [Name("Steven", "Krauwer"), Name("Steven J.", "Krauwer")]
    person.names = names
    # previously existing name
    assert index.by_name[names[0]] == ["steven-krauwer"]
    # added name
    assert index.by_name[names[1]] == ["steven-krauwer"]
    # removed name
    assert not index.by_name[Name("S.", "Krauwer")]


##############################################################################
### Tests for name resolution logic
##############################################################################

# Format: (Name, NameSpecification attributes, expected ID or Exception)
test_cases_resolve_namespec = (
    #### "No match" cases
    (  # Name does not exist in people.yaml
        {"first": "Matthew", "last": "Stevens"},
        {},
        UNVERIFIED_PID_FORMAT.format(pid="matthew-stevens"),
    ),
    (  # Person with explicit ID does not exist in people.yaml
        {"first": "Matthew", "last": "Stevens"},
        {"id": "matthew-stevens"},
        PersonDefinitionError,
    ),
    #### "One match" cases
    (  # Name exists in people.yaml, unambiguous
        {"first": "Steven", "last": "Krauwer"},
        {},
        "steven-krauwer",
    ),
    (  # Name exists in people.yaml, unambiguous, but not as canonical name
        {"first": "Emily T.", "last": "Prud’hommeaux"},
        {},
        "emily-prudhommeaux",
    ),
    (  # Person unambiguous, but has `disable_name_matching: true`
        {"first": "Pranav", "last": "Anand"},
        {},
        UNVERIFIED_PID_FORMAT.format(pid="pranav-anand"),
    ),
    (  # `disable_name_matching: true` doesn't affect NameSpecs with explicit ID
        {"first": "Pranav", "last": "Anand"},
        {"id": "pranav-anand"},
        "pranav-anand",
    ),
    (  # Name exists in people.yaml with an ORCID, unambiguous
        {"first": "Marcel", "last": "Bollmann"},
        {},
        "marcel-bollmann",
    ),
    (  # ... with explicit ID
        {"first": "Marcel", "last": "Bollmann"},
        {"id": "marcel-bollmann"},
        "marcel-bollmann",
    ),
    (  # ... with explicit ID & ORCID
        {"first": "Marcel", "last": "Bollmann"},
        {"id": "marcel-bollmann", "orcid": "0000-0003-2598-8150"},
        "marcel-bollmann",
    ),
    (  # ... with explicit ID & ORCID, but ORCID doesn't match
        {"first": "Marcel", "last": "Bollmann"},
        {"id": "marcel-bollmann", "orcid": "0000-0002-7491-7669"},
        PersonDefinitionError,
    ),
    (  # ... with explicit ID & ORCID, but name isn't listed in people.yaml
        {"first": "Marc Marcel", "last": "Bollmann"},
        {"id": "marcel-bollmann", "orcid": "0000-0003-2598-8150"},
        PersonDefinitionError,
    ),
    (  # Name matches an existing, unambiguous name via slugification
        {"first": "Stèven", "last": "Kräuwer"},
        {},
        "steven-krauwer",
    ),
    (  # ... even when it's not the canonical name
        {"first": "Emily T.", "last": "Prüd’hommeaux"},
        {},
        "emily-prudhommeaux",
    ),
    (  # ... even with different first/last split
        {"first": "Emily", "last": "T. Prud’hommeaux"},
        {},
        "emily-prudhommeaux",
    ),
    #### "2+ matches" cases
    (  # Name exists in people.yaml for several people
        {"first": "Yang", "last": "Liu"},
        {},
        UNVERIFIED_PID_FORMAT.format(pid="yang-liu"),
    ),
    (  # ... will resolve to known person with explicit ID
        {"first": "Yang", "last": "Liu"},
        {"id": "yang-liu-icsi"},
        "yang-liu-icsi",
    ),
    (  # ... affiliation is NOT used in any way for name resolution
        {"first": "Yang", "last": "Liu"},
        {"affiliation": "Microsoft Cognitive Services Research"},
        UNVERIFIED_PID_FORMAT.format(pid="yang-liu"),
    ),
    #### Malformed name specifications
    (  # Person with explicit ORCID, but no explicit ID (always disallowed)
        {"first": "Matthew", "last": "Stevens"},
        {"orcid": "0000-0002-7491-7669"},
        NameSpecResolutionError,
    ),
    (  # ... even if the person exists (ID is still required)
        {"first": "Marcel", "last": "Bollmann"},
        {"orcid": "0000-0003-2598-8150"},
        NameSpecResolutionError,
    ),
)


@pytest.mark.parametrize(
    "name_dict, namespec_params, expected_result",
    test_cases_resolve_namespec,
)
def test_resolve_namespec(name_dict, namespec_params, expected_result, index):
    index.reset()
    index._load_people_index()
    name = Name.from_dict(name_dict)
    namespec = NameSpecification(name, **namespec_params)

    if isinstance(expected_result, str):
        person = index.resolve_namespec(namespec, allow_creation=True)
        assert person.has_name(name)
        assert person.id == expected_result
    elif isinstance(expected_result, type):
        with pytest.raises(expected_result):
            index.resolve_namespec(namespec, allow_creation=True)
    else:
        raise ValueError(
            f"Test cannot take expected result of type {type(expected_result)}"
        )


def test_resolve_namespec_disallow_creation(index):
    index.reset()
    index._load_people_index()
    # If we would map to an unverified ID but allow_creation is False, should raise
    with pytest.raises(NameSpecResolutionError):
        index.resolve_namespec(
            NameSpecification(Name("Matthew", "Stevens")), allow_creation=False
        )


def test_resolve_namespec_name_scoring_for_unverified_ids(index_stub):
    # Person does not exist, will create an unverified ID
    person1 = index_stub.resolve_namespec(
        NameSpecification(Name("Rene", "Muller")), allow_creation=True
    )
    assert person1.id == UNVERIFIED_PID_FORMAT.format(pid="rene-muller")
    assert person1.canonical_name == Name("Rene", "Muller")
    # Name resolves to the same person as above
    person2 = index_stub.resolve_namespec(
        NameSpecification(Name("René", "Müller")), allow_creation=True
    )
    assert person2.id == UNVERIFIED_PID_FORMAT.format(pid="rene-muller")
    assert person2 is person1
    # ... and also updates their canonical name, as it scores higher!
    assert person2.canonical_name == Name("René", "Müller")


test_cases_namelink = (
    # Names that are explicitly defined in people.yaml should always have
    # NameLink.EXPLICIT after resolve_namespec()
    (
        {"first": "Steven", "last": "Krauwer"},
        NameLink.EXPLICIT,
    ),
    (
        {"first": "S.", "last": "Krauwer"},
        NameLink.EXPLICIT,
    ),
    (
        {"first": "Marcel", "last": "Bollmann"},
        NameLink.EXPLICIT,
    ),
    # Names that are matched via slugification should always have
    # NameLink.INFERRED after resolve_namespec()
    (
        {"first": "Stèven", "last": "Kräuwer"},
        NameLink.INFERRED,
    ),
    (
        {"first": "Emily T.", "last": "Prüd’hommeaux"},
        NameLink.INFERRED,
    ),
    (
        {"first": "Emily", "last": "T. Prud’hommeaux"},
        NameLink.INFERRED,
    ),
)


@pytest.mark.parametrize("name_dict, expected_namelink", test_cases_namelink)
def test_check_namelink_after_resolve_namespec(name_dict, expected_namelink, index):
    index.reset()
    index._load_people_index()
    name = Name.from_dict(name_dict)
    namespec = NameSpecification(name)
    person = index.resolve_namespec(namespec, allow_creation=True)

    assert (
        name,
        expected_namelink,
    ) in person._names  # maybe provide a function for this?


##############################################################################
### Tests for ingestion logic
##############################################################################

# Format: (Name, NameSpecification attributes, expected ID)
test_cases_ingest_namespec = (
    (  # No ORCID in the ingestion material
        {"first": "Matthew", "last": "Stevens"},
        {},
        None,
    ),
    #### ORCID in the ingestion material, matches a person in our `people.yaml`
    (
        {"first": "Marcel", "last": "Bollmann"},
        {"orcid": "0000-0003-2598-8150"},
        "marcel-bollmann",
    ),
    (  # ... even if the name wasn't recorded yet in `people.yaml`
        {"first": "Marc Marcel", "last": "Bollmann"},
        {"orcid": "0000-0003-2598-8150"},
        "marcel-bollmann",
    ),
    #### ORCID in the ingestion material, no match in our `people.yaml`
    (  # Person should be created
        {"first": "Matt", "last": "Post"},
        {"orcid": "0000-0002-1297-6794"},
        "matt-post",
    ),
    (  # It shouldn't matter if other persons with the same name exist, only ORCID matters
        {"first": "Yang", "last": "Liu"},
        {"orcid": "0000-0003-4154-7507"},
        "yang-liu",  # this ID is actually not defined in people.yaml!
    ),
    (  # When generated ID is already taken, append the last four digits of ORCID
        {"first": "Marcel", "last": "Bollmann"},
        {"orcid": "0000-0003-3750-1098"},
        "marcel-bollmann-1098",
    ),
    #### Edge cases
    (  # If function is already called with an ID for some reason, nothing happens
        {"first": "Marcel", "last": "Bollmann"},
        {"id": "marcel-bollmann"},
        "marcel-bollmann",
    ),
)


@pytest.mark.parametrize(
    "name_dict, namespec_params, expected_result",
    test_cases_ingest_namespec,
)
def test_ingest_namespec(name_dict, namespec_params, expected_result, index):
    index.reset()
    index._load_people_index()
    name = Name.from_dict(name_dict)
    namespec = NameSpecification(name, **namespec_params)
    index.ingest_namespec(namespec)

    assert namespec.id == expected_result
    if namespec.id is not None:
        # Should also exist in (or have been added to) index
        assert namespec.id in index
        # ... with the name given here
        assert index[namespec.id].has_name(name)


def test_ingest_namespec_returns_namespec(index):
    ns1 = NameSpecification(Name("Matt", "Post"), orcid="0000-0002-1297-6794")
    ns2 = index.ingest_namespec(ns1)
    assert ns1 is ns2


##############################################################################
### Tests for saving people.yaml
##############################################################################


def test_people_yaml_roundtrip(index, tmp_path):
    index.load()
    yaml_in = index.path
    yaml_out = tmp_path / "people.yaml"
    index.save(yaml_out)
    assert yaml_out.is_file()
    with (
        open(yaml_in, "r", encoding="utf-8") as f,
        open(yaml_out, "r", encoding="utf-8") as g,
    ):
        expected = f.read()
        out = g.read()
    assert out == expected


def test_add_fields_to_people_yaml(index, tmp_path):
    index.load()
    yaml_out = tmp_path / "people.add_fields.yaml"

    # Modifications
    person = index["marcel-bollmann"]
    person.add_name(Name("Marc Marcel", "Bollmann"))
    person.degree = "Ruhr-Universität Bochum"

    # Test that modifications are saved to people.yaml
    index.save(yaml_out)
    assert yaml_out.is_file()
    with open(yaml_out, "r", encoding="utf-8") as f:
        out = f.read()

    assert (
        """
marcel-bollmann:
  degree: Ruhr-Universität Bochum
  names:
  - {first: Marcel, last: Bollmann}
  - {first: Marc Marcel, last: Bollmann}
  orcid: 0000-0003-2598-8150"""
        in out
    )


def test_add_person_to_people_yaml_via_make_explicit(index, tmp_path):
    index.load()
    yaml_out = tmp_path / "people.make_explicit.yaml"

    # Modifications
    person = index[UNVERIFIED_PID_FORMAT.format(pid="preslav-nakov")]
    person.make_explicit("preslav-nakov")
    person.orcid = "0000-0002-3600-1510"

    # Test that modifications are saved to people.yaml
    index.save(yaml_out)
    assert yaml_out.is_file()
    with open(yaml_out, "r", encoding="utf-8") as f:
        out = f.read()

    assert (
        """
preslav-nakov:
  names:
  - {first: Preslav, last: Nakov}
  orcid: 0000-0002-3600-1510"""
        in out
    )


def test_add_person_to_people_yaml_via_create_person(index, tmp_path):
    index.load()
    yaml_out = tmp_path / "people.create_person.yaml"

    # Modifications
    index.create(
        id="preslav-nakov",
        names=[Name("Preslav", "Nakov")],
        orcid="0000-0002-3600-1510",
    )

    # Test that modifications are saved to people.yaml
    index.save(yaml_out)
    assert yaml_out.is_file()
    with open(yaml_out, "r", encoding="utf-8") as f:
        out = f.read()

    assert (
        """
preslav-nakov:
  names:
  - {first: Preslav, last: Nakov}
  orcid: 0000-0002-3600-1510"""
        in out
    )<|MERGE_RESOLUTION|>--- conflicted
+++ resolved
@@ -244,8 +244,6 @@
         )
 
 
-<<<<<<< HEAD
-=======
 def test_add_to_index_should_fail_on_duplicate_namespecs(index):
     with pytest.raises(NameSpecResolutionError):
         index._add_to_index(
@@ -259,7 +257,6 @@
         )
 
 
->>>>>>> bcc1a331
 ##############################################################################
 ### Tests for changing Person attributes that should update the index
 ##############################################################################
