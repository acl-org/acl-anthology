# Copyright 2023-2024 Marcel Bollmann <marcel@bollmann.me>
#
# Licensed under the Apache License, Version 2.0 (the "License");
# you may not use this file except in compliance with the License.
# You may obtain a copy of the License at
#
#     http://www.apache.org/licenses/LICENSE-2.0
#
# Unless required by applicable law or agreed to in writing, software
# distributed under the License is distributed on an "AS IS" BASIS,
# WITHOUT WARRANTIES OR CONDITIONS OF ANY KIND, either express or implied.
# See the License for the specific language governing permissions and
# limitations under the License.

import pytest
from pathlib import Path
from acl_anthology.venues import VenueIndex, Venue


all_toy_venue_ids = ("acl", "cl", "humeval", "lrec", "nlma")


def test_venue_defaults():
    venue = Venue("foo", None, "FOO", "Workshop on Foobar", Path("foo.yaml"))
    assert venue.id == "foo"
    assert venue.acronym == "FOO"
    assert venue.name == "Workshop on Foobar"
    assert venue.path.name == "foo.yaml"
    assert not venue.is_acl
    assert not venue.is_toplevel
    assert venue.oldstyle_letter is None
    assert venue.url is None
    assert venue.item_ids == set()


def test_venue_save(tmp_path):
    path = tmp_path / "foo.yaml"
    venue = Venue("foo", None, "FOO", "Workshop on Foobar", path)
    venue.save()
    assert path.is_file()
    with open(path, "r") as f:
        out = f.read()
    expected = """acronym: FOO
name: Workshop on Foobar
"""
    assert out == expected


@pytest.mark.parametrize("venue_id", all_toy_venue_ids)
def test_venue_roundtrip_yaml(anthology_stub, tmp_path, venue_id):
    yaml_in = anthology_stub.datadir / "yaml" / "venues" / f"{venue_id}.yaml"
    venue = Venue.load_from_yaml(yaml_in, anthology_stub)
    yaml_out = tmp_path / f"{venue_id}.yaml"
    venue.save(yaml_out)
    assert yaml_out.is_file()
    with open(yaml_in, "r") as f, open(yaml_out, "r") as g:
        expected = f.read()
        out = g.read()
    assert out == expected


def test_venueindex_cl(anthology):
    index = VenueIndex(anthology)
    venue = index.get("cl")
    assert venue.id == "cl"
    assert venue.acronym == "CL"
    assert venue.name == "Computational Linguistics"
    assert venue.is_acl
    assert venue.is_toplevel
    assert venue.oldstyle_letter == "J"
    assert venue.item_ids == set(
<<<<<<< HEAD
        ("J89", "1", None), ("J89", "2", None), ("J89", "3", None), ("J89", "4", None)
=======
        [("J89", "1", None), ("J89", "2", None), ("J89", "3", None), ("J89", "4", None)]
>>>>>>> 194473d4
    )


def test_venueindex_iter(anthology):
    index = VenueIndex(anthology)
    venue_ids = index.keys()
    assert set(venue_ids) == set(all_toy_venue_ids)<|MERGE_RESOLUTION|>--- conflicted
+++ resolved
@@ -69,11 +69,7 @@
     assert venue.is_toplevel
     assert venue.oldstyle_letter == "J"
     assert venue.item_ids == set(
-<<<<<<< HEAD
-        ("J89", "1", None), ("J89", "2", None), ("J89", "3", None), ("J89", "4", None)
-=======
         [("J89", "1", None), ("J89", "2", None), ("J89", "3", None), ("J89", "4", None)]
->>>>>>> 194473d4
     )
 
 
