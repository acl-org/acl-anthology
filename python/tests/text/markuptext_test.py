--- conflicted
+++ resolved
@@ -138,7 +138,6 @@
         },
     ),
     (
-<<<<<<< HEAD
         'This "very <b>bold</b>" assumption',
         {
             "text": 'This "very bold" assumption',
@@ -155,17 +154,11 @@
         },
     ),
     (
-=======
->>>>>>> 0e07f4c1
         "This “very <b>bold</b>” assumption",
         {
             "text": "This “very bold” assumption",
             "html": "This “very <b>bold</b>” assumption",
-<<<<<<< HEAD
             "latex": "This ``very \\textbf{bold}'' assumption",
-=======
-            "latex": "This {\\textquotedblleft}very \\textbf{bold}{\\textquotedblright} assumption",
->>>>>>> 0e07f4c1
         },
     ),
     (  # Special characters should always be in braces for BibTeX export
