--- conflicted
+++ resolved
@@ -1,6 +1,5 @@
 # Changelog
 
-<<<<<<< HEAD
 ## [Unreleased]
 
 This release implements the new [name resolution and author ID logic](https://github.com/acl-org/acl-anthology/wiki/Author-Page-Plan), and is therefore fundamentally incompatible with ACL Anthology data before the switch to this new system.
@@ -8,7 +7,6 @@
 ### Added
 
 - Anthology now provides `save_all()` to conveniently save all data files.  The library tracks modifications to collection objects to only write XML files that have actually changed.
-- NameSpecification now provides an `orcid` field.
 - Person:
   - Now provides `orcid`, `degree`, `disable_name_matching`, and `similar_ids` fields that correspond to the respective fields in the new `people.yaml`.
   - Changing `id`, `orcid`, `names`, or using `add_name()` or `remove_names()` will now automatically update the PersonIndex.
@@ -36,7 +34,7 @@
 - Setting a canonical name for a Person changed from `.set_canonical_name()` to `Person.canonical_name = ...`
 - Attributes that expect a MarkupText, such as `Volume.title` or `Paper.abstract`, can now be set to a string, in which case the string will be automatically converted to MarkupText, including markup parsing.
 - EventLinkingType renamed to EventLink.
-=======
+
 ## [0.5.4] — 2025-11-27
 
 This release only exists to provide necessary functionality for transitioning to the [new author ID system](https://github.com/acl-org/acl-anthology/wiki/Author-Page-Plan).
@@ -48,7 +46,6 @@
 ### Changed
 
 - Updated the XML schema to match the data folder.
->>>>>>> 4f081e01
 
 ## [0.5.3] — 2025-06-22
 
