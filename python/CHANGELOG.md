# Changelog

## [Unreleased]

### Added

<<<<<<< HEAD
- Papers are now indexed by their bibkeys and can be retrieved via `Anthology.get_paper_by_bibkey()`.
- Bibkeys can now be generated and updated, guaranteeing uniqueness.
- Collections, Volumes, Papers, and Events can now be newly created with functions on their respective parent objects.
  - Event creation currently has some unintuitive behaviour due to the existence of implicit event creation and linking; see docs.
- FileReferences can now be instantiated from files, and functions for checksum computation have been added.

### Changed
=======
- Support for Python 3.13.
>>>>>>> 91890879

## [0.5.1] — 2025-01-02

This release changes the PyPI package name from acl-anthology-py to acl-anthology.

### Added

- VenueIndex can now set `no_item_ids=True` to skip reverse-indexing volumes. This avoids parsing all XML files if all you want to access is basic venue information, but means that `Venue.item_ids` will be empty. _You probably don't want to use this unless you know that you are not going to need this information._

### Changed

- LaTeX encoding now uses [pylatexenc](https://pylatexenc.readthedocs.io/) instead of latexcodec, and wraps all macros in braces. This should address problems with BibTeX handling, see [#4280](https://github.com/acl-org/acl-anthology/issues/4280).

## [0.5.0] — 2024-12-25

This release is intended to be feature-complete with regard to generating the entire ACL Anthology website.

### Added

- Papers can now generate citation reference strings via `to_citation()`.
  - Calling `to_citation()` without any arguments will produce ACL-formatted reference entries.
  - Alternatively, `to_citation()` can be called with the path to a CSL style file, in which case it will use citeproc-py to generate an entry formatted to the specifications in that style file.
- Papers can now generate brief markdown reference strings via `to_markdown_citation()`.
- PersonIndex now has function `find_coauthors_counter()` to find not just the identities of co-authors, but also get a count how many items they have co-authored together with someone.
- SIGIndex now reverse-indexes co-located volumes, so it is now possible to get SIGs associated with volumes, e.g. via `Volume.get_sigs()`.
- VenueIndex now reverse-indexes associated volumes, so it is now possible to get volumes associated with venues, e.g. via `Venue.volumes()`.
- Papers now have attribute `thumbnail`.
- Papers now have attribute `language_name`, which uses the [langcodes](https://langcodes-hickford.readthedocs.io/en/) library to map language tags in the XML to proper language names.
- Papers now have attributes `issue` and `journal` for edge cases where these are set on the paper level. `Paper.get_issue()` and `Paper.get_journal_title()` can be used to access them without having to know where they are defined.
- Volumes now have attributes `has_abstracts`, `venue_acronym`, and `web_url`.
- Names now have function `as_full()`, returning the full name in the appropriate format based on whether it is given in Han or Latin script.
- MarkupText now has function `as_xml()` to return a string of the internal XML representation.

### Changed

- `Venue.item_ids` and `Person.item_ids` are now lists instead of sets. This is because we need to preserve the order in which items were added when loading the XML, as this is meaningful (e.g. reflects the order in which items should appear on the Anthology website).
- `Paper.attachments` is now a list of tuples, instead of a dict. This is because attachment types are not always unique (e.g., there can be two "software" attachments).
- Bugfix: Events now use the correct URL template.
- Bugfix: Events that are both implicitly _and_ explicitly created now merge their information, instead of overwriting each other.
- Bugfix: Converting a `<texmath>` expression to Unicode no longer serializes the tail of the XML tag, but only the TeX math expression itself.
- Bugfix: Heuristic scoring of name variants will no longer overwrite canonical names that are explicitly defined in `name_variants.yaml`.
- Bugfix: In first names, the values `None` and `""` (empty string) are now considered equivalent.
- Bugfix: Name variants in different scripts are now correctly recorded as names for the respective author.
- Bugfix: `MarkupText.as_html()` now always correctly HTML-escapes characters.
- Bugfix: `MarkupText.from_xml()` now correctly handles empty tags; got converted to the string `"None"` before.

## [0.4.3] — 2023-11-05

### Added

- Papers and volumes can now generate their BibTeX entries via `to_bibtex()`.  Currently, a volume's BibTeX entry is simply the BibTeX entry of its frontmatter.  (This mirrors how the old library handles it.)
- Volumes now provide `get_journal_title()` to fetch the journal title from the venue metadata if it's not explicit set.
- Papers now have attributes `bibtype` and `web_url`.
- Collections now provide `validate_schema()` to validate their XML source files against the library's RelaxNG schema.

### Changed

- A frontmatter entry now no longer inherits `authors` from the parent volume's editors.
- Bugfix: `parse_id()` now parses old-style frontmatter IDs correctly.

## [0.4.2] — 2023-10-21

### Added

- Lots of documentation, including a web-hosted version.
- Many new convenience functions, such as `Anthology.get_person()`, `Anthology.find_people()`, `Volume.get_events()`, `Person.papers()`, `Person.volumes()`.

### Changed

- Showing progress bars (i.e. `verbose=True`) is now the default.
- Shorter `repr()` output for many classes, sacrificing detail for better usability in interactive settings.
- `Person` objects now require a pointer to the Anthology instance.
- Bugfix: EventIndex didn't reverse-index co-located volumes.

## [0.4.1] — 2023-10-14

### Added

- ACL Anthology data can now be fetched automatically from Github, without the
  need to clone the repo manually.

### Changed

- Fixed an encoding problem when running on Windows.

## [0.4.0] — 2023-10-12

### Added

- Support for saving Anthology XML data, with full test coverage to ensure correctness.
- Support for saving Anthology JSON data for venues and SIGs.
  - This means that `name_variants.yaml` is the only Anthology metadata file
    that currently cannot be programmatically changed with this library.
- Support for Python 3.12.

### Changed

- `MarkupText.as_xml()` removed in favor of `.to_xml()`, with slightly different
  semantics.

## [0.3.0] — 2023-08-21

### Added

- Support for accessing SIG details.
- Support for accessing venue details.
- Basic support for accessing events, both explicitly defined and implicitly
  derived.
- Significant performance improvements for XML parsing and storing markup
  strings.

### Changed

- All "container" classes that wrap access by mapping IDs to objects now inherit
  from `SlottedDict`, which provides dictionary-like functionality.  For
  example, `CollectionIndex` is a container for `Collection` objects, which is a
  container for `Volume` objects, which is a container for `Paper` objects.  All
  functionality that works with dictionaries should work with these classes now,
  assuming IDs as keys and the wrapped objects as values.

## [0.2.1] — 2023-08-08

This can be considered the first release that has useful functionality,
including complete functionality for reading volumes, papers, and their
authors/editors.<|MERGE_RESOLUTION|>--- conflicted
+++ resolved
@@ -4,7 +4,7 @@
 
 ### Added
 
-<<<<<<< HEAD
+- Support for Python 3.13.
 - Papers are now indexed by their bibkeys and can be retrieved via `Anthology.get_paper_by_bibkey()`.
 - Bibkeys can now be generated and updated, guaranteeing uniqueness.
 - Collections, Volumes, Papers, and Events can now be newly created with functions on their respective parent objects.
@@ -12,9 +12,6 @@
 - FileReferences can now be instantiated from files, and functions for checksum computation have been added.
 
 ### Changed
-=======
-- Support for Python 3.13.
->>>>>>> 91890879
 
 ## [0.5.1] — 2025-01-02
 
