--- conflicted
+++ resolved
@@ -81,11 +81,7 @@
 class NameSpecResolutionError(AnthologyException):
     """Raised when a NameSpecification cannot be resolved to a person.
 
-<<<<<<< HEAD
-    This should never happen with a NameSpecification from the loaded Anthology data, but might happen if a NameSpecification is manually created.
-=======
     This can happen when a NameSpecification would be resolved to the same person as another NameSpecification _on the same item_.  It might also happen if a NameSpecification is manually created (and e.g. uses an ID that is not defined).
->>>>>>> bcc1a331
 
     Attributes:
         name_spec (NameSpecification): The name specification that raised the error.
