--- conflicted
+++ resolved
@@ -370,13 +370,6 @@
 	end
 end
 puts "Done seeding Events."
-<<<<<<< HEAD
-
-puts "* * * * * * * * * * Seeding Data End * * * * * * * * * * * * *"
-=======
 # Clears the cache
 Rake::Task["cache:expire"].invoke
-puts "* * * * * * * * * * Seeding Data End * * * * * * * * * * * * *"
-
-
->>>>>>> 778b63d7
+puts "* * * * * * * * * * Seeding Data End * * * * * * * * * * * * *"