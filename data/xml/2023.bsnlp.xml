<?xml version='1.0' encoding='UTF-8'?>
<collection id="2023.bsnlp">
  <volume id="1" ingest-date="2023-05-07">
    <meta>
      <booktitle>Proceedings of the 9th Workshop on Slavic Natural Language Processing 2023 (SlavicNLP 2023)</booktitle>
      <editor><first>Jakub</first><last>Piskorski</last></editor>
      <editor><first>Michał</first><last>Marcińczuk</last></editor>
      <editor><first>Preslav</first><last>Nakov</last></editor>
      <editor><first>Maciej</first><last>Ogrodniczuk</last></editor>
      <editor><first>Senja</first><last>Pollak</last></editor>
      <editor><first>Pavel</first><last>Přibáň</last></editor>
      <editor><first>Piotr</first><last>Rybak</last></editor>
      <editor><first>Josef</first><last>Steinberger</last></editor>
      <editor><first>Roman</first><last>Yangarber</last></editor>
      <publisher>Association for Computational Linguistics</publisher>
      <address>Dubrovnik, Croatia</address>
      <month>May</month>
      <year>2023</year>
      <url hash="751e209c">2023.bsnlp-1</url>
      <venue>bsnlp</venue>
    </meta>
    <frontmatter>
      <url hash="7fc08387">2023.bsnlp-1.0</url>
      <bibkey>bsnlp-2023-slavic</bibkey>
    </frontmatter>
    <paper id="1">
      <title>Named Entity Recognition for Low-Resource Languages - Profiting from Language Families</title>
      <author><first>Sunna</first><last>Torge</last><affiliation>Technische Universität Dresden</affiliation></author>
      <author><first>Andrei</first><last>Politov</last><affiliation>Technische Universität Dresden</affiliation></author>
      <author><first>Christoph</first><last>Lehmann</last><affiliation>Technische Universität Dresden</affiliation></author>
      <author><first>Bochra</first><last>Saffar</last><affiliation>Technische Universität Dresden</affiliation></author>
      <author><first>Ziyan</first><last>Tao</last><affiliation>Technische Universität Dresden</affiliation></author>
      <pages>1-10</pages>
      <abstract>Machine learning drives forward the development in many areas of Natural Language Processing (NLP). Until now, many NLP systems and research are focusing on high-resource languages, i.e. languages for which many data resources exist. Recently, so-called low-resource languages increasingly come into focus. In this context, multi-lingual language models, which are trained on related languages to a target low-resource language, may enable NLP tasks on this low-resource language. In this work, we investigate the use of multi-lingual models for Named Entity Recognition (NER) for low-resource languages. We consider the West Slavic language family and the low-resource languages Upper Sorbian and Kashubian. Three RoBERTa models were trained from scratch, two mono-lingual models for Czech and Polish, and one bi-lingual model for Czech and Polish. These models were evaluated on the NER downstream task for Czech, Polish, Upper Sorbian, and Kashubian, and compared to existing state-of-the-art models such as RobeCzech, HerBERT, and XLM-R. The results indicate that the mono-lingual models perform better on the language they were trained on, and both the mono-lingual and language family models outperform the large multi-lingual model in downstream tasks. Overall, the study shows that low-resource West Slavic languages can benefit from closely related languages and their models.</abstract>
      <url hash="00cda3ed">2023.bsnlp-1.1</url>
      <bibkey>torge-etal-2023-named</bibkey>
    </paper>
    <paper id="2">
      <title><fixed-case>MAUPQA</fixed-case>: Massive Automatically-created <fixed-case>P</fixed-case>olish Question Answering Dataset</title>
      <author><first>Piotr</first><last>Rybak</last><affiliation>Institute of Computer Science, Polish Academy of Sciences</affiliation></author>
      <pages>11-16</pages>
      <abstract>Recently, open-domain question answering systems have begun to rely heavily on annotated datasets to train neural passage retrievers. However, manually annotating such datasets is both difficult and time-consuming, which limits their availability for less popular languages. In this work, we experiment with several methods for automatically collecting weakly labeled datasets and show how they affect the performance of the neural passage retrieval models. As a result of our work, we publish the MAUPQA dataset, consisting of nearly 400,000 question-passage pairs for Polish, as well as the HerBERT-QA neural retriever.</abstract>
      <url hash="b92817c1">2023.bsnlp-1.2</url>
      <bibkey>rybak-2023-maupqa</bibkey>
    </paper>
    <paper id="3">
      <title><fixed-case>T</fixed-case>rel<fixed-case>BERT</fixed-case>: A pre-trained encoder for <fixed-case>P</fixed-case>olish <fixed-case>T</fixed-case>witter</title>
      <author><first>Wojciech</first><last>Szmyd</last><affiliation>Deepsense.ai</affiliation></author>
      <author><first>Alicja</first><last>Kotyla</last><affiliation>Deepsense.ai</affiliation></author>
      <author><first>Michał</first><last>Zobniów</last><affiliation>Deepsense.ai</affiliation></author>
      <author><first>Piotr</first><last>Falkiewicz</last><affiliation>Deepsense.ai</affiliation></author>
      <author><first>Jakub</first><last>Bartczuk</last><affiliation>MedSI</affiliation></author>
      <author><first>Artur</first><last>Zygadło</last><affiliation>Deepsense.ai</affiliation></author>
      <pages>17-24</pages>
      <abstract>Pre-trained Transformer-based models have become immensely popular amongst NLP practitioners. We present TrelBERT – the first Polish language model suited for application in the social media domain. TrelBERT is based on an existing general-domain model and adapted to the language of social media by pre-training it further on a large collection of Twitter data. We demonstrate its usefulness by evaluating it in the downstream task of cyberbullying detection, in which it achieves state-of-the-art results, outperforming larger monolingual models trained on general-domain corpora, as well as multilingual in-domain models, by a large margin. We make the model publicly available. We also release a new dataset for the problem of harmful speech detection.</abstract>
      <url hash="049f86db">2023.bsnlp-1.3</url>
      <bibkey>szmyd-etal-2023-trelbert</bibkey>
    </paper>
    <paper id="4">
      <title><fixed-case>C</fixed-case>roatian Film Review Dataset (Cro-<fixed-case>F</fixed-case>i<fixed-case>R</fixed-case>e<fixed-case>D</fixed-case>a): A Sentiment Annotated Dataset of Film Reviews</title>
      <author><first>Gaurish</first><last>Thakkar</last><affiliation>University of Zagreb</affiliation></author>
      <author><first>Nives</first><last>Mikelic Preradovic</last><affiliation>University of Zagreb</affiliation></author>
      <author><first>Marko</first><last>Tadić</last><affiliation>University of Zagreb, Faculty of Humanities and Social Sciences</affiliation></author>
      <pages>25-31</pages>
      <abstract>This paper introduces Cro-FiReDa, a sentiment-annotated dataset for Croatian in the domain of movie reviews. The dataset, which contains over 10,000 sentences, has been annotated at the sentence level. In addition to presentingthe overall annotation process, we also present benchmark results based on the transformer-based fine-tuning approach.</abstract>
      <url hash="b0526853">2023.bsnlp-1.4</url>
      <bibkey>thakkar-etal-2023-croatian</bibkey>
    </paper>
    <paper id="5">
      <title>Too Many Cooks Spoil the Model: Are Bilingual Models for <fixed-case>S</fixed-case>lovene Better than a Large Multilingual Model?</title>
      <author><first>Pranaydeep</first><last>Singh</last><affiliation>LT3, University of Ghent</affiliation></author>
      <author><first>Aaron</first><last>Maladry</last><affiliation>Ghent University</affiliation></author>
      <author><first>Els</first><last>Lefever</last><affiliation>LT3, Ghent University</affiliation></author>
      <pages>32-39</pages>
      <abstract>This paper investigates whether adding data of typologically closer languages improves the performance of transformer-based models for three different downstream tasks, namely Part-of-Speech tagging, Named Entity Recognition, and Sentiment Analysis, compared to a monolingual and plain multilingual language model. For the presented pilot study, we performed experiments for the use case of Slovene, a low(er)-resourced language belonging to the Slavic language family. The experiments were carried out in a controlled setting, where a monolingual model for Slovene was compared to combined language models containing Slovene, trained with the same amount of Slovene data. The experimental results show that adding typologically closer languages indeed improves the performance of the Slovene language model, and even succeeds in outperforming the large multilingual XLM-RoBERTa model for NER and PoS-tagging. We also reveal that, contrary to intuition, distantly or unrelated languages also combine admirably with Slovene, often out-performing XLM-R as well. All the bilingual models used in the experiments are publicly available at https://github.com/pranaydeeps/BLAIR</abstract>
      <url hash="0a9f86c4">2023.bsnlp-1.5</url>
      <bibkey>singh-etal-2023-many</bibkey>
    </paper>
    <paper id="6">
      <title>Machine-translated texts from <fixed-case>E</fixed-case>nglish to <fixed-case>P</fixed-case>olish show a potential for typological explanations in Source Language Identification</title>
      <author><first>Damiaan</first><last>Reijnaers</last><affiliation>University of Amsterdam</affiliation></author>
      <author><first>Elize</first><last>Herrewijnen</last><affiliation>Utrecht University</affiliation></author>
      <pages>40-46</pages>
      <abstract>This work examines a case study that investigates (1) the achievability of extracting typological features from Polish texts, and (2) their contrastive power to discriminate between machine-translated texts from English. The findings indicate potential for a proposed method that deals with the explainable prediction of the source language of translated texts.</abstract>
      <url hash="3dfc08e7">2023.bsnlp-1.6</url>
      <bibkey>reijnaers-herrewijnen-2023-machine</bibkey>
    </paper>
    <paper id="7">
      <title>Comparing domain-specific and domain-general <fixed-case>BERT</fixed-case> variants for inferred real-world knowledge through rare grammatical features in <fixed-case>S</fixed-case>erbian</title>
      <author><first>Sofia</first><last>Lee</last><affiliation>Vrije Universiteit Amsterdam</affiliation></author>
      <author><first>Jelke</first><last>Bloem</last><affiliation>University of Amsterdam</affiliation></author>
      <pages>47-60</pages>
      <abstract>Transfer learning is one of the prevailing approaches towards training language-specific BERT models. However, some languages have uncommon features that may prove to be challenging to more domain-general models but not domain-specific models. Comparing the performance of BERTić, a Bosnian-Croatian-Montenegrin-Serbian model, and Multilingual BERT on a Named-Entity Recognition (NER) task and Masked Language Modelling (MLM) task based around a rare phenomenon of indeclinable female foreign names in Serbian reveals how the different training approaches impacts their performance. Multilingual BERT is shown to perform better than BERTić in the NER task, but BERTić greatly exceeds in the MLM task. Thus, there are applications both for domain-general training and domain-specific training depending on the tasks at hand.</abstract>
      <url hash="eccfb619">2023.bsnlp-1.7</url>
      <bibkey>lee-bloem-2023-comparing</bibkey>
    </paper>
    <paper id="8">
      <title>Dispersing the clouds of doubt: can cosine similarity of word embeddings help identify relation-level metaphors in <fixed-case>S</fixed-case>lovene?</title>
      <author><first>Mojca</first><last>Brglez</last><affiliation>Faculty of Arts, University of Ljubljana</affiliation></author>
      <pages>61-69</pages>
      <abstract>Word embeddings and pre-trained language models have achieved great performance in many tasks due to their ability to capture both syntactic and semantic information in their representations. The vector space representations have also been used to identify figurative language shifts such as metaphors, however, the more recent contextualized models have mostly been evaluated via their performance on downstream tasks.In this article, we evaluate static and contextualized word embeddings in terms of their representation and unsupervised identification of relation-level (ADJ-NOUN, NOUN-NOUN) metaphors in Slovene on a set of 24 literal and 24 metaphorical phrases. Our experiments show very promising results for both embedding methods, however, the performance in contextual embeddings notably depends on the layer involved and the input provided to the model.</abstract>
      <url hash="c5780c8a">2023.bsnlp-1.8</url>
      <bibkey>brglez-2023-dispersing</bibkey>
    </paper>
    <paper id="9">
      <title>Automatic text simplification of <fixed-case>R</fixed-case>ussian texts using control tokens</title>
      <author><first>Anna</first><last>Dmitrieva</last><affiliation>University of Helsinki</affiliation></author>
      <pages>70-77</pages>
      <abstract>This paper describes the research on the possibilities to control automatic text simplification with special tokens that allow modifying the length, paraphrasing degree, syntactic complexity, and the CEFR (Common European Framework of Reference) grade level of the output texts, i.e. the level of language proficiency a non-native speaker would need to understand them. The project is focused on Russian texts and aims to continue and broaden the existing research on controlled Russian text simplification. It is done by exploring available datasets for monolingual Russian machine translation (paraphrasing and simplification), experimenting with various model architectures, and adding control tokens that have not been used on Russian texts previously.</abstract>
      <url hash="40111bc6">2023.bsnlp-1.9</url>
      <bibkey>dmitrieva-2023-automatic</bibkey>
    </paper>
    <paper id="10">
      <title>Target Two Birds With One <fixed-case>ST</fixed-case>o<fixed-case>N</fixed-case>e: Entity-Level Sentiment and Tone Analysis in <fixed-case>C</fixed-case>roatian News Headlines</title>
      <author><first>Ana</first><last>Barić</last><affiliation>University of Zagreb, Faculty of Electrical Engineering and Computing</affiliation></author>
      <author><first>Laura</first><last>Majer</last><affiliation>University of Zagreb, Faculty of Electrical Engineering and Computing</affiliation></author>
      <author><first>David</first><last>Dukić</last><affiliation>University of Zagreb, Faculty of Electrical Engineering and Computing</affiliation></author>
      <author><first>Marijana</first><last>Grbeša-zenzerović</last><affiliation>University of Zagreb, Faculty of Political Science</affiliation></author>
      <author><first>Jan</first><last>Snajder</last><affiliation>University of Zagreb, Faculty of Electrical Engineering and Computing, Unska 3, 10000 Zagreb</affiliation></author>
      <pages>78-85</pages>
      <abstract>Sentiment analysis is often used to examine how different actors are portrayed in the media, and analysis of news headlines is of particular interest due to their attention-grabbing role. We address the task of entity-level sentiment analysis from Croatian news headlines. We frame the task as targeted sentiment analysis (TSA), explicitly differentiating between sentiment toward a named entity and the overall tone of the headline. We describe SToNe, a new dataset for this task with sentiment and tone labels. We implement several neural benchmark models, utilizing single- and multi-task training, and show that TSA can benefit from tone information. Finally, we gauge the difficulty of this task by leveraging dataset cartography.</abstract>
      <url hash="3db52343">2023.bsnlp-1.10</url>
      <bibkey>baric-etal-2023-target</bibkey>
    </paper>
    <paper id="11">
      <title>Is <fixed-case>G</fixed-case>erman secretly a <fixed-case>S</fixed-case>lavic language? What <fixed-case>BERT</fixed-case> probing can tell us about language groups</title>
      <author><first>Aleksandra</first><last>Mysiak</last><affiliation>University of Warsaw</affiliation></author>
      <author><first>Jacek</first><last>Cyranka</last><affiliation>University of Warsaw</affiliation></author>
      <pages>86-93</pages>
      <abstract>In the light of recent developments in NLP, the problem of understanding and interpreting large language models has gained a lot of urgency. Methods developed to study this area are subject to considerable scrutiny. In this work, we take a closer look at one such method, the structural probe introduced by Hewitt and Manning (2019). We run a series of experiments involving multiple languages, focusing principally on the group of Slavic languages. We show that probing results can be seen as a reflection of linguistic classification, and conclude that multilingual BERT learns facts about languages and their groups.</abstract>
      <url hash="e6bd5503">2023.bsnlp-1.11</url>
      <bibkey>mysiak-cyranka-2023-german</bibkey>
    </paper>
    <paper id="12">
      <title>Resources and Few-shot Learners for In-context Learning in <fixed-case>S</fixed-case>lavic Languages</title>
      <author><first>Michal</first><last>Štefánik</last><affiliation>Masaryk University</affiliation></author>
      <author><first>Marek</first><last>Kadlčík</last><affiliation>Masaryk University</affiliation></author>
      <author><first>Piotr</first><last>Gramacki</last><affiliation>Department of Artificial Intelligence, Wrocław University of Science and Technology</affiliation></author>
      <author><first>Petr</first><last>Sojka</last><affiliation>Faculty of Informatics, Masaryk University</affiliation></author>
      <pages>94-105</pages>
      <abstract>Despite the rapid recent progress in creating accurate and compact in-context learners, most recent work focuses on in-context learning (ICL) for tasks in English. However, the ability to interact with users of languages outside English presents a great potential for broadening the applicability of language technologies to non-English speakers.In this work, we collect the infrastructure necessary for training and evaluation of ICL in a selection of Slavic languages: Czech, Polish, and Russian. We link a diverse set of datasets and cast these into a unified instructional format through a set of transformations and newly-crafted templates written purely in target languages.Using the newly-curated dataset, we evaluate a set of the most recent in-context learners and compare their results to the supervised baselines. Finally, we train, evaluate and publish a set of in-context learning models that we train on the collected resources and compare their performance to previous work.We find that ICL models tuned in English are also able to learn some tasks from non-English contexts, but multilingual instruction fine-tuning consistently improves the ICL ability. We also find that the massive multitask training can be outperformed by single-task training in the target language, uncovering the potential for specializing in-context learners to the language(s) of their application.</abstract>
      <url hash="873fa608">2023.bsnlp-1.12</url>
      <bibkey>stefanik-etal-2023-resources</bibkey>
    </paper>
    <paper id="13">
      <title>Analysis of Transfer Learning for Named Entity Recognition in <fixed-case>S</fixed-case>outh-<fixed-case>S</fixed-case>lavic Languages</title>
      <author><first>Nikola</first><last>Ivačič</last><affiliation>Jozef Stefan International Postgraduate School, Dropchop</affiliation></author>
      <author><first>Thi Hong Hanh</first><last>Tran</last><affiliation>La Rochelle University</affiliation></author>
      <author><first>Boshko</first><last>Koloski</last><affiliation>Jozef Stefan Institute</affiliation></author>
      <author><first>Senja</first><last>Pollak</last><affiliation>Jožef Stefan Institute</affiliation></author>
      <author><first>Matthew</first><last>Purver</last><affiliation>Queen Mary University of London</affiliation></author>
      <pages>106-112</pages>
      <abstract>This paper analyzes a Named Entity Recognition task for South-Slavic languages using the pre-trained multilingual neural network models. We investigate whether the performance of the models for a target language can be improved by using data from closely related languages. We have shown that the model performance is not influenced substantially when trained with other than a target language. While for Slovene, the monolingual setting generally performs better, for Croatian and Serbian the results are slightly better in selected cross-lingual settings, but the improvements are not large. The most significant performance improvement is shown for the Serbian language, which has the smallest corpora. Therefore, fine-tuning with other closely related languages may benefit only the “low resource” languages.</abstract>
      <url hash="27719f53">2023.bsnlp-1.13</url>
      <bibkey>ivacic-etal-2023-analysis</bibkey>
    </paper>
    <paper id="14">
      <title>Information Extraction from <fixed-case>P</fixed-case>olish Radiology Reports Using Language Models</title>
      <author><first>Aleksander</first><last>Obuchowski</last><affiliation>Gdańsk University of Technology : Faculty of Applied Physics and Mathematics</affiliation></author>
      <author><first>Barbara</first><last>Klaudel</last><affiliation>Gdańsk University of Technology : Faculty of Electronics, Telecommunications and Informatics</affiliation></author>
      <author><first>Patryk</first><last>Jasik</last><affiliation>Gdańsk University of Technology : Faculty of Applied Physics and Mathematics</affiliation></author>
      <pages>113-122</pages>
      <url hash="b6d65965">2023.bsnlp-1.14</url>
      <bibkey>obuchowski-etal-2023-information</bibkey>
      <abstract>Radiology reports are vital elements of directing patient care. They are usually delivered in free text form, which makes them prone to errors, such as omission in reporting radiological findings and using difficult-to-comprehend mental shortcuts. Although structured reporting is the recommended method, its adoption continues to be limited. Radiologists find structured reports too limiting and burdensome. In this paper, we propose the model, which is meant to preserve the benefits of free text, while moving towards a structured report. The model automatically parametrizes Polish radiology reports based on language models. The models were trained on a large dataset of 1200 chest computed tomography (CT) reports annotated by multiple medical experts reports with 44 observation tags. Experimental analysis shows that models based on language models are able to achieve satisfactory results despite being pre-trained on general domain corpora. Overall, the model achieves an F1 score of 81% and is able to successfully parametrize the most common radiological observations, allowing for potential adaptation in clinical practice. Our model is publically available.</abstract>
    </paper>
    <paper id="15">
      <title>Can <fixed-case>BERT</fixed-case> eat <fixed-case>R</fixed-case>u<fixed-case>C</fixed-case>o<fixed-case>LA</fixed-case>? Topological Data Analysis to Explain</title>
      <author><first>Irina</first><last>Proskurina</last><affiliation>University of Lyon, Lyon 2</affiliation></author>
      <author><first>Ekaterina</first><last>Artemova</last><affiliation>LMU Munich</affiliation></author>
      <author><first>Irina</first><last>Piontkovskaya</last><affiliation>Huawei Noah’s Ark Lab</affiliation></author>
      <pages>123-137</pages>
      <abstract>This paper investigates how Transformer language models (LMs) fine-tuned for acceptability classification capture linguistic features. Our approach is based on best practices of topological data analysis (TDA) in NLP: we construct directed attention graphs from attention matrices, derive topological features from them and feed them to linear classifiers. We introduce two novel features, chordality and the matching number, and show that TDA-based classifiers outperform fine-tuning baselines. We experiment with two datasets, CoLA and RuCoLA, in English and Russian, which are typologically different languages. On top of that, we propose several black-box introspection techniques aimed at detecting changes in the attention mode of the LM’s during fine-tuning, defining the LM’s prediction confidences, and associating individual heads with fine-grained grammar phenomena. Our results contribute to understanding the behaviour of monolingual LMs in the acceptability classification task, provide insights into the functional roles of attention heads, and highlight the advantages of TDA-based approaches for analyzing LMs.We release the code and the experimental results for further uptake.</abstract>
      <url hash="59eb3fc2">2023.bsnlp-1.15</url>
      <bibkey>proskurina-etal-2023-bert</bibkey>
    </paper>
    <paper id="16">
      <title><fixed-case>W</fixed-case>iki<fixed-case>G</fixed-case>old<fixed-case>SK</fixed-case>: Annotated Dataset, Baselines and Few-Shot Learning Experiments for <fixed-case>S</fixed-case>lovak Named Entity Recognition</title>
      <author><first>David</first><last>Suba</last><affiliation>Comenius University in Bratislava</affiliation></author>
      <author><first>Marek</first><last>Suppa</last><affiliation>Comenius University in Bratislava</affiliation></author>
      <author><first>Jozef</first><last>Kubik</last><affiliation>Comenius University in Bratislava</affiliation></author>
      <author><first>Endre</first><last>Hamerlik</last><affiliation>Comenius University in Bratislava</affiliation></author>
      <author><first>Martin</first><last>Takac</last><affiliation>Comenius University in Bratislava</affiliation></author>
      <pages>138-145</pages>
      <url hash="2df48144">2023.bsnlp-1.16</url>
      <bibkey>suba-etal-2023-wikigoldsk</bibkey>
      <abstract>Named Entity Recognition (NER) is a fundamental NLP tasks with a wide range of practical applications. The performance of state-of-the-art NER methods depends on high quality manually anotated datasets which still do not exist for some languages. In this work we aim to remedy this situation in Slovak by introducing WikiGoldSK, the first sizable human labelled Slovak NER dataset. We benchmark it by evaluating state-of-the-art multilingual Pretrained Language Models and comparing it to the existing silver-standard Slovak NER dataset. We also conduct few-shot experiments and show that training on a sliver-standard dataset yields better results. To enable future work that can be based on Slovak NER, we release the dataset, code, as well as the trained models publicly under permissible licensing terms at <url>https://github.com/NaiveNeuron/WikiGoldSK</url></abstract>
    </paper>
    <paper id="17">
      <title>Measuring Gender Bias in <fixed-case>W</fixed-case>est <fixed-case>S</fixed-case>lavic Language Models</title>
      <author><first>Sandra</first><last>Martinková</last><affiliation>University of Copenhagen</affiliation></author>
      <author><first>Karolina</first><last>Stanczak</last><affiliation>University of Copenhagen</affiliation></author>
      <author><first>Isabelle</first><last>Augenstein</last><affiliation>Department of Computer Science, University of Copenhagen</affiliation></author>
      <pages>146-154</pages>
      <abstract>Pre-trained language models have been known to perpetuate biases from the underlying datasets to downstream tasks. However, these findings are predominantly based on monolingual language models for English, whereas there are few investigative studies of biases encoded in language models for languages beyond English. In this paper, we fill this gap by analysing gender bias in West Slavic language models. We introduce the first template-based dataset in Czech, Polish, and Slovak for measuring gender bias towards male, female and non-binary subjects. We complete the sentences using both mono- and multilingual language models and assess their suitability for the masked language modelling objective. Next, we measure gender bias encoded in West Slavic language models by quantifying the toxicity and genderness of the generated words. We find that these language models produce hurtful completions that depend on the subject’s gender. Perhaps surprisingly, Czech, Slovak, and Polish language models produce more hurtful completions with men as subjects, which, upon inspection, we find is due to completions being related to violence, death, and sickness.</abstract>
<<<<<<< HEAD
      <url hash="3803f90c">2023.bsnlp-1.17</url>
=======
      <url hash="3e928b23">2023.bsnlp-1.17</url>
>>>>>>> 40fc1dd2
      <bibkey>martinkova-etal-2023-measuring</bibkey>
      <revision id="1" href="2023.bsnlp-1.17v1" hash="3e928b23"/>
      <revision id="2" href="2023.bsnlp-1.17v2" hash="3803f90c" date="2023-05-27">Acknowledgments section was added.</revision>
    </paper>
    <paper id="18">
      <title>On Experiments of Detecting Persuasion Techniques in <fixed-case>P</fixed-case>olish and <fixed-case>R</fixed-case>ussian Online News: Preliminary Study</title>
      <author><first>Nikolaos</first><last>Nikolaidis</last><affiliation>Athens University of Economics and Business</affiliation></author>
      <author><first>Nicolas</first><last>Stefanovitch</last><affiliation>Joint Research Centre</affiliation></author>
      <author><first>Jakub</first><last>Piskorski</last><affiliation>Polish Academy of Sciences</affiliation></author>
      <pages>155-164</pages>
      <abstract>This paper reports on the results of preliminary experiments on the detection of persuasion techniques in online news in Polish and Russian, using a taxonomy of 23 persuasion techniques. The evaluation addresses different aspects, namely, the granularity of the persuasion technique category, i.e., coarse- (6 labels) versus fine-grained (23 labels), and the focus of the classification, i.e., at which level the labels are detected (subword, sentence, or paragraph). We compare the performance of mono- verus multi-lingual-trained state-of-the-art transformed-based models in this context.</abstract>
      <url hash="98a74e23">2023.bsnlp-1.18</url>
      <bibkey>nikolaidis-etal-2023-experiments</bibkey>
    </paper>
    <paper id="19">
      <title>Exploring the Use of Foundation Models for Named Entity Recognition and Lemmatization Tasks in <fixed-case>S</fixed-case>lavic Languages</title>
      <author><first>Gabriela</first><last>Pałka</last><affiliation>Snowflake</affiliation></author>
      <author><first>Artur</first><last>Nowakowski</last><affiliation>Adam Mickiewicz University</affiliation></author>
      <pages>165-171</pages>
      <abstract>This paper describes Adam Mickiewicz University’s (AMU) solution for the 4th Shared Task on SlavNER. The task involves the identification, categorization, and lemmatization of named entities in Slavic languages. Our approach involved exploring the use of foundation models for these tasks. In particular, we used models based on the popular BERT and T5 model architectures. Additionally, we used external datasets to further improve the quality of our models. Our solution obtained promising results, achieving high metrics scores in both tasks. We describe our approach and the results of our experiments in detail, showing that the method is effective for NER and lemmatization in Slavic languages. Additionally, our models for lemmatization will be available at: https://huggingface.co/amu-cai.</abstract>
      <url hash="7cba3dd6">2023.bsnlp-1.19</url>
      <bibkey>palka-nowakowski-2023-exploring</bibkey>
    </paper>
    <paper id="20">
      <title>Large Language Models for Multilingual <fixed-case>S</fixed-case>lavic Named Entity Linking</title>
      <author><first>Rinalds</first><last>Vīksna</last><affiliation>University of Latvia</affiliation></author>
      <author><first>Inguna</first><last>Skadiņa</last><affiliation>Tilde/ Institute of Mathematics and Computer Science, University of Latvia</affiliation></author>
      <author><first>Daiga</first><last>Deksne</last><affiliation>Tilde; University of Latvia</affiliation></author>
      <author><first>Roberts</first><last>Rozis</last><affiliation>Tilde</affiliation></author>
      <pages>172-178</pages>
      <abstract>This paper describes our submission for the 4th Shared Task on SlavNER on three Slavic languages - Czech, Polish and Russian. We use pre-trained multilingual XLM-R Language Model (Conneau et al., 2020) and fine-tune it for three Slavic languages using datasets provided by organizers. Our multilingual NER model achieves 0.896 F-score on all corpora, with the best result for Czech (0.914) and the worst for Russian (0.880). Our cross-language entity linking module achieves F-score of 0.669 in the official SlavNER 2023 evaluation.</abstract>
      <url hash="e3607c94">2023.bsnlp-1.20</url>
      <bibkey>viksna-etal-2023-large</bibkey>
    </paper>
    <paper id="21">
      <title>Slav-<fixed-case>NER</fixed-case>: the 4th Cross-lingual Challenge on Recognition, Normalization, Classification, and Linking of Named Entities across <fixed-case>S</fixed-case>lavic languages</title>
      <author><first>Roman</first><last>Yangarber</last><affiliation>University of Helsinki</affiliation></author>
      <author><first>Jakub</first><last>Piskorski</last><affiliation>Polish Academy of Sciences</affiliation></author>
      <author><first>Anna</first><last>Dmitrieva</last><affiliation>University of Helsinki</affiliation></author>
      <author><first>Michał</first><last>Marcińczuk</last><affiliation>Wrocław University of Science and Technology</affiliation></author>
      <author><first>Pavel</first><last>Přibáň</last><affiliation>University of West Bohemia, Faculty of Applied Sciences</affiliation></author>
      <author><first>Piotr</first><last>Rybak</last><affiliation>Institute of Computer Science, Polish Academy of Sciences</affiliation></author>
      <author><first>Josef</first><last>Steinberger</last><affiliation>University of West Bohemia</affiliation></author>
      <pages>179-189</pages>
      <abstract>This paper describes Slav-NER: the 4th Multilingual Named Entity Challenge in Slavic languages. The tasks involve recognizing mentions of named entities in Web documents, normalization of the names, and cross-lingual linking. This version of the Challenge covers three languages and five entity types. It is organized as part of the 9th Slavic Natural Language Processing Workshop, co-located with the EACL 2023 Conference.Seven teams registered and three participated actively in the competition. Performance for the named entity recognition and normalization tasks reached 90% F1 measure, much higher than reported in the first edition of the Challenge, but similar to the results reported in the latest edition. Performance for the entity linking task for individual language reached the range of 72-80% F1 measure. Detailed evaluation information is available on the Shared Task web page.</abstract>
      <url hash="e4c8f163">2023.bsnlp-1.21</url>
      <bibkey>yangarber-etal-2023-slav</bibkey>
    </paper>
  </volume>
</collection><|MERGE_RESOLUTION|>--- conflicted
+++ resolved
@@ -193,11 +193,7 @@
       <author><first>Isabelle</first><last>Augenstein</last><affiliation>Department of Computer Science, University of Copenhagen</affiliation></author>
       <pages>146-154</pages>
       <abstract>Pre-trained language models have been known to perpetuate biases from the underlying datasets to downstream tasks. However, these findings are predominantly based on monolingual language models for English, whereas there are few investigative studies of biases encoded in language models for languages beyond English. In this paper, we fill this gap by analysing gender bias in West Slavic language models. We introduce the first template-based dataset in Czech, Polish, and Slovak for measuring gender bias towards male, female and non-binary subjects. We complete the sentences using both mono- and multilingual language models and assess their suitability for the masked language modelling objective. Next, we measure gender bias encoded in West Slavic language models by quantifying the toxicity and genderness of the generated words. We find that these language models produce hurtful completions that depend on the subject’s gender. Perhaps surprisingly, Czech, Slovak, and Polish language models produce more hurtful completions with men as subjects, which, upon inspection, we find is due to completions being related to violence, death, and sickness.</abstract>
-<<<<<<< HEAD
       <url hash="3803f90c">2023.bsnlp-1.17</url>
-=======
-      <url hash="3e928b23">2023.bsnlp-1.17</url>
->>>>>>> 40fc1dd2
       <bibkey>martinkova-etal-2023-measuring</bibkey>
       <revision id="1" href="2023.bsnlp-1.17v1" hash="3e928b23"/>
       <revision id="2" href="2023.bsnlp-1.17v2" hash="3803f90c" date="2023-05-27">Acknowledgments section was added.</revision>
