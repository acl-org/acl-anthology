<?xml version='1.0' encoding='UTF-8'?>
<collection id="2023.bsnlp">
  <volume id="1" ingest-date="2023-05-07" type="proceedings">
    <meta>
      <booktitle>Proceedings of the 9th Workshop on Slavic Natural Language Processing 2023 (SlavicNLP 2023)</booktitle>
      <editor><first>Jakub</first><last>Piskorski</last></editor>
      <editor><first>Michał</first><last>Marcińczuk</last></editor>
      <editor><first>Preslav</first><last>Nakov</last></editor>
      <editor><first>Maciej</first><last>Ogrodniczuk</last></editor>
      <editor><first>Senja</first><last>Pollak</last></editor>
      <editor><first>Pavel</first><last>Přibáň</last></editor>
      <editor><first>Piotr</first><last>Rybak</last></editor>
      <editor><first>Josef</first><last>Steinberger</last></editor>
      <editor><first>Roman</first><last>Yangarber</last></editor>
      <publisher>Association for Computational Linguistics</publisher>
      <address>Dubrovnik, Croatia</address>
      <month>May</month>
      <year>2023</year>
      <url hash="751e209c">2023.bsnlp-1</url>
      <venue>bsnlp</venue>
    </meta>
    <frontmatter>
      <url hash="7fc08387">2023.bsnlp-1.0</url>
      <bibkey>bsnlp-2023-slavic</bibkey>
    </frontmatter>
    <paper id="1">
      <title>Named Entity Recognition for Low-Resource Languages - Profiting from Language Families</title>
      <author><first>Sunna</first><last>Torge</last><affiliation>Technische Universität Dresden</affiliation></author>
      <author><first>Andrei</first><last>Politov</last><affiliation>Technische Universität Dresden</affiliation></author>
      <author><first>Christoph</first><last>Lehmann</last><affiliation>Technische Universität Dresden</affiliation></author>
      <author><first>Bochra</first><last>Saffar</last><affiliation>Technische Universität Dresden</affiliation></author>
      <author><first>Ziyan</first><last>Tao</last><affiliation>Technische Universität Dresden</affiliation></author>
      <pages>1-10</pages>
      <abstract>Machine learning drives forward the development in many areas of Natural Language Processing (NLP). Until now, many NLP systems and research are focusing on high-resource languages, i.e. languages for which many data resources exist. Recently, so-called low-resource languages increasingly come into focus. In this context, multi-lingual language models, which are trained on related languages to a target low-resource language, may enable NLP tasks on this low-resource language. In this work, we investigate the use of multi-lingual models for Named Entity Recognition (NER) for low-resource languages. We consider the West Slavic language family and the low-resource languages Upper Sorbian and Kashubian. Three RoBERTa models were trained from scratch, two mono-lingual models for Czech and Polish, and one bi-lingual model for Czech and Polish. These models were evaluated on the NER downstream task for Czech, Polish, Upper Sorbian, and Kashubian, and compared to existing state-of-the-art models such as RobeCzech, HerBERT, and XLM-R. The results indicate that the mono-lingual models perform better on the language they were trained on, and both the mono-lingual and language family models outperform the large multi-lingual model in downstream tasks. Overall, the study shows that low-resource West Slavic languages can benefit from closely related languages and their models.</abstract>
      <url hash="00cda3ed">2023.bsnlp-1.1</url>
      <bibkey>torge-etal-2023-named</bibkey>
      <video href="2023.bsnlp-1.1.mp4"/>
    </paper>
    <paper id="2">
      <title><fixed-case>MAUPQA</fixed-case>: Massive Automatically-created <fixed-case>P</fixed-case>olish Question Answering Dataset</title>
      <author><first>Piotr</first><last>Rybak</last><affiliation>Institute of Computer Science, Polish Academy of Sciences</affiliation></author>
      <pages>11-16</pages>
      <abstract>Recently, open-domain question answering systems have begun to rely heavily on annotated datasets to train neural passage retrievers. However, manually annotating such datasets is both difficult and time-consuming, which limits their availability for less popular languages. In this work, we experiment with several methods for automatically collecting weakly labeled datasets and show how they affect the performance of the neural passage retrieval models. As a result of our work, we publish the MAUPQA dataset, consisting of nearly 400,000 question-passage pairs for Polish, as well as the HerBERT-QA neural retriever.</abstract>
      <url hash="b92817c1">2023.bsnlp-1.2</url>
      <bibkey>rybak-2023-maupqa</bibkey>
      <video href="2023.bsnlp-1.2.mp4"/>
    </paper>
    <paper id="3">
      <title><fixed-case>T</fixed-case>rel<fixed-case>BERT</fixed-case>: A pre-trained encoder for <fixed-case>P</fixed-case>olish <fixed-case>T</fixed-case>witter</title>
      <author><first>Wojciech</first><last>Szmyd</last><affiliation>Deepsense.ai</affiliation></author>
      <author><first>Alicja</first><last>Kotyla</last><affiliation>Deepsense.ai</affiliation></author>
      <author><first>Michał</first><last>Zobniów</last><affiliation>Deepsense.ai</affiliation></author>
      <author><first>Piotr</first><last>Falkiewicz</last><affiliation>Deepsense.ai</affiliation></author>
      <author><first>Jakub</first><last>Bartczuk</last><affiliation>MedSI</affiliation></author>
      <author><first>Artur</first><last>Zygadło</last><affiliation>Deepsense.ai</affiliation></author>
      <pages>17-24</pages>
      <abstract>Pre-trained Transformer-based models have become immensely popular amongst NLP practitioners. We present TrelBERT – the first Polish language model suited for application in the social media domain. TrelBERT is based on an existing general-domain model and adapted to the language of social media by pre-training it further on a large collection of Twitter data. We demonstrate its usefulness by evaluating it in the downstream task of cyberbullying detection, in which it achieves state-of-the-art results, outperforming larger monolingual models trained on general-domain corpora, as well as multilingual in-domain models, by a large margin. We make the model publicly available. We also release a new dataset for the problem of harmful speech detection.</abstract>
      <url hash="049f86db">2023.bsnlp-1.3</url>
      <bibkey>szmyd-etal-2023-trelbert</bibkey>
      <video href="2023.bsnlp-1.3.mp4"/>
    </paper>
    <paper id="4">
      <title><fixed-case>C</fixed-case>roatian Film Review Dataset (Cro-<fixed-case>F</fixed-case>i<fixed-case>R</fixed-case>e<fixed-case>D</fixed-case>a): A Sentiment Annotated Dataset of Film Reviews</title>
      <author><first>Gaurish</first><last>Thakkar</last><affiliation>University of Zagreb</affiliation></author>
      <author><first>Nives</first><last>Mikelic Preradovic</last><affiliation>University of Zagreb</affiliation></author>
      <author><first>Marko</first><last>Tadić</last><affiliation>University of Zagreb, Faculty of Humanities and Social Sciences</affiliation></author>
      <pages>25-31</pages>
      <abstract>This paper introduces Cro-FiReDa, a sentiment-annotated dataset for Croatian in the domain of movie reviews. The dataset, which contains over 10,000 sentences, has been annotated at the sentence level. In addition to presentingthe overall annotation process, we also present benchmark results based on the transformer-based fine-tuning approach.</abstract>
      <url hash="b0526853">2023.bsnlp-1.4</url>
      <bibkey>thakkar-etal-2023-croatian</bibkey>
      <video href="2023.bsnlp-1.4.mp4"/>
    </paper>
    <paper id="5">
      <title>Too Many Cooks Spoil the Model: Are Bilingual Models for <fixed-case>S</fixed-case>lovene Better than a Large Multilingual Model?</title>
      <author><first>Pranaydeep</first><last>Singh</last><affiliation>LT3, University of Ghent</affiliation></author>
      <author><first>Aaron</first><last>Maladry</last><affiliation>Ghent University</affiliation></author>
      <author><first>Els</first><last>Lefever</last><affiliation>LT3, Ghent University</affiliation></author>
      <pages>32-39</pages>
      <abstract>This paper investigates whether adding data of typologically closer languages improves the performance of transformer-based models for three different downstream tasks, namely Part-of-Speech tagging, Named Entity Recognition, and Sentiment Analysis, compared to a monolingual and plain multilingual language model. For the presented pilot study, we performed experiments for the use case of Slovene, a low(er)-resourced language belonging to the Slavic language family. The experiments were carried out in a controlled setting, where a monolingual model for Slovene was compared to combined language models containing Slovene, trained with the same amount of Slovene data. The experimental results show that adding typologically closer languages indeed improves the performance of the Slovene language model, and even succeeds in outperforming the large multilingual XLM-RoBERTa model for NER and PoS-tagging. We also reveal that, contrary to intuition, distantly or unrelated languages also combine admirably with Slovene, often out-performing XLM-R as well. All the bilingual models used in the experiments are publicly available at https://github.com/pranaydeeps/BLAIR</abstract>
      <url hash="0a9f86c4">2023.bsnlp-1.5</url>
      <bibkey>singh-etal-2023-many</bibkey>
      <video href="2023.bsnlp-1.5.mp4"/>
    </paper>
    <paper id="6">
      <title>Machine-translated texts from <fixed-case>E</fixed-case>nglish to <fixed-case>P</fixed-case>olish show a potential for typological explanations in Source Language Identification</title>
      <author><first>Damiaan</first><last>Reijnaers</last><affiliation>University of Amsterdam</affiliation></author>
      <author><first>Elize</first><last>Herrewijnen</last><affiliation>Utrecht University</affiliation></author>
      <pages>40-46</pages>
      <abstract>This work examines a case study that investigates (1) the achievability of extracting typological features from Polish texts, and (2) their contrastive power to discriminate between machine-translated texts from English. The findings indicate potential for a proposed method that deals with the explainable prediction of the source language of translated texts.</abstract>
      <url hash="3dfc08e7">2023.bsnlp-1.6</url>
      <bibkey>reijnaers-herrewijnen-2023-machine</bibkey>
      <video href="2023.bsnlp-1.6.mp4"/>
    </paper>
    <paper id="7">
      <title>Comparing domain-specific and domain-general <fixed-case>BERT</fixed-case> variants for inferred real-world knowledge through rare grammatical features in <fixed-case>S</fixed-case>erbian</title>
      <author><first>Sofia</first><last>Lee</last><affiliation>Vrije Universiteit Amsterdam</affiliation></author>
      <author><first>Jelke</first><last>Bloem</last><affiliation>University of Amsterdam</affiliation></author>
      <pages>47-60</pages>
      <abstract>Transfer learning is one of the prevailing approaches towards training language-specific BERT models. However, some languages have uncommon features that may prove to be challenging to more domain-general models but not domain-specific models. Comparing the performance of BERTić, a Bosnian-Croatian-Montenegrin-Serbian model, and Multilingual BERT on a Named-Entity Recognition (NER) task and Masked Language Modelling (MLM) task based around a rare phenomenon of indeclinable female foreign names in Serbian reveals how the different training approaches impacts their performance. Multilingual BERT is shown to perform better than BERTić in the NER task, but BERTić greatly exceeds in the MLM task. Thus, there are applications both for domain-general training and domain-specific training depending on the tasks at hand.</abstract>
      <url hash="eccfb619">2023.bsnlp-1.7</url>
      <bibkey>lee-bloem-2023-comparing</bibkey>
      <video href="2023.bsnlp-1.7.mp4"/>
    </paper>
    <paper id="8">
      <title>Dispersing the clouds of doubt: can cosine similarity of word embeddings help identify relation-level metaphors in <fixed-case>S</fixed-case>lovene?</title>
      <author><first>Mojca</first><last>Brglez</last><affiliation>Faculty of Arts, University of Ljubljana</affiliation></author>
      <pages>61-69</pages>
      <abstract>Word embeddings and pre-trained language models have achieved great performance in many tasks due to their ability to capture both syntactic and semantic information in their representations. The vector space representations have also been used to identify figurative language shifts such as metaphors, however, the more recent contextualized models have mostly been evaluated via their performance on downstream tasks.In this article, we evaluate static and contextualized word embeddings in terms of their representation and unsupervised identification of relation-level (ADJ-NOUN, NOUN-NOUN) metaphors in Slovene on a set of 24 literal and 24 metaphorical phrases. Our experiments show very promising results for both embedding methods, however, the performance in contextual embeddings notably depends on the layer involved and the input provided to the model.</abstract>
      <url hash="c5780c8a">2023.bsnlp-1.8</url>
      <bibkey>brglez-2023-dispersing</bibkey>
      <video href="2023.bsnlp-1.8.mp4"/>
    </paper>
    <paper id="9">
      <title>Automatic text simplification of <fixed-case>R</fixed-case>ussian texts using control tokens</title>
      <author><first>Anna</first><last>Dmitrieva</last><affiliation>University of Helsinki</affiliation></author>
      <pages>70-77</pages>
      <abstract>This paper describes the research on the possibilities to control automatic text simplification with special tokens that allow modifying the length, paraphrasing degree, syntactic complexity, and the CEFR (Common European Framework of Reference) grade level of the output texts, i.e. the level of language proficiency a non-native speaker would need to understand them. The project is focused on Russian texts and aims to continue and broaden the existing research on controlled Russian text simplification. It is done by exploring available datasets for monolingual Russian machine translation (paraphrasing and simplification), experimenting with various model architectures, and adding control tokens that have not been used on Russian texts previously.</abstract>
      <url hash="40111bc6">2023.bsnlp-1.9</url>
      <bibkey>dmitrieva-2023-automatic</bibkey>
      <video href="2023.bsnlp-1.9.mp4"/>
    </paper>
    <paper id="10">
      <title>Target Two Birds With One <fixed-case>ST</fixed-case>o<fixed-case>N</fixed-case>e: Entity-Level Sentiment and Tone Analysis in <fixed-case>C</fixed-case>roatian News Headlines</title>
      <author><first>Ana</first><last>Barić</last><affiliation>University of Zagreb, Faculty of Electrical Engineering and Computing</affiliation></author>
      <author><first>Laura</first><last>Majer</last><affiliation>University of Zagreb, Faculty of Electrical Engineering and Computing</affiliation></author>
      <author><first>David</first><last>Dukić</last><affiliation>University of Zagreb, Faculty of Electrical Engineering and Computing</affiliation></author>
      <author><first>Marijana</first><last>Grbeša-zenzerović</last><affiliation>University of Zagreb, Faculty of Political Science</affiliation></author>
      <author><first>Jan</first><last>Snajder</last><affiliation>University of Zagreb, Faculty of Electrical Engineering and Computing, Unska 3, 10000 Zagreb</affiliation></author>
      <pages>78-85</pages>
      <abstract>Sentiment analysis is often used to examine how different actors are portrayed in the media, and analysis of news headlines is of particular interest due to their attention-grabbing role. We address the task of entity-level sentiment analysis from Croatian news headlines. We frame the task as targeted sentiment analysis (TSA), explicitly differentiating between sentiment toward a named entity and the overall tone of the headline. We describe SToNe, a new dataset for this task with sentiment and tone labels. We implement several neural benchmark models, utilizing single- and multi-task training, and show that TSA can benefit from tone information. Finally, we gauge the difficulty of this task by leveraging dataset cartography.</abstract>
      <url hash="3db52343">2023.bsnlp-1.10</url>
      <bibkey>baric-etal-2023-target</bibkey>
      <video href="2023.bsnlp-1.10.mp4"/>
    </paper>
    <paper id="11">
      <title>Is <fixed-case>G</fixed-case>erman secretly a <fixed-case>S</fixed-case>lavic language? What <fixed-case>BERT</fixed-case> probing can tell us about language groups</title>
      <author><first>Aleksandra</first><last>Mysiak</last><affiliation>University of Warsaw</affiliation></author>
      <author><first>Jacek</first><last>Cyranka</last><affiliation>University of Warsaw</affiliation></author>
      <pages>86-93</pages>
      <abstract>In the light of recent developments in NLP, the problem of understanding and interpreting large language models has gained a lot of urgency. Methods developed to study this area are subject to considerable scrutiny. In this work, we take a closer look at one such method, the structural probe introduced by Hewitt and Manning (2019). We run a series of experiments involving multiple languages, focusing principally on the group of Slavic languages. We show that probing results can be seen as a reflection of linguistic classification, and conclude that multilingual BERT learns facts about languages and their groups.</abstract>
      <url hash="e6bd5503">2023.bsnlp-1.11</url>
      <bibkey>mysiak-cyranka-2023-german</bibkey>
      <video href="2023.bsnlp-1.11.mp4"/>
    </paper>
    <paper id="12">
      <title>Resources and Few-shot Learners for In-context Learning in <fixed-case>S</fixed-case>lavic Languages</title>
      <author><first>Michal</first><last>Štefánik</last><affiliation>Masaryk University</affiliation></author>
      <author><first>Marek</first><last>Kadlčík</last><affiliation>Masaryk University</affiliation></author>
      <author><first>Piotr</first><last>Gramacki</last><affiliation>Department of Artificial Intelligence, Wrocław University of Science and Technology</affiliation></author>
      <author><first>Petr</first><last>Sojka</last><affiliation>Faculty of Informatics, Masaryk University</affiliation></author>
      <pages>94-105</pages>
      <abstract>Despite the rapid recent progress in creating accurate and compact in-context learners, most recent work focuses on in-context learning (ICL) for tasks in English. However, the ability to interact with users of languages outside English presents a great potential for broadening the applicability of language technologies to non-English speakers.In this work, we collect the infrastructure necessary for training and evaluation of ICL in a selection of Slavic languages: Czech, Polish, and Russian. We link a diverse set of datasets and cast these into a unified instructional format through a set of transformations and newly-crafted templates written purely in target languages.Using the newly-curated dataset, we evaluate a set of the most recent in-context learners and compare their results to the supervised baselines. Finally, we train, evaluate and publish a set of in-context learning models that we train on the collected resources and compare their performance to previous work.We find that ICL models tuned in English are also able to learn some tasks from non-English contexts, but multilingual instruction fine-tuning consistently improves the ICL ability. We also find that the massive multitask training can be outperformed by single-task training in the target language, uncovering the potential for specializing in-context learners to the language(s) of their application.</abstract>
      <url hash="873fa608">2023.bsnlp-1.12</url>
      <bibkey>stefanik-etal-2023-resources</bibkey>
      <video href="2023.bsnlp-1.12.mp4"/>
    </paper>
    <paper id="13">
      <title>Analysis of Transfer Learning for Named Entity Recognition in <fixed-case>S</fixed-case>outh-<fixed-case>S</fixed-case>lavic Languages</title>
      <author><first>Nikola</first><last>Ivačič</last><affiliation>Jozef Stefan International Postgraduate School, Dropchop</affiliation></author>
      <author><first>Thi Hong Hanh</first><last>Tran</last><affiliation>La Rochelle University</affiliation></author>
      <author><first>Boshko</first><last>Koloski</last><affiliation>Jozef Stefan Institute</affiliation></author>
      <author><first>Senja</first><last>Pollak</last><affiliation>Jožef Stefan Institute</affiliation></author>
      <author><first>Matthew</first><last>Purver</last><affiliation>Queen Mary University of London</affiliation></author>
      <pages>106-112</pages>
      <abstract>This paper analyzes a Named Entity Recognition task for South-Slavic languages using the pre-trained multilingual neural network models. We investigate whether the performance of the models for a target language can be improved by using data from closely related languages. We have shown that the model performance is not influenced substantially when trained with other than a target language. While for Slovene, the monolingual setting generally performs better, for Croatian and Serbian the results are slightly better in selected cross-lingual settings, but the improvements are not large. The most significant performance improvement is shown for the Serbian language, which has the smallest corpora. Therefore, fine-tuning with other closely related languages may benefit only the “low resource” languages.</abstract>
      <url hash="27719f53">2023.bsnlp-1.13</url>
      <bibkey>ivacic-etal-2023-analysis</bibkey>
      <video href="2023.bsnlp-1.13.mp4"/>
    </paper>
    <paper id="14">
      <title>Information Extraction from <fixed-case>P</fixed-case>olish Radiology Reports Using Language Models</title>
      <author><first>Aleksander</first><last>Obuchowski</last><affiliation>Gdańsk University of Technology : Faculty of Applied Physics and Mathematics</affiliation></author>
      <author><first>Barbara</first><last>Klaudel</last><affiliation>Gdańsk University of Technology : Faculty of Electronics, Telecommunications and Informatics</affiliation></author>
      <author><first>Patryk</first><last>Jasik</last><affiliation>Gdańsk University of Technology : Faculty of Applied Physics and Mathematics</affiliation></author>
      <pages>113-122</pages>
      <url hash="b6d65965">2023.bsnlp-1.14</url>
      <bibkey>obuchowski-etal-2023-information</bibkey>
      <abstract>Radiology reports are vital elements of directing patient care. They are usually delivered in free text form, which makes them prone to errors, such as omission in reporting radiological findings and using difficult-to-comprehend mental shortcuts. Although structured reporting is the recommended method, its adoption continues to be limited. Radiologists find structured reports too limiting and burdensome. In this paper, we propose the model, which is meant to preserve the benefits of free text, while moving towards a structured report. The model automatically parametrizes Polish radiology reports based on language models. The models were trained on a large dataset of 1200 chest computed tomography (CT) reports annotated by multiple medical experts reports with 44 observation tags. Experimental analysis shows that models based on language models are able to achieve satisfactory results despite being pre-trained on general domain corpora. Overall, the model achieves an F1 score of 81% and is able to successfully parametrize the most common radiological observations, allowing for potential adaptation in clinical practice. Our model is publically available.</abstract>
      <video href="2023.bsnlp-1.14.mp4"/>
    </paper>
    <paper id="15">
      <title>Can <fixed-case>BERT</fixed-case> eat <fixed-case>R</fixed-case>u<fixed-case>C</fixed-case>o<fixed-case>LA</fixed-case>? Topological Data Analysis to Explain</title>
      <author><first>Irina</first><last>Proskurina</last><affiliation>University of Lyon, Lyon 2</affiliation></author>
      <author><first>Ekaterina</first><last>Artemova</last><affiliation>LMU Munich</affiliation></author>
      <author><first>Irina</first><last>Piontkovskaya</last><affiliation>Huawei Noah’s Ark Lab</affiliation></author>
      <pages>123-137</pages>
      <abstract>This paper investigates how Transformer language models (LMs) fine-tuned for acceptability classification capture linguistic features. Our approach is based on best practices of topological data analysis (TDA) in NLP: we construct directed attention graphs from attention matrices, derive topological features from them and feed them to linear classifiers. We introduce two novel features, chordality and the matching number, and show that TDA-based classifiers outperform fine-tuning baselines. We experiment with two datasets, CoLA and RuCoLA, in English and Russian, which are typologically different languages. On top of that, we propose several black-box introspection techniques aimed at detecting changes in the attention mode of the LM’s during fine-tuning, defining the LM’s prediction confidences, and associating individual heads with fine-grained grammar phenomena. Our results contribute to understanding the behaviour of monolingual LMs in the acceptability classification task, provide insights into the functional roles of attention heads, and highlight the advantages of TDA-based approaches for analyzing LMs.We release the code and the experimental results for further uptake.</abstract>
      <url hash="59eb3fc2">2023.bsnlp-1.15</url>
      <bibkey>proskurina-etal-2023-bert</bibkey>
      <video href="2023.bsnlp-1.15.mp4"/>
    </paper>
    <paper id="16">
      <title><fixed-case>W</fixed-case>iki<fixed-case>G</fixed-case>old<fixed-case>SK</fixed-case>: Annotated Dataset, Baselines and Few-Shot Learning Experiments for <fixed-case>S</fixed-case>lovak Named Entity Recognition</title>
      <author><first>David</first><last>Suba</last><affiliation>Comenius University in Bratislava</affiliation></author>
      <author><first>Marek</first><last>Suppa</last><affiliation>Comenius University in Bratislava</affiliation></author>
      <author><first>Jozef</first><last>Kubik</last><affiliation>Comenius University in Bratislava</affiliation></author>
      <author><first>Endre</first><last>Hamerlik</last><affiliation>Comenius University in Bratislava</affiliation></author>
      <author><first>Martin</first><last>Takac</last><affiliation>Comenius University in Bratislava</affiliation></author>
      <pages>138-145</pages>
      <url hash="2df48144">2023.bsnlp-1.16</url>
      <bibkey>suba-etal-2023-wikigoldsk</bibkey>
      <abstract>Named Entity Recognition (NER) is a fundamental NLP tasks with a wide range of practical applications. The performance of state-of-the-art NER methods depends on high quality manually anotated datasets which still do not exist for some languages. In this work we aim to remedy this situation in Slovak by introducing WikiGoldSK, the first sizable human labelled Slovak NER dataset. We benchmark it by evaluating state-of-the-art multilingual Pretrained Language Models and comparing it to the existing silver-standard Slovak NER dataset. We also conduct few-shot experiments and show that training on a sliver-standard dataset yields better results. To enable future work that can be based on Slovak NER, we release the dataset, code, as well as the trained models publicly under permissible licensing terms at <url>https://github.com/NaiveNeuron/WikiGoldSK</url>
      </abstract>
<<<<<<< HEAD
=======
      <video href="2023.bsnlp-1.16.mp4"/>
>>>>>>> e9b8f914
    </paper>
    <paper id="17">
      <title>Measuring Gender Bias in <fixed-case>W</fixed-case>est <fixed-case>S</fixed-case>lavic Language Models</title>
      <author><first>Sandra</first><last>Martinková</last><affiliation>University of Copenhagen</affiliation></author>
      <author><first>Karolina</first><last>Stanczak</last><affiliation>University of Copenhagen</affiliation></author>
      <author><first>Isabelle</first><last>Augenstein</last><affiliation>Department of Computer Science, University of Copenhagen</affiliation></author>
      <pages>146-154</pages>
      <abstract>Pre-trained language models have been known to perpetuate biases from the underlying datasets to downstream tasks. However, these findings are predominantly based on monolingual language models for English, whereas there are few investigative studies of biases encoded in language models for languages beyond English. In this paper, we fill this gap by analysing gender bias in West Slavic language models. We introduce the first template-based dataset in Czech, Polish, and Slovak for measuring gender bias towards male, female and non-binary subjects. We complete the sentences using both mono- and multilingual language models and assess their suitability for the masked language modelling objective. Next, we measure gender bias encoded in West Slavic language models by quantifying the toxicity and genderness of the generated words. We find that these language models produce hurtful completions that depend on the subject’s gender. Perhaps surprisingly, Czech, Slovak, and Polish language models produce more hurtful completions with men as subjects, which, upon inspection, we find is due to completions being related to violence, death, and sickness.</abstract>
      <url hash="3803f90c">2023.bsnlp-1.17</url>
      <bibkey>martinkova-etal-2023-measuring</bibkey>
      <revision id="1" href="2023.bsnlp-1.17v1" hash="3e928b23"/>
      <revision id="2" href="2023.bsnlp-1.17v2" hash="3803f90c" date="2023-05-27">Acknowledgments section was added.</revision>
      <video href="2023.bsnlp-1.17.mp4"/>
    </paper>
    <paper id="18">
      <title>On Experiments of Detecting Persuasion Techniques in <fixed-case>P</fixed-case>olish and <fixed-case>R</fixed-case>ussian Online News: Preliminary Study</title>
      <author><first>Nikolaos</first><last>Nikolaidis</last><affiliation>Athens University of Economics and Business</affiliation></author>
      <author><first>Nicolas</first><last>Stefanovitch</last><affiliation>Joint Research Centre</affiliation></author>
      <author><first>Jakub</first><last>Piskorski</last><affiliation>Polish Academy of Sciences</affiliation></author>
      <pages>155-164</pages>
      <abstract>This paper reports on the results of preliminary experiments on the detection of persuasion techniques in online news in Polish and Russian, using a taxonomy of 23 persuasion techniques. The evaluation addresses different aspects, namely, the granularity of the persuasion technique category, i.e., coarse- (6 labels) versus fine-grained (23 labels), and the focus of the classification, i.e., at which level the labels are detected (subword, sentence, or paragraph). We compare the performance of mono- verus multi-lingual-trained state-of-the-art transformed-based models in this context.</abstract>
      <url hash="98a74e23">2023.bsnlp-1.18</url>
      <bibkey>nikolaidis-etal-2023-experiments</bibkey>
      <video href="2023.bsnlp-1.18.mp4"/>
    </paper>
    <paper id="19">
      <title>Exploring the Use of Foundation Models for Named Entity Recognition and Lemmatization Tasks in <fixed-case>S</fixed-case>lavic Languages</title>
      <author><first>Gabriela</first><last>Pałka</last><affiliation>Snowflake</affiliation></author>
      <author><first>Artur</first><last>Nowakowski</last><affiliation>Adam Mickiewicz University</affiliation></author>
      <pages>165-171</pages>
      <abstract>This paper describes Adam Mickiewicz University’s (AMU) solution for the 4th Shared Task on SlavNER. The task involves the identification, categorization, and lemmatization of named entities in Slavic languages. Our approach involved exploring the use of foundation models for these tasks. In particular, we used models based on the popular BERT and T5 model architectures. Additionally, we used external datasets to further improve the quality of our models. Our solution obtained promising results, achieving high metrics scores in both tasks. We describe our approach and the results of our experiments in detail, showing that the method is effective for NER and lemmatization in Slavic languages. Additionally, our models for lemmatization will be available at: https://huggingface.co/amu-cai.</abstract>
      <url hash="7cba3dd6">2023.bsnlp-1.19</url>
      <bibkey>palka-nowakowski-2023-exploring</bibkey>
      <video href="2023.bsnlp-1.19.mp4"/>
    </paper>
    <paper id="20">
      <title>Large Language Models for Multilingual <fixed-case>S</fixed-case>lavic Named Entity Linking</title>
      <author><first>Rinalds</first><last>Vīksna</last><affiliation>University of Latvia</affiliation></author>
      <author><first>Inguna</first><last>Skadiņa</last><affiliation>Tilde/ Institute of Mathematics and Computer Science, University of Latvia</affiliation></author>
      <author><first>Daiga</first><last>Deksne</last><affiliation>Tilde; University of Latvia</affiliation></author>
      <author><first>Roberts</first><last>Rozis</last><affiliation>Tilde</affiliation></author>
      <pages>172-178</pages>
      <abstract>This paper describes our submission for the 4th Shared Task on SlavNER on three Slavic languages - Czech, Polish and Russian. We use pre-trained multilingual XLM-R Language Model (Conneau et al., 2020) and fine-tune it for three Slavic languages using datasets provided by organizers. Our multilingual NER model achieves 0.896 F-score on all corpora, with the best result for Czech (0.914) and the worst for Russian (0.880). Our cross-language entity linking module achieves F-score of 0.669 in the official SlavNER 2023 evaluation.</abstract>
      <url hash="e3607c94">2023.bsnlp-1.20</url>
      <bibkey>viksna-etal-2023-large</bibkey>
      <video href="2023.bsnlp-1.20.mp4"/>
    </paper>
    <paper id="21">
      <title>Slav-<fixed-case>NER</fixed-case>: the 4th Cross-lingual Challenge on Recognition, Normalization, Classification, and Linking of Named Entities across <fixed-case>S</fixed-case>lavic languages</title>
      <author><first>Roman</first><last>Yangarber</last><affiliation>University of Helsinki</affiliation></author>
      <author><first>Jakub</first><last>Piskorski</last><affiliation>Polish Academy of Sciences</affiliation></author>
      <author><first>Anna</first><last>Dmitrieva</last><affiliation>University of Helsinki</affiliation></author>
      <author><first>Michał</first><last>Marcińczuk</last><affiliation>Wrocław University of Science and Technology</affiliation></author>
      <author><first>Pavel</first><last>Přibáň</last><affiliation>University of West Bohemia, Faculty of Applied Sciences</affiliation></author>
      <author><first>Piotr</first><last>Rybak</last><affiliation>Institute of Computer Science, Polish Academy of Sciences</affiliation></author>
      <author><first>Josef</first><last>Steinberger</last><affiliation>University of West Bohemia</affiliation></author>
      <pages>179-189</pages>
      <abstract>This paper describes Slav-NER: the 4th Multilingual Named Entity Challenge in Slavic languages. The tasks involve recognizing mentions of named entities in Web documents, normalization of the names, and cross-lingual linking. This version of the Challenge covers three languages and five entity types. It is organized as part of the 9th Slavic Natural Language Processing Workshop, co-located with the EACL 2023 Conference.Seven teams registered and three participated actively in the competition. Performance for the named entity recognition and normalization tasks reached 90% F1 measure, much higher than reported in the first edition of the Challenge, but similar to the results reported in the latest edition. Performance for the entity linking task for individual language reached the range of 72-80% F1 measure. Detailed evaluation information is available on the Shared Task web page.</abstract>
      <url hash="e4c8f163">2023.bsnlp-1.21</url>
      <bibkey>yangarber-etal-2023-slav</bibkey>
      <video href="2023.bsnlp-1.21.mp4"/>
    </paper>
  </volume>
</collection><|MERGE_RESOLUTION|>--- conflicted
+++ resolved
@@ -201,10 +201,7 @@
       <bibkey>suba-etal-2023-wikigoldsk</bibkey>
       <abstract>Named Entity Recognition (NER) is a fundamental NLP tasks with a wide range of practical applications. The performance of state-of-the-art NER methods depends on high quality manually anotated datasets which still do not exist for some languages. In this work we aim to remedy this situation in Slovak by introducing WikiGoldSK, the first sizable human labelled Slovak NER dataset. We benchmark it by evaluating state-of-the-art multilingual Pretrained Language Models and comparing it to the existing silver-standard Slovak NER dataset. We also conduct few-shot experiments and show that training on a sliver-standard dataset yields better results. To enable future work that can be based on Slovak NER, we release the dataset, code, as well as the trained models publicly under permissible licensing terms at <url>https://github.com/NaiveNeuron/WikiGoldSK</url>
       </abstract>
-<<<<<<< HEAD
-=======
       <video href="2023.bsnlp-1.16.mp4"/>
->>>>>>> e9b8f914
     </paper>
     <paper id="17">
       <title>Measuring Gender Bias in <fixed-case>W</fixed-case>est <fixed-case>S</fixed-case>lavic Language Models</title>
