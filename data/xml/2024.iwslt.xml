--- conflicted
+++ resolved
@@ -306,21 +306,12 @@
       <title><fixed-case>CMU</fixed-case>’s <fixed-case>IWSLT</fixed-case> 2024 Simultaneous Speech Translation System</title>
       <author><first>Xi</first><last>Xu</last><affiliation>Carnegie Mellon University</affiliation></author>
       <author><first>Siqi</first><last>Ouyang</last><affiliation>Carnegie Mellon University</affiliation></author>
-<<<<<<< HEAD
-      <author><first>Brian</first><last>Yan</last></author>
-      <author><first>Patrick</first><last>Fernandes</last></author>
-      <author><first>William</first><last>Chen</last></author>
-      <author><first>Lei</first><last>Li</last><affiliation>Carnegie Mellon University</affiliation></author>
-      <author><first>Graham</first><last>Neubig</last></author>
-      <author><first>Shinji</first><last>Watanabe</last></author>
-=======
       <author><first>Brian</first><last>Yan</last><affiliation>Carnegie Mellon University</affiliation></author>
       <author><first>Patrick</first><last>Fernandes</last><affiliation>Carnegie Mellon University</affiliation></author>
       <author><first>William</first><last>Chen</last><affiliation>Carnegie Mellon University</affiliation></author>
       <author><first>Lei</first><last>Li</last><affiliation>Carnegie Mellon University</affiliation></author>
       <author><first>Graham</first><last>Neubig</last><affiliation>Carnegie Mellon University</affiliation></author>
       <author><first>Shinji</first><last>Watanabe</last><affiliation>Carnegie Mellon University</affiliation></author>
->>>>>>> 89da95b9
       <pages>154-159</pages>
       <abstract>This paper describes CMU’s submission to the IWSLT 2024 Simultaneous Speech Translation (SST) task for translating English speech to German text in a streaming manner. Our end-to-end speech-to-text (ST) system integrates the WavLM speech encoder, a modality adapter, and the Llama2-7B-Base model as the decoder. We employ a two-stage training approach: initially, we align the representations of speech and text, followed by full fine-tuning. Both stages are trained on MuST-c v2 data with cross-entropy loss. We adapt our offline ST model for SST using a simple fixed hold-n policy. Experiments show that our model obtains an offline BLEU score of 31.1 and a BLEU score of 29.5 under 2 seconds latency on the MuST-C-v2 tst-COMMON.</abstract>
       <url hash="23c12ae1">2024.iwslt-1.20</url>
