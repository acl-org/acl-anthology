--- conflicted
+++ resolved
@@ -27,14 +27,7 @@
   attribute id { xsd:positiveInteger },
   attribute ingest-date { xsd:date }?,
   (element abstract { MarkupText }?
-<<<<<<< HEAD
-   & element attachment {
-       attribute type { xsd:NCName }?,
-       xsd:anyURI
-     }*
-=======
    & attachment*
->>>>>>> ed5ee828
    & element author { Person }*
    & element doi { xsd:anyURI }?
    & element editor { Person }*
@@ -92,14 +85,7 @@
        checksum,
        text
      }*
-<<<<<<< HEAD
-   & element attachment {
-       attribute type { xsd:NCName }?,
-       xsd:anyURI
-     }*
-=======
    & attachment*
->>>>>>> ed5ee828
    & element doi { xsd:anyURI }?
   )
 }
