--- conflicted
+++ resolved
@@ -725,15 +725,9 @@
       <abstract>Summarizing conversations via neural approaches has been gaining research traction lately, yet it is still challenging to obtain practical solutions. Examples of such challenges include unstructured information exchange in dialogues, informal interactions between speakers, and dynamic role changes of speakers as the dialogue evolves. Many of such challenges result in complex coreference links. Therefore, in this work, we investigate different approaches to explicitly incorporate coreference information in neural abstractive dialogue summarization models to tackle the aforementioned challenges. Experimental results show that the proposed approaches achieve state-of-the-art performance, implying it is useful to utilize coreference information in dialogue summarization. Evaluation results on factual correctness suggest such coreference-aware models are better at tracing the information flow among interlocutors and associating accurate status/actions with the corresponding interlocutors and person mentions.</abstract>
       <url hash="9be8ac79">2021.sigdial-1.53</url>
       <bibkey>liu-etal-2021-coreference</bibkey>
-<<<<<<< HEAD
-      <video href="https://www.youtube.com/watch?v=XNiUdhaW6LI"/>
-      <pwccode url="https://github.com/seq-to-mind/coref_dial_summ" additional="false">seq-to-mind/coref_dial_summ</pwccode>
-      <pwcdataset url="https://paperswithcode.com/dataset/samsum-corpus">SAMSum Corpus</pwcdataset>
-=======
-      <video tag="video" href="https://www.youtube.com/watch?v=XNiUdhaW6LI"/>
->>>>>>> 8500a123
       <revision id="1" href="2021.sigdial-1.53v1" hash="a9c373ea"/>
       <revision id="2" href="2021.sigdial-1.53v2" hash="9be8ac79" date="2022-01-24">Fixed typos in Section 3 and updated Table 3.</revision>
+      <video href="https://www.youtube.com/watch?v=XNiUdhaW6LI"/>
       <pwccode url="https://github.com/seq-to-mind/coref_dial_summ" additional="false">seq-to-mind/coref_dial_summ</pwccode>
       <pwcdataset url="https://paperswithcode.com/dataset/samsum-corpus">SAMSum Corpus</pwcdataset>
     </paper>
