<?xml version='1.0' encoding='UTF-8'?>
<collection id="P84">
  <volume id="1">
    <meta>
      <booktitle>10th International Conference on Computational Linguistics and 22nd Annual Meeting of the Association for Computational Linguistics</booktitle>
      <publisher>Association for Computational Linguistics</publisher>
      <address>Stanford, California, USA</address>
      <month>July</month>
      <year>1984</year>
    </meta>
    <frontmatter>
      <url>P84-1000</url>
    </frontmatter>
    <paper id="1">
      <title>Multilingual Text Processing in a Two-Byte Code</title>
      <author><first>Lloyd B.</first><last>Anderson</last></author>
      <doi>10.3115/980491.980492</doi>
      <pages>1–4</pages>
      <url>P84-1001</url>
    </paper>
    <paper id="2">
      <title>CONVEYING IMPLICIT CONTENT IN NARRATIVE SUMMARIES</title>
      <author><first>Malcolm E.</first><last>Cook</last></author>
      <author><first>Wendy G.</first><last>Lehnert</last></author>
      <author><first>David D.</first><last>McDonald</last></author>
      <doi>10.3115/980491.980493</doi>
      <pages>5–7</pages>
      <url>P84-1002</url>
    </paper>
    <paper id="3">
<<<<<<< HEAD
      <title>TRANSFORMING <fixed-case>E</fixed-case>NGLISH INTERFACES TO OTHER NATURAL LANGUAGES: AN EXPERIMENT WITH <fixed-case>P</fixed-case>ORTUGUESE</title>
      <author><first>GABRIEL PEREIRA</first><last>LOPES</last></author>
=======
      <title>TRANSFORMING ENGLISH INTERFACES TO OTHER NATURAL LANGUAGES: AN EXPERIMENT WITH PORTUGUESE</title>
      <author><first>Gabriel Pereira</first><last>Lopes</last></author>
>>>>>>> 853c9ac8
      <doi>10.3115/980491.980494</doi>
      <pages>8–10</pages>
      <url>P84-1003</url>
    </paper>
    <paper id="4">
      <title>UN OUTIL MULTIDIMENSIONNEL DE L’ANALYSE DU DISCOURS</title>
      <author id="jacques-chauche"><first>J.</first><last>Chauché</last></author>
      <doi>10.3115/980491.980495</doi>
      <pages>11–15</pages>
      <url>P84-1004</url>
    </paper>
    <paper id="5">
      <title>A STOCHASTIC APPROACH TO SENTENCE PARSING</title>
      <author><first>Tetsunosuke</first><last>Fujisaki</last></author>
      <doi>10.3115/980491.980496</doi>
      <pages>16–19</pages>
      <url>P84-1005</url>
    </paper>
    <paper id="6">
      <title>BOUNDED CONTEXT PARSING AND EASY LEARNABILITY</title>
      <author><first>Robert C.</first><last>Berwick</last></author>
      <doi>10.3115/980491.980497</doi>
      <pages>20–23</pages>
      <url>P84-1006</url>
    </paper>
    <paper id="7">
      <title>THE REPRESENTATION OF CONSTITUENT STRUCTURES FOR FINITE-STATE PARSING</title>
      <author><first>D. Terence</first><last>Langendoen</last></author>
      <author><first>Yedidyah</first><last>Langsam</last></author>
      <doi>10.3115/980491.980498</doi>
      <pages>24–27</pages>
      <url>P84-1007</url>
    </paper>
    <paper id="8">
      <title>Features and Values</title>
      <author><first>Lauri</first><last>Karttunen</last></author>
      <doi>10.3115/980491.980499</doi>
      <pages>28–33</pages>
      <url>P84-1008</url>
    </paper>
    <paper id="9">
      <title>APPLICATIONS OF A LEXICOGRAPHICAL DATA BASE FOR <fixed-case>G</fixed-case>ERMAN</title>
      <author><first>Wolfgang</first><last>Teubert</last></author>
      <doi>10.3115/980491.980500</doi>
      <pages>34–37</pages>
      <url>P84-1009</url>
    </paper>
    <paper id="10">
      <title>DENORMALIZATION AND CROSS REFERENCING IN THEORETICAL LEXICOGRAPHY</title>
      <author><first>Joseph E.</first><last>Grimes</last></author>
      <doi>10.3115/980491.980501</doi>
      <pages>38–41</pages>
      <url>P84-1010</url>
    </paper>
    <paper id="11">
      <title>Lexicon Features for <fixed-case>J</fixed-case>apanese Syntactic Analysis in Mu-Project-<fixed-case>JE</fixed-case></title>
      <author><first>Yoshiyuki</first><last>Sakamoto</last></author>
      <author><first>Masayuki</first><last>Satoh</last></author>
      <author><first>Tetsuya</first><last>Ishikawa</last></author>
      <doi>10.3115/980491.980502</doi>
      <pages>42–47</pages>
      <url>P84-1011</url>
    </paper>
    <paper id="12">
      <title>Toward a Redefinition of Yes/No Questions</title>
      <author><first>Julia</first><last>Hirschberg</last></author>
      <doi>10.3115/980491.980503</doi>
      <pages>48–51</pages>
      <url>P84-1012</url>
    </paper>
    <paper id="13">
      <title>THE SYNTAX AND SEMANTICS OF USER-DEFINED MODIFIERS IN TRANSPORTABLE NATURAL LANGUAGE PROCESSOR</title>
      <author><first>Bruce W.</first><last>Ballard</last></author>
      <doi>10.3115/980491.980504</doi>
      <pages>52–56</pages>
      <url>P84-1013</url>
    </paper>
    <paper id="14">
      <title>Interaction of Knowledge Sources in a Portable Natural Language Interface</title>
      <author><first>Carole D.</first><last>Hafner</last></author>
      <doi>10.3115/980491.980505</doi>
      <pages>57–60</pages>
      <url>P84-1014</url>
    </paper>
    <paper id="15">
<<<<<<< HEAD
      <title>USES OF C-GRAPHS IN A PROTOTYPE FOR AUTOMATIC TRANSLATION.</title>
      <author><first>Marco A.</first><last>CLEMENTE-SALAZAR</last></author>
=======
      <title>USES OF C-GPAPHS IN A PROTOTYPE FOR ALTOMATIC TWISLATION</title>
      <author><first>Marco A.</first><last>Clemente-Salazar</last></author>
>>>>>>> 853c9ac8
      <doi>10.3115/980491.980506</doi>
      <pages>61–64</pages>
      <url>P84-1015</url>
    </paper>
    <paper id="16">
      <title>QUASI-INDEXICAL REFERENCE IN PROPOSITIONAL SEMANTIC NETWORKS</title>
      <author><first>William J.</first><last>Rapaport</last></author>
      <author><first>Stuart C.</first><last>Shapiro</last></author>
      <doi>10.3115/980491.980507</doi>
      <pages>65–70</pages>
      <url>P84-1016</url>
    </paper>
    <paper id="17">
      <title>The Costs of Inheritance in Semantic Networks</title>
      <author><first>Rob’t F.</first><last>Sinlnlons</last></author>
      <doi>10.3115/980491.980508</doi>
      <pages>71–74</pages>
      <url>P84-1017</url>
    </paper>
    <paper id="18">
      <title>FUNCTIONAL UNIFICATION GRAMMAR: A FORMALISM FOR MACHINE TRANSLATION</title>
      <author><first>Martin</first><last>Kay</last></author>
      <doi>10.3115/980491.980509</doi>
      <pages>75–78</pages>
      <url>P84-1018</url>
    </paper>
    <paper id="19">
      <title>COMPUTER SIMULATION OF SPONTANEOUS SPEECH PRODUCTION</title>
      <author><first>Bengt</first><last>Sigurd</last></author>
      <doi>10.3115/980491.980510</doi>
      <pages>79–83</pages>
      <url>P84-1019</url>
    </paper>
    <paper id="20">
      <title>LIMITED DOMAIN SYSTEMS FOR LANGUAGE TEACHING</title>
      <author id="stephen-pulman"><first>S. G.</first><last>Pulman</last></author>
      <doi>10.3115/980491.980511</doi>
      <pages>84–87</pages>
      <url>P84-1020</url>
    </paper>
    <paper id="21">
      <title><fixed-case>GTT</fixed-case> : A GENERAL TRANSDUCER FOR TEACHING COMPUTATIONAL LINGUISTICS</title>
      <author><first>P.</first><last>Shane</last></author>
      <author><first>J.L.</first><last>Cochard</last></author>
      <doi>10.3115/980491.980512</doi>
      <pages>88–91</pages>
      <url>P84-1021</url>
    </paper>
    <paper id="22">
      <title>A PARSING ARCHITECTURE BASED ON DISTRIBUTED MEMORY MACHINES</title>
      <author><first>Jon M.</first><last>Slack</last></author>
      <doi>10.3115/980491.980513</doi>
      <pages>92–95</pages>
      <url>P84-1022</url>
    </paper>
    <paper id="23">
      <title>AUTOMATED DETERMINATION OF SUBLANGUAGE SYNTACTIC USAGE</title>
      <author><first>Ralph</first><last>Grishman</last></author>
      <author><first>Ngo Thanh</first><last>Nhan</last></author>
      <author><first>Elaine</first><last>Marsh</last></author>
      <author><first>Lynette</first><last>Hirschman</last></author>
      <doi>10.3115/980491.980514</doi>
      <pages>96–100</pages>
      <url>P84-1023</url>
    </paper>
    <paper id="24">
      <title>Semantic Interpretation Using <fixed-case>KL</fixed-case>-<fixed-case>ONE</fixed-case></title>
      <author><first>Norman K.</first><last>Sondheimer</last></author>
      <author><first>Ralph M.</first><last>Weischedel</last></author>
      <author><first>Robert J.</first><last>Bobrow</last></author>
      <doi>10.3115/980491.980515</doi>
      <pages>101–107</pages>
      <url>P84-1024</url>
    </paper>
    <paper id="25">
      <title>TWO THEORIES FOR COMPUTING THE LOGICAL FORM OF MASS EXPRESSIONS</title>
      <author><first>Francis Jeffry</first><last>Pelletier</last></author>
      <author><first>Lenhart K.</first><last>Schubert</last></author>
      <doi>10.3115/980491.980516</doi>
      <pages>108–111</pages>
      <url>P84-1025</url>
    </paper>
    <paper id="26">
      <title>SYNTACTIC AND SEMANTIC PARSABILITY</title>
      <author><first>Geoffrey K.</first><last>Pullum</last></author>
      <doi>10.3115/980491.980517</doi>
      <pages>112–122</pages>
      <url>P84-1026</url>
    </paper>
    <paper id="27">
      <title>The Semantics of Grammar Formalisms Seen as Computer Languages</title>
      <author><first>Fernando C. N.</first><last>Pereira</last></author>
      <author><first>Stuart M.</first><last>Shieber</last></author>
      <doi>10.3115/980491.980518</doi>
      <pages>123–129</pages>
      <url>P84-1027</url>
    </paper>
    <paper id="28">
      <title>THE RESOLUTION OF QUANTIFICATIONAL AMBIGUITY IN THE <fixed-case>TENDUM</fixed-case> SYSTEM</title>
      <author><first>Harry</first><last>Bunt</last></author>
      <doi>10.3115/980491.980519</doi>
      <pages>130–133</pages>
      <url>P84-1028</url>
    </paper>
    <paper id="29">
      <title>Preventing False Inferences</title>
      <author><first>Aravind</first><last>Joshi</last></author>
      <author><first>Bonnie</first><last>Webber</last></author>
      <author><first>Ralph M.</first><last>Weischedel</last></author>
      <doi>10.3115/980491.980520</doi>
      <pages>134–138</pages>
      <url>P84-1029</url>
    </paper>
    <paper id="30">
      <title>PROBLEM LOCALIZATION STRATEGIES FOR PRAMATICS PROCESSING IN NATURAL-LANGUAGE FRONT ENDS</title>
      <author><first>Lance A.</first><last>Ramshaw</last></author>
      <author><first>Ralph M.</first><last>Weischedel</last></author>
      <doi>10.3115/980491.980521</doi>
      <pages>139–143</pages>
      <url>P84-1030</url>
    </paper>
    <paper id="31">
      <title>A CONNECTIONIST MODEL OF SOME ASPECTS OF ANAPHOR RESOLUTION</title>
      <author><first>Ronan G.</first><last>Reilly</last></author>
      <doi>10.3115/980491.980522</doi>
      <pages>144–149</pages>
      <url>P84-1031</url>
    </paper>
    <paper id="32">
      <title>CONCURRENT PARSING IN PROGRAMMABLE LOGIC ARRAY (<fixed-case>PLA</fixed-case>-) NETS PROBLEMS AND PROPOSALS</title>
      <author><first>Helmut</first><last>Schnelle</last></author>
      <doi>10.3115/980491.980523</doi>
      <pages>150–153</pages>
      <url>P84-1032</url>
    </paper>
    <paper id="33">
      <title>A Case Analysis Method Cooperating with <fixed-case>ATNG</fixed-case> and Its Application to Machine Translation</title>
      <author><first>Hitoshi</first><last>Iida</last></author>
      <doi>10.3115/980491.980524</doi>
      <pages>154–158</pages>
      <url>P84-1033</url>
    </paper>
    <paper id="34">
      <title>A PROPER TREATMEMT OF SYNTAX AND SEMANTICS IN MACHINE TRANSLATION</title>
      <author><first>Yoshihiko</first><last>Nitta</last></author>
      <author><first>Atsushi</first><last>Okajima</last></author>
      <author><first>Hiroyuki</first><last>Kaji</last></author>
      <author><first>Youichi</first><last>Hidano</last></author>
      <author><first>Koichiro</first><last>Ishihara</last></author>
      <doi>10.3115/980491.980525</doi>
      <pages>159–166</pages>
      <url>P84-1034</url>
    </paper>
    <paper id="35">
      <title>A CONSIDERATION ON THE CONCEPTS STRUCTURE AND LANGUAGE- IN RELATION TO SELECTIONS OF TRANSLATION EQUIVALENTS OF VERBS IN MACHINE TRANSLATION SYSTEM</title>
      <author><first>Sho</first><last>Yoshida</last></author>
      <doi>10.3115/980491.980526</doi>
      <pages>167–169</pages>
      <url>P84-1035</url>
    </paper>
    <paper id="36">
      <title>DETECTING PATTERNS IN A LEXICAL DATA BASE</title>
      <author><first>Nicoletta</first><last>Calzolari</last></author>
      <doi>10.3115/980491.980527</doi>
      <pages>170–173</pages>
      <url>P84-1036</url>
    </paper>
    <paper id="37">
      <title>LINGUISTIC PROBLEMS IN MULTILINGUAL MORPHOLOGICAL DECOMPOSITION</title>
      <author><first>G.Thurmair</first><last>Siemens</last></author>
      <doi>10.3115/980491.980528</doi>
      <pages>174–177</pages>
      <url>P84-1037</url>
    </paper>
    <paper id="38">
      <title>A GENERAL COMPUTATIONAL MODEL FOR WORD-FORM RECOGNITION AND PRODUCTION</title>
      <author><first>Kimmo</first><last>Koskenniemi</last></author>
      <doi>10.3115/980491.980529</doi>
      <pages>178–181</pages>
      <url>P84-1038</url>
    </paper>
    <paper id="39">
      <title>PANEL: NATURAL LANGUAGE AND DATABASES, AGAIN</title>
      <author><first>Karen Sparck</first><last>Jones</last></author>
      <doi>10.3115/980491.980530</doi>
      <pages>182–183</pages>
      <url>P84-1039</url>
    </paper>
    <paper id="40">
      <title>THERE STILL IS GOLD IN THE DATABASE MINE</title>
      <author><first>Madeleine</first><last>Bates</last></author>
      <doi>10.3115/980491.980531</doi>
      <pages>184–185</pages>
      <url>P84-1040</url>
    </paper>
    <paper id="41">
      <title>Is There Natural Language after Data Bases?</title>
      <author><first>Jaime G.</first><last>Carbonell</last></author>
      <doi>10.3115/980491.980532</doi>
      <pages>186–187</pages>
      <url>P84-1041</url>
    </paper>
    <paper id="42">
      <title>Panel on Natural Language and Databases</title>
      <author><first>Daniel P.</first><last>Flickinger</last></author>
      <doi>10.3115/980491.980533</doi>
      <pages>188–189</pages>
      <url>P84-1042</url>
    </paper>
    <paper id="43">
      <title>Natural Language for Exert Systems: Comparisons with Database Systems</title>
      <author><first>Kathleen R.</first><last>McKeown</last></author>
      <doi>10.3115/980491.980534</doi>
      <pages>190–193</pages>
      <url>P84-1043</url>
    </paper>
    <paper id="44">
      <title>REPRESENTING KNOWLEDGE ABOUT KNOWLEDGE AND MUTUAL KNOWLEDGE</title>
      <author><first>Said</first><last>Soulhi</last></author>
      <doi>10.3115/980491.980535</doi>
      <pages>194–199</pages>
      <url>P84-1044</url>
    </paper>
    <paper id="45">
      <title>UNDERSTANDING PRAGMATICALLY ILL-FORMED INPUT</title>
      <author><first>M. Sandra</first><last>Carberry</last></author>
      <doi>10.3115/980491.980536</doi>
      <pages>200–206</pages>
      <url>P84-1045</url>
    </paper>
    <paper id="46">
      <title>Referring as Requesting</title>
      <author><first>Philip R.</first><last>Cohen</last></author>
      <doi>10.3115/980491.980537</doi>
      <pages>207–211</pages>
      <url>P84-1046</url>
    </paper>
    <paper id="47">
      <title>Entity-Oriented Parsing</title>
      <author><first>Philip J.</first><last>Hayes</last></author>
      <doi>10.3115/980491.980538</doi>
      <pages>212–217</pages>
      <url>P84-1047</url>
    </paper>
    <paper id="48">
      <title>Combining Functionality and Object-Orientedness for Natural Language Processing</title>
      <author><first>Toyoaki</first><last>Nishida</last></author>
      <author><first>Shuji</first><last>Doshita</last></author>
      <doi>10.3115/980491.980539</doi>
      <pages>218–221</pages>
      <url>P84-1048</url>
    </paper>
    <paper id="49">
      <title>USE OF HEURISTIC KNOWLEDGE IN <fixed-case>C</fixed-case>HINESE LANGUAGE ANALYSIS</title>
      <author><first>Yiming</first><last>Yang</last></author>
      <author><first>Toyoaki</first><last>Nishida</last></author>
      <author><first>Shuji</first><last>Doshita</last></author>
      <doi>10.3115/980491.980540</doi>
      <pages>222–225</pages>
      <url>P84-1049</url>
    </paper>
    <paper id="50">
      <title>THE DESIGN OF THE KERNEL ARCHITECTURE FOR THE <fixed-case>E</fixed-case>UROTRA SOFTWARE</title>
      <author id="roderick-l-johnson"><first>R.L.</first><last>Johnson</last></author>
      <author id="michael-rosner"><first>M.A.</first><last>Rosner</last></author>
      <doi>10.3115/980491.980541</doi>
      <pages>226–235</pages>
      <url>P84-1050</url>
    </paper>
    <paper id="51">
      <title>MACHINE TRANSLATION : WHAT TYPE OF POST-EDITING ON WHAT TYPE OF DOCUMENTS FOR WHAT TYPE OF USERS</title>
      <author><first>Anne-Marie</first><last>Laurian</last></author>
      <doi>10.3115/980491.980542</doi>
      <pages>236–238</pages>
      <url>P84-1051</url>
    </paper>
    <paper id="52">
      <title>Simplifying Deterministic Parsing</title>
      <author><first>Alan W.</first><last>Carter</last></author>
      <author><first>Michael J.</first><last>Freiling</last></author>
      <doi>10.3115/980491.980543</doi>
      <pages>239–242</pages>
      <url>P84-1052</url>
    </paper>
    <paper id="53">
      <title>DEALING WITH CONJUNCTIONS IN A MACHINE TRANSLATION ENVIRONMENT</title>
      <author><first>Xiuming</first><last>Huang</last></author>
      <doi>10.3115/980491.980544</doi>
      <pages>243–246</pages>
      <url>P84-1053</url>
    </paper>
    <paper id="54">
      <title>ON PARSING PREFERENCES</title>
      <author><first>Lenhart K.</first><last>Schubert</last></author>
      <doi>10.3115/980491.980545</doi>
      <pages>247–250</pages>
      <url>P84-1054</url>
    </paper>
    <paper id="55">
      <title>A COMPUTATIONAL THEORY OF THE FUNCTION OF CLUE WORDS IN ARGUMENT UNDERSTANDING</title>
      <author><first>Robin</first><last>Cohen</last></author>
      <doi>10.3115/980491.980546</doi>
      <pages>251–258</pages>
      <url>P84-1055</url>
    </paper>
    <paper id="56">
      <title>CONTROL STRUCTURES AND THEORIES OF INTERACTION IN SPEECH UNDERSTANDING SYSTEMS</title>
      <author id="ted-briscoe"><first>E.J.</first><last>Briscoe</last></author>
      <author id="branimir-boguraev"><first>B.K.</first><last>Boguraev</last></author>
      <doi>10.3115/980491.980547</doi>
      <pages>259–266</pages>
      <url>P84-1056</url>
    </paper>
    <paper id="57">
      <title>Analysis Grammar of <fixed-case>J</fixed-case>apanese in the Mu-project - A Procedural Approach to Analysis Grammar</title>
      <author><first>Jun-ichi</first><last>Tsujii</last></author>
      <author><first>Jun-ichi</first><last>Nakamura</last></author>
      <author><first>Makoto</first><last>Nagao</last></author>
      <doi>10.3115/980491.980548</doi>
      <pages>267–274</pages>
      <url>P84-1057</url>
    </paper>
    <paper id="58">
      <title>LEXICON-GRAMMAR AND THE SYNTACTIC ANALYSIS OF <fixed-case>F</fixed-case>RENCH</title>
      <author><first>Maurice</first><last>Gross</last></author>
      <doi>10.3115/980491.980549</doi>
      <pages>275–282</pages>
      <url>P84-1058</url>
    </paper>
    <paper id="59">
      <title>Building a Large Knowledge Base for a Natural Language System</title>
      <author><first>Jerry R.</first><last>Hobbs</last></author>
      <doi>10.3115/980491.980550</doi>
      <pages>283–286</pages>
      <url>P84-1059</url>
    </paper>
    <paper id="60">
      <title>LINGUISTICALLY MOTIVATED DESCRIPTIVE TERM SELECTION</title>
      <author><first>K. Sparck</first><last>Jones</last></author>
      <author><first>J.I.</first><last>Tait</last></author>
      <doi>10.3115/980491.980551</doi>
      <pages>287–290</pages>
      <url>P84-1060</url>
    </paper>
    <paper id="61">
      <title>INFERENCING ON LINGUISTICALLY BASED SEMANTIC STRUCTURES</title>
      <author><first>Eva</first><last>Ilajicova</last></author>
      <author><first>Milena</first><last>Hnatkova</last></author>
      <doi>10.3115/980491.980552</doi>
      <pages>291–297</pages>
      <url>P84-1061</url>
    </paper>
    <paper id="62">
      <title><fixed-case>SEMANTIC</fixed-case> <fixed-case>RELEVANCE</fixed-case> <fixed-case>AND</fixed-case> <fixed-case>ASPECT</fixed-case> <fixed-case>DEPENDENCY</fixed-case> <fixed-case>IN</fixed-case> A <fixed-case>GIVEN</fixed-case> <fixed-case>SUBJECT</fixed-case> <fixed-case>DOMAIN</fixed-case> Contents-driven algorithmic processing of fuzzy wordmeanings to form dynamic stereotype representations</title>
      <author><first>Arbeitsgruppe</first><last>German</last></author>
      <author><first>Burghard B.</first><last>Rieger</last></author>
      <doi>10.3115/980491.980553</doi>
      <pages>298–301</pages>
      <url>P84-1062</url>
    </paper>
    <paper id="63">
      <title>A Plan Recognition Model for Clarification Subdialogues</title>
      <author><first>Diane J.</first><last>Litman</last></author>
      <author><first>James F.</first><last>Allen</last></author>
      <doi>10.3115/980491.980554</doi>
      <pages>302–311</pages>
      <url>P84-1063</url>
    </paper>
    <paper id="64">
      <title>A COMPUTATIONAL THEORY OF DISPOSITIONS</title>
      <author><first>Lotfi A.</first><last>Zadeh</last></author>
      <doi>10.3115/980491.980555</doi>
      <pages>312–318</pages>
      <url>P84-1064</url>
    </paper>
    <paper id="65">
      <title>Using Focus to Generate Complex and Simple Sentences</title>
      <author><first>Marcia A.</first><last>Derr</last></author>
      <author><first>Kathleen R.</first><last>McKeown</last></author>
      <doi>10.3115/980491.980556</doi>
      <pages>319–326</pages>
      <url>P84-1065</url>
    </paper>
    <paper id="66">
      <title>A RATIONAL RECONSTRUCTION OF THE <fixed-case>PROTEUS</fixed-case> SENTENCE PLANNER</title>
      <author><first>Graeme</first><last>Ritchie</last></author>
      <doi>10.3115/980491.980557</doi>
      <pages>327–329</pages>
      <url>P84-1066</url>
    </paper>
    <paper id="67">
      <title>SOFTWARE TOOLS FOR THE ENVIRONMENT OF A COMPUTER AIDED TRANSLATION SYSTEM</title>
      <author><first>Daniel</first><last>Bachut</last></author>
      <author><first>Nelson</first><last>Verastegui</last></author>
      <doi>10.3115/980491.980558</doi>
      <pages>330–333</pages>
      <url>P84-1067</url>
    </paper>
    <paper id="68">
      <title>DESIGN OF A MACHINE TRANSLATION SYSTEM FOR A SUBLANGUAGE</title>
      <author><first>Beat</first><last>Buchmann</last></author>
      <author><first>Susan</first><last>Warwick</last></author>
      <author><first>Patrick</first><last>Shann</last></author>
      <doi>10.3115/980491.980559</doi>
      <pages>334–337</pages>
      <url>P84-1068</url>
    </paper>
    <paper id="69">
      <title>Grammar Writing System (<fixed-case>GRADE</fixed-case>) of Mu-Machine Translation Project and its Characteristics</title>
      <author><first>Jun-ichi</first><last>Nakamura</last></author>
      <author><first>Jun-ichi</first><last>Tsujii</last></author>
      <author><first>Makoto</first><last>Nagao</last></author>
      <doi>10.3115/980491.980560</doi>
      <pages>338–343</pages>
      <url>P84-1069</url>
    </paper>
    <paper id="70">
      <title>A DISCOVERY PROCEDURE FOR CERTAIN PHONOLOGICAL RULES</title>
      <author><first>Mark</first><last>Johnson</last></author>
      <doi>10.3115/980491.980561</doi>
      <pages>344–347</pages>
      <url>P84-1070</url>
    </paper>
    <paper id="71">
      <title>WHAT NOT TO SAY</title>
      <author><first>Jan</first><last>Fornell</last></author>
      <doi>10.3115/980491.980562</doi>
      <pages>348–351</pages>
      <url>P84-1071</url>
    </paper>
    <paper id="72">
<<<<<<< HEAD
      <title>WHEN IS THE NEXT <fixed-case>ALPAC</fixed-case> REPORT DUE?</title>
      <author><first>Margaret</first><last>KING</last></author>
=======
      <title>WHEN IS THE NEXT ALPAC REPORT DUE?</title>
      <author><first>Margaret</first><last>King</last></author>
>>>>>>> 853c9ac8
      <doi>10.3115/980491.980563</doi>
      <pages>352–353</pages>
      <url>P84-1072</url>
    </paper>
    <paper id="73">
      <title><fixed-case>LR</fixed-case> Parsers For Natural Languages</title>
      <author><first>Masaru</first><last>Tomita</last></author>
      <doi>10.3115/980491.980564</doi>
      <pages>354–357</pages>
      <url>P84-1073</url>
    </paper>
    <paper id="74">
      <title><fixed-case>LFG</fixed-case> System in Prolog</title>
      <author><first>Hidekl</first><last>Yasukawa</last></author>
      <doi>10.3115/980491.980565</doi>
      <pages>358–361</pages>
      <url>P84-1074</url>
    </paper>
    <paper id="75">
      <title>The Design of a Computer Language for Linguistic Information</title>
      <author><first>Stuart M.</first><last>Shieber</last></author>
      <doi>10.3115/980491.980566</doi>
      <pages>362–366</pages>
      <url>P84-1075</url>
    </paper>
    <paper id="76">
      <title>Discourse Structures for Text Generation</title>
      <author><first>William C.</first><last>Mann</last></author>
      <doi>10.3115/980491.980567</doi>
      <pages>367–375</pages>
      <url>P84-1076</url>
    </paper>
    <paper id="77">
      <title>Semantic Rule Based Text Generation</title>
      <author><first>Michael L.</first><last>Mauldin</last></author>
      <doi>10.3115/980491.980568</doi>
      <pages>376–380</pages>
      <url>P84-1077</url>
    </paper>
    <paper id="78">
      <title>Controlling Lexical Substitution in Computer Text Generation</title>
      <author><first>Robert</first><last>Granville</last></author>
      <doi>10.3115/980491.980569</doi>
      <pages>381–384</pages>
      <url>P84-1078</url>
    </paper>
    <paper id="79">
      <title>UNDERSTANDING OF <fixed-case>J</fixed-case>APANESE IN AN INTERACTIVE PROGRAMMING SYSTEM</title>
      <author><first>Kenji</first><last>Sugiyama</last></author>
      <author><first>Masayuki</first><last>Kameda</last></author>
      <author><first>Kouji</first><last>Akiyama</last></author>
      <doi>10.3115/980491.980570</doi>
      <pages>385–388</pages>
      <url>P84-1079</url>
    </paper>
    <paper id="80">
      <title>TWO-WAY FINITE AUTOMATA AND DEPENDENCY GRAMMAR: A PARSING METHOD FOR INFLECTIONAL FREE WORD ORDER LANGUAGES</title>
      <author><first>Esa</first><last>Nelimarkka</last></author>
      <author><first>Harri</first><last>Jappinen</last></author>
      <author><first>Aarno</first><last>Lehtola</last></author>
      <doi>10.3115/980491.980571</doi>
      <pages>389–392</pages>
      <url>P84-1080</url>
    </paper>
    <paper id="81">
      <title>INTERRUPTABLE TRANSITION NETWORKS</title>
      <author><first>Sergei</first><last>Nirenburg</last></author>
      <doi>10.3115/980491.980572</doi>
      <pages>393–397</pages>
      <url>P84-1081</url>
    </paper>
    <paper id="82">
      <title>AUTOMATIC CONSTRUCTION OF DISCOURSE REPRESENTATION STRUCTURES</title>
      <author><first>Franz</first><last>Guenthner</last></author>
      <doi>10.3115/980491.980573</doi>
      <pages>398–401</pages>
      <url>P84-1082</url>
    </paper>
    <paper id="83">
      <title>TEXTUAL EXPERTISE IN WORD EXPERTS: AN APPROACH TO TEXT PARSING BASED ON TOPIC/COMMENT MONITORING</title>
      <author><first>Udo</first><last>Hahn</last></author>
      <doi>10.3115/980491.980574</doi>
      <pages>402–408</pages>
      <url>P84-1083</url>
    </paper>
    <paper id="84">
      <title>SOME LINGUISTIC ASPECTS FOR AUTOMATIC TEXT UNDERSTANDING</title>
      <author><first>Yutaka</first><last>Kusanagi</last></author>
      <doi>10.3115/980491.980575</doi>
      <pages>409–412</pages>
      <url>P84-1084</url>
    </paper>
    <paper id="85">
      <title>A SYNTACTIC APPROACH TO DISCOURSE SEMANTICS</title>
      <author><first>Livia</first><last>Polanyi</last></author>
      <author><first>Remko</first><last>Scha</last></author>
      <doi>10.3115/980491.980576</doi>
      <pages>413–419</pages>
      <url>P84-1085</url>
    </paper>
    <paper id="86">
      <title>DEALING WITH INCOMPLETENESS OF LINGUISTIC KNOWLEDGE IN LANGUAGE TRANSLATION – TRANSFER AND GENERATION STAGE OF <fixed-case>M</fixed-case>U MACHINE TRANSLATION PROJECT</title>
      <author><first>Makoto</first><last>Nagao</last></author>
      <author><first>Toyoaki</first><last>Nishida</last></author>
      <author><first>Jun-ichi</first><last>Tsujii</last></author>
      <doi>10.3115/980491.980577</doi>
      <pages>420–427</pages>
      <url>P84-1086</url>
    </paper>
    <paper id="87">
      <title>LEXICAL SEMANTICS IN HUMAN-COMPUTER COMMUNICATION</title>
      <author><first>Jarrett</first><last>Rosenberg</last></author>
      <doi>10.3115/980491.980578</doi>
      <pages>428–431</pages>
      <url>P84-1087</url>
    </paper>
    <paper id="88">
      <title>A Response to the Need for Summary Responses</title>
      <author id="jugal-kalita"><first>J.K.</first><last>Kalita</last></author>
      <author><first>M.J.</first><last>Colbourn</last></author>
      <author id="gordon-i-mccalla"><first>G.I.</first><last>McCalla</last></author>
      <doi>10.3115/980491.980579</doi>
      <pages>432–436</pages>
      <url>P84-1088</url>
    </paper>
    <paper id="89">
      <title>Coping with Extragrammaticality</title>
      <author><first>Jaime G.</first><last>Carbonell</last></author>
      <author><first>Philip J.</first><last>Hayes</last></author>
      <doi>10.3115/980491.980580</doi>
      <pages>437–443</pages>
      <url>P84-1089</url>
    </paper>
    <paper id="90">
      <title>Correcting Object-Related Misconceptions: How Should The System Respond?</title>
      <author><first>Kathleen F.</first><last>McCoy</last></author>
      <doi>10.3115/980491.980581</doi>
      <pages>444–447</pages>
      <url>P84-1090</url>
    </paper>
    <paper id="91">
      <title>AN ALGORITHM FOR IDENTIFYING COGNATES BETWEEN RELATED LANGUAGES</title>
      <author><first>Jacques B.M.</first><last>Guy</last></author>
      <doi>10.3115/980491.980582</doi>
      <pages>448–451</pages>
      <url>P84-1091</url>
    </paper>
    <paper id="92">
      <title>From <fixed-case>HOPE</fixed-case> en <fixed-case>I</fixed-case>’<fixed-case>ESPERANCE</fixed-case> On the Role of Computational Neurolinguistics in Cross-Language Studies</title>
      <author><first>Helen M.</first><last>Gigley</last></author>
      <doi>10.3115/980491.980583</doi>
      <pages>452–456</pages>
      <url>P84-1092</url>
    </paper>
    <paper id="93">
      <title>MACHINE-READABLE DICTIONARIES</title>
      <author><first>Donald E.</first><last>Walker</last></author>
      <doi>10.3115/980491.980584</doi>
      <pages>457–457</pages>
      <url>P84-1093</url>
    </paper>
    <paper id="94">
      <title>LEXICAL KNOWLEDGE BASES</title>
      <author><first>Robert A.</first><last>Amsler</last></author>
      <doi>10.3115/980491.980585</doi>
      <pages>458–459</pages>
      <url>P84-1094</url>
    </paper>
    <paper id="95">
      <title>MACHINE-READABLE DICTIONARIES, LEXICAL DATA BASES AND THE LEXICAL SYSTEM</title>
      <author><first>Nicoletta</first><last>Calzolari</last></author>
      <doi>10.3115/980491.980586</doi>
      <pages>460–460</pages>
      <url>P84-1095</url>
    </paper>
    <paper id="96">
      <title>THE DICTIONARY SERVER</title>
      <author><first>Martin</first><last>Kay</last></author>
      <doi>10.3115/980491.980587</doi>
      <pages>461–461</pages>
      <url>P84-1096</url>
    </paper>
    <paper id="97">
      <title>HOW TO MISREAD A DICTIONARY</title>
      <author><first>George A.</first><last>Miller</last></author>
      <doi>10.3115/980491.980588</doi>
      <pages>462–462</pages>
      <url>P84-1097</url>
    </paper>
    <paper id="98">
      <title>MACHINE-READABLE COMPONENTS IN A VARIETY OF INFORMATION-SYSTEM APPLICATIONS</title>
      <author><first>Howard R.</first><last>Webber</last></author>
      <doi>10.3115/980491.980589</doi>
      <pages>463–463</pages>
      <url>P84-1098</url>
    </paper>
    <paper id="99">
      <title>TRANSFER IN A MULTILINGUAL <fixed-case>MT</fixed-case> SYSTEM</title>
      <author><first>Steven</first><last>Krauwer</last></author>
      <author><first>Louis</first><last>des Tombe</last></author>
      <doi>10.3115/980491.980590</doi>
      <pages>464–467</pages>
      <url>P84-1099</url>
    </paper>
    <paper id="100">
<<<<<<< HEAD
      <title>EXPERT SYSTEMS AND OTHER NEW TECHNIQUES IN <fixed-case>MT</fixed-case> SYSTEMS</title>
      <author><first>Christian</first><last>BOITET</last></author>
      <author><first>Rene</first><last>GERBER</last></author>
=======
      <title>EXPERT SYSTEMS AND OTHER NEW TECHNIQUES IN MT SYSTEMS</title>
      <author><first>Christian</first><last>Boitet</last></author>
      <author><first>Rene</first><last>Gerber</last></author>
>>>>>>> 853c9ac8
      <doi>10.3115/980491.980591</doi>
      <pages>468–471</pages>
      <url>P84-1100</url>
    </paper>
    <paper id="101">
      <title>ROBUST PROCESSING IN MACHINE TRANSLATION</title>
      <author><first>Doug</first><last>Arnold</last></author>
      <author><first>Rod</first><last>Johnson</last></author>
      <doi>10.3115/980491.980592</doi>
      <pages>472–475</pages>
      <url>P84-1101</url>
    </paper>
    <paper id="102">
      <title>Disambiguating Grammatically Ambiguous Sentences By Asking</title>
      <author><first>Masaru</first><last>Tornita</last></author>
      <doi>10.3115/980491.980593</doi>
      <pages>475–480</pages>
      <url>P84-1102</url>
    </paper>
    <paper id="103">
      <title>AMBIGUITY RESOLUTION IN THE HUMAN SYNTACTIC PARSER: AN EXPERIMENTAL STUDY</title>
      <author><first>Howard S.</first><last>Kurtzman</last></author>
      <doi>10.3115/980491.980594</doi>
      <pages>481–485</pages>
      <url>P84-1103</url>
    </paper>
    <paper id="104">
      <title>Conceptual Analysis of Garden-Path Sentences</title>
      <author><first>Michael J.</first><last>Pazzani</last></author>
      <doi>10.3115/980491.980595</doi>
      <pages>486–490</pages>
      <url>P84-1104</url>
    </paper>
    <paper id="105">
      <title>LANGUAGE GENERATION FROM CONCEPTUAL STRUCTURE: SYNTHESIS OF <fixed-case>G</fixed-case>ERMAN IN A <fixed-case>J</fixed-case>APANESE/<fixed-case>G</fixed-case>ERMAN <fixed-case>MT</fixed-case> PROJECT</title>
      <author><first>J.</first><last>Laubsch</last></author>
      <author id="dietmar-rosner"><first>D.</first><last>Roesner</last></author>
      <author id="kenji-hanakata"><first>K.</first><last>Hanakata</last></author>
      <author><first>A.</first><last>Lesniewski</last></author>
      <doi>10.3115/980491.980596</doi>
      <pages>491–494</pages>
      <url>P84-1105</url>
    </paper>
    <paper id="106">
      <title>Natural Language driven Image Generation</title>
      <author><first>Giovanni</first><last>Adorni</last></author>
      <author><first>Mauro Di</first><last>Manzo</last></author>
      <author><first>Fausto</first><last>Giunchiglia</last></author>
      <doi>10.3115/980491.980597</doi>
      <pages>495–500</pages>
      <url>P84-1106</url>
    </paper>
    <paper id="107">
      <title>Conceptual and Linguistic Decisions in Generation</title>
      <author><first>Laurence</first><last>Danlos</last></author>
      <doi>10.3115/980491.980598</doi>
      <pages>501–504</pages>
      <url>P84-1107</url>
    </paper>
    <paper id="108">
      <title>A Computational Analysis of Complex Noun Phrases in Navy Messages</title>
      <author><first>Elaine</first><last>Marsh</last></author>
      <doi>10.3115/980491.980599</doi>
      <pages>505–508</pages>
      <url>P84-1108</url>
    </paper>
    <paper id="109">
      <title>ANOTHER LOOK AT NOMINAL COMPOUNDS</title>
      <author><first>Pierre</first><last>Isabelle</last></author>
      <doi>10.3115/980491.980600</doi>
      <pages>509–516</pages>
      <url>P84-1109</url>
    </paper>
    <paper id="110">
      <title>SEMANTIC PARSING AS GRAPH LANGUAGE TRANSFORMATION - A MULTIDIMENSIONAL APPROACH TO PARSING HIGHLY INFLECTIONAL LANGUAGES</title>
      <author><first>Eero</first><last>Hyvonen</last></author>
      <doi>10.3115/980491.980601</doi>
      <pages>517–520</pages>
      <url>P84-1110</url>
    </paper>
    <paper id="111">
      <title>HANDLING SYNTACTICAL AMBIGUITY IN MACHINE TRANSLATION</title>
      <author><first>Vladimir</first><last>Pericliev</last></author>
      <doi>10.3115/980491.980602</doi>
      <pages>521–524</pages>
      <url>P84-1111</url>
    </paper>
    <paper id="112">
      <title>ARGUMENTATION IN REPRESENTATION SEMANTICS</title>
      <author><first>Pierre-Yves</first><last>Raccah</last></author>
      <doi>10.3115/980491.980603</doi>
      <pages>525–529</pages>
      <url>P84-1112</url>
    </paper>
    <paper id="113">
      <title>VOICE SIMULATION: FACTORS AFFECTING QUALITY AND NATURALNESS</title>
      <author><first>B.</first><last>Yegnanarayana</last></author>
      <author><first>J.M.</first><last>Naik</last></author>
      <author><first>D.G.</first><last>Childers</last></author>
      <doi>10.3115/980491.980604</doi>
      <pages>530–533</pages>
      <url>P84-1113</url>
    </paper>
    <paper id="114">
      <title>INTERPRETING SYNTACTICALLY ILL-FORMED SENTENCES</title>
      <author><first>Leonardo</first><last>Lesmo</last></author>
      <author><first>Pietro</first><last>Torasso</last></author>
      <doi>10.3115/980491.980605</doi>
      <pages>534–539</pages>
      <url>P84-1114</url>
    </paper>
    <paper id="115">
      <title>AN INTONATIONAL <fixed-case>D</fixed-case>ELPHI POLL ON FUTURE TRENDS IN “INFORMATION LINGUISTICS”</title>
      <author><first>Rainer</first><last>Kuhlen</last></author>
      <doi>10.3115/980491.980606</doi>
      <pages>540–545</pages>
      <url>P84-1115</url>
    </paper>
    <paper id="116">
      <title>Machine Translation: its History, Current Status, and Future Prospects</title>
      <author><first>Jonathan</first><last>Slocum</last></author>
      <doi>10.3115/980491.980607</doi>
      <pages>546–561</pages>
      <url>P84-1116</url>
    </paper>
  </volume>
</collection><|MERGE_RESOLUTION|>--- conflicted
+++ resolved
@@ -28,13 +28,8 @@
       <url>P84-1002</url>
     </paper>
     <paper id="3">
-<<<<<<< HEAD
       <title>TRANSFORMING <fixed-case>E</fixed-case>NGLISH INTERFACES TO OTHER NATURAL LANGUAGES: AN EXPERIMENT WITH <fixed-case>P</fixed-case>ORTUGUESE</title>
-      <author><first>GABRIEL PEREIRA</first><last>LOPES</last></author>
-=======
-      <title>TRANSFORMING ENGLISH INTERFACES TO OTHER NATURAL LANGUAGES: AN EXPERIMENT WITH PORTUGUESE</title>
       <author><first>Gabriel Pereira</first><last>Lopes</last></author>
->>>>>>> 853c9ac8
       <doi>10.3115/980491.980494</doi>
       <pages>8–10</pages>
       <url>P84-1003</url>
@@ -120,13 +115,8 @@
       <url>P84-1014</url>
     </paper>
     <paper id="15">
-<<<<<<< HEAD
       <title>USES OF C-GRAPHS IN A PROTOTYPE FOR AUTOMATIC TRANSLATION.</title>
-      <author><first>Marco A.</first><last>CLEMENTE-SALAZAR</last></author>
-=======
-      <title>USES OF C-GPAPHS IN A PROTOTYPE FOR ALTOMATIC TWISLATION</title>
       <author><first>Marco A.</first><last>Clemente-Salazar</last></author>
->>>>>>> 853c9ac8
       <doi>10.3115/980491.980506</doi>
       <pages>61–64</pages>
       <url>P84-1015</url>
@@ -558,13 +548,8 @@
       <url>P84-1071</url>
     </paper>
     <paper id="72">
-<<<<<<< HEAD
       <title>WHEN IS THE NEXT <fixed-case>ALPAC</fixed-case> REPORT DUE?</title>
-      <author><first>Margaret</first><last>KING</last></author>
-=======
-      <title>WHEN IS THE NEXT ALPAC REPORT DUE?</title>
       <author><first>Margaret</first><last>King</last></author>
->>>>>>> 853c9ac8
       <doi>10.3115/980491.980563</doi>
       <pages>352–353</pages>
       <url>P84-1072</url>
@@ -770,15 +755,9 @@
       <url>P84-1099</url>
     </paper>
     <paper id="100">
-<<<<<<< HEAD
       <title>EXPERT SYSTEMS AND OTHER NEW TECHNIQUES IN <fixed-case>MT</fixed-case> SYSTEMS</title>
-      <author><first>Christian</first><last>BOITET</last></author>
-      <author><first>Rene</first><last>GERBER</last></author>
-=======
-      <title>EXPERT SYSTEMS AND OTHER NEW TECHNIQUES IN MT SYSTEMS</title>
       <author><first>Christian</first><last>Boitet</last></author>
       <author><first>Rene</first><last>Gerber</last></author>
->>>>>>> 853c9ac8
       <doi>10.3115/980491.980591</doi>
       <pages>468–471</pages>
       <url>P84-1100</url>
