--- conflicted
+++ resolved
@@ -35,11 +35,8 @@
       <abstract>An intelligent system is expected to perform reasonable inferences, accounting for both the literal meaning of a word and the meanings a word can acquire in different contexts. A specific kind of inference concerns the connective and, which in some cases gives rise to a temporal succession or causal interpretation in contrast with the logic, commutative one (Levinson, 2000). In this work, we investigate the phenomenon by creating a new dataset for evaluating the interpretation of and by NLI systems, which we use to test three Transformer-based models. Our results show that all systems generalize patterns that are consistent with both the logical and the pragmatic interpretation, perform inferences that are inconsistent with each other, and show clear divergences with both theoretical accounts and humans’ behavior.</abstract>
       <url hash="88ac3313">2022.unimplicit-1.2</url>
       <bibkey>pedinotti-etal-2022-pragmatic</bibkey>
-<<<<<<< HEAD
       <doi>10.18653/v1/2022.unimplicit-1.2</doi>
-=======
       <pwcdataset url="https://paperswithcode.com/dataset/multinli">MultiNLI</pwcdataset>
->>>>>>> cead2859
     </paper>
     <paper id="3">
       <title>“Devils Are in the Details”: Annotating Specificity of Clinical Advice from Medical Literature</title>
