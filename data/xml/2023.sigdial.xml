<?xml version='1.0' encoding='UTF-8'?>
<collection id="2023.sigdial">
  <volume id="1" ingest-date="2023-10-01" type="proceedings">
    <meta>
<<<<<<< HEAD
      <booktitle>Proceedings of the 24th Annual Meeting of the Special Interest Group on Discourse and Dialogue</booktitle>
      <editor><first>David</first><last>Schlangen</last></editor>
=======
      <booktitle>Proceedings of the 24th Meeting of the Special Interest Group on Discourse and Dialogue</booktitle>
>>>>>>> 5e005a2b
      <editor><first>Svetlana</first><last>Stoyanchev</last></editor>
      <editor><first>Shafiq</first><last>Joty</last></editor>
      <editor><first>David</first><last>Schlangen</last></editor>
      <editor><first>Ondrej</first><last>Dusek</last></editor>
      <editor><first>Casey</first><last>Kennington</last></editor>
      <editor><first>Malihe</first><last>Alikhani</last></editor>
      <publisher>Association for Computational Linguistics</publisher>
      <address>Prague, Czechia</address>
      <month>September</month>
      <year>2023</year>
      <url hash="a1180f22">2023.sigdial-1</url>
      <venue>sigdial</venue>
    </meta>
    <frontmatter>
      <url hash="6c16ebac">2023.sigdial-1.0</url>
      <bibkey>sigdial-2023-special</bibkey>
    </frontmatter>
    <paper id="1">
      <title>Sources of Noise in Dialogue and How to Deal with Them</title>
      <author><first>Derek</first><last>Chen</last></author>
      <author><first>Zhou</first><last>Yu</last></author>
      <pages>1–20</pages>
      <abstract>Training dialogue systems often entails dealing with noisy training examples and unexpected user inputs. Despite their prevalence, there currently lacks an accurate survey of dialogue noise, nor is there a clear sense of the impact of each noise type on task performance. This paper addresses this gap by first constructing a taxonomy of noise encountered by dialogue systems. In addition, we run a series of experiments to show how different models behave when subjected to varying levels of noise and types of noise. Our results reveal that models are quite robust to label errors commonly tackled by existing denoising algorithms, but that performance suffers from dialogue-specific noise. Driven by these observations, we design a data cleaning algorithm specialized for conversational settings and apply it as a proof-of-concept for targeted dialogue denoising.</abstract>
      <url hash="11a386f2">2023.sigdial-1.1</url>
      <bibkey>chen-yu-2023-sources</bibkey>
    </paper>
    <paper id="2">
      <title>Investigating Explicitation of Discourse Connectives in Translation using Automatic Annotations</title>
      <author><first>Frances</first><last>Yung</last></author>
      <author><first>Merel</first><last>Scholman</last></author>
      <author><first>Ekaterina</first><last>Lapshinova-Koltunski</last></author>
      <author><first>Christina</first><last>Pollkläsener</last></author>
      <author><first>Vera</first><last>Demberg</last></author>
      <pages>21–30</pages>
      <abstract>Discourse relations have different patterns of marking across different languages. As a result, discourse connectives are often added, omitted, or rephrased in translation. Prior work has shown a tendency for explicitation of discourse connectives, but such work was conducted using restricted sample sizes due to difficulty of connective identification and alignment. The current study exploits automatic methods to facilitate a large-scale study of connectives in English and German parallel texts. Our results based on over 300 types and 18000 instances of aligned connectives and an empirical approach to compare the cross-lingual specificity gap provide strong evidence of the Explicitation Hypothesis. We conclude that discourse relations are indeed more explicit in translation than texts written originally in the same language. Automatic annotations allow us to carry out translation studies of discourse relations on a large scale. Our methodology using relative entropy to study the specificity of connectives also provides more fine-grained insights into translation patterns.</abstract>
      <url hash="939cc996">2023.sigdial-1.2</url>
      <bibkey>yung-etal-2023-investigating</bibkey>
    </paper>
    <paper id="3">
      <title>What’s Hard in <fixed-case>E</fixed-case>nglish <fixed-case>RST</fixed-case> Parsing? Predictive Models for Error Analysis</title>
      <author><first>Yang Janet</first><last>Liu</last></author>
      <author><first>Tatsuya</first><last>Aoyama</last></author>
      <author><first>Amir</first><last>Zeldes</last></author>
      <pages>31–42</pages>
      <abstract>Despite recent advances in Natural Language Processing (NLP), hierarchical discourse parsing in the framework of Rhetorical Structure Theory remains challenging, and our understanding of the reasons for this are as yet limited. In this paper, we examine and model some of the factors associated with parsing difficulties in previous work: the existence of implicit discourse relations, challenges in identifying long-distance relations, out-of-vocabulary items, and more. In order to assess the relative importance of these variables, we also release two annotated English test-sets with explicit correct and distracting discourse markers associated with gold standard RST relations. Our results show that as in shallow discourse parsing, the explicit/implicit distinction plays a role, but that long-distance dependencies are the main challenge, while lack of lexical overlap is less of a problem, at least for in-domain parsing. Our final model is able to predict where errors will occur with an accuracy of 76.3% for the bottom-up parser and 76.6% for the top-down parser.</abstract>
      <url hash="8e058de6">2023.sigdial-1.3</url>
      <bibkey>liu-etal-2023-whats</bibkey>
    </paper>
    <paper id="4">
      <title>Grounded Complex Task Segmentation for Conversational Assistants</title>
      <author><first>Rafael</first><last>Ferreira</last></author>
      <author><first>David</first><last>Semedo</last></author>
      <author><first>Joao</first><last>Magalhaes</last></author>
      <pages>43–54</pages>
      <abstract>Following complex instructions in conversational assistants can be quite daunting due to the shorter attention and memory spans when compared to reading the same instructions. Hence, when conversational assistants walk users through the steps of complex tasks, there is a need to structure the task into manageable pieces of information of the right length and complexity. In this paper, we tackle the recipes domain and convert reading structured instructions into conversational structured ones. We annotated the structure of instructions according to a conversational scenario, which provided insights into what is expected in this setting. To computationally model the conversational step’s characteristics, we tested various Transformer-based architectures, showing that a token-based approach delivers the best results. A further user study showed that users tend to favor steps of manageable complexity and length, and that the proposed methodology can improve the original web-based instructional text. Specifically, 86% of the evaluated tasks were improved from a conversational suitability point of view.</abstract>
      <url hash="c6868f37">2023.sigdial-1.4</url>
      <bibkey>ferreira-etal-2023-grounded</bibkey>
    </paper>
    <paper id="5">
      <title>A Statistical Approach for Quantifying Group Difference in Topic Distributions Using Clinical Discourse Samples</title>
      <author><first>Grace O.</first><last>Lawley</last></author>
      <author><first>Peter A.</first><last>Heeman</last></author>
      <author><first>Jill K.</first><last>Dolata</last></author>
      <author><first>Eric</first><last>Fombonne</last></author>
      <author><first>Steven</first><last>Bedrick</last></author>
      <pages>55–65</pages>
      <abstract>Topic distribution matrices created by topic models are typically used for document classification or as features in a separate machine learning algorithm. Existing methods for evaluating these topic distributions include metrics such as coherence and perplexity; however, there is a lack of statistically grounded evaluation tools. We present a statistical method for investigating group differences in the document-topic distribution vectors created by Latent Dirichlet Allocation (LDA) that uses Aitchison geometry to transform the vectors, multivariate analysis of variance (MANOVA) to compare sample means, and partial eta squared to calculate effect size. Using a corpus of dialogues between Autistic and Typically Developing (TD) children and trained examiners, we found that the topic distributions of Autistic children differed from those of TD children when responding to questions about social difficulties (p = .0083, partial eta squared = .19). Furthermore, the examiners’ topic distributions differed between the Autistic and TD groups when discussing emotions (p = .0035, partial eta squared = .20), social difficulties (p &lt; .001, partial eta squared = .30), and friends (p = .0224, partial eta squared = .17). These results support the use of topic modeling in studying clinically relevant features of social communication such as topic maintenance.</abstract>
      <url hash="048a1263">2023.sigdial-1.5</url>
      <bibkey>lawley-etal-2023-statistical</bibkey>
    </paper>
    <paper id="6">
      <title><fixed-case>O</fixed-case>pinion<fixed-case>C</fixed-case>onv: Conversational Product Search with Grounded Opinions</title>
      <author><first>Vahid</first><last>Sadiri Javadi</last></author>
      <author><first>Martin</first><last>Potthast</last></author>
      <author><first>Lucie</first><last>Flek</last></author>
      <pages>66–76</pages>
      <abstract>When searching for products, the opinions of others play an important role in making informed decisions. Subjective experiences about a product can be a valuable source of information. This is also true in sales conversations, where a customer and a sales assistant exchange facts and opinions about products. However, training an AI for such conversations is complicated by the fact that language models do not possess authentic opinions for their lack of real-world experience. We address this problem by leveraging product reviews as a rich source of product opinions to ground conversational AI in true subjective narratives. With OpinionConv, we develop the first conversational AI for simulating sales conversations. To validate the generated conversations, we conduct several user studies showing that the generated opinions are perceived as realistic. Our assessors also confirm the importance of opinions as an informative basis for decision making.</abstract>
      <url hash="48c60bdd">2023.sigdial-1.6</url>
      <bibkey>sadiri-javadi-etal-2023-opinionconv</bibkey>
    </paper>
    <paper id="7">
      <title>Dial-<fixed-case>M</fixed-case>: A Masking-based Framework for Dialogue Evaluation</title>
      <author><first>Suvodip</first><last>Dey</last></author>
      <author><first>Maunendra Sankar</first><last>Desarkar</last></author>
      <pages>77–84</pages>
      <abstract>In dialogue systems, automatically evaluating machine-generated responses is critical and challenging. Despite the tremendous progress in dialogue generation research, its evaluation heavily depends on human judgments. The standard word-overlapping based evaluation metrics are ineffective for dialogues. As a result, most of the recently proposed metrics are model-based and reference-free, which learn to score different aspects of a conversation. However, understanding each aspect requires a separate model, which makes them computationally expensive. To this end, we propose Dial-M, a Masking-based reference-free framework for Dialogue evaluation. The main idea is to mask the keywords of the current utterance and predict them, given the dialogue history and various conditions (like knowledge, persona, etc.), thereby making the evaluation framework simple and easily extensible for multiple datasets. Regardless of its simplicity, Dial-M achieves comparable performance to state-of-the-art metrics on several dialogue evaluation datasets. We also discuss the interpretability of our proposed metric along with error analysis.</abstract>
      <url hash="344b77e3">2023.sigdial-1.7</url>
      <bibkey>dey-desarkar-2023-dial</bibkey>
    </paper>
    <paper id="8">
      <title>From Chatter to Matter: Addressing Critical Steps of Emotion Recognition Learning in Task-oriented Dialogue</title>
      <author><first>Shutong</first><last>Feng</last></author>
      <author><first>Nurul</first><last>Lubis</last></author>
      <author><first>Benjamin</first><last>Ruppik</last></author>
      <author><first>Christian</first><last>Geishauser</last></author>
      <author><first>Michael</first><last>Heck</last></author>
      <author><first>Hsien-chin</first><last>Lin</last></author>
      <author><first>Carel</first><last>van Niekerk</last></author>
      <author><first>Renato</first><last>Vukovic</last></author>
      <author><first>Milica</first><last>Gasic</last></author>
      <pages>85–103</pages>
      <abstract>Emotion recognition in conversations (ERC) is a crucial task for building human-like conversational agents. While substantial efforts have been devoted to ERC for chit-chat dialogues, the task-oriented counterpart is largely left unattended. Directly applying chit-chat ERC models to task-oriented dialogues (ToDs) results in suboptimal performance as these models overlook key features such as the correlation between emotions and task completion in ToDs. In this paper, we propose a framework that turns a chit-chat ERC model into a task-oriented one, addressing three critical aspects: data, features and objective. First, we devise two ways of augmenting rare emotions to improve ERC performance. Second, we use dialogue states as auxiliary features to incorporate key information from the goal of the user. Lastly, we leverage a multi-aspect emotion definition in ToDs to devise a multi-task learning objective and a novel emotion-distance weighted loss function. Our framework yields significant improvements for a range of chit-chat ERC models on EmoWOZ, a large-scale dataset for user emotions in ToDs. We further investigate the generalisability of the best resulting model to predict user satisfaction in different ToD datasets. A comparison with supervised baselines shows a strong zero-shot capability, highlighting the potential usage of our framework in wider scenarios.</abstract>
      <url hash="bee946dc">2023.sigdial-1.8</url>
      <bibkey>feng-etal-2023-chatter</bibkey>
    </paper>
    <paper id="9">
      <title>Analyzing Differences in Subjective Annotations by Participants and Third-party Annotators in Multimodal Dialogue Corpus</title>
      <author><first>Kazunori</first><last>Komatani</last></author>
      <author><first>Ryu</first><last>Takeda</last></author>
      <author><first>Shogo</first><last>Okada</last></author>
      <pages>104–113</pages>
      <abstract>Estimating the subjective impressions of human users during a dialogue is necessary when constructing a dialogue system that can respond adaptively to their emotional states. However, such subjective impressions (e.g., how much the user enjoys the dialogue) are inherently ambiguous, and the annotation results provided by multiple annotators do not always agree because they depend on the subjectivity of the annotators. In this paper, we analyzed the annotation results using 13,226 exchanges from 155 participants in a multimodal dialogue corpus called Hazumi that we had constructed, where each exchange was annotated by five third-party annotators. We investigated the agreement between the subjective annotations given by the third-party annotators and the participants themselves, on both per-exchange annotations (i.e., participant’s sentiments) and per-dialogue (-participant) annotations (i.e., questionnaires on rapport and personality traits). We also investigated the conditions under which the annotation results are reliable. Our findings demonstrate that the dispersion of third-party sentiment annotations correlates with agreeableness of the participants, one of the Big Five personality traits.</abstract>
      <url hash="d13818bf">2023.sigdial-1.9</url>
      <bibkey>komatani-etal-2023-analyzing</bibkey>
    </paper>
    <paper id="10">
      <title>Frame-oriented Summarization of Argumentative Discussions</title>
      <author><first>Shahbaz</first><last>Syed</last></author>
      <author><first>Timon</first><last>Ziegenbein</last></author>
      <author><first>Philipp</first><last>Heinisch</last></author>
      <author><first>Henning</first><last>Wachsmuth</last></author>
      <author><first>Martin</first><last>Potthast</last></author>
      <pages>114–129</pages>
      <abstract>Online discussions on controversial topics with many participants frequently include hundreds of arguments that cover different framings of the topic. But these arguments and frames are often spread across the various branches of the discussion tree structure. This makes it difficult for interested participants to follow the discussion in its entirety as well as to introduce new arguments. In this paper, we present a new rank-based approach to extractive summarization of online discussions focusing on argumentation frames that capture the different aspects of a discussion. Our approach includes three retrieval tasks to find arguments in a discussion that are (1) relevant to a frame of interest, (2) relevant to the topic under discussion, and (3) informative to the reader. Based on a joint ranking by these three criteria for a set of user-selected frames, our approach allows readers to quickly access an ongoing discussion. We evaluate our approach using a test set of 100 controversial Reddit ChangeMyView discussions, for which the relevance of a total of 1871 arguments was manually annotated.</abstract>
      <url hash="10d816d4">2023.sigdial-1.10</url>
      <bibkey>syed-etal-2023-frame</bibkey>
    </paper>
    <paper id="11">
      <title>Towards Multilingual Automatic Open-Domain Dialogue Evaluation</title>
      <author><first>John</first><last>Mendonca</last></author>
      <author><first>Alon</first><last>Lavie</last></author>
      <author><first>Isabel</first><last>Trancoso</last></author>
      <pages>130–141</pages>
      <abstract>The main limiting factor in the development of robust multilingual open-domain dialogue evaluation metrics is the lack of multilingual data and the limited availability of open-sourced multilingual dialogue systems. In this work, we propose a workaround for this lack of data by leveraging a strong multilingual pretrained encoder-based Language Model and augmenting existing English dialogue data using Machine Translation. We empirically show that the naive approach of finetuning a pretrained multilingual encoder model with translated data is insufficient to outperform the strong baseline of finetuning a multilingual model with only source data. Instead, the best approach consists in the careful curation of translated data using MT Quality Estimation metrics, excluding low quality translations that hinder its performance.</abstract>
      <url hash="7ffdd50a">2023.sigdial-1.11</url>
      <bibkey>mendonca-etal-2023-towards</bibkey>
    </paper>
    <paper id="12">
      <title>Dialog Action-Aware Transformer for Dialog Policy Learning</title>
      <author><first>Huimin</first><last>Wang</last></author>
      <author><first>Wai Chung</first><last>Kwan</last></author>
      <author><first>Kam-Fai</first><last>Wong</last></author>
      <pages>142–148</pages>
      <abstract>Recent works usually address Dialog policy learning DPL by training a reinforcement learning (RL) agent to determine the best dialog action. However, existing works on deep RL require a large volume of agent-user interactions to achieve acceptable performance. In this paper, we propose to make full use of the plain text knowledge from the pre-trained language model to accelerate the RL agent’s learning speed. Specifically, we design a dialog action-aware transformer encoder (DaTrans), which integrates a new fine-tuning procedure named masked last action task to encourage DaTrans to be dialog-aware and distill action-specific features. Then, DaTrans is further optimized in an RL setting with ongoing interactions and evolves through exploration in the dialog action space toward maximizing long-term accumulated rewards. The effectiveness and efficiency of the proposed model are demonstrated with both simulator evaluation and human evaluation.</abstract>
      <url hash="20aeb91f">2023.sigdial-1.12</url>
      <bibkey>wang-etal-2023-dialog</bibkey>
    </paper>
    <paper id="13">
      <title>The Wizard of Curiosities: Enriching Dialogues with Fun Facts</title>
      <author><first>Frederico</first><last>Vicente</last></author>
      <author><first>Rafael</first><last>Ferreira</last></author>
      <author><first>David</first><last>Semedo</last></author>
      <author><first>Joao</first><last>Magalhaes</last></author>
      <pages>149–155</pages>
      <abstract>Introducing curiosities in a conversation is a way to teach something new to the person in a pleasant and enjoyable way. Enriching dialogues with contextualized curiosities can improve the users’ perception of a dialog system and their overall user experience. In this paper, we introduce a set of curated curiosities, targeting dialogues in the cooking and DIY domains. In particular, we use real human-agent conversations collected in the context of the Amazon Alexa TaskBot challenge, a multimodal and multi-turn conversational setting. According to an A/B test with over 1000 conversations, curiosities not only increase user engagement, but provide an average relative rating improvement of 9.7%.</abstract>
      <url hash="b7a49295">2023.sigdial-1.13</url>
      <bibkey>vicente-etal-2023-wizard</bibkey>
    </paper>
    <paper id="14">
      <title>The Road to Quality is Paved with Good Revisions: A Detailed Evaluation Methodology for Revision Policies in Incremental Sequence Labelling</title>
      <author><first>Brielen</first><last>Madureira</last></author>
      <author><first>Patrick</first><last>Kahardipraja</last></author>
      <author><first>David</first><last>Schlangen</last></author>
      <pages>156–167</pages>
      <abstract>Incremental dialogue model components produce a sequence of output prefixes based on incoming input. Mistakes can occur due to local ambiguities or to wrong hypotheses, making the ability to revise past outputs a desirable property that can be governed by a policy. In this work, we formalise and characterise edits and revisions in incremental sequence labelling and propose metrics to evaluate revision policies. We then apply our methodology to profile the incremental behaviour of three Transformer-based encoders in various tasks, paving the road for better revision policies.</abstract>
      <url hash="74619e78">2023.sigdial-1.14</url>
      <bibkey>madureira-etal-2023-road</bibkey>
    </paper>
    <paper id="15">
      <title>The effect of conversation type on entrainment: Evidence from laughter</title>
      <author><first>Bogdan</first><last>Ludusan</last></author>
      <author><first>Petra</first><last>Wagner</last></author>
      <pages>168–174</pages>
      <abstract>Entrainment is a phenomenon that occurs across several modalities and at different linguistic levels in conversation. Previous work has shown that its effects may be modulated by conversation extrinsic factors, such as the relation between the interlocutors or the speakers’ traits. The current study investigates the role of conversation type on laughter entrainment. Employing dyadic interaction materials in German, containing two conversation types (free dialogues and task-based interactions), we analyzed three measures of entrainment previously proposed in the literature. The results show that the entrainment effects depend on the type of conversation, with two of the investigated measures being affected by this factor. These findings represent further evidence towards the role of situational aspects as a mediating factor in conversation.</abstract>
      <url hash="c3551418">2023.sigdial-1.15</url>
      <bibkey>ludusan-wagner-2023-effect</bibkey>
    </paper>
    <paper id="16">
      <title>‘What are you referring to?’ Evaluating the Ability of Multi-Modal Dialogue Models to Process Clarificational Exchanges</title>
      <author><first>Javier</first><last>Chiyah-Garcia</last></author>
      <author><first>Alessandro</first><last>Suglia</last></author>
      <author><first>Arash</first><last>Eshghi</last></author>
      <author><first>Helen</first><last>Hastie</last></author>
      <pages>175–182</pages>
      <abstract>Referential ambiguities arise in dialogue when a referring expression does not uniquely identify the intended referent for the addressee. Addressees usually detect such ambiguities immediately and work with the speaker to repair it using meta-communicative, Clarificational Exchanges (CE): a Clarification Request (CR) and a response. Here, we argue that the ability to generate and respond to CRs imposes specific constraints on the architecture and objective functions of multi-modal, visually grounded dialogue models. We use the SIMMC 2.0 dataset to evaluate the ability of different state-of-the-art model architectures to process CEs, with a metric that probes the contextual updates that arise from them in the model. We find that language-based models are able to encode simple multi-modal semantic information and process some CEs, excelling with those related to the dialogue history, whilst multi-modal models can use additional learning objectives to obtain disentangled object representations, which become crucial to handle complex referential ambiguities across modalities overall.</abstract>
      <url hash="17d8f74d">2023.sigdial-1.16</url>
      <bibkey>chiyah-garcia-etal-2023-referring</bibkey>
    </paper>
    <paper id="17">
      <title><fixed-case>PGT</fixed-case>ask: Introducing the Task of Profile Generation from Dialogues</title>
      <author><first>Rui</first><last>Ribeiro</last></author>
      <author><first>Joao Paulo</first><last>Carvalho</last></author>
      <author><first>Luisa</first><last>Coheur</last></author>
      <pages>183–189</pages>
      <abstract>Recent approaches have attempted to personalize dialogue systems by leveraging profile information into models. However, this knowledge is scarce and difficult to obtain, which makes the extraction/generation of profile information from dialogues a fundamental asset. To surpass this limitation, we introduce the Profile Generation Task (PGTask). We contribute with a new dataset for this problem, comprising profile sentences aligned with related utterances, extracted from a corpus of dialogues. Furthermore, using state-of-the-art methods, we provide a benchmark for profile generation on this novel dataset. Our experiments disclose the challenges of profile generation, and we hope that this introduces a new research direction.</abstract>
      <url hash="dadbdc5c">2023.sigdial-1.17</url>
      <bibkey>ribeiro-etal-2023-pgtask</bibkey>
    </paper>
    <paper id="18">
      <title>Question Generation to Elicit Users’ Food Preferences by Considering the Semantic Content</title>
      <author><first>Jie</first><last>Zeng</last></author>
      <author><first>Yukiko</first><last>Nakano</last></author>
      <author><first>Tatsuya</first><last>Sakato</last></author>
      <pages>190–196</pages>
      <abstract>To obtain a better understanding of user preferences in providing tailored services, dialogue systems have to generate semi-structured interviews that require flexible dialogue control while following a topic guide to accomplish the purpose of the interview. Toward this goal, this study proposes a semantics-aware GPT-3 fine-tuning model that generates interviews to acquire users’ food preferences. The model was trained using dialogue history and semantic representation constructed from the communicative function and semantic content of the utterance. Using two baseline models: zero-shot ChatGPT and fine-tuned GPT-3, we conducted a user study for subjective evaluations alongside automatic objective evaluations. In the user study, in impression rating, the outputs of the proposed model were superior to those of baseline models and comparable to real human interviews in terms of eliciting the interviewees’ food preferences.</abstract>
      <url hash="d629de5e">2023.sigdial-1.18</url>
      <bibkey>zeng-etal-2023-question</bibkey>
    </paper>
    <paper id="19">
      <title>Roll Up Your Sleeves: Working with a Collaborative and Engaging Task-Oriented Dialogue System</title>
      <author><first>Lingbo</first><last>Mo</last></author>
      <author><first>Shijie</first><last>Chen</last></author>
      <author><first>Ziru</first><last>Chen</last></author>
      <author><first>Xiang</first><last>Deng</last></author>
      <author><first>Ashley</first><last>Lewis</last></author>
      <author><first>Sunit</first><last>Singh</last></author>
      <author><first>Samuel</first><last>Stevens</last></author>
      <author><first>Chang-You</first><last>Tai</last></author>
      <author><first>Zhen</first><last>Wang</last></author>
      <author><first>Xiang</first><last>Yue</last></author>
      <author><first>Tianshu</first><last>Zhang</last></author>
      <author><first>Yu</first><last>Su</last></author>
      <author><first>Huan</first><last>Sun</last></author>
      <pages>197–201</pages>
      <abstract>We introduce TacoBot, a user-centered task-oriented digital assistant designed to guide users through complex real-world tasks with multiple steps. Covering a wide range of cooking and how-to tasks, we aim to deliver a collaborative and engaging dialogue experience. Equipped with language understanding, dialogue management, and response generation components supported by a robust search engine, TacoBot ensures efficient task assistance. To enhance the dialogue experience, we explore a series of data augmentation strategies using LLMs to train advanced neural models continuously. TacoBot builds upon our successful participation in the inaugural Alexa Prize TaskBot Challenge, where our team secured third place among ten competing teams. We offer TacoBot as an open-source framework that serves as a practical example for deploying task-oriented dialogue systems.</abstract>
      <url hash="03e58437">2023.sigdial-1.19</url>
      <bibkey>mo-etal-2023-roll</bibkey>
    </paper>
    <paper id="20">
      <title>Leveraging Large Language Models for Automated Dialogue Analysis</title>
      <author><first>Sarah E.</first><last>Finch</last></author>
      <author><first>Ellie S.</first><last>Paek</last></author>
      <author><first>Jinho D.</first><last>Choi</last></author>
      <pages>202–215</pages>
      <abstract>Developing high-performing dialogue systems benefits from the automatic identification of undesirable behaviors in system responses. However, detecting such behaviors remains challenging, as it draws on a breadth of general knowledge and understanding of conversational practices. Although recent research has focused on building specialized classifiers for detecting specific dialogue behaviors, the behavior coverage is still incomplete and there is a lack of testing on real-world human-bot interactions. This paper investigates the ability of a state-of-the-art large language model (LLM), ChatGPT-3.5, to perform dialogue behavior detection for nine categories in real human-bot dialogues. We aim to assess whether ChatGPT can match specialized models and approximate human performance, thereby reducing the cost of behavior detection tasks. Our findings reveal that neither specialized models nor ChatGPT have yet achieved satisfactory results for this task, falling short of human performance. Nevertheless, ChatGPT shows promising potential and often outperforms specialized detection models. We conclude with an in-depth examination of the prevalent shortcomings of ChatGPT, offering guidance for future research to enhance LLM capabilities.</abstract>
      <url hash="79093a5d">2023.sigdial-1.20</url>
      <bibkey>finch-etal-2023-leveraging</bibkey>
    </paper>
    <paper id="21">
      <title>Are Large Language Models All You Need for Task-Oriented Dialogue?</title>
      <author><first>Vojtěch</first><last>Hudeček</last></author>
      <author><first>Ondrej</first><last>Dusek</last></author>
      <pages>216–228</pages>
      <abstract>Instruction-finetuned large language models (LLMs) gained a huge popularity recently, thanks to their ability to interact with users through conversation. In this work, we aim to evaluate their ability to complete multi-turn tasks and interact with external databases in the context of established task-oriented dialogue benchmarks. We show that in explicit belief state tracking, LLMs underperform compared to specialized task-specific models. Nevertheless, they show some ability to guide the dialogue to a successful ending through their generated responses if they are provided with correct slot values. Furthermore, this ability improves with few-shot in-domain examples.</abstract>
      <url hash="a0826b1a">2023.sigdial-1.21</url>
      <bibkey>hudecek-dusek-2023-large</bibkey>
    </paper>
    <paper id="22">
      <title>Multi-party Goal Tracking with <fixed-case>LLM</fixed-case>s: Comparing Pre-training, Fine-tuning, and Prompt Engineering</title>
      <author><first>Angus</first><last>Addlesee</last></author>
      <author><first>Weronika</first><last>Sieińska</last></author>
      <author><first>Nancie</first><last>Gunson</last></author>
      <author><first>Daniel</first><last>Hernandez Garcia</last></author>
      <author><first>Christian</first><last>Dondrup</last></author>
      <author><first>Oliver</first><last>Lemon</last></author>
      <pages>229–241</pages>
      <abstract>This paper evaluates the extent to which current LLMs can capture task-oriented multi-party conversations (MPCs). We have recorded and transcribed 29 MPCs between patients, their companions, and a social robot in a hospital. We then annotated this corpus for multi-party goal-tracking and intent-slot recognition. People share goals, answer each other’s goals, and provide other people’s goals in MPCs - none of which occur in dyadic interactions. To understand user goals in MPCs, we compared three methods in zero-shot and few-shot settings: we fine-tuned T5, created pre-training tasks to train DialogLM using LED, and employed prompt engineering techniques with GPT-3.5-turbo, to determine which approach can complete this novel task with limited data. GPT-3.5-turbo significantly outperformed the others in a few-shot setting. The ‘reasoning’ style prompt, when given 7% of the corpus as example annotated conversations, was the best performing method. It correctly annotated 62.32% of the goal tracking MPCs, and 69.57% of the intent-slot recognition MPCs. A ‘story’ style prompt increased model hallucination, which could be detrimental if deployed in safety-critical settings. We conclude that multi-party conversations still challenge state-of-the-art LLMs.</abstract>
      <url hash="2955a99a">2023.sigdial-1.22</url>
      <bibkey>addlesee-etal-2023-multi</bibkey>
    </paper>
    <paper id="23">
      <title><fixed-case>C</fixed-case>hat<fixed-case>GPT</fixed-case> vs. Crowdsourcing vs. Experts: Annotating Open-Domain Conversations with Speech Functions</title>
      <author><first>Lidiia</first><last>Ostyakova</last></author>
      <author><first>Veronika</first><last>Smilga</last></author>
      <author><first>Kseniia</first><last>Petukhova</last></author>
      <author><first>Maria</first><last>Molchanova</last></author>
      <author><first>Daniel</first><last>Kornev</last></author>
      <pages>242–254</pages>
      <abstract>This paper deals with the task of annotating open-domain conversations with speech functions. We propose a semi-automated method for annotating dialogs following the topic-oriented, multi-layered taxonomy of speech functions with the use of hierarchical guidelines using Large Language Models. These guidelines comprise simple questions about the topic and speaker change, sentence types, pragmatic aspects of the utterance, and examples that aid untrained annotators in understanding the taxonomy. We compare the results of dialog annotation performed by experts, crowdsourcing workers, and ChatGPT. To improve the performance of ChatGPT, several experiments utilising different prompt engineering techniques were conducted. We demonstrate that in some cases large language models can achieve human-like performance following a multi-step tree-like annotation pipeline on complex discourse annotation, which is usually challenging and costly in terms of time and money when performed by humans.</abstract>
      <url hash="f580941a">2023.sigdial-1.23</url>
      <bibkey>ostyakova-etal-2023-chatgpt</bibkey>
    </paper>
    <paper id="24">
      <title><fixed-case>D</fixed-case>iact<fixed-case>TOD</fixed-case>: Learning Generalizable Latent Dialogue Acts for Controllable Task-Oriented Dialogue Systems</title>
      <author><first>Qingyang</first><last>Wu</last></author>
      <author><first>James</first><last>Gung</last></author>
      <author><first>Raphael</first><last>Shu</last></author>
      <author><first>Yi</first><last>Zhang</last></author>
      <pages>255–267</pages>
      <abstract>Dialogue act annotations are important to improve response generation quality in task-oriented dialogue systems. However, it can be challenging to use dialogue acts to control response generation in a generalizable way because different datasets and tasks may have incompatible annotations. While alternative methods that utilize latent action spaces or reinforcement learning do not require explicit annotations, they may lack interpretability or face difficulties defining task-specific rewards. In this work, we present a novel end-to-end latent dialogue act model (DiactTOD) that represents dialogue acts in a latent space. DiactTOD, when pre-trained on a large corpus, is able to predict and control dialogue acts to generate controllable responses using these latent representations in a zero-shot fashion. Our approach demonstrates state-of-the-art performance across a wide range of experimental settings on the MultiWOZ dataset, including zero-shot, few-shot, and full data fine-tuning with both end-to-end and policy optimization configurations.</abstract>
      <url hash="fab36604">2023.sigdial-1.24</url>
      <bibkey>wu-etal-2023-diacttod</bibkey>
    </paper>
    <paper id="25">
      <title>Approximating Online Human Evaluation of Social Chatbots with Prompting</title>
      <author><first>Ekaterina</first><last>Svikhnushina</last></author>
      <author><first>Pearl</first><last>Pu</last></author>
      <pages>268–281</pages>
      <abstract>With conversational models becoming increasingly available to the general public, developing scalable and robust evaluation metrics is crucial to minimize potential social and psychological risks for the users. Existing evaluation metrics aim to automate offline user evaluation and approximate human judgment of pre-curated dialogs. However, they are limited in their ability to capture subjective perceptions of users who actually interact with the chatbots and might not generalize to real-world settings. To address this limitation, we propose an approach to approximate online human evaluation, leveraging large language models (LLMs) from the GPT-family. We introduce a new Dialog system Evaluation framework based on Prompting (DEP), which enables a fully automatic evaluation pipeline that replicates live user studies and achieves an impressive correlation with human judgment (up to Pearson r=0.95 on a system level). The DEP approach involves collecting synthetic chat logs of evaluated bots with an LLM in the other-play setting, where the LLM is carefully conditioned to follow a specific scenario. We further explore different prompting approaches to produce evaluation scores with the same LLM. The best-performing prompts, which contain few-shot demonstrations and instructions, show outstanding performance on the tested dataset and demonstrate the ability to generalize to other dialog corpora.</abstract>
      <url hash="9d8e4c86">2023.sigdial-1.25</url>
      <bibkey>svikhnushina-pu-2023-approximating</bibkey>
    </paper>
    <paper id="26">
      <title>Dialogue Response Generation Using Completion of Omitted Predicate Arguments Based on Zero Anaphora Resolution</title>
      <author><first>Ayaka</first><last>Ueyama</last></author>
      <author><first>Yoshinobu</first><last>Kano</last></author>
      <pages>282–296</pages>
      <abstract>Human conversation attempts to build common ground consisting of shared beliefs, knowledge, and perceptions that form the premise for understanding utterances. Recent deep learning-based dialogue systems use human dialogue data to train a mapping from a dialogue history to responses, but common ground not directly expressed in words makes it difficult to generate coherent responses by learning statistical patterns alone. We propose Dialogue Completion using Zero Anaphora Resolution (DCZAR), a framework that explicitly completes omitted information in the dialogue history and generates responses from the completed dialogue history. In this study, we conducted automatic and human evaluations by applying several pretraining methods and datasets in Japanese in various combinations. Experimental results show that the DCZAR framework contributes to the generation of more coherent and engaging responses.</abstract>
      <url hash="2a175dfc">2023.sigdial-1.26</url>
      <bibkey>ueyama-kano-2023-dialogue</bibkey>
    </paper>
    <paper id="27">
      <title>Syndicom: Improving Conversational Commonsense with Error-Injection and Natural Language Feedback</title>
      <author><first>Christopher</first><last>Richardson</last></author>
      <author><first>Larry</first><last>Heck</last></author>
      <pages>297–308</pages>
      <abstract>Commonsense reasoning is a critical aspect of human communication. Despite recent advances in conversational AI driven by large language models, commonsense reasoning remains a challenging task. In this work, we introduce Syndicom - a method for improving commonsense in dialogue response generation. Syndicom consists of two components. The first component is a dataset composed of commonsense dialogues created from a knowledge graph and synthesized into natural language. This dataset includes both valid and invalid responses to dialogue contexts, along with natural language feedback (NLF) for the invalid responses. The second contribution is a two-step procedure: training a model to predict natural language feedback (NLF) for invalid responses, and then training a response generation model conditioned on the predicted NLF, the invalid response, and the dialogue. Syndicom is scalable and does not require reinforcement learning. Empirical results on three tasks are evaluated using a broad range of metrics. Syndicom achieves a relative improvement of 53% over ChatGPT on ROUGE-1, and human evaluators prefer Syndicom over ChatGPT 57% of the time. We will publicly release the code and the full dataset.</abstract>
      <url hash="3875dd3a">2023.sigdial-1.27</url>
      <bibkey>richardson-heck-2023-syndicom</bibkey>
    </paper>
    <paper id="28">
      <title>“What do others think?”: Task-Oriented Conversational Modeling with Subjective Knowledge</title>
      <author><first>Chao</first><last>Zhao</last></author>
      <author><first>Spandana</first><last>Gella</last></author>
      <author><first>Seokhwan</first><last>Kim</last></author>
      <author><first>Di</first><last>Jin</last></author>
      <author><first>Devamanyu</first><last>Hazarika</last></author>
      <author><first>Alexandros</first><last>Papangelis</last></author>
      <author><first>Behnam</first><last>Hedayatnia</last></author>
      <author><first>Mahdi</first><last>Namazifar</last></author>
      <author id="yang-liu-icsi"><first>Yang</first><last>Liu</last></author>
      <author><first>Dilek</first><last>Hakkani-Tur</last></author>
      <pages>309–323</pages>
      <abstract>Task-oriented Dialogue (TOD) Systems aim to build dialogue systems that assist users in accomplishing specific goals, such as booking a hotel or a restaurant. Traditional TODs rely on domain-specific APIs/DBs or external factual knowledge to generate responses, which cannot accommodate subjective user requests (e.g.,”Is the WIFI reliable?” or “Does the restaurant have a good atmosphere?”). To address this issue, we propose a novel task of subjective-knowledge-based TOD (SK-TOD). We also propose the first corresponding dataset, which contains subjective knowledge-seeking dialogue contexts and manually annotated responses grounded in subjective knowledge sources. When evaluated with existing TOD approaches, we find that this task poses new challenges such as aggregating diverse opinions from multiple knowledge snippets. We hope this task and dataset can promote further research on TOD and subjective content understanding. The code and the dataset are available at https://github.com/alexa/dstc11-track5.</abstract>
      <url hash="7787c3f4">2023.sigdial-1.28</url>
      <bibkey>zhao-etal-2023-others</bibkey>
    </paper>
    <paper id="29">
      <title><fixed-case>UD</fixed-case>_<fixed-case>J</fixed-case>apanese-<fixed-case>CEJC</fixed-case>: Dependency Relation Annotation on Corpus of Everyday <fixed-case>J</fixed-case>apanese Conversation</title>
      <author><first>Mai</first><last>Omura</last></author>
      <author><first>Hiroshi</first><last>Matsuda</last></author>
      <author><first>Masayuki</first><last>Asahara</last></author>
      <author><first>Aya</first><last>Wakasa</last></author>
      <pages>324–335</pages>
      <abstract>In this study, we have developed Universal Dependencies (UD) resources for spoken Japanese in the Corpus of Everyday Japanese Conversation (CEJC). The CEJC is a large corpus of spoken language that encompasses various everyday conversations in Japanese, and includes word delimitation and part-of-speech annotation. We have newly annotated Long Word Unit delimitation and Bunsetsu (Japanese phrase)-based dependencies, including Bunsetsu boundaries, for CEJC. The UD of Japanese resources was constructed in accordance with hand-maintained conversion rules from the CEJC with two types of word delimitation, part-of-speech tags and Bunsetsu-based syntactic dependency relations. Furthermore, we examined various issues pertaining to the construction of UD in the CEJC by comparing it with the written Japanese corpus and evaluating UD parsing accuracy.</abstract>
      <url hash="0d7344f2">2023.sigdial-1.29</url>
      <bibkey>omura-etal-2023-ud</bibkey>
    </paper>
    <paper id="30">
      <title>Unravelling Indirect Answers to Wh-Questions: Corpus Construction, Analysis, and Generation</title>
      <author><first>Zulipiye</first><last>Yusupujiang</last></author>
      <author><first>Jonathan</first><last>Ginzburg</last></author>
      <pages>336–348</pages>
      <abstract>Indirect answers, crucial in human communication, serve to maintain politeness, avoid conflicts, and align with social customs. Although there has been a substantial number of studies on recognizing and understanding indirect answers to polar questions (often known as yes/no questions), there is a dearth of such work regarding wh-questions. This study takes up the challenge by constructing what is, to our knowledge, the first corpus of indirect answers to wh-questions. We analyze and interpret indirect answers to different wh-questions based on our carefully compiled corpus. In addition, we conducted a pilot study on generating indirect answers to wh-questions by fine-tuning the pre-trained generative language model DialoGPT (Zhang et al., 2020). Our results suggest this is a task that GPT finds difficult.</abstract>
      <url hash="4e63bfb9">2023.sigdial-1.30</url>
      <bibkey>yusupujiang-ginzburg-2023-unravelling</bibkey>
    </paper>
    <paper id="31">
      <title>A New Dataset for Causality Identification in Argumentative Texts</title>
      <author><first>Khalid</first><last>Al Khatib</last></author>
      <author><first>Michael</first><last>Voelske</last></author>
      <author><first>Anh</first><last>Le</last></author>
      <author><first>Shahbaz</first><last>Syed</last></author>
      <author><first>Martin</first><last>Potthast</last></author>
      <author><first>Benno</first><last>Stein</last></author>
      <pages>349–354</pages>
      <abstract>Existing datasets for causality identification in argumentative texts have several limitations, such as the type of input text (e.g., only claims), causality type (e.g., only positive), and the linguistic patterns investigated (e.g., only verb connectives). To resolve these limitations, we build the Webis-Causality-23 dataset, with sophisticated inputs (all units from arguments), a balanced distribution of causality types, and a larger number of linguistic patterns denoting causality. The dataset contains 1485 examples derived by combining the two paradigms of distant supervision and uncertainty sampling to identify diverse, high-quality samples of causality relations, and annotate them in a cost-effective manner.</abstract>
      <url hash="e6a8b40a">2023.sigdial-1.31</url>
      <bibkey>al-khatib-etal-2023-new</bibkey>
    </paper>
    <paper id="32">
      <title>Controllable Generation of Dialogue Acts for Dialogue Systems via Few-Shot Response Generation and Ranking</title>
      <author><first>Angela</first><last>Ramirez</last></author>
      <author><first>Kartik</first><last>Agarwal</last></author>
      <author><first>Juraj</first><last>Juraska</last></author>
      <author><first>Utkarsh</first><last>Garg</last></author>
      <author><first>Marilyn</first><last>Walker</last></author>
      <pages>355–369</pages>
      <abstract>Dialogue systems need to produce responses that realize multiple types of dialogue acts (DAs) with high semantic fidelity. In the past, natural language generators (NLGs) for dialogue were trained on large parallel corpora that map from a domain-specific DA and its semantic attributes to an output utterance. Recent work shows that pretrained language models (LLMs) offer new possibilities for controllable NLG using prompt-based learning. Here we develop a novel few-shot overgenerate-and-rank approach that achieves the controlled generation of DAs. We compare eight few-shot prompt styles that include a novel method of generating from textual pseudo-references using a textual style transfer approach. We develop six automatic ranking functions that identify outputs with both the correct DA and high semantic accuracy at generation time. We test our approach on three domains and four LLMs. To our knowledge, this is the first work on NLG for dialogue that automatically ranks outputs using both DA and attribute accuracy. For completeness, we compare our results to fine-tuned few-shot models trained with 5 to 100 instances per DA. Our results show that several prompt settings achieve perfect DA accuracy, and near perfect semantic accuracy (99.81%) and perform better than few-shot fine-tuning.</abstract>
      <url hash="0819a538">2023.sigdial-1.32</url>
      <bibkey>ramirez-etal-2023-controllable</bibkey>
    </paper>
    <paper id="33">
      <title>Reference Resolution and New Entities in Exploratory Data Visualization: From Controlled to Unconstrained Interactions with a Conversational Assistant</title>
      <author><first>Abari</first><last>Bhattacharya</last></author>
      <author><first>Abhinav</first><last>Kumar</last></author>
      <author><first>Barbara</first><last>Di Eugenio</last></author>
      <author><first>Roderick</first><last>Tabalba</last></author>
      <author><first>Jillian</first><last>Aurisano</last></author>
      <author><first>Veronica</first><last>Grosso</last></author>
      <author><first>Andrew</first><last>Johnson</last></author>
      <author><first>Jason</first><last>Leigh</last></author>
      <author><first>Moira</first><last>Zellner</last></author>
      <pages>370–380</pages>
      <abstract>In the context of data visualization, as in other grounded settings, referents are created by the task the agents engage in and are salient because they belong to the shared physical setting. Our focus is on resolving references to visualizations on large displays; crucially, reference resolution is directly involved in the process of creating new entities, namely new visualizations. First, we developed a reference resolution model for a conversational assistant. We trained the assistant on controlled dialogues for data visualizations involving a single user. Second, we ported the conversational assistant including its reference resolution model to a different domain, supporting two users collaborating on a data exploration task. We explore how the new setting affects reference detection and resolution; we compare the performance in the controlled vs unconstrained setting, and discuss the general lessons that we draw from this adaptation.</abstract>
      <url hash="7ddc5276">2023.sigdial-1.33</url>
      <bibkey>bhattacharya-etal-2023-reference</bibkey>
    </paper>
    <paper id="34">
      <title><fixed-case>CONVERSER</fixed-case>: Few-shot Conversational Dense Retrieval with Synthetic Data Generation</title>
      <author><first>Chao-Wei</first><last>Huang</last></author>
      <author><first>Chen-Yu</first><last>Hsu</last></author>
      <author><first>Tsu-Yuan</first><last>Hsu</last></author>
      <author><first>Chen-An</first><last>Li</last></author>
      <author><first>Yun-Nung</first><last>Chen</last></author>
      <pages>381–387</pages>
      <abstract>Conversational search provides a natural interface for information retrieval (IR). Recent approaches have demonstrated promising results in applying dense retrieval to conversational IR. However, training dense retrievers requires large amounts of in-domain paired data. This hinders the development of conversational dense retrievers, as abundant in-domain conversations are expensive to collect. In this paper, we propose Converser, a framework for training conversational dense retrievers with at most 6 examples of in-domain dialogues. Specifically, we utilize the in-context learning capability of large language models to generate conversational queries given a passage in the retrieval corpus. Experimental results on conversational retrieval benchmarks OR-QuAC and TREC CAsT 19 show that the proposed Converser achieves comparable performance to fully-supervised models, demonstrating the effectiveness of our proposed framework in few-shot conversational dense retrieval. All source code and generated datasets are available: https://github.com/MiuLab/CONVERSER</abstract>
      <url hash="7bd46af3">2023.sigdial-1.34</url>
      <bibkey>huang-etal-2023-converser</bibkey>
    </paper>
    <paper id="35">
      <title>Speaker Role Identification in Call Centre Dialogues: Leveraging Opening Sentences and Large Language Models</title>
      <author><first>Minh-Quoc</first><last>Nghiem</last></author>
      <author><first>Nichola</first><last>Roberts</last></author>
      <author><first>Dmitry</first><last>Sityaev</last></author>
      <pages>388–392</pages>
      <abstract>This paper addresses the task of speaker role identification in call centre dialogues, focusing on distinguishing between the customer and the agent. We propose a text-based approach that utilises the identification of the agent’s opening sentence as a key feature for role classification. The opening sentence is identified using a model trained through active learning. By combining this information with a large language model, we accurately classify the speaker roles. The proposed approach is evaluated on a dataset of call centre dialogues and achieves 93.61% accuracy. This work contributes to the field by providing an effective solution for speaker role identification in call centre settings, with potential applications in interaction analysis and information retrieval.</abstract>
      <url hash="c9c8ffb0">2023.sigdial-1.35</url>
      <bibkey>nghiem-etal-2023-speaker</bibkey>
    </paper>
    <paper id="36">
      <title>Synthesising Personality with Neural Speech Synthesis</title>
      <author><first>Shilin</first><last>Gao</last></author>
      <author><first>Matthew P.</first><last>Aylett</last></author>
      <author><first>David A.</first><last>Braude</last></author>
      <author><first>Catherine</first><last>Lai</last></author>
      <pages>393–399</pages>
      <abstract>Matching the personality of conversational agent to the personality of the user can significantly improve the user experience, with many successful examples in text-based chatbots. It is also important for a voice-based system to be able to alter the personality of the speech as perceived by the users. In this pilot study, fifteen voices were rated using Big Five personality traits. Five content-neutral sentences were chosen for the listening tests. The audio data, together with two rated traits (Extroversion and Agreeableness), were used to train a neural speech synthesiser based on one male and one female voices. The effect of altering the personality trait features was evaluated by a second listening test. Both perceived extroversion and agreeableness in the synthetic voices were affected significantly. The controllable range was limited due to a lack of variance in the source audio data. The perceived personality traits correlated with each other and with the naturalness of the speech. Future work can be making a chatbot speak in a voice with a pre-defined or adaptive personality by using personality synthesis in speech together with text-based personality generation.</abstract>
      <url hash="80026bcd">2023.sigdial-1.36</url>
      <bibkey>gao-etal-2023-synthesising</bibkey>
    </paper>
    <paper id="37">
      <title>Prompting, Retrieval, Training: An exploration of different approaches for task-oriented dialogue generation</title>
      <author><first>Gonçalo</first><last>Raposo</last></author>
      <author><first>Luisa</first><last>Coheur</last></author>
      <author><first>Bruno</first><last>Martins</last></author>
      <pages>400–412</pages>
      <abstract>Task-oriented dialogue systems need to generate appropriate responses to help fulfill users’ requests. This paper explores different strategies, namely prompting, retrieval, and fine-tuning, for task-oriented dialogue generation. Through a systematic evaluation, we aim to provide valuable insights and guidelines for researchers and practitioners working on developing efficient and effective dialogue systems for real-world applications. Evaluation is performed on the MultiWOZ and Taskmaster-2 datasets, and we test various versions of FLAN-T5, GPT-3.5, and GPT-4 models. Costs associated with running these models are analyzed, and dialogue evaluation is briefly discussed. Our findings suggest that when testing data differs from the training data, fine-tuning may decrease performance, favoring a combination of a more general language model and a prompting mechanism based on retrieved examples.</abstract>
      <url hash="5a332f7c">2023.sigdial-1.37</url>
      <bibkey>raposo-etal-2023-prompting</bibkey>
    </paper>
    <paper id="38">
      <title>Bootstrapping a Conversational Guide for Colonoscopy Prep</title>
      <author><first>Pulkit</first><last>Arya</last></author>
      <author><first>Madeleine</first><last>Bloomquist</last></author>
      <author><first>Subhankar</first><last>Chakraborty</last></author>
      <author><first>Andrew</first><last>Perrault</last></author>
      <author><first>William</first><last>Schuler</last></author>
      <author><first>Eric</first><last>Fosler-Lussier</last></author>
      <author><first>Michael</first><last>White</last></author>
      <pages>413–420</pages>
      <abstract>Creating conversational systems for niche domains is a challenging task, further exacerbated by a lack of quality datasets. We explore the construction of safer conversational systems for guiding patients in preparing for colonoscopies. This has required a data generation pipeline to generate a minimum viable dataset to bootstrap a semantic parser, augmented by automatic paraphrasing. Our study suggests large language models (e.g., GPT-3.5 and GPT-4) are a viable alternative to crowd sourced paraphrasing, but conversational systems that rely upon language models’ ability to do temporal reasoning struggle to provide accurate responses. A neural-symbolic system that performs temporal reasoning on an intermediate representation of user queries shows promising results compared to an end-to-end dialogue system, improving the number of correct responses while vastly reducing the number of incorrect or misleading ones.</abstract>
      <url hash="22c90b02">2023.sigdial-1.38</url>
      <bibkey>arya-etal-2023-bootstrapping</bibkey>
    </paper>
    <paper id="39">
      <title>Applying Item Response Theory to Task-oriented Dialogue Systems for Accurately Determining User’s Task Success Ability</title>
      <author><first>Ryu</first><last>Hirai</last></author>
      <author><first>Ao</first><last>Guo</last></author>
      <author><first>Ryuichiro</first><last>Higashinaka</last></author>
      <pages>421–427</pages>
      <abstract>While task-oriented dialogue systems have improved, not all users can fully accomplish their tasks. Users with limited knowledge about the system may experience dialogue breakdowns or fail to achieve their tasks because they do not know how to interact with the system. For addressing this issue, it would be desirable to construct a system that can estimate the user’s task success ability and adapt to that ability. In this study, we propose a method that estimates this ability by applying item response theory (IRT), commonly used in education for estimating examinee abilities, to task-oriented dialogue systems. Through experiments predicting the probability of a correct answer to each slot by using the estimated task success ability, we found that the proposed method significantly outperformed baselines.</abstract>
      <url hash="8cf80326">2023.sigdial-1.39</url>
      <bibkey>hirai-etal-2023-applying</bibkey>
    </paper>
    <paper id="40">
      <title>An Open-Domain Avatar Chatbot by Exploiting a Large Language Model</title>
      <author><first>Takato</first><last>Yamazaki</last></author>
      <author><first>Tomoya</first><last>Mizumoto</last></author>
      <author><first>Katsumasa</first><last>Yoshikawa</last></author>
      <author><first>Masaya</first><last>Ohagi</last></author>
      <author><first>Toshiki</first><last>Kawamoto</last></author>
      <author><first>Toshinori</first><last>Sato</last></author>
      <pages>428–432</pages>
      <abstract>With the ambition to create avatars capable of human-level casual conversation, we developed an open-domain avatar chatbot, situated in a virtual reality environment, that employs a large language model (LLM). Introducing the LLM posed several challenges for multimodal integration, such as developing techniques to align diverse outputs and avatar control, as well as addressing the issue of slow generation speed. To address these challenges, we integrated various external modules into our system. Our system is based on the award-winning model from the Dialogue System Live Competition 5. Through this work, we hope to stimulate discussions within the research community about the potential and challenges of multimodal dialogue systems enhanced with LLMs.</abstract>
      <url hash="fe832c67">2023.sigdial-1.40</url>
      <bibkey>yamazaki-etal-2023-open</bibkey>
    </paper>
    <paper id="41">
      <title>Learning Multimodal Cues of Children’s Uncertainty</title>
      <author><first>Qi</first><last>Cheng</last></author>
      <author><first>Mert</first><last>Inan</last></author>
      <author><first>Rahma</first><last>Mbarki</last></author>
      <author><first>Grace</first><last>Grmek</last></author>
      <author><first>Theresa</first><last>Choi</last></author>
      <author><first>Yiming</first><last>Sun</last></author>
      <author><first>Kimele</first><last>Persaud</last></author>
      <author><first>Jenny</first><last>Wang</last></author>
      <author><first>Malihe</first><last>Alikhani</last></author>
      <pages>433–443</pages>
      <abstract>Understanding uncertainty plays a critical role in achieving common ground (Clark et al., 1983). This is especially important for multimodal AI systems that collaborate with users to solve a problem or guide the user through a challenging concept. In this work, for the first time, we present a dataset annotated in collaboration with developmental and cognitive psychologists for the purpose of studying nonverbal cues of uncertainty. We then present an analysis of the data, studying different roles of uncertainty and its relationship with task difficulty and performance. Lastly, we present a multimodal machine learning model that can predict uncertainty given a real-time video clip of a participant, which we find improves upon a baseline multimodal transformer model. This work informs research on cognitive coordination between human-human and human-AI and has broad implications for gesture understanding and generation. The anonymized version of our data and code will be publicly available upon the completion of the required consent forms and data sheets.</abstract>
      <url hash="7cbbb74b">2023.sigdial-1.41</url>
      <bibkey>cheng-etal-2023-learning</bibkey>
    </paper>
    <paper id="42">
      <title>Grounding Description-Driven Dialogue State Trackers with Knowledge-Seeking Turns</title>
      <author><first>Alexandru</first><last>Coca</last></author>
      <author><first>Bo-Hsiang</first><last>Tseng</last></author>
      <author><first>Jinghong</first><last>Chen</last></author>
      <author><first>Weizhe</first><last>Lin</last></author>
      <author><first>Weixuan</first><last>Zhang</last></author>
      <author><first>Tisha</first><last>Anders</last></author>
      <author id="bill-byrne"><first>Bill</first><last>Byrne</last></author>
      <pages>444–456</pages>
      <abstract>Schema-guided dialogue state trackers can generalise to new domains without further training, yet they are sensitive to the writing style of the schemata. Augmenting the training set with human or synthetic schema paraphrases improves the model robustness to these variations but can be either costly or difficult to control. We propose to circumvent these issues by grounding the state tracking model in knowledge-seeking turns collected from the dialogue corpus as well as the schema. Including these turns in prompts during finetuning and inference leads to marked improvements in model robustness, as demonstrated by large average joint goal accuracy and schema sensitivity improvements on SGD and SGD-X.</abstract>
      <url hash="35382728">2023.sigdial-1.42</url>
      <bibkey>coca-etal-2023-grounding</bibkey>
    </paper>
    <paper id="43">
      <title>Resolving References in Visually-Grounded Dialogue via Text Generation</title>
      <author><first>Bram</first><last>Willemsen</last></author>
      <author><first>Livia</first><last>Qian</last></author>
      <author><first>Gabriel</first><last>Skantze</last></author>
      <pages>457–469</pages>
      <abstract>Vision-language models (VLMs) have shown to be effective at image retrieval based on simple text queries, but text-image retrieval based on conversational input remains a challenge. Consequently, if we want to use VLMs for reference resolution in visually-grounded dialogue, the discourse processing capabilities of these models need to be augmented. To address this issue, we propose fine-tuning a causal large language model (LLM) to generate definite descriptions that summarize coreferential information found in the linguistic context of references. We then use a pretrained VLM to identify referents based on the generated descriptions, zero-shot. We evaluate our approach on a manually annotated dataset of visually-grounded dialogues and achieve results that, on average, exceed the performance of the baselines we compare against. Furthermore, we find that using referent descriptions based on larger context windows has the potential to yield higher returns.</abstract>
      <url hash="635628f9">2023.sigdial-1.43</url>
      <bibkey>willemsen-etal-2023-resolving</bibkey>
    </paper>
    <paper id="44">
      <title>Slot Induction via Pre-trained Language Model Probing and Multi-level Contrastive Learning</title>
      <author><first>Hoang</first><last>Nguyen</last></author>
      <author><first>Chenwei</first><last>Zhang</last></author>
      <author><first>Ye</first><last>Liu</last></author>
      <author><first>Philip</first><last>Yu</last></author>
      <pages>470–481</pages>
      <abstract>Recent advanced methods in Natural Language Understanding for Task-oriented Dialogue (TOD) Systems (e.g., intent detection and slot filling) require a large amount of annotated data to achieve competitive performance. In reality, token-level annotations (slot labels) are time-consuming and difficult to acquire. In this work, we study the Slot Induction (SI) task whose objective is to induce slot boundaries without explicit knowledge of token-level slot annotations. We propose leveraging Unsupervised Pre-trained Language Model (PLM) Probing and Contrastive Learning mechanism to exploit (1) unsupervised semantic knowledge extracted from PLM, and (2) additional sentence-level intent label signals available from TOD. Our approach is shown to be effective in SI task and capable of bridging the gaps with token-level supervised models on two NLU benchmark datasets. When generalized to emerging intents, our SI objectives also provide enhanced slot label representations, leading to improved performance on the Slot Filling tasks.</abstract>
      <url hash="db1acca5">2023.sigdial-1.44</url>
      <bibkey>nguyen-etal-2023-slot</bibkey>
    </paper>
    <paper id="45">
      <title>The timing bottleneck: Why timing and overlap are mission-critical for conversational user interfaces, speech recognition and dialogue systems</title>
      <author><first>Andreas</first><last>Liesenfeld</last></author>
      <author><first>Alianda</first><last>Lopez</last></author>
      <author><first>Mark</first><last>Dingemanse</last></author>
      <pages>482–495</pages>
      <abstract>Speech recognition systems are a key intermediary in voice-driven human-computer interaction. Although speech recognition works well for pristine monologic audio, real-life use cases in open-ended interactive settings still present many challenges. We argue that timing is mission-critical for dialogue systems, and evaluate 5 major commercial ASR systems for their conversational and multilingual support. We find that word error rates for natural conversational data in 6 languages remain abysmal, and that overlap remains a key challenge (study 1). This impacts especially the recognition of conversational words (study 2), and in turn has dire consequences for downstream intent recognition (study 3). Our findings help to evaluate the current state of conversational ASR, contribute towards multidimensional error analysis and evaluation, and identify phenomena that need most attention on the way to build robust interactive speech technologies.</abstract>
      <url hash="a5e58b5d">2023.sigdial-1.45</url>
      <bibkey>liesenfeld-etal-2023-timing</bibkey>
    </paper>
    <paper id="46">
      <title>Enhancing Task Bot Engagement with Synthesized Open-Domain Dialog</title>
      <author><first>Miaoran</first><last>Li</last></author>
      <author><first>Baolin</first><last>Peng</last></author>
      <author><first>Michel</first><last>Galley</last></author>
      <author><first>Jianfeng</first><last>Gao</last></author>
      <author><first>Zhu (Drew)</first><last>Zhang</last></author>
      <pages>496–508</pages>
      <abstract>The construction of dialog systems for various types of conversations, such as task-oriented dialog (TOD) and open-domain dialog (ODD), has been an active area of research. In order to more closely mimic human-like conversations that often involve the fusion of different dialog modes, it is important to develop systems that can effectively handle both TOD and ODD and access different knowledge sources. In this work, we present a new automatic framework to enrich TODs with synthesized ODDs. We also introduce the PivotBot model, which is capable of handling both TOD and ODD modes and can access different knowledge sources to generate informative responses. Evaluation results indicate the superior ability of the proposed model to switch smoothly between TOD and ODD tasks.</abstract>
      <url hash="bb2aeac5">2023.sigdial-1.46</url>
      <bibkey>li-etal-2023-enhancing-task</bibkey>
    </paper>
    <paper id="47">
      <title>Enhancing Performance on Seen and Unseen Dialogue Scenarios using Retrieval-Augmented End-to-End Task-Oriented System</title>
      <author><first>Jianguo</first><last>Zhang</last></author>
      <author><first>Stephen</first><last>Roller</last></author>
      <author><first>Kun</first><last>Qian</last></author>
      <author><first>Zhiwei</first><last>Liu</last></author>
      <author><first>Rui</first><last>Meng</last></author>
      <author><first>Shelby</first><last>Heinecke</last></author>
      <author><first>Huan</first><last>Wang</last></author>
      <author><first>Silvio</first><last>Savarese</last></author>
      <author><first>Caiming</first><last>Xiong</last></author>
      <pages>509–518</pages>
      <abstract>End-to-end task-oriented dialogue (TOD) systems have achieved promising performance by leveraging sophisticated natural language understanding and natural language generation capabilities of pre-trained models. This work enables the TOD systems with more flexibility through a simple cache. The cache provides the flexibility to dynamically update the TOD systems and handle both existing and unseen dialogue scenarios. Towards this end, we first fine-tune a retrieval module to effectively retrieve the most relevant information entries from the cache. We then train end-to-end TOD models that can refer to and ground on both dialogue history and retrieved information during TOD generation. The introduced cache is straightforward to construct, and the backbone models of TOD systems are compatible with existing pre-trained generative models. Extensive experiments demonstrate the superior performance of our framework, with a notable improvement in non-empty joint goal accuracy by 6.7% compared to strong baselines.</abstract>
      <url hash="b68c02e0">2023.sigdial-1.47</url>
      <bibkey>zhang-etal-2023-enhancing-performance</bibkey>
    </paper>
    <paper id="48">
      <title>Transformer-based Multi-Party Conversation Generation using Dialogue Discourse Acts Planning</title>
      <author><first>Alexander</first><last>Chernyavskiy</last></author>
      <author><first>Dmitry</first><last>Ilvovsky</last></author>
      <pages>519–529</pages>
      <abstract>Recent transformer-based approaches to multi-party conversation generation may produce syntactically coherent but discursively inconsistent dialogues in some cases. To address this issue, we propose an approach to integrate a dialogue act planning stage into the end-to-end transformer-based generation pipeline. This approach consists of a transformer fine-tuning procedure based on linearized dialogue representations that include special discourse tokens. The obtained results demonstrate that incorporating discourse tokens into training sequences is sufficient to significantly improve dialogue consistency and overall generation quality. The suggested approach performs well, including for automatically annotated data. Apart from that, it is observed that increasing the weight of the discourse planning task in the loss function accelerates learning convergence.</abstract>
      <url hash="e9d7f0b3">2023.sigdial-1.48</url>
      <bibkey>chernyavskiy-ilvovsky-2023-transformer</bibkey>
    </paper>
    <paper id="49">
      <title>Incorporating Annotator Uncertainty into Representations of Discourse Relations</title>
      <author><first>S. Magalí</first><last>López Cortez</last></author>
      <author><first>Cassandra L.</first><last>Jacobs</last></author>
      <pages>530–537</pages>
      <abstract>Annotation of discourse relations is a known difficult task, especially for non-expert annotators. In this paper, we investigate novice annotators’ uncertainty on the annotation of discourse relations on spoken conversational data. We find that dialogue context (single turn, pair of turns within speaker, and pair of turns across speakers) is a significant predictor of confidence scores. We compute distributed representations of discourse relations from co-occurrence statistics that incorporate information about confidence scores and dialogue context. We perform a hierarchical clustering analysis using these representations and show that weighting discourse relation representations with information about confidence and dialogue context coherently models our annotators’ uncertainty about discourse relation labels.</abstract>
      <url hash="b86c1b9a">2023.sigdial-1.49</url>
      <bibkey>lopez-cortez-jacobs-2023-incorporating</bibkey>
    </paper>
    <paper id="50">
      <title>Investigating the Representation of Open Domain Dialogue Context for Transformer Models</title>
      <author><first>Vishakh</first><last>Padmakumar</last></author>
      <author><first>Behnam</first><last>Hedayatnia</last></author>
      <author><first>Di</first><last>Jin</last></author>
      <author><first>Patrick</first><last>Lange</last></author>
      <author><first>Seokhwan</first><last>Kim</last></author>
      <author><first>Nanyun</first><last>Peng</last></author>
      <author id="yang-liu-icsi"><first>Yang</first><last>Liu</last></author>
      <author><first>Dilek</first><last>Hakkani-Tur</last></author>
      <pages>538–547</pages>
      <abstract>The bulk of work adapting transformer models to open-domain dialogue represents dialogue context as the concatenated set of turns in natural language. However, it is unclear if this is the best approach. In this work, we investigate this question by means of an empirical controlled experiment varying the dialogue context format from text-only formats (all recent utterances, summaries, selected utterances) as well as variants that are more structurally different (triples, AMR). We compare these formats based on fine-tuned model performance on two downstream tasks—knowledge selection and response generation. We find that simply concatenating the utterances works as a strong baseline in most cases, but is outperformed in longer contexts by a hybrid approach of combining a summary of the context with recent utterances. Through empirical analysis, our work highlights the need to examine the format of context representation and offers recommendations on adapting general-purpose language models to dialogue tasks.</abstract>
      <url hash="439af716">2023.sigdial-1.50</url>
      <bibkey>padmakumar-etal-2023-investigating</bibkey>
    </paper>
    <paper id="51">
      <title>C3: Compositional Counterfactual Contrastive Learning for Video-grounded Dialogues</title>
      <author><first>Hung</first><last>Le</last></author>
      <author><first>Nancy</first><last>Chen</last></author>
      <author><first>Steven C.H.</first><last>Hoi</last></author>
      <pages>548–561</pages>
      <abstract>Video-grounded dialogue systems aim to integrate video understanding and dialogue understanding to generate responses that are relevant to both the dialogue and video context. Most existing approaches employ deep learning models and have achieved remarkable performance, given the relatively small datasets available. However, the results are partially accomplished by exploiting biases in the datasets rather than developing multimodal reasoning, resulting in limited generalization. In this paper, we propose a novel approach of Compositional Counterfactual Contrastive Learning (C3) to develop contrastive training between factual and counterfactual samples in video-grounded dialogues. Specifically, we design factual/counterfactual samples based on the temporal steps in videos and tokens in dialogues and propose contrastive loss functions that exploit object-level or action-level variance. Different from prior approaches, we focus on contrastive hidden state representations among compositional output tokens to optimize the representation space in a generation setting. We achieved promising performance gains on the Audio-Visual Scene-Aware Dialogues (AVSD) benchmark and showed the benefits of our approach in grounding video and dialogue context.</abstract>
      <url hash="fa1e3263">2023.sigdial-1.51</url>
      <bibkey>le-etal-2023-c3</bibkey>
    </paper>
    <paper id="52">
      <title>No that’s not what <fixed-case>I</fixed-case> meant: Handling Third Position Repair in Conversational Question Answering</title>
      <author><first>Vevake</first><last>Balaraman</last></author>
      <author><first>Arash</first><last>Eshghi</last></author>
      <author><first>Ioannis</first><last>Konstas</last></author>
      <author><first>Ioannis</first><last>Papaioannou</last></author>
      <pages>562–571</pages>
      <abstract>The ability to handle miscommunication is crucial to robust and faithful conversational AI. People usually deal with miscommunication immediately as they detect it, using highly systematic interactional mechanisms called repair. One important type of repair is Third Position Repair (TPR) whereby a speaker is initially misunderstood but then corrects the misunderstanding as it becomes apparent after the addressee’s erroneous response. Here, we collect and publicly release REPAIR-QA, the first large dataset of TPRs in a conversational question answering (QA) setting. The data is comprised of the TPR turns, corresponding dialogue contexts, and candidate repairs of the original turn for execution of TPRs. We demonstrate the usefulness of the data by training and evaluating strong baseline models for executing TPRs. For stand-alone TPR execution, we perform both automatic and human evaluations on a fine-tuned T5 model, as well as OpenAI’s GPT-3 LLMs. Additionally, we extrinsically evaluate the LLMs’ TPR processing capabilities in the downstream conversational QA task. The results indicate poor out-of-the-box performance on TPR’s by the GPT-3 models, which then significantly improves when exposed to REPAIR-QA.</abstract>
      <url hash="17eb34c6">2023.sigdial-1.52</url>
      <bibkey>balaraman-etal-2023-thats</bibkey>
    </paper>
    <paper id="53">
      <title>When to generate hedges in peer-tutoring interactions</title>
      <author><first>Alafate</first><last>Abulimiti</last></author>
      <author><first>Chloé</first><last>Clavel</last></author>
      <author><first>Justine</first><last>Cassell</last></author>
      <pages>572–583</pages>
      <abstract>This paper explores the application of machine learning techniques to predict where hedging occurs in peer-tutoring interactions. The study uses a naturalistic face-to-face dataset annotated for natural language turns, conversational strategies, tutoring strategies, and nonverbal behaviors. These elements are processed into a vector representation of the previous turns, which serves as input to several machine learning models, including MLP and LSTM. The results show that embedding layers, capturing the semantic information of the previous turns, significantly improves the model’s performance. Additionally, the study provides insights into the importance of various features, such as interpersonal rapport and nonverbal behaviors, in predicting hedges by using Shapley values for feature explanation. We discover that the eye gaze of both the tutor and the tutee has a significant impact on hedge prediction. We further validate this observation through a follow-up ablation study.</abstract>
      <url hash="3f6d61e3">2023.sigdial-1.53</url>
      <bibkey>abulimiti-etal-2023-generate</bibkey>
    </paper>
    <paper id="54">
      <title><fixed-case>P</fixed-case>aper<fixed-case>P</fixed-case>ersi<fixed-case>C</fixed-case>hat: Scientific Paper Discussion Chatbot using Transformers and Discourse Flow Management</title>
      <author><first>Alexander</first><last>Chernyavskiy</last></author>
      <author><first>Max</first><last>Bregeda</last></author>
      <author><first>Maria</first><last>Nikiforova</last></author>
      <pages>584–587</pages>
      <abstract>The rate of scientific publications is increasing exponentially, necessitating a significant investment of time in order to read and comprehend the most important articles. While ancillary services exist to facilitate this process, they are typically closed-model and paid services or have limited capabilities. In this paper, we present <i>PaperPersiChat</i>, an open chatbot-system designed for the discussion of scientific papers. This system supports summarization and question-answering modes within a single end-to-end chatbot pipeline, which is guided by discourse analysis. To expedite the development of similar systems, we also release the gathered dataset, which has no publicly available analogues.</abstract>
      <url hash="5bfe4c7b">2023.sigdial-1.54</url>
      <bibkey>chernyavskiy-etal-2023-paperpersichat</bibkey>
    </paper>
    <paper id="55">
      <title><fixed-case>F</fixed-case>ur<fixed-case>C</fixed-case>hat: An Embodied Conversational Agent using <fixed-case>LLM</fixed-case>s, Combining Open and Closed-Domain Dialogue with Facial Expressions</title>
      <author><first>Neeraj</first><last>Cherakara</last></author>
      <author><first>Finny</first><last>Varghese</last></author>
      <author><first>Sheena</first><last>Shabana</last></author>
      <author><first>Nivan</first><last>Nelson</last></author>
      <author><first>Abhiram</first><last>Karukayil</last></author>
      <author><first>Rohith</first><last>Kulothungan</last></author>
      <author><first>Mohammed</first><last>Afil Farhan</last></author>
      <author><first>Birthe</first><last>Nesset</last></author>
      <author><first>Meriam</first><last>Moujahid</last></author>
      <author><first>Tanvi</first><last>Dinkar</last></author>
      <author><first>Verena</first><last>Rieser</last></author>
      <author><first>Oliver</first><last>Lemon</last></author>
      <pages>588–592</pages>
      <abstract>We demonstrate an embodied conversational agent that can function as a receptionist and generate a mixture of open and closed-domain dialogue along with facial expressions, by using a large language model (LLM) to develop an engaging conversation. We deployed the system onto a Furhat robot, which is highly expressive and capable of using both verbal and nonverbal cues during interaction. The system was designed specifically for the National Robotarium to interact with visitors through natural conversations, providing them with information about the facilities, research, news, upcoming events, etc. The system utilises the state-of-the-art GPT-3.5 model to generate such information along with domain-general conversations and facial expressions based on prompt engineering.</abstract>
      <url hash="3001ab5b">2023.sigdial-1.55</url>
      <bibkey>cherakara-etal-2023-furchat</bibkey>
    </paper>
    <paper id="56">
      <title>Towards Breaking the Self-imposed Filter Bubble in Argumentative Dialogues</title>
      <author><first>Annalena</first><last>Aicher</last></author>
      <author><first>Daniel</first><last>Kornmueller</last></author>
      <author><first>Yuki</first><last>Matsuda</last></author>
      <author><first>Stefan</first><last>Ultes</last></author>
      <author><first>Wolfgang</first><last>Minker</last></author>
      <author><first>Keiichi</first><last>Yasumoto</last></author>
      <pages>593–604</pages>
      <abstract>Human users tend to selectively ignore information that contradicts their pre-existing beliefs or opinions in their process of information seeking. These “self-imposed filter bubbles” (SFB) pose a significant challenge for cooperative argumentative dialogue systems aiming to build an unbiased opinion and a better understanding of the topic at hand. To address this issue, we develop a strategy for overcoming users’ SFB within the course of the interaction. By continuously modeling the user’s position in relation to the SFB, we are able to identify the respective arguments which maximize the probability to get outside the SFB and present them to the user. We implemented this approach in an argumentative dialogue system and evaluated in a laboratory user study with 60 participants to show its validity and applicability. The findings suggest that the strategy was successful in breaking users’ SFBs and promoting a more reflective and comprehensive discussion of the topic.</abstract>
      <url hash="b8ddc231">2023.sigdial-1.56</url>
      <bibkey>aicher-etal-2023-towards</bibkey>
    </paper>
    <paper id="57">
      <title>The Open-domain Paradox for Chatbots: Common Ground as the Basis for Human-like Dialogue</title>
      <author><first>Gabriel</first><last>Skantze</last></author>
      <author><first>A. Seza</first><last>Doğruöz</last></author>
      <pages>605–614</pages>
      <abstract>There is a surge in interest in the development of open-domain chatbots, driven by the recent advancements of large language models. The “openness” of the dialogue is expected to be maximized by providing minimal information to the users about the common ground they can expect, including the presumed joint activity. However, evidence suggests that the effect is the opposite. Asking users to “just chat about anything” results in a very narrow form of dialogue, which we refer to as the “open-domain paradox”. In this position paper, we explain this paradox through the theory of common ground as the basis for human-like communication. Furthermore, we question the assumptions behind open-domain chatbots and identify paths forward for enabling common ground in human-computer dialogue.</abstract>
      <url hash="152a0922">2023.sigdial-1.57</url>
      <bibkey>skantze-dogruoz-2023-open</bibkey>
    </paper>
    <paper id="58">
      <title><fixed-case>MERCY</fixed-case>: Multiple Response Ranking Concurrently in Realistic Open-Domain Conversational Systems</title>
      <author><first>Sarik</first><last>Ghazarian</last></author>
      <author><first>Behnam</first><last>Hedayatnia</last></author>
      <author><first>Di</first><last>Jin</last></author>
      <author><first>Sijia</first><last>Liu</last></author>
      <author><first>Nanyun</first><last>Peng</last></author>
      <author id="yang-liu-icsi"><first>Yang</first><last>Liu</last></author>
      <author><first>Dilek</first><last>Hakkani-Tur</last></author>
      <pages>615–631</pages>
      <abstract>Automatic Evaluation (AE) and Response Selection (RS) models assign quality scores to various candidate responses and rank them in conversational setups. Prior response ranking research compares various models’ performance on synthetically generated test sets. In this work, we investigate the performance of model-based reference-free AE and RS models on our constructed response ranking datasets that mirror real-case scenarios of ranking candidates during inference time. Metrics’ unsatisfying performance can be interpreted as their low generalizability over more pragmatic conversational domains such as human-chatbot dialogs. To alleviate this issue we propose a novel RS model called MERCY that simulates human behavior in selecting the best candidate by taking into account distinct candidates concurrently and learns to rank them. In addition, MERCY leverages natural language feedback as another component to help the ranking task by explaining why each candidate response is relevant/irrelevant to the dialog context. These feedbacks are generated by prompting large language models in a few-shot setup. Our experiments show the better performance of MERCY over baselines for the response ranking task in our curated realistic datasets.</abstract>
      <url hash="83e346a7">2023.sigdial-1.58</url>
      <bibkey>ghazarian-etal-2023-mercy</bibkey>
    </paper>
    <paper id="59">
      <title>Empathetic Response Generation for Distress Support</title>
      <author><first>Anuradha</first><last>Welivita</last></author>
      <author><first>Chun-Hung</first><last>Yeh</last></author>
      <author><first>Pearl</first><last>Pu</last></author>
      <pages>632–644</pages>
      <abstract>AI-driven chatbots are seen as an attractive solution to support people undergoing emotional distress. One of the main components of such a chatbot is the ability to empathize with the user. But a significant limitation in achieving this goal is the lack of a large dialogue dataset containing empathetic support for those undergoing distress. In this work, we curate a large-scale dialogue dataset that contains ≈1.3M peer support dialogues spanning across more than 4K distress-related topics. We analyze the empathetic characteristics of this dataset using statistical and visual means. To demonstrate the utility of this dataset, we train four baseline neural dialogue models that can respond empathetically to distress prompts. Two of the baselines adapt existing architecture and the other two incorporate a framework identifying levels of cognitive and emotional empathy in responses. Automatic and human evaluation of these models validate the utility of the dataset in generating empathetic responses for distress support and show that identifying levels of empathy in peer-support responses facilitates generating responses that are lengthier, richer in empathy, and closer to the ground truth.</abstract>
      <url hash="d0b2444d">2023.sigdial-1.59</url>
      <bibkey>welivita-etal-2023-empathetic</bibkey>
    </paper>
    <paper id="60">
      <title>Reasoning before Responding: Integrating Commonsense-based Causality Explanation for Empathetic Response Generation</title>
      <author><first>Yahui</first><last>Fu</last></author>
      <author><first>Koji</first><last>Inoue</last></author>
      <author><first>Chenhui</first><last>Chu</last></author>
      <author><first>Tatsuya</first><last>Kawahara</last></author>
      <pages>645–656</pages>
      <abstract>Recent approaches to empathetic response generation try to incorporate commonsense knowledge or reasoning about the causes of emotions to better understand the user’s experiences and feelings. However, these approaches mainly focus on understanding the causalities of context from the user’s perspective, ignoring the system’s perspective. In this paper, we propose a commonsense-based causality explanation approach for diverse empathetic response generation that considers both the user’s perspective (user’s desires and reactions) and the system’s perspective (system’s intentions and reactions). We enhance ChatGPT’s ability to reason for the system’s perspective by integrating in-context learning with commonsense knowledge. Then, we integrate the commonsense-based causality explanation with both ChatGPT and a T5-based model. Experimental evaluations demonstrate that our method outperforms other comparable methods on both automatic and human evaluations.</abstract>
      <url hash="4718ebc4">2023.sigdial-1.60</url>
      <bibkey>fu-etal-2023-reasoning</bibkey>
    </paper>
  </volume>
  <event id="sigdial-2023">
    <colocated>
      <volume-id>2023.inlg-main</volume-id>
      <volume-id>2023.inlg-demos</volume-id>
      <volume-id>2023.inlg-genchal</volume-id>
      <volume-id>2023.dstc-1</volume-id>
      <volume-id>2023.icard-1</volume-id>
      <volume-id>2023.cs4oa-1</volume-id>
      <volume-id>2023.mmnlg-1</volume-id>
      <volume-id>2023.tllm-1</volume-id>
    </colocated>
  </event>
</collection><|MERGE_RESOLUTION|>--- conflicted
+++ resolved
@@ -2,12 +2,7 @@
 <collection id="2023.sigdial">
   <volume id="1" ingest-date="2023-10-01" type="proceedings">
     <meta>
-<<<<<<< HEAD
       <booktitle>Proceedings of the 24th Annual Meeting of the Special Interest Group on Discourse and Dialogue</booktitle>
-      <editor><first>David</first><last>Schlangen</last></editor>
-=======
-      <booktitle>Proceedings of the 24th Meeting of the Special Interest Group on Discourse and Dialogue</booktitle>
->>>>>>> 5e005a2b
       <editor><first>Svetlana</first><last>Stoyanchev</last></editor>
       <editor><first>Shafiq</first><last>Joty</last></editor>
       <editor><first>David</first><last>Schlangen</last></editor>
