--- conflicted
+++ resolved
@@ -713,9 +713,6 @@
   </volume>
   <event id="sigdial-2023">
     <colocated>
-<<<<<<< HEAD
-      <volume-id>2023.tllm-1</volume-id>
-=======
       <volume-id>2023.inlg-main</volume-id>
       <volume-id>2023.inlg-demos</volume-id>
       <volume-id>2023.inlg-genchal</volume-id>
@@ -723,7 +720,7 @@
       <volume-id>2023.icard-1</volume-id>
       <volume-id>2023.cs4oa-1</volume-id>
       <volume-id>2023.mmnlg-1</volume-id>
->>>>>>> 19a6d843
+      <volume-id>2023.tllm-1</volume-id>
     </colocated>
   </event>
 </collection>