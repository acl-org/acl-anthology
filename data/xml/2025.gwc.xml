--- conflicted
+++ resolved
@@ -13,11 +13,7 @@
       <address>Pavia, Italy</address>
       <month>January</month>
       <year>2025</year>
-<<<<<<< HEAD
-      <url hash="20df19b7">2025.gwc-1<url>
-=======
       <url hash="20df19b7">2025.gwc-1</url>
->>>>>>> aaf2f5f6
       <venue>gwc</venue>
       <doi>10.18653/v1/2025.gwc-1</doi>
     </meta>
