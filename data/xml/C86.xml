--- conflicted
+++ resolved
@@ -31,13 +31,8 @@
       <url>C86-1004</url>
     </paper>
     <paper id="5">
-<<<<<<< HEAD
       <title>EXTENDING THE EXPRESSIVE CAPACITY OF THE SEMANTIC COMPONENT OF THE <fixed-case>OPERA</fixed-case> SYSTEM</title>
-      <author><first>CELESTIN</first><last>SEDOGBO</last></author>
-=======
-      <title>EXTENDING THE EXPRESSIVE CAPACITY OF THE SEMANTIC COMPONENT OF THE OPERA SYSTEM</title>
       <author><first>Celestin</first><last>Sedogbo</last></author>
->>>>>>> 853c9ac8
       <url>C86-1005</url>
     </paper>
     <paper id="6">
@@ -120,15 +115,9 @@
       <url>C86-1020</url>
     </paper>
     <paper id="21">
-<<<<<<< HEAD
       <title>The Transfer Phase of the <fixed-case>M</fixed-case>u Machine Translation System</title>
-      <author><first>Hakoto</first><last>NAGAO</last></author>
-      <author><first>Jun-ichi</first><last>TSUJII</last></author>
-=======
-      <title>The Transfer Phase of Mu Machine Translation System</title>
       <author><first>Hakoto</first><last>Nagao</last></author>
       <author><first>Jun-ichi</first><last>Tsujii</last></author>
->>>>>>> 853c9ac8
       <url>C86-1021</url>
     </paper>
     <paper id="22">
@@ -170,17 +159,10 @@
       <url>C86-1028</url>
     </paper>
     <paper id="29">
-<<<<<<< HEAD
       <title>SOLUTIONS FOR PROBLEMS OF <fixed-case>MT</fixed-case> PARSER - METHODS USED IN <fixed-case>M</fixed-case>u-MACHINE TRANSLATION PROJECT -</title>
-      <author><first>Jun-ichi</first><last>NAKAMURA</last></author>
-      <author><first>Jun-ichi</first><last>TSUJII</last></author>
-      <author><first>Makoto</first><last>NAGAO</last></author>
-=======
-      <title>SOLUTIONS FOR PROBLEMS OF MT PARSER - METHODS USED IN Mu-MACHI NE TRANSLATI ON PROJECT -</title>
       <author><first>Jun-ichi</first><last>Nakamura</last></author>
       <author><first>Jun-ichi</first><last>Tsujii</last></author>
       <author><first>Makoto</first><last>Nagao</last></author>
->>>>>>> 853c9ac8
       <url>C86-1029</url>
     </paper>
     <paper id="30">
@@ -195,13 +177,8 @@
       <url>C86-1031</url>
     </paper>
     <paper id="32">
-<<<<<<< HEAD
       <title>COMPUTATIONAL COMPARATIVE STUDIES ON <fixed-case>R</fixed-case>OMANCE LAGUAGES: A linguistic comparison of lexicon-grammars</title>
-      <author><first>Annibale</first><last>ELIA</last></author>
-=======
-      <title>COMPUTATIONAL COMPARATIVE STUDIES ON ROMANCE LAGUAGES A linguistic comparison of lexicon-grammars</title>
       <author><first>Annibale</first><last>Elia</last></author>
->>>>>>> 853c9ac8
       <author><first>Yvette</first><last>Mathieu</last></author>
       <url>C86-1032</url>
     </paper>
@@ -414,13 +391,8 @@
       <url>C86-1067</url>
     </paper>
     <paper id="68">
-<<<<<<< HEAD
       <title>A COMPRESSION TECHNIQUE FOR <fixed-case>A</fixed-case>RABIC DICTIONARIES: THE AFFIX ANALYSIS</title>
-      <author><first>Abdelmajid</first><last>BEN HAMADOU</last></author>
-=======
-      <title>A COMPRESSION TECHNIQUE FOR ARABIC DICTIONARIES: THE AFFIX ANALYSIS</title>
       <author><first>Abdelmajid</first><last>Ben Hamadou</last></author>
->>>>>>> 853c9ac8
       <url>C86-1068</url>
     </paper>
     <paper id="69">
@@ -443,13 +415,8 @@
       <url>C86-1071</url>
     </paper>
     <paper id="72">
-<<<<<<< HEAD
       <title>GENERATING SEMANTIC STRUCTURES IN <fixed-case>EUROTRA-D</fixed-case></title>
-      <author><first>ERICH</first><last>STEINER</last></author>
-=======
-      <title>GENERATING SEMANTIC STRUCTURES IN EUROTRA-D</title>
       <author><first>Erich</first><last>Steiner</last></author>
->>>>>>> 853c9ac8
       <url>C86-1072</url>
     </paper>
     <paper id="73">
@@ -585,13 +552,8 @@
       <url>C86-1094</url>
     </paper>
     <paper id="95">
-<<<<<<< HEAD
       <title>Variables et categories grammaticales dans un modéle <fixed-case>A</fixed-case>riane</title>
-      <author><first>Jean-Philippe</first><last>GUILBAUD</last></author>
-=======
-      <title>Variables et categories grammaticales dans un modele Arlane</title>
       <author><first>Jean-Philippe</first><last>Guilbaud</last></author>
->>>>>>> 853c9ac8
       <url>C86-1095</url>
     </paper>
     <paper id="96">
@@ -617,25 +579,14 @@
       <url>C86-1099</url>
     </paper>
     <paper id="100">
-<<<<<<< HEAD
       <title>TOWARD INTEGRATED DICTIONARIES FOR <fixed-case>M</fixed-case>(a)<fixed-case>T</fixed-case>: motivations and linguistic organisation</title>
-      <author id="christian-boitet"><first>Ch.</first><last>BOITET</last></author>
-      <author id="nicolas-nedobejkine"><first>N.</first><last>NEDOBEJKINE</last></author>
-      <url>C86-1100</url>
-    </paper>
-    <paper id="101">
-      <title>INDEXAGE LEXICAL AU <fixed-case>GETA</fixed-case></title>
-      <author><first>Jedrzej</first><last>BUKOWSKI</last></author>
-=======
-      <title>TOWARD INTEGRATED DICTIONARIES FOR M(a)T: motivations and linguistic organisation</title>
       <author id="christian-boitet"><first>Ch.</first><last>Boitet</last></author>
       <author id="nicolas-nedobejkine"><first>N.</first><last>Nedobejkine</last></author>
       <url>C86-1100</url>
     </paper>
     <paper id="101">
-      <title>INDEXAGE LEXICAL AU GETA</title>
+      <title>INDEXAGE LEXICAL AU <fixed-case>GETA</fixed-case></title>
       <author><first>Jedrzej</first><last>Bukowski</last></author>
->>>>>>> 853c9ac8
       <url>C86-1101</url>
     </paper>
     <paper id="102">
