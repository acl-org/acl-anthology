<?xml version='1.0' encoding='UTF-8'?>
<volume id="J99">
   <paper id="1000">
 <title>Computational Linguistics, Volume 25, Number 1, March 1999</title>
<url>J99-1000</url></paper>

 <paper id="1001">
        <title>A Process Model for Recognizing Communicative Acts and Modeling Negotiation Subdialogues</title>
        <author><first>Sandra</first><last>Carberry</last></author>
        <author><first>Lynn</first><last>Lambert</last></author>
        <pages>1-53</pages>
        <year>1999</year>
        <url>J99-1001</url>
        <bibtype>article</bibtype>
        <bibkey>Lambert99</bibkey>
   </paper>
   <paper id="1002">
        <title>Default Representation in Constraint-based Frameworks</title>
        <author><first>Alex</first><last>Lascarides</last></author>
        <author><first>Ann</first><last>Copestake</last></author>
        <pages>55-105</pages>
        <year>1999</year>
        <url>J99-1002</url>
        <bibtype>article</bibtype>
        <bibkey>Copestake99</bibkey>
   </paper>
   <paper id="1003">
        <title>Bitext Maps and Alignment via Pattern Recognition</title>
        <author><first>I. Dan</first><last>Melamed</last></author>
        <pages>107-130</pages>
        <year>1999</year>
        <url>J99-1003</url>
        <bibtype>article</bibtype>
        <bibkey>Melamed99</bibkey>
   </paper>
   <paper id="1004">
        <title>Statistical Properties of Probabilistic Context-Free Grammars</title>
        <author><first>Zhiyi</first><last>Chi</last></author>
        <pages>131-160</pages>
        <year>1999</year>
        <url>J99-1004</url>
        <bibtype>article</bibtype>
        <bibkey>Chi99</bibkey>
   </paper>
   <paper id="1005">
 <title>Book Reviews: Survey of the State of the Art in Human Language Technology</title>
 <author><first>Varol</first><last>Akman</last></author>
<url>J99-1005</url></paper>


 <paper id="1006">
 <title>Book Reviews: Exploring Textual Data</title>
 <author><first>Douglas</first><last>Biber</last></author>
<url>J99-1006</url></paper>

 <paper id="1007">
<<<<<<< HEAD
   <title>Book Reviews: Linguistic Databases </title>
   <author><first>Jörg</first><last>Tiedemann</last></author>
   <url>J99-1007</url>
 </paper>
=======
 <title>Book Reviews: Linguistic Databases </title>
 <author><first>Jörg</first><last>Tiedemann</last></author>
</paper>
>>>>>>> 63349fa4

 <paper id="1008">
 <title>Briefly Noted </title>
<url>J99-1008</url></paper>

 <paper id="1009">
 <title>Erratum</title>
<url>J99-1009</url></paper>

 <paper id="1010">
 <title>Advertisements</title>
<url>J99-1010</url></paper>

 <paper id="2000">
 <title>Computational Linguistics, Volume 25, Number 2, June 1999</title>
<url>J99-2000</url></paper>

 <paper id="2001">
        <title>A Methodology for Extending Focusing Frameworks</title>
        <author><first>Linda Z.</first><last>Suri</last></author>
        <author><first>Kathleen F.</first><last>McCoy</last></author>
        <author><first>Jonathan D.</first><last>DeCristofaro</last></author>
        <pages>173-194</pages>
        <year>1999</year>
        <url>J99-2001</url>
        <bibtype>article</bibtype>
        <bibkey>DeCristofaro99</bibkey>
   </paper>
   <paper id="2002">
        <title>Decomposable Modeling in Natural Language Processing</title>
        <author><first>Rebecca</first><last>Bruce</last></author>
        <author><first>Janyce</first><last>Wiebe</last></author>
        <pages>195-207</pages>
        <year>1999</year>
        <url>J99-2002</url>
        <bibtype>article</bibtype>
        <bibkey>Wiebe99</bibkey>
   </paper>
   <paper id="2003">
        <title>Tree Adjoining Grammars in a Fragment of the Lambek Calculus</title>
        <author><first>V. Michele</first><last>Abrusci</last></author>
        <author><first>Christophe</first><last>Fouqueré</last></author>
        <author><first>Jacqueline</first><last>Vauzeilles</last></author>
        <pages>209-236</pages>
        <year>1999</year>
        <url>J99-2003</url>
        <bibtype>article</bibtype>
        <bibkey>Vauzeilles99</bibkey>
   </paper>
   <paper id="2004">
        <title><fixed-case>S</fixed-case>upertagging: An Approach to Almost Parsing</title>
        <author><first>Srinivas</first><last>Bangalore</last></author>
        <author><first>Aravind K.</first><last>Joshi</last></author>
        <pages>237-265</pages>
        <year>1999</year>
        <url>J99-2004</url>
        <bibtype>article</bibtype>
        <bibkey>Joshi99</bibkey>
   </paper>
   <paper id="2005">
        <title>Aligning Phonetic Segments for Children’s Articulation Assessment</title>
        <author><first>Harold</first><last>Somers</last></author>
        <pages>267-275</pages>
        <year>1999</year>
        <url>J99-2005</url>
        <bibtype>article</bibtype>
        <bibkey>Somers99</bibkey>
   </paper>
   <paper id="2006">
        <title>Semantic-driven Generation with <fixed-case>LFG</fixed-case>- and <fixed-case>PATR</fixed-case>-style Grammars</title>
        <author><first>Jürgen</first><last>Wedekind</last></author>
        <pages>277-281</pages>
        <year>1999</year>
        <url>J99-2006</url>
        <bibtype>article</bibtype>
        <bibkey>Wedekind99</bibkey>
   </paper>
   <paper id="2007">
        <title>Learning Dependencies between Case Frame Slots</title>
        <author><first>Hang</first><last>Li</last></author>
        <author><first>Naoki</first><last>Abe</last></author>
        <pages>283-291</pages>
        <year>1999</year>
        <url>J99-2007</url>
        <bibtype>article</bibtype>
        <bibkey>Abe99</bibkey>
   </paper>
   <paper id="2008">
 <title>Book Reviews: <fixed-case>W</fixed-case>ord<fixed-case>N</fixed-case>et: An Electronic Lexical Database</title>
 <author><first>Dekang</first><last>Lin</last></author>
<url>J99-2008</url></paper>

 <paper id="2009">
 <title>Book Reviews: Statistical Methods for Speech Recognition</title>
 <author><first>Eric</first><last>Neufeld</last></author>
<url>J99-2009</url></paper>

 <paper id="2010">
 <title>Book Reviews: An Introduction to Corpus Linguistics</title>
 <author><first>Vincent B.Y.</first><last>Ooi</last></author>
<url>J99-2010</url></paper>

 <paper id="2011">
 <title>Book Reviews: Learner <fixed-case>E</fixed-case>nglish on Computer</title>
 <author><first>Greg</first><last>Lessard</last></author>
<url>J99-2011</url></paper>


 <paper id="2012">
 <title>Briefly Noted </title>
<url>J99-2012</url></paper>


 <paper id="2013">
 <title>Publications Received </title>
<url>J99-2013</url></paper>

 <paper id="2014">
 <title>Advertisements</title>
<url>J99-2014</url></paper>

 <paper id="3000">
 <title>Computational Linguistics, Volume 25, Number 3, September 1999</title>
<url>J99-3000</url></paper>

 <paper id="3001">
        <title>Functional Centering – Grounding Referential Coherence on Information Structure</title>
        <author><first>Michael</first><last>Strube</last></author>
        <author><first>Udo</first><last>Hahn</last></author>
        <pages>309-344</pages>
        <year>1999</year>
        <url>J99-3001</url>
        <bibtype>article</bibtype>
        <bibkey>Hahn99</bibkey>
   </paper>
   <paper id="3002">
        <title>The Computational Complexity of the Correct-Prefix Property for <fixed-case>TAG</fixed-case>s</title>
        <author><first>Mark-Jan</first><last>Nederhof</last></author>
        <pages>345-360</pages>
        <year>1999</year>
        <url>J99-3002</url>
        <bibtype>article</bibtype>
        <bibkey>Nederhof99</bibkey>
   </paper>
   <paper id="3003">
        <title>Vector-based Natural Language Call Routing</title>
        <author><first>Jennifer</first><last>Chu-Carroll</last></author>
        <author><first>Bob</first><last>Carpenter</last></author>
        <pages>361-388</pages>
        <year>1999</year>
        <url>J99-3003</url>
        <bibtype>article</bibtype>
        <bibkey>Carpenter99</bibkey>
   </paper>
   <paper id="3004">
        <title>Interpreting and Generating Indirect Answers</title>
        <author><first>Nancy</first><last>Green</last></author>
        <author><first>Sandra</first><last>Carberry</last></author>
        <pages>389-435</pages>
        <year>1999</year>
        <url>J99-3004</url>
        <bibtype>article</bibtype>
        <bibkey>Carberry99</bibkey>
   </paper>
   <paper id="3005">
 <title>Book Reviews: Ambiguity Resolution in Language Learning: Computational and Cognitive Models</title>
 <author><first>Hinrich</first><last>Schütze</last></author>
<<<<<<< HEAD
<url>J99-3005</url></paper>
=======
</paper>
>>>>>>> 63349fa4


 <paper id="3006">
 <title>Book Reviews: Beyond Grammar: An Experience-based Theory of Language </title>
 <author><first>Michael</first><last>Collins</last></author>
<url>J99-3006</url></paper>

 <paper id="3007">
 <title>Book Reviews: Type-Logical Semantics</title>
 <author><first>Stephen</first><last>Pulman</last></author>
<url>J99-3007</url></paper>

 <paper id="3008">
 <title>Book Reviews: Turning a Bilingual Dictionary into a Lexical-Semantic Database</title>
 <author><first>Christine</first><last>Thielen</last></author>
<url>J99-3008</url></paper>

 <paper id="3009">
 <title>Book Reviews: Processing Metonymy and Metaphor </title>
 <author><first>Stéphane</first><last>Ferrari</last></author>
<<<<<<< HEAD
<url>J99-3009</url></paper>
=======
</paper>
>>>>>>> 63349fa4

 <paper id="3010">
 <title>Briefly Noted </title>
<url>J99-3010</url></paper>

 <paper id="3011">
 <title>Letter to the Editor: Grammatical Depth: A Rejoinder </title>
 <author><first>Geoffrey</first><last>Sampson</last></author>
<url>J99-3011</url></paper>

 <paper id="3012">
 <title>Advertisements</title>
<url>J99-3012</url></paper>

 <paper id="4000">
 <title>Computational Linguistics, Volume 25, Number 4, <fixed-case>D</fixed-case>ecember 1999</title>
<url>J99-4000</url></paper>

 <paper id="4001">
        <title>Completeness conditions for mixed strategy bidirectional parsing</title>
        <author><first>Graeme</first><last>Ritchie</last></author>
        <year>1999</year>
        <pages>457-486</pages>
        <url>J99-4001</url>
        <bibtype>article</bibtype>
        <bibkey>ritchie99</bibkey>
   </paper>
   <paper id="4002">
        <title>Lexical rules in constraint based grammars</title>
        <author><first>Ted</first><last>Briscoe</last></author>
        <author><first>Ann</first><last>Copestake</last></author>
        <year>1999</year>
        <pages>487–526</pages>
        <url>J99-4002</url>
        <bibtype>article</bibtype>
        <bibkey>BriscoeCopestake99</bibkey>
   </paper>
   <paper id="4003">
        <title>Speech repains, intonational phrases, and discourse markers: modeling speakers’ utterances in spoken dialogue</title>
        <author><first>Peter A.</first><last>Heeman</last></author>
        <author><first>James F.</first><last>Allen</last></author>
        <year>1999</year>
        <pages>527-572</pages>
        <url>J99-4003</url>
        <bibtype>article</bibtype>
        <bibkey>heeman99</bibkey>
   </paper>
   <paper id="4004">
        <title>Semiring Parsing</title>
        <author><first>Joshua</first><last>Goodman</last></author>
        <year>1999</year>
        <pages>573-606</pages>
        <url>J99-4004</url>
        <bibtype>article</bibtype>
        <bibkey>goodman99</bibkey>
   </paper>
   <paper id="4005">
        <title>Decoding complexity in word-replacement translation models</title>
        <author><first>Kevin</first><last>Knight</last></author>
        <year>1999</year>
        <pages>607-615</pages>
        <url>J99-4005</url>
        <bibtype>article</bibtype>
        <bibkey>knight99</bibkey>
   </paper>
   <paper id="4006">
        <title>Conceptions of limited attention and discourse focus</title>
        <author><first>Barbara J.</first><last>Grosz</last></author>
        <author><first>Peter C.</first><last>Gordon</last></author>
        <year>1999</year>
        <pages>617-624</pages>
        <url>J99-4006</url>
        <bibtype>article</bibtype>
        <bibkey>grosz99</bibkey>
   </paper>
<paper id="4007">
 <title>Book Reviews: Centering Theory in Discourse</title>
 <author><first>Ruslan</first><last>Mitkov</last></author>
<url>J99-4007</url></paper>

 <paper id="4008">
 <title>Book Reviews: <fixed-case>E</fixed-case>uro<fixed-case>W</fixed-case>ord<fixed-case>N</fixed-case>et: A Multilingual Database with Lexical Semantic Networks </title>
 <author><first>Graeme</first><last>Hirst</last></author>
<url>J99-4008</url></paper>

 <paper id="4009">
 <title>Book Reviews: Philosophy in the Flesh: The Embodied Mind and its Challenge to Western Thought</title>
 <author><first>John F.</first><last>Sowa</last></author>
<url>J99-4009</url></paper>

 <paper id="4010">
 <title>Briefly Noted </title>
<url>J99-4010</url></paper>

 <paper id="4011">
 <title>Publications Received </title>
<url>J99-4011</url></paper>

 <paper id="4012">
 <title>Letter to the Editor: Language Technology for Beginners</title>
 <author><first>Ronald A.</first><last>Cole</last></author>
<url>J99-4012</url></paper>

 <paper id="4013">
 <title>Author Index: Volume 25</title>
<url>J99-4013</url></paper>
 
<paper id="4014">
 <title>Title Index: Volume 25</title>
<url>J99-4014</url></paper>

 <paper id="4015">
 <title>Advertisements</title>
<url>J99-4015</url></paper>
</volume><|MERGE_RESOLUTION|>--- conflicted
+++ resolved
@@ -54,16 +54,10 @@
 <url>J99-1006</url></paper>
 
  <paper id="1007">
-<<<<<<< HEAD
    <title>Book Reviews: Linguistic Databases </title>
    <author><first>Jörg</first><last>Tiedemann</last></author>
    <url>J99-1007</url>
  </paper>
-=======
- <title>Book Reviews: Linguistic Databases </title>
- <author><first>Jörg</first><last>Tiedemann</last></author>
-</paper>
->>>>>>> 63349fa4
 
  <paper id="1008">
  <title>Briefly Noted </title>
@@ -231,12 +225,8 @@
    <paper id="3005">
  <title>Book Reviews: Ambiguity Resolution in Language Learning: Computational and Cognitive Models</title>
  <author><first>Hinrich</first><last>Schütze</last></author>
-<<<<<<< HEAD
-<url>J99-3005</url></paper>
-=======
+ <url>J99-3005</url>
 </paper>
->>>>>>> 63349fa4
-
 
  <paper id="3006">
  <title>Book Reviews: Beyond Grammar: An Experience-based Theory of Language </title>
@@ -256,11 +246,8 @@
  <paper id="3009">
  <title>Book Reviews: Processing Metonymy and Metaphor </title>
  <author><first>Stéphane</first><last>Ferrari</last></author>
-<<<<<<< HEAD
-<url>J99-3009</url></paper>
-=======
+ <url>J99-3009</url>
 </paper>
->>>>>>> 63349fa4
 
  <paper id="3010">
  <title>Briefly Noted </title>
