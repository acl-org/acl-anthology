--- conflicted
+++ resolved
@@ -59,13 +59,8 @@
       <author><first>Tianyi</first><last>Niu</last></author>
       <author><first>Katya</first><last>Pertsova</last></author>
       <pages>34-44</pages>
-<<<<<<< HEAD
       <abstract>Whether neural-net models can learn minoritydefault patterns has been a matter of some controversy. Results based on modeling real human language data are hard to interpret due to complexity. Therefore, we examine the learning of a simple artificial language pattern involving defaults using three computational models”:" an Encoder-Decoder RNN, a Transformer Encoder, and a Logistic Regression. Overall, we find that the models have the hardest time with minority defaults, but can eventually learn them and apply them to novel words (although not always extend them to completely novel segments or novel CV-sequences). Typefrequency has the largest effect on learning in all models, trumping the effect of distribution. We examine the weights of two models to provide further insights into how defaults are represented inside the models.</abstract>
       <url hash="be71509b">2025.sigmorphon-main.4</url>
-=======
-      <abstract>Whether neural-net models can learn minority default patterns has been a matter of some controversy. Results based on modeling real human language data are hard to interpret due to complexity. Therefore, we examine the learning of a simple artificial language pattern involving defaults using three computational models: an Encoder-Decoder RNN, a Transformer Encoder, and a Logistic Regression. Overall, we find that the models have the hardest time with minority defaults, but can eventually learn them and apply them to novel words (although not always extend them to completely novel segments or novel CV-sequences). Type frequency has the largest effect on learning in all models, trumping the effect of distribution. We examine the weights of two models to provide further insights into how defaults are represented inside the models.</abstract>
-      <url hash="502acea8">2025.sigmorphon-main.4</url>
->>>>>>> c7fe1c30
       <bibkey>prickett-etal-2025-probing</bibkey>
       <doi>10.18653/v1/2025.sigmorphon-main.4</doi>
     </paper>
