<?xml version='1.0' encoding='UTF-8'?>
<collection id="J86">
  <volume id="1">
    <meta>
      <booktitle>Computational Linguistics. Formerly the <fixed-case>A</fixed-case>merican Journal of Computational Linguistics, Volume 12, Number 1, <fixed-case>J</fixed-case>anuary-<fixed-case>M</fixed-case>arch 1986</booktitle>
      <year>1986</year>
    </meta>
    <frontmatter>
      <url>J86-1000</url>
    </frontmatter>
    <paper id="1">
      <title>Resolving Lexical Ambiguity in a Deterministic Parser</title>
      <author><first>Robert</first><last>Milne</last></author>
      <pages>1-12</pages>
      <url>J86-1001</url>
    </paper>
    <paper id="2">
      <title>The Correction of Ill-Formed Input Using History-Based Expectation with Applications to Speech Understanding</title>
      <author><first>Pamela E.</first><last>Fink</last></author>
      <author><first>Alan W.</first><last>Biermann</last></author>
      <pages>13-36</pages>
      <url>J86-1002</url>
    </paper>
    <paper id="3">
      <title>Is <fixed-case>MT</fixed-case> Linguistics?</title>
      <author><first>Kimmo</first><last>Kettunen</last></author>
      <pages>37-38</pages>
      <url>J86-1003</url>
    </paper>
    <paper id="4">
      <title>BOOK REVIEWS: SURFACE COMPOSITIONAL GRAMMAR</title>
      <author><first>Alain</first><last>Polguère</last></author>
      <url>J86-1004</url>
    </paper>
    <paper id="5">
      <title>Book Reviews: Talking Minds</title>
      <author><first>Helen</first><last>Gigley</last></author>
      <url>J86-1005</url>
    </paper>
    <paper id="6">
      <title>Book Reviews: Computations from the English</title>
      <author><first>Alessandra</first><last>Giorgi</last></author>
      <url>J86-1006</url>
    </paper>
    <paper id="7">
<<<<<<< HEAD
      <title>The <fixed-case>F</fixed-case>INITE <fixed-case>S</fixed-case>TRING NEWSLETTER</title>
      <author><first>BERNARD</first><last>VAUQUOIS</last></author>
=======
      <title>The FINITE STRING NEWSLETTER</title>
      <author><first>Bernard</first><last>Vauquois</last></author>
>>>>>>> 853c9ac8
      <url>J86-1007</url>
    </paper>
    <paper id="8">
      <title>The <fixed-case>F</fixed-case>INITE <fixed-case>S</fixed-case>TRING Newsletter: Calls for Papers</title>
      <url>J86-1008</url>
    </paper>
    <paper id="9">
      <title>The <fixed-case>F</fixed-case>INITE <fixed-case>S</fixed-case>TRING Newsletter: <fixed-case>ACL</fixed-case> 1986 Annual Meeting</title>
      <url>J86-1009</url>
    </paper>
    <paper id="10">
      <title>The <fixed-case>F</fixed-case>INITE <fixed-case>S</fixed-case>TRING Newsletter: Announcements</title>
      <url>J86-1010</url>
    </paper>
    <paper id="11">
      <title>The <fixed-case>F</fixed-case>INITE <fixed-case>S</fixed-case>TRING Newsletter: Calendar of Meetings</title>
      <url>J86-1011</url>
    </paper>
    <paper id="12">
      <title>ABSTRACTS OF CURRENT LITERATURE</title>
      <url>J86-1012</url>
    </paper>
    <paper id="13">
      <title>AUTHOR INDEX</title>
      <url>J86-1013</url>
    </paper>
    <paper id="14">
      <title>TITLE INDEX</title>
      <url>J86-1014</url>
    </paper>
    <paper id="15">
      <title>Three Titles from the <fixed-case>C</fixed-case>ambridge Series: <fixed-case>STUDIES</fixed-case> <fixed-case>IN</fixed-case> <fixed-case>NATURAL</fixed-case> <fixed-case>LANGUAGE</fixed-case> <fixed-case>PROCESSING</fixed-case></title>
      <author><first>Aravind</first><last>Joshi</last></author>
      <url>J86-1015</url>
    </paper>
  </volume>
  <volume id="2">
    <meta>
      <booktitle>Computational Linguistics. Formerly the <fixed-case>A</fixed-case>merican Journal of Computational Linguistics Volume 12, Number 2 <fixed-case>A</fixed-case>pril-June 1986</booktitle>
      <year>1986</year>
    </meta>
    <frontmatter>
      <url>J86-2000</url>
    </frontmatter>
    <paper id="1">
      <title>Integrated Processing Produces Robust Understanding</title>
      <author><first>Mallory</first><last>Selfridge</last></author>
      <pages>89-106</pages>
      <url>J86-2001</url>
    </paper>
    <paper id="2">
      <title>Summarizing Natural Language Database Responses</title>
      <author><first>Jugal K.</first><last>Kalita</last></author>
      <author><first>Marlene L.</first><last>Jones</last></author>
      <author><first>Gordon I.</first><last>McCalla</last></author>
      <pages>107-124</pages>
      <url>J86-2002</url>
    </paper>
    <paper id="3">
      <title>Is <fixed-case>MT</fixed-case> Linguistics?</title>
      <author><first>Jonathan</first><last>Slocum</last></author>
      <pages>125-126</pages>
      <url>J86-2003</url>
    </paper>
    <paper id="4">
      <title>BOOK REVIEWS: PHONOLOGY AND SYNTAX: THE RELATION BETWEEN SOUND AND STRUCTURE</title>
      <author><first>Jared</first><last>Bernstein</last></author>
      <url>J86-2004</url>
    </paper>
    <paper id="5">
      <title>Book Reviews: Communicating with Databases in Natural Language</title>
      <author><first>Stan</first><last>Kwasny</last></author>
      <url>J86-2005</url>
    </paper>
    <paper id="6">
      <title>THE MENTAL REPRESENTATION OF GRAMMATICAL RELATIONS</title>
      <author><first>David</first><last>Kleinecke</last></author>
      <url>J86-2006</url>
    </paper>
    <paper id="7">
      <title>Books Received</title>
      <url>J86-2007</url>
    </paper>
    <paper id="8">
      <title>THE <fixed-case>F</fixed-case>INITE <fixed-case>S</fixed-case>TRING NEWSLETTER: SITE REPORT THE <fixed-case>ESPRIT</fixed-case> PROJECT <fixed-case>LOKI</fixed-case></title>
      <url>J86-2008</url>
    </paper>
    <paper id="9">
      <title>The <fixed-case>F</fixed-case>INITE <fixed-case>S</fixed-case>TRING Newsletter: Call for Papers</title>
      <url>J86-2009</url>
    </paper>
    <paper id="10">
      <title>The <fixed-case>F</fixed-case>INITE <fixed-case>S</fixed-case>TRING Newsletter: CALL FOR PARTICIPATION</title>
      <url>J86-2010</url>
    </paper>
    <paper id="11">
      <title>The <fixed-case>F</fixed-case>INITE <fixed-case>S</fixed-case>TRING Newsletter: Announcements</title>
      <url>J86-2011</url>
    </paper>
    <paper id="12">
      <title>Calendar of Meetings</title>
      <url>J86-2012</url>
    </paper>
    <paper id="13">
      <title>ABSTRACTS OF CURRENT LITERATURE</title>
      <url>J86-2013</url>
    </paper>
    <paper id="14">
      <title>Advertisements</title>
      <url>J86-2014</url>
    </paper>
  </volume>
  <volume id="3">
    <meta>
      <booktitle>Computational Linguistics. Formerly the <fixed-case>A</fixed-case>merican Journal of Computational Linguistics, Volume 12, Number 3, July-September 1986</booktitle>
      <year>1986</year>
    </meta>
    <frontmatter>
      <url>J86-3000</url>
    </frontmatter>
    <paper id="1">
      <title>Attention, Intentions, and the Structure of Discourse</title>
      <author><first>Barbara J.</first><last>Grosz</last></author>
      <author><first>Candace L.</first><last>Sidner</last></author>
      <pages>175-204</pages>
      <url>J86-3001</url>
    </paper>
    <paper id="2">
      <title>Discovery Procedures for Sublanguage Selectional Patterns: Initial Experiments</title>
      <author><first>Ralph</first><last>Grishman</last></author>
      <author><first>Lynette</first><last>Hirschman</last></author>
      <author><first>Ngo Thanh</first><last>Nhan</last></author>
      <pages>205-215</pages>
      <url>J86-3002</url>
    </paper>
    <paper id="3">
      <title>BOOK REVIEWS: THE ACQUISITION OF SYNTACTIC KNOWLEDGE</title>
      <author><first>Geoffrey</first><last>Sampson</last></author>
      <url>J86-3003</url>
    </paper>
    <paper id="4">
      <title>Book Reviews: Structures and Procedures of Implicit Knowledge</title>
      <author><first>Jean-Pierre</first><last>Corriveau</last></author>
      <url>J86-3004</url>
    </paper>
    <paper id="5">
      <title>Book Reviews: Conceptual Structures</title>
      <author><first>Sharon</first><last>Salveter</last></author>
      <url>J86-3005</url>
    </paper>
    <paper id="6">
      <title>THE <fixed-case>F</fixed-case>INITE <fixed-case>S</fixed-case>TRING NEWSLETTER: SITE REPORT: ANOTHER FROM THE <fixed-case>DARPA</fixed-case> SERIES, OVERVIEW OF THE <fixed-case>TACITUS</fixed-case> PROJECT</title>
      <author><first>Jerry R.</first><last>Hobbs</last></author>
      <url>J86-3006</url>
    </paper>
    <paper id="7">
      <title>The <fixed-case>F</fixed-case>INITE <fixed-case>S</fixed-case>TRING Newsletter: Calls for Papers, Proposals, Pictures, For Award Nominations</title>
      <url>J86-3007</url>
    </paper>
    <paper id="8">
      <title>The <fixed-case>F</fixed-case>INITE <fixed-case>S</fixed-case>TRING Newsletter: Announcements</title>
      <url>J86-3008</url>
    </paper>
    <paper id="9">
      <title>The <fixed-case>F</fixed-case>INITE <fixed-case>S</fixed-case>TRING Newsletter: Calendar of Meetings</title>
      <url>J86-3009</url>
    </paper>
    <paper id="10">
      <title>ABSTRACTS OF CURRENT LITERATURE</title>
      <url>J86-3010</url>
    </paper>
    <paper id="11">
      <title>Advertisements</title>
      <url>J86-3011</url>
    </paper>
  </volume>
  <volume id="4">
    <meta>
      <booktitle>Computational Linguistics. Formerly the <fixed-case>A</fixed-case>merican Journal of Computational Linguistics, Volume 12, Number 4, October-<fixed-case>D</fixed-case>ecember 1986</booktitle>
      <year>1986</year>
    </meta>
    <frontmatter>
      <url>J86-4000</url>
    </frontmatter>
    <paper id="1">
      <title>Associative Model of Morphological Analysis: An Empirical Inquiry</title>
      <author><first>Harri</first><last>Jäppinen</last></author>
      <author><first>Matti</first><last>Ylilammi</last></author>
      <pages>257-272</pages>
      <url>J86-4001</url>
    </paper>
    <paper id="2">
      <title>Reference Identification and Reference Identification Failures</title>
      <author><first>Bradley A.</first><last>Goodman</last></author>
      <pages>273-305</pages>
      <url>J86-4002</url>
    </paper>
    <paper id="3">
      <title>The Extraction of a Minimum Set of Semantic Primitives from a Monolingual Dictionary is <fixed-case>NP</fixed-case>-Complete</title>
      <author><first>David P.</first><last>Dailey</last></author>
      <pages>306-307</pages>
      <url>J86-4003</url>
    </paper>
    <paper id="4">
      <title>Book REVIEWS: NATURAL LANGUAGE COMPUTING: THE COMMERCIAL APPLICATIONS</title>
      <author><first>Mark</first><last>Jones</last></author>
      <url>J86-4004</url>
    </paper>
    <paper id="5">
      <title><fixed-case>B</fixed-case>OOLEAN SEMANTICS FOR NATURAL LANGUAGE</title>
      <author><first>Lawrence</first><last>Moss</last></author>
      <url>J86-4005</url>
    </paper>
    <paper id="6">
      <title>Book Reviews: <fixed-case>G</fixed-case>ENESIS: AN AUTHORSHIP STUDY IN COMPUTER-ASSISTED STATISTICAL LINGUISTICS</title>
      <author><first>Judith</first><last>Rosenhouse</last></author>
      <url>J86-4006</url>
    </paper>
    <paper id="7">
      <title>Book Reviews: Getting Computers to Talk like You and Me: DISCOURSE CONTEXT, FOCUS, AND SEMANTICS</title>
      <author><first>Judy</first><last>Delin</last></author>
      <url>J86-4007</url>
    </paper>
    <paper id="8">
      <title>BOOKS RECEIVED</title>
      <url>J86-4008</url>
    </paper>
    <paper id="9">
      <title>THE <fixed-case>F</fixed-case>INITE <fixed-case>S</fixed-case>TRING NEWSLETTER: SITE REPORT THE FINAL REPORT IN THE DATA SERIES</title>
      <url>J86-4009</url>
    </paper>
    <paper id="10">
      <title>The <fixed-case>F</fixed-case>INITE <fixed-case>S</fixed-case>TRING Newsletter: Calls for Papers</title>
      <url>J86-4010</url>
    </paper>
    <paper id="11">
      <title>The <fixed-case>F</fixed-case>INITE <fixed-case>S</fixed-case>TRING Newsletter: Announcements</title>
      <url>J86-4011</url>
    </paper>
    <paper id="12">
      <title>The <fixed-case>F</fixed-case>INITE <fixed-case>S</fixed-case>TRING Newsletter: Calendar of Meetings</title>
      <url>J86-4012</url>
    </paper>
    <paper id="13">
      <title>ABSTRACTS OF CURRENT LITERATURE</title>
      <url>J86-4013</url>
    </paper>
    <paper id="14">
      <title>Advertisements</title>
      <url>J86-4014</url>
    </paper>
  </volume>
</collection><|MERGE_RESOLUTION|>--- conflicted
+++ resolved
@@ -43,13 +43,8 @@
       <url>J86-1006</url>
     </paper>
     <paper id="7">
-<<<<<<< HEAD
       <title>The <fixed-case>F</fixed-case>INITE <fixed-case>S</fixed-case>TRING NEWSLETTER</title>
-      <author><first>BERNARD</first><last>VAUQUOIS</last></author>
-=======
-      <title>The FINITE STRING NEWSLETTER</title>
       <author><first>Bernard</first><last>Vauquois</last></author>
->>>>>>> 853c9ac8
       <url>J86-1007</url>
     </paper>
     <paper id="8">
