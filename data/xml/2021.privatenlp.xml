<?xml version='1.0' encoding='UTF-8'?>
<collection id="2021.privatenlp">
  <volume id="1" ingest-date="2021-05-24">
    <meta>
      <booktitle>Proceedings of the Third Workshop on Privacy in Natural Language Processing</booktitle>
      <editor><first>Oluwaseyi</first><last>Feyisetan</last></editor>
      <editor><first>Sepideh</first><last>Ghanavati</last></editor>
      <editor><first>Shervin</first><last>Malmasi</last></editor>
      <editor><first>Patricia</first><last>Thaine</last></editor>
      <publisher>Association for Computational Linguistics</publisher>
      <address>Online</address>
      <month>June</month>
      <year>2021</year>
      <url hash="85c83d62">2021.privatenlp-1</url>
    </meta>
    <frontmatter>
      <url hash="8fef7924">2021.privatenlp-1.0</url>
    </frontmatter>
    <paper id="1">
      <title>Understanding Unintended Memorization in Language Models Under Federated Learning</title>
      <author><first>Om Dipakbhai</first><last>Thakkar</last></author>
      <author><first>Swaroop</first><last>Ramaswamy</last></author>
      <author><first>Rajiv</first><last>Mathews</last></author>
      <author><first>Francoise</first><last>Beaufays</last></author>
      <pages>1–10</pages>
      <abstract>Recent works have shown that language models (LMs), e.g., for next word prediction (NWP), have a tendency to memorize rare or unique sequences in the training data. Since useful LMs are often trained on sensitive data, it is critical to identify and mitigate such <i>unintended</i> memorization. Federated Learning (FL) has emerged as a novel framework for large-scale distributed learning tasks. It differs in many aspects from the well-studied <i>central learning</i> setting where all the data is stored at the central server, and minibatch stochastic gradient descent is used to conduct training. This work is motivated by our observation that NWP models trained under FL exhibited remarkably less propensity to such memorization compared to the central learning setting. Thus, we initiate a formal study to understand the effect of different components of FL on unintended memorization in trained NWP models. Our results show that several differing components of FL play an important role in reducing unintended memorization. First, we discover that the clustering of data according to users—which happens by design in FL—has the most significant effect in reducing such memorization. Using the Federated Averaging optimizer with larger effective minibatch sizes for training causes a further reduction. We also demonstrate that training in FL with a user-level differential privacy guarantee results in models that can provide high utility while being resilient to memorizing <i>out-of-distribution</i> phrases with thousands of insertions across over a hundred users in the training set.</abstract>
      <url hash="aef2feb3">2021.privatenlp-1.1</url>
      <doi>10.18653/v1/2021.privatenlp-1.1</doi>
    </paper>
    <paper id="2">
      <title>On a Utilitarian Approach to Privacy Preserving Text Generation</title>
      <author><first>Zekun</first><last>Xu</last></author>
      <author><first>Abhinav</first><last>Aggarwal</last></author>
      <author><first>Oluwaseyi</first><last>Feyisetan</last></author>
      <author><first>Nathanael</first><last>Teissier</last></author>
      <pages>11–20</pages>
      <abstract>Differentially-private mechanisms for text generation typically add carefully calibrated noise to input words and use the nearest neighbor to the noised input as the output word. When the noise is small in magnitude, these mechanisms are susceptible to reconstruction of the original sensitive text. This is because the nearest neighbor to the noised input is likely to be the original input. To mitigate this empirical privacy risk, we propose a novel class of differentially private mechanisms that parameterizes the nearest neighbor selection criterion in traditional mechanisms. Motivated by Vickrey auction, where only the second highest price is revealed and the highest price is kept private, we balance the choice between the first and the second nearest neighbors in the proposed class of mechanisms using a tuning parameter. This parameter is selected by empirically solving a constrained optimization problem for maximizing utility, while maintaining the desired privacy guarantees. We argue that this empirical measurement framework can be used to align different mechanisms along a common benchmark for their privacy-utility tradeoff, particularly when different distance metrics are used to calibrate the amount of noise added. Our experiments on real text classification datasets show up to 50% improvement in utility compared to the existing state-of-the-art with the same empirical privacy guarantee.</abstract>
      <url hash="53f1718c">2021.privatenlp-1.2</url>
      <doi>10.18653/v1/2021.privatenlp-1.2</doi>
    </paper>
<<<<<<< HEAD
=======
    <paper id="3">
      <title>Learning and Evaluating a Differentially Private Pre-trained Language Model</title>
      <author><first>Shlomo</first><last>Hoory</last></author>
      <author><first>Amir</first><last>Feder</last></author>
      <author><first>Avichai</first><last>Tendler</last></author>
      <author><first>Alon</first><last>Cohen</last></author>
      <author><first>Sofia</first><last>Erell</last></author>
      <author><first>Itay</first><last>Laish</last></author>
      <author><first>Hootan</first><last>Nakhost</last></author>
      <author><first>Uri</first><last>Stemmer</last></author>
      <author><first>Ayelet</first><last>Benjamini</last></author>
      <author><first>Avinatan</first><last>Hassidim</last></author>
      <author><first>Yossi</first><last>Matias</last></author>
      <pages>21–29</pages>
      <abstract>Contextual language models have led to significantly better results on a plethora of language understanding tasks, especially when pre-trained on the same data as the downstream task. While this additional pre-training usually improves performance, it can lead to information leakage and therefore risks the privacy of individuals mentioned in the training data. One method to guarantee the privacy of such individuals is to train a differentially-private model, but this usually comes at the expense of model performance. Moreover, it is hard to tell given a privacy parameter <tex-math>\epsilon</tex-math> what was the effect on the trained representation. In this work we aim to guide future practitioners and researchers on how to improve privacy while maintaining good model performance. We demonstrate how to train a differentially-private pre-trained language model (i.e., BERT) with a privacy guarantee of <tex-math>\epsilon=1</tex-math> and with only a small degradation in performance. We experiment on a dataset of clinical notes with a model trained on a target entity extraction task, and compare it to a similar model trained without differential privacy. Finally, we present experiments showing how to interpret the differentially-private representation and understand the information lost and maintained in this process.</abstract>
      <url hash="804e3a52">2021.privatenlp-1.3</url>
      <doi>10.18653/v1/2021.privatenlp-1.3</doi>
    </paper>
>>>>>>> 4e22ad48
    <paper id="4">
      <title>An Investigation towards Differentially Private Sequence Tagging in a Federated Framework</title>
      <author><first>Abhik</first><last>Jana</last></author>
      <author><first>Chris</first><last>Biemann</last></author>
      <pages>30–35</pages>
      <abstract>To build machine learning-based applications for sensitive domains like medical, legal, etc. where the digitized text contains private information, anonymization of text is required for preserving privacy. Sequence tagging, e.g. as done in Named Entity Recognition (NER) can help to detect private information. However, to train sequence tagging models, a sufficient amount of labeled data are required but for privacy-sensitive domains, such labeled data also can not be shared directly. In this paper, we investigate the applicability of a privacy-preserving framework for sequence tagging tasks, specifically NER. Hence, we analyze a framework for the NER task, which incorporates two levels of privacy protection. Firstly, we deploy a federated learning (FL) framework where the labeled data are not shared with the centralized server as well as the peer clients. Secondly, we apply differential privacy (DP) while the models are being trained in each client instance. While both privacy measures are suitable for privacy-aware models, their combination results in unstable models. To our knowledge, this is the first study of its kind on privacy-aware sequence tagging models.</abstract>
      <url hash="e434bd2d">2021.privatenlp-1.4</url>
      <doi>10.18653/v1/2021.privatenlp-1.4</doi>
    </paper>
    <paper id="5">
      <title>A Privacy-Preserving Approach to Extraction of Personal Information through Automatic Annotation and Federated Learning</title>
      <author><first>Rajitha</first><last>Hathurusinghe</last></author>
      <author><first>Isar</first><last>Nejadgholi</last></author>
      <author><first>Miodrag</first><last>Bolic</last></author>
      <pages>36–45</pages>
      <abstract>We curated WikiPII, an automatically labeled dataset composed of Wikipedia biography pages, annotated for personal information extraction. Although automatic annotation can lead to a high degree of label noise, it is an inexpensive process and can generate large volumes of annotated documents. We trained a BERT-based NER model with WikiPII and showed that with an adequately large training dataset, the model can significantly decrease the cost of manual information extraction, despite the high level of label noise. In a similar approach, organizations can leverage text mining techniques to create customized annotated datasets from their historical data without sharing the raw data for human annotation. Also, we explore collaborative training of NER models through federated learning when the annotation is noisy. Our results suggest that depending on the level of trust to the ML operator and the volume of the available data, distributed training can be an effective way of training a personal information identifier in a privacy-preserved manner. Research material is available at https://github.com/ratmcu/wikipiifed.</abstract>
      <url hash="3e93618b">2021.privatenlp-1.5</url>
      <doi>10.18653/v1/2021.privatenlp-1.5</doi>
    </paper>
    <paper id="6">
      <title>Using Confidential Data for Domain Adaptation of Neural Machine Translation</title>
      <author><first>Sohyung</first><last>Kim</last></author>
      <author><first>Arianna</first><last>Bisazza</last></author>
      <author><first>Fatih</first><last>Turkmen</last></author>
      <pages>46–52</pages>
      <abstract>We study the problem of domain adaptation in Neural Machine Translation (NMT) when domain-specific data cannot be shared due to confidentiality or copyright issues. As a first step, we propose to fragment data into phrase pairs and use a random sample to fine-tune a generic NMT model instead of the full sentences. Despite the loss of long segments for the sake of confidentiality protection, we find that NMT quality can considerably benefit from this adaptation, and that further gains can be obtained with a simple tagging technique.</abstract>
      <url hash="86e00d83">2021.privatenlp-1.6</url>
      <attachment type="OptionalSupplementaryData" hash="dbf8a8e7">2021.privatenlp-1.6.OptionalSupplementaryData.zip</attachment>
      <doi>10.18653/v1/2021.privatenlp-1.6</doi>
    </paper>
    <paper id="7">
      <title>Private Text Classification with Convolutional Neural Networks</title>
      <author><first>Samuel</first><last>Adams</last></author>
      <author><first>David</first><last>Melanson</last></author>
      <author><first>Martine</first><last>De Cock</last></author>
      <pages>53–58</pages>
      <abstract>Text classifiers are regularly applied to personal texts, leaving users of these classifiers vulnerable to privacy breaches. We propose a solution for privacy-preserving text classification that is based on Convolutional Neural Networks (CNNs) and Secure Multiparty Computation (MPC). Our method enables the inference of a class label for a personal text in such a way that (1) the owner of the personal text does not have to disclose their text to anyone in an unencrypted manner, and (2) the owner of the text classifier does not have to reveal the trained model parameters to the text owner or to anyone else. To demonstrate the feasibility of our protocol for practical private text classification, we implemented it in the PyTorch-based MPC framework CrypTen, using a well-known additive secret sharing scheme in the honest-but-curious setting. We test the runtime of our privacy-preserving text classifier, which is fast enough to be used in practice.</abstract>
      <url hash="a36b03e1">2021.privatenlp-1.7</url>
      <doi>10.18653/v1/2021.privatenlp-1.7</doi>
    </paper>
  </volume>
</collection><|MERGE_RESOLUTION|>--- conflicted
+++ resolved
@@ -38,27 +38,6 @@
       <url hash="53f1718c">2021.privatenlp-1.2</url>
       <doi>10.18653/v1/2021.privatenlp-1.2</doi>
     </paper>
-<<<<<<< HEAD
-=======
-    <paper id="3">
-      <title>Learning and Evaluating a Differentially Private Pre-trained Language Model</title>
-      <author><first>Shlomo</first><last>Hoory</last></author>
-      <author><first>Amir</first><last>Feder</last></author>
-      <author><first>Avichai</first><last>Tendler</last></author>
-      <author><first>Alon</first><last>Cohen</last></author>
-      <author><first>Sofia</first><last>Erell</last></author>
-      <author><first>Itay</first><last>Laish</last></author>
-      <author><first>Hootan</first><last>Nakhost</last></author>
-      <author><first>Uri</first><last>Stemmer</last></author>
-      <author><first>Ayelet</first><last>Benjamini</last></author>
-      <author><first>Avinatan</first><last>Hassidim</last></author>
-      <author><first>Yossi</first><last>Matias</last></author>
-      <pages>21–29</pages>
-      <abstract>Contextual language models have led to significantly better results on a plethora of language understanding tasks, especially when pre-trained on the same data as the downstream task. While this additional pre-training usually improves performance, it can lead to information leakage and therefore risks the privacy of individuals mentioned in the training data. One method to guarantee the privacy of such individuals is to train a differentially-private model, but this usually comes at the expense of model performance. Moreover, it is hard to tell given a privacy parameter <tex-math>\epsilon</tex-math> what was the effect on the trained representation. In this work we aim to guide future practitioners and researchers on how to improve privacy while maintaining good model performance. We demonstrate how to train a differentially-private pre-trained language model (i.e., BERT) with a privacy guarantee of <tex-math>\epsilon=1</tex-math> and with only a small degradation in performance. We experiment on a dataset of clinical notes with a model trained on a target entity extraction task, and compare it to a similar model trained without differential privacy. Finally, we present experiments showing how to interpret the differentially-private representation and understand the information lost and maintained in this process.</abstract>
-      <url hash="804e3a52">2021.privatenlp-1.3</url>
-      <doi>10.18653/v1/2021.privatenlp-1.3</doi>
-    </paper>
->>>>>>> 4e22ad48
     <paper id="4">
       <title>An Investigation towards Differentially Private Sequence Tagging in a Federated Framework</title>
       <author><first>Abhik</first><last>Jana</last></author>
