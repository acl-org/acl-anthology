<?xml version='1.0' encoding='UTF-8'?>
<collection id="2022.trustnlp">
  <volume id="1" ingest-date="2022-06-30">
    <meta>
      <booktitle>Proceedings of the 2nd Workshop on Trustworthy Natural Language Processing (TrustNLP 2022)</booktitle>
      <editor><first>Apurv</first><last>Verma</last></editor>
      <editor><first>Yada</first><last>Pruksachatkun</last></editor>
      <editor><first>Kai-Wei</first><last>Chang</last></editor>
      <editor><first>Aram</first><last>Galstyan</last></editor>
      <editor><first>Jwala</first><last>Dhamala</last></editor>
      <editor><first>Yang Trista</first><last>Cao</last></editor>
      <publisher>Association for Computational Linguistics</publisher>
      <address>Seattle, U.S.A.</address>
      <month>July</month>
      <year>2022</year>
      <url hash="5f900410">2022.trustnlp-1</url>
    </meta>
    <frontmatter>
      <url hash="a721c477">2022.trustnlp-1.0</url>
      <bibkey>trustnlp-2022-trustworthy</bibkey>
    </frontmatter>
    <paper id="1">
      <title>An Encoder Attribution Analysis for Dense Passage Retriever in Open-Domain Question Answering</title>
      <author><first>Minghan</first><last>Li</last></author>
      <author><first>Xueguang</first><last>Ma</last></author>
      <author><first>Jimmy</first><last>Lin</last></author>
      <pages>1-11</pages>
      <abstract>The bi-encoder design of dense passage retriever (DPR) is a key factor to its success in open-domain question answering (QA), yet it is unclear how DPR’s question encoder and passage encoder individually contributes to overall performance, which we refer to as the encoder attribution problem. The problem is important as it helps us identify the factors that affect individual encoders to further improve overall performance. In this paper, we formulate our analysis under a probabilistic framework called encoder marginalization, where we quantify the contribution of a single encoder by marginalizing other variables. First, we find that the passage encoder contributes more than the question encoder to in-domain retrieval accuracy. Second, we demonstrate how to find the affecting factors for each encoder, where we train DPR with different amounts of data and use encoder marginalization to analyze the results. We find that positive passage overlap and corpus coverage of training data have big impacts on the passage encoder, while the question encoder is mainly affected by training sample complexity under this setting. Based on this framework, we can devise data-efficient training regimes: for example, we manage to train a passage encoder on SQuAD using 60% less training data without loss of accuracy.</abstract>
      <url hash="00f57ea8">2022.trustnlp-1.1</url>
      <bibkey>li-etal-2022-encoder</bibkey>
      <doi>10.18653/v1/2022.trustnlp-1.1</doi>
      <pwcdataset url="https://paperswithcode.com/dataset/natural-questions">Natural Questions</pwcdataset>
      <pwcdataset url="https://paperswithcode.com/dataset/squad">SQuAD</pwcdataset>
      <pwcdataset url="https://paperswithcode.com/dataset/triviaqa">TriviaQA</pwcdataset>
      <pwcdataset url="https://paperswithcode.com/dataset/webquestions">WebQuestions</pwcdataset>
      <video href="2022.trustnlp-1.1.mp4"/>
    </paper>
    <paper id="2">
      <title>Attributing Fair Decisions with Attention Interventions</title>
      <author><first>Ninareh</first><last>Mehrabi</last></author>
      <author><first>Umang</first><last>Gupta</last></author>
      <author><first>Fred</first><last>Morstatter</last></author>
      <author><first>Greg Ver</first><last>Steeg</last></author>
      <author><first>Aram</first><last>Galstyan</last></author>
      <pages>12-25</pages>
      <abstract>The widespread use of Artificial Intelligence (AI) in consequential domains, such as health-care and parole decision-making systems, has drawn intense scrutiny on the fairness of these methods. However, ensuring fairness is often insufficient as the rationale for a contentious decision needs to be audited, understood, and defended. We propose that the attention mechanism can be used to ensure fair outcomes while simultaneously providing feature attributions to account for how a decision was made. Toward this goal, we design an attention-based model that can be leveraged as an attribution framework. It can identify features responsible for both performance and fairness of the model through attention interventions and attention weight manipulation. Using this attribution framework, we then design a post-processing bias mitigation strategy and compare it with a suite of baselines. We demonstrate the versatility of our approach by conducting experiments on two distinct data types, tabular and textual.</abstract>
      <url hash="a2ad48cc">2022.trustnlp-1.2</url>
      <bibkey>mehrabi-etal-2022-attributing</bibkey>
      <doi>10.18653/v1/2022.trustnlp-1.2</doi>
<<<<<<< HEAD
      <video href="2022.trustnlp-1.2.mp4"/>
=======
      <pwccode url="https://github.com/ninarehm/attribution" additional="false">ninarehm/attribution</pwccode>
>>>>>>> d86fc099
    </paper>
    <paper id="3">
      <title>Does Moral Code have a Moral Code? Probing Delphi’s Moral Philosophy</title>
      <author><first>Kathleen C.</first><last>Fraser</last></author>
      <author><first>Svetlana</first><last>Kiritchenko</last></author>
      <author><first>Esma</first><last>Balkir</last></author>
      <pages>26-42</pages>
      <abstract>In an effort to guarantee that machine learning model outputs conform with human moral values, recent work has begun exploring the possibility of explicitly training models to learn the difference between right and wrong. This is typically done in a bottom-up fashion, by exposing the model to different scenarios, annotated with human moral judgements. One question, however, is whether the trained models actually learn any consistent, higher-level ethical principles from these datasets – and if so, what? Here, we probe the Allen AI Delphi model with a set of standardized morality questionnaires, and find that, despite some inconsistencies, Delphi tends to mirror the moral principles associated with the demographic groups involved in the annotation process. We question whether this is desirable and discuss how we might move forward with this knowledge.</abstract>
      <url hash="7e585c72">2022.trustnlp-1.3</url>
      <bibkey>fraser-etal-2022-moral</bibkey>
      <doi>10.18653/v1/2022.trustnlp-1.3</doi>
      <pwcdataset url="https://paperswithcode.com/dataset/ethics-1">ETHICS</pwcdataset>
      <pwcdataset url="https://paperswithcode.com/dataset/moral-stories">Moral Stories</pwcdataset>
      <video href="2022.trustnlp-1.3.mp4"/>
    </paper>
    <paper id="4">
      <title>The Cycle of Trust and Responsibility in Outsourced <fixed-case>AI</fixed-case></title>
      <author><first>Maximilian</first><last>Castelli</last></author>
      <author><first>Linda C.</first><last>Moreau, Ph.D.</last></author>
      <pages>43-48</pages>
      <abstract>Artificial Intelligence (AI) and Machine Learning (ML) are rapidly becoming must-have capabilities. According to a 2019 Forbes Insights Report, “seventy-nine percent [of executives] agree that AI is already having a transformational impact on workflows and tools for knowledge workers, but only 5% of executives consider their companies to be industry-leading in terms of taking advantage of AI-powered processes.” (Forbes 2019) A major reason for this may be a shortage of on-staff expertise in AI/ML. This paper explores the intertwined issues of trust, adoption, training, and ethics of outsourcing AI development to a third party. We describe our experiences as a provider of outsourced natural language processing (NLP). We discuss how trust and accountability co-evolve as solutions mature from proof-of-concept to production-ready.</abstract>
      <url hash="076e9dec">2022.trustnlp-1.4</url>
      <bibkey>castelli-moreau-ph-d-2022-cycle</bibkey>
      <doi>10.18653/v1/2022.trustnlp-1.4</doi>
    </paper>
    <paper id="5">
      <title>Explaining Neural <fixed-case>NLP</fixed-case> Models for the Joint Analysis of Open-and-Closed-Ended Survey Answers</title>
      <author><first>Edoardo</first><last>Mosca</last></author>
      <author><first>Katharina</first><last>Harmann</last></author>
      <author><first>Tobias</first><last>Eder</last></author>
      <author><first>Georg</first><last>Groh</last></author>
      <pages>49-63</pages>
      <abstract>Large-scale surveys are a widely used instrument to collect data from a target audience. Beyond the single individual, an appropriate analysis of the answers can reveal trends and patterns and thus generate new insights and knowledge for researchers. Current analysis practices employ shallow machine learning methods or rely on (biased) human judgment. This work investigates the usage of state-of-the-art NLP models such as BERT to automatically extract information from both open- and closed-ended questions. We also leverage explainability methods at different levels of granularity to further derive knowledge from the analysis model. Experiments on EMS—a survey-based study researching influencing factors affecting a student’s career goals—show that the proposed approach can identify such factors both at the input- and higher concept-level.</abstract>
      <url hash="870929e8">2022.trustnlp-1.5</url>
      <bibkey>mosca-etal-2022-explaining</bibkey>
      <doi>10.18653/v1/2022.trustnlp-1.5</doi>
    </paper>
    <paper id="6">
      <title>The Irrationality of Neural Rationale Models</title>
      <author><first>Yiming</first><last>Zheng</last></author>
      <author><first>Serena</first><last>Booth</last></author>
      <author><first>Julie</first><last>Shah</last></author>
      <author><first>Yilun</first><last>Zhou</last></author>
      <pages>64-73</pages>
      <abstract>Neural rationale models are popular for interpretable predictions of NLP tasks. In these, a selector extracts segments of the input text, called rationales, and passes these segments to a classifier for prediction. Since the rationale is the only information accessible to the classifier, it is plausibly defined as the explanation. Is such a characterization unconditionally correct? In this paper, we argue to the contrary, with both philosophical perspectives and empirical evidence suggesting that rationale models are, perhaps, less rational and interpretable than expected. We call for more rigorous evaluations of these models to ensure desired properties of interpretability are indeed achieved. The code for our experiments is at https://github.com/yimingz89/Neural-Rationale-Analysis.</abstract>
      <url hash="670e0f09">2022.trustnlp-1.6</url>
      <bibkey>zheng-etal-2022-irrationality</bibkey>
      <doi>10.18653/v1/2022.trustnlp-1.6</doi>
      <pwccode url="https://github.com/yimingz89/neural-rationale-analysis" additional="false">yimingz89/neural-rationale-analysis</pwccode>
      <pwcdataset url="https://paperswithcode.com/dataset/sst">SST</pwcdataset>
    </paper>
    <paper id="7">
      <title>An Empirical Study on Pseudo-log-likelihood Bias Measures for Masked Language Models Using Paraphrased Sentences</title>
      <author><first>Bum Chul</first><last>Kwon</last></author>
      <author><first>Nandana</first><last>Mihindukulasooriya</last></author>
      <pages>74-79</pages>
      <abstract>In this paper, we conduct an empirical study on a bias measure, log-likelihood Masked Language Model (MLM) scoring, on a benchmark dataset. Previous work evaluates whether MLMs are biased or not for certain protected attributes (e.g., race) by comparing the log-likelihood scores of sentences that contain stereotypical characteristics with one category (e.g., black) versus another (e.g., white). We hypothesized that this approach might be too sensitive to the choice of contextual words than the meaning of the sentence. Therefore, we computed the same measure after paraphrasing the sentences with different words but with same meaning. Our results demonstrate that the log-likelihood scoring can be more sensitive to utterance of specific words than to meaning behind a given sentence. Our paper reveals a shortcoming of the current log-likelihood-based bias measures for MLMs and calls for new ways to improve the robustness of it</abstract>
      <url hash="97392aa1">2022.trustnlp-1.7</url>
      <bibkey>kwon-mihindukulasooriya-2022-empirical</bibkey>
      <doi>10.18653/v1/2022.trustnlp-1.7</doi>
      <pwcdataset url="https://paperswithcode.com/dataset/crows-pairs">CrowS-Pairs</pwcdataset>
      <video href="2022.trustnlp-1.7.mp4"/>
    </paper>
    <paper id="8">
      <title>Challenges in Applying Explainability Methods to Improve the Fairness of <fixed-case>NLP</fixed-case> Models</title>
      <author><first>Esma</first><last>Balkir</last></author>
      <author><first>Svetlana</first><last>Kiritchenko</last></author>
      <author><first>Isar</first><last>Nejadgholi</last></author>
      <author><first>Kathleen</first><last>Fraser</last></author>
      <pages>80-92</pages>
      <abstract>Motivations for methods in explainable artificial intelligence (XAI) often include detecting, quantifying and mitigating bias, and contributing to making machine learning models fairer. However, exactly how an XAI method can help in combating biases is often left unspecified. In this paper, we briefly review trends in explainability and fairness in NLP research, identify the current practices in which explainability methods are applied to detect and mitigate bias, and investigate the barriers preventing XAI methods from being used more widely in tackling fairness issues.</abstract>
      <url hash="ceddb74d">2022.trustnlp-1.8</url>
      <bibkey>balkir-etal-2022-challenges</bibkey>
      <doi>10.18653/v1/2022.trustnlp-1.8</doi>
    </paper>
  </volume>
</collection><|MERGE_RESOLUTION|>--- conflicted
+++ resolved
@@ -47,11 +47,8 @@
       <url hash="a2ad48cc">2022.trustnlp-1.2</url>
       <bibkey>mehrabi-etal-2022-attributing</bibkey>
       <doi>10.18653/v1/2022.trustnlp-1.2</doi>
-<<<<<<< HEAD
       <video href="2022.trustnlp-1.2.mp4"/>
-=======
       <pwccode url="https://github.com/ninarehm/attribution" additional="false">ninarehm/attribution</pwccode>
->>>>>>> d86fc099
     </paper>
     <paper id="3">
       <title>Does Moral Code have a Moral Code? Probing Delphi’s Moral Philosophy</title>
