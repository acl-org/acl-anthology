<?xml version='1.0' encoding='UTF-8'?>
<collection id="2021.blackboxnlp">
  <volume id="1" ingest-date="2021-10-28">
    <meta>
      <booktitle>Proceedings of the Fourth BlackboxNLP Workshop on Analyzing and Interpreting Neural Networks for NLP</booktitle>
      <editor><first>Jasmijn</first><last>Bastings</last></editor>
      <editor><first>Yonatan</first><last>Belinkov</last></editor>
      <editor><first>Emmanuel</first><last>Dupoux</last></editor>
      <editor><first>Mario</first><last>Giulianelli</last></editor>
      <editor><first>Dieuwke</first><last>Hupkes</last></editor>
      <editor><first>Yuval</first><last>Pinter</last></editor>
      <editor><first>Hassan</first><last>Sajjad</last></editor>
      <publisher>Association for Computational Linguistics</publisher>
      <address>Punta Cana, Dominican Republic</address>
      <month>November</month>
      <year>2021</year>
    </meta>
    <frontmatter>
      <url hash="913b864b">2021.blackboxnlp-1.0</url>
      <bibkey>blackboxnlp-2021-blackboxnlp</bibkey>
    </frontmatter>
    <paper id="1">
      <title>To what extent do human explanations of model behavior align with actual model behavior?</title>
      <author><first>Grusha</first><last>Prasad</last></author>
      <author><first>Yixin</first><last>Nie</last></author>
      <author><first>Mohit</first><last>Bansal</last></author>
      <author><first>Robin</first><last>Jia</last></author>
      <author><first>Douwe</first><last>Kiela</last></author>
      <author><first>Adina</first><last>Williams</last></author>
      <pages>1–14</pages>
      <abstract>Given the increasingly prominent role NLP models (will) play in our lives, it is important for human expectations of model behavior to align with actual model behavior. Using Natural Language Inference (NLI) as a case study, we investigate the extent to which human-generated explanations of models’ inference decisions align with how models actually make these decisions. More specifically, we define three alignment metrics that quantify how well natural language explanations align with model sensitivity to input words, as measured by integrated gradients. Then, we evaluate eight different models (the base and large versions of BERT,RoBERTa and ELECTRA, as well as anRNN and bag-of-words model), and find that the BERT-base model has the highest alignment with human-generated explanations, for all alignment metrics. Focusing in on transformers, we find that the base versions tend to have higher alignment with human-generated explanations than their larger counterparts, suggesting that increasing the number of model parameters leads, in some cases, to worse alignment with human explanations. Finally, we find that a model’s alignment with human explanations is not predicted by the model’s accuracy, suggesting that accuracy and alignment are complementary ways to evaluate models.</abstract>
      <url hash="5426303b">2021.blackboxnlp-1.1</url>
      <bibkey>prasad-etal-2021-extent</bibkey>
      <pwcdataset url="https://paperswithcode.com/dataset/anli">ANLI</pwcdataset>
      <pwcdataset url="https://paperswithcode.com/dataset/snli">SNLI</pwcdataset>
    </paper>
    <paper id="2">
      <title>Test Harder than You Train: Probing with Extrapolation Splits</title>
      <author><first>Jenny</first><last>Kunz</last></author>
      <author><first>Marco</first><last>Kuhlmann</last></author>
      <pages>15–25</pages>
      <abstract>Previous work on probing word representations for linguistic knowledge has focused on interpolation tasks. In this paper, we instead analyse probes in an extrapolation setting, where the inputs at test time are deliberately chosen to be ‘harder’ than the training examples. We argue that such an analysis can shed further light on the open question whether probes actually decode linguistic knowledge, or merely learn the diagnostic task from shallow features. To quantify the hardness of an example, we consider scoring functions based on linguistic, statistical, and learning-related criteria, all of which are applicable to a broad range of NLP tasks. We discuss the relative merits of these criteria in the context of two syntactic probing tasks, part-of-speech tagging and syntactic dependency labelling. From our theoretical and experimental analysis, we conclude that distance-based and hard statistical criteria show the clearest differences between interpolation and extrapolation settings, while at the same time being transparent, intuitive, and easy to control.</abstract>
      <url hash="3cbf12db">2021.blackboxnlp-1.2</url>
      <attachment type="Software" hash="dacf6b2a">2021.blackboxnlp-1.2.Software.zip</attachment>
      <bibkey>kunz-kuhlmann-2021-test</bibkey>
      <pwccode url="https://github.com/jekunz/extrapolation" additional="false">jekunz/extrapolation</pwccode>
    </paper>
    <paper id="3">
      <title>Does External Knowledge Help Explainable Natural Language Inference? Automatic Evaluation vs. Human Ratings</title>
      <author><first>Hendrik</first><last>Schuff</last></author>
      <author><first>Hsiu-Yu</first><last>Yang</last></author>
      <author><first>Heike</first><last>Adel</last></author>
      <author><first>Ngoc Thang</first><last>Vu</last></author>
      <pages>26–41</pages>
      <abstract>Natural language inference (NLI) requires models to learn and apply commonsense knowledge. These reasoning abilities are particularly important for explainable NLI systems that generate a natural language explanation in addition to their label prediction. The integration of external knowledge has been shown to improve NLI systems, here we investigate whether it can also improve their explanation capabilities. For this, we investigate different sources of external knowledge and evaluate the performance of our models on in-domain data as well as on special transfer datasets that are designed to assess fine-grained reasoning capabilities. We find that different sources of knowledge have a different effect on reasoning abilities, for example, implicit knowledge stored in language models can hinder reasoning on numbers and negations. Finally, we conduct the largest and most fine-grained explainable NLI crowdsourcing study to date. It reveals that even large differences in automatic performance scores do neither reflect in human ratings of label, explanation, commonsense nor grammar correctness.</abstract>
      <url hash="30bfd8a2">2021.blackboxnlp-1.3</url>
      <bibkey>schuff-etal-2021-external</bibkey>
      <pwccode url="https://github.com/boschresearch/external-knowledge-explainable-nli" additional="false">boschresearch/external-knowledge-explainable-nli</pwccode>
      <pwcdataset url="https://paperswithcode.com/dataset/conceptnet">ConceptNet</pwcdataset>
      <pwcdataset url="https://paperswithcode.com/dataset/snli">SNLI</pwcdataset>
      <pwcdataset url="https://paperswithcode.com/dataset/e-snli">e-SNLI</pwcdataset>
    </paper>
    <paper id="4">
      <title>The Language Model Understood the Prompt was Ambiguous: Probing Syntactic Uncertainty Through Generation</title>
      <author><first>Laura</first><last>Aina</last></author>
      <author><first>Tal</first><last>Linzen</last></author>
      <pages>42–57</pages>
      <abstract>Temporary syntactic ambiguities arise when the beginning of a sentence is compatible with multiple syntactic analyses. We inspect to which extent neural language models (LMs) exhibit uncertainty over such analyses when processing temporarily ambiguous inputs, and how that uncertainty is modulated by disambiguating cues. We probe the LM’s expectations by generating from it: we use stochastic decoding to derive a set of sentence completions, and estimate the probability that the LM assigns to each interpretation based on the distribution of parses across completions. Unlike scoring-based methods for targeted syntactic evaluation, this technique makes it possible to explore completions that are not hypothesized in advance by the researcher. We apply this method to study the behavior of two LMs (GPT2 and an LSTM) on three types of temporary ambiguity, using materials from human sentence processing experiments. We find that LMs can track multiple analyses simultaneously; the degree of uncertainty varies across constructions and contexts. As a response to disambiguating cues, the LMs often select the correct interpretation, but occasional errors point to potential areas of improvement</abstract>
      <url hash="cc2535f8">2021.blackboxnlp-1.4</url>
      <bibkey>aina-linzen-2021-language</bibkey>
    </paper>
    <paper id="5">
      <title>On the Limits of Minimal Pairs in Contrastive Evaluation</title>
      <author><first>Jannis</first><last>Vamvas</last></author>
      <author><first>Rico</first><last>Sennrich</last></author>
      <pages>58–68</pages>
      <abstract>Minimal sentence pairs are frequently used to analyze the behavior of language models. It is often assumed that model behavior on contrastive pairs is predictive of model behavior at large. We argue that two conditions are necessary for this assumption to hold: First, a tested hypothesis should be well-motivated, since experiments show that contrastive evaluation can lead to false positives. Secondly, test data should be chosen such as to minimize distributional discrepancy between evaluation time and deployment time. For a good approximation of deployment-time decoding, we recommend that minimal pairs are created based on machine-generated text, as opposed to human-written references. We present a contrastive evaluation suite for English–German MT that implements this recommendation.</abstract>
      <url hash="5459accb">2021.blackboxnlp-1.5</url>
      <bibkey>vamvas-sennrich-2021-limits</bibkey>
      <pwccode url="https://github.com/zurichnlp/distil-lingeval" additional="false">zurichnlp/distil-lingeval</pwccode>
    </paper>
    <paper id="6">
      <title>What Models Know About Their Attackers: Deriving Attacker Information From Latent Representations</title>
      <author><first>Zhouhang</first><last>Xie</last></author>
      <author><first>Jonathan</first><last>Brophy</last></author>
      <author><first>Adam</first><last>Noack</last></author>
      <author><first>Wencong</first><last>You</last></author>
      <author><first>Kalyani</first><last>Asthana</last></author>
      <author><first>Carter</first><last>Perkins</last></author>
      <author><first>Sabrina</first><last>Reis</last></author>
      <author><first>Zayd</first><last>Hammoudeh</last></author>
      <author><first>Daniel</first><last>Lowd</last></author>
      <author><first>Sameer</first><last>Singh</last></author>
      <pages>69–78</pages>
      <abstract>Adversarial attacks curated against NLP models are increasingly becoming practical threats. Although various methods have been developed to detect adversarial attacks, securing learning-based NLP systems in practice would require more than identifying and evading perturbed instances. To address these issues, we propose a new set of adversary identification tasks, Attacker Attribute Classification via Textual Analysis (AACTA), that attempts to obtain more detailed information about the attackers from adversarial texts. Specifically, given a piece of adversarial text, we hope to accomplish tasks such as localizing perturbed tokens, identifying the attacker’s access level to the target model, determining the evasion mechanism imposed, and specifying the perturbation type employed by the attacking algorithm. Our contributions are as follows: we formalize the task of classifying attacker attributes, and create a benchmark on various target models from sentiment classification and abuse detection domains. We show that signals from BERT models and target models can be used to train classifiers that reveal the properties of the attacking algorithms. We demonstrate that adversarial attacks leave interpretable traces in both feature spaces of pre-trained language models and target models, making AACTA a promising direction towards more trustworthy NLP systems.</abstract>
      <url hash="ff4cd161">2021.blackboxnlp-1.6</url>
      <bibkey>xie-etal-2021-models</bibkey>
      <pwcdataset url="https://paperswithcode.com/dataset/sst">SST</pwcdataset>
    </paper>
    <paper id="7">
      <title><fixed-case>ALL</fixed-case> Dolphins Are Intelligent and <fixed-case>SOME</fixed-case> Are Friendly: Probing <fixed-case>BERT</fixed-case> for Nouns’ Semantic Properties and their Prototypicality</title>
      <author><first>Marianna</first><last>Apidianaki</last></author>
      <author><first>Aina</first><last>Garí Soler</last></author>
      <pages>79–94</pages>
      <abstract>Large scale language models encode rich commonsense knowledge acquired through exposure to massive data during pre-training, but their understanding of entities and their semantic properties is unclear. We probe BERT (Devlin et al., 2019) for the properties of English nouns as expressed by adjectives that do not restrict the reference scope of the noun they modify (as in “red car”), but instead emphasise some inherent aspect (“red strawberry”). We base our study on psycholinguistics datasets that capture the association strength between nouns and their semantic features. We probe BERT using cloze tasks and in a classification setting, and show that the model has marginal knowledge of these features and their prevalence as expressed in these datasets. We discuss factors that make evaluation challenging and impede drawing general conclusions about the models’ knowledge of noun properties. Finally, we show that when tested in a fine-tuning setting addressing entailment, BERT successfully leverages the information needed for reasoning about the meaning of adjective-noun constructions outperforming previous methods.</abstract>
      <url hash="34a89e31">2021.blackboxnlp-1.7</url>
      <bibkey>apidianaki-gari-soler-2021-dolphins</bibkey>
      <pwccode url="https://github.com/ainagari/prototypicality" additional="false">ainagari/prototypicality</pwccode>
      <pwcdataset url="https://paperswithcode.com/dataset/lama">LAMA</pwcdataset>
    </paper>
    <paper id="8">
      <title><fixed-case>P</fixed-case>ro<fixed-case>SP</fixed-case>er: Probing Human and Neural Network Language Model Understanding of Spatial Perspective</title>
      <author><first>Tessa</first><last>Masis</last></author>
      <author><first>Carolyn</first><last>Anderson</last></author>
      <pages>95–135</pages>
      <abstract>Understanding perspectival language is important for applications like dialogue systems and human-robot interaction. We propose a probe task that explores how well language models understand spatial perspective. We present a dataset for evaluating perspective inference in English, ProSPer, and use it to explore how humans and Transformer-based language models infer perspective. Although the best bidirectional model performs similarly to humans, they display different strengths: humans outperform neural networks in conversational contexts, while RoBERTa excels at written genres.</abstract>
      <url hash="ff6104a9">2021.blackboxnlp-1.8</url>
      <bibkey>masis-anderson-2021-prosper</bibkey>
      <pwccode url="https://github.com/canders1/prosper" additional="false">canders1/prosper</pwccode>
    </paper>
    <paper id="9">
      <title>Can Transformers Jump Around Right in Natural Language? Assessing Performance Transfer from <fixed-case>SCAN</fixed-case></title>
      <author><first>Rahma</first><last>Chaabouni</last></author>
      <author><first>Roberto</first><last>Dessì</last></author>
      <author><first>Eugene</first><last>Kharitonov</last></author>
      <pages>136–148</pages>
      <abstract>Despite their failure to solve the compositional SCAN dataset, seq2seq architectures still achieve astonishing success on more practical tasks. This observation pushes us to question the usefulness of SCAN-style compositional generalization in realistic NLP tasks. In this work, we study the benefit that such compositionality brings about to several machine translation tasks. We present several focused modifications of Transformer that greatly improve generalization capabilities on SCAN and select one that remains on par with a vanilla Transformer on a standard machine translation (MT) task. Next, we study its performance in low-resource settings and on a newly introduced distribution-shifted English-French translation task. Overall, we find that improvements of a SCAN-capable model do not directly transfer to the resource-rich MT setup. In contrast, in the low-resource setup, general modifications lead to an improvement of up to 13.1% BLEU score w.r.t. a vanilla Transformer. Similarly, an improvement of 14% in an accuracy-based metric is achieved in the introduced compositional English-French translation task. This provides experimental evidence that the compositional generalization assessed in SCAN is particularly useful in resource-starved and domain-shifted scenarios.</abstract>
      <url hash="01789877">2021.blackboxnlp-1.9</url>
      <bibkey>chaabouni-etal-2021-transformers</bibkey>
      <pwcdataset url="https://paperswithcode.com/dataset/scan">SCAN</pwcdataset>
    </paper>
    <paper id="10">
      <title>Transferring Knowledge from Vision to Language: How to Achieve it and how to Measure it?</title>
      <author><first>Tobias</first><last>Norlund</last></author>
      <author><first>Lovisa</first><last>Hagström</last></author>
      <author><first>Richard</first><last>Johansson</last></author>
      <pages>149–162</pages>
      <abstract>Large language models are known to suffer from the hallucination problem in that they are prone to output statements that are false or inconsistent, indicating a lack of knowledge. A proposed solution to this is to provide the model with additional data modalities that complements the knowledge obtained through text. We investigate the use of visual data to complement the knowledge of large language models by proposing a method for evaluating visual knowledge transfer to text for uni- or multimodal language models. The method is based on two steps, 1) a novel task querying for knowledge of memory colors, i.e. typical colors of well-known objects, and 2) filtering of model training data to clearly separate knowledge contributions. Additionally, we introduce a model architecture that involves a visual imagination step and evaluate it with our proposed method. We find that our method can successfully be used to measure visual knowledge transfer capabilities in models and that our novel model architecture shows promising results for leveraging multimodal knowledge in a unimodal setting.</abstract>
      <url hash="e57c76c7">2021.blackboxnlp-1.10</url>
      <bibkey>norlund-etal-2021-transferring</bibkey>
    </paper>
    <paper id="11">
      <title>Discrete representations in neural models of spoken language</title>
      <author><first>Bertrand</first><last>Higy</last></author>
      <author><first>Lieke</first><last>Gelderloos</last></author>
      <author><first>Afra</first><last>Alishahi</last></author>
      <author><first>Grzegorz</first><last>Chrupała</last></author>
      <pages>163–176</pages>
      <abstract>The distributed and continuous representations used by neural networks are at odds with representations employed in linguistics, which are typically symbolic. Vector quantization has been proposed as a way to induce discrete neural representations that are closer in nature to their linguistic counterparts. However, it is not clear which metrics are the best-suited to analyze such discrete representations. We compare the merits of four commonly used metrics in the context of weakly supervised models of spoken language. We compare the results they show when applied to two different models, while systematically studying the effect of the placement and size of the discretization layer. We find that different evaluation regimes can give inconsistent results. While we can attribute them to the properties of the different metrics in most cases, one point of concern remains: the use of minimal pairs of phoneme triples as stimuli disadvantages larger discrete unit inventories, unlike metrics applied to complete utterances. Furthermore, while in general vector quantization induces representations that correlate with units posited in linguistics, the strength of this correlation is only moderate.</abstract>
      <url hash="c3eeac29">2021.blackboxnlp-1.11</url>
      <bibkey>higy-etal-2021-discrete</bibkey>
      <pwccode url="https://github.com/bhigy/discrete-repr" additional="false">bhigy/discrete-repr</pwccode>
    </paper>
    <paper id="12">
      <title>Word Equations: Inherently Interpretable Sparse Word Embeddings through Sparse Coding</title>
      <author><first>Adly</first><last>Templeton</last></author>
      <pages>177–191</pages>
      <abstract>Word embeddings are a powerful natural language processing technique, but they are extremely difficult to interpret. To enable interpretable NLP models, we create vectors where each dimension is inherently interpretable. By inherently interpretable, we mean a system where each dimension is associated with some human-understandable hint that can describe the meaning of that dimension. In order to create more interpretable word embeddings, we transform pretrained dense word embeddings into sparse embeddings. These new embeddings are inherently interpretable: each of their dimensions is created from and represents a natural language word or specific grammatical concept. We construct these embeddings through sparse coding, where each vector in the basis set is itself a word embedding. Therefore, each dimension of our sparse vectors corresponds to a natural language word. We also show that models trained using these sparse embeddings can achieve good performance and are more interpretable in practice, including through human evaluations.</abstract>
      <url hash="d40f867f">2021.blackboxnlp-1.12</url>
      <bibkey>templeton-2021-word</bibkey>
      <pwcdataset url="https://paperswithcode.com/dataset/imdb-movie-reviews">IMDb Movie Reviews</pwcdataset>
    </paper>
    <paper id="13">
      <title>A howling success or a working sea? Testing what <fixed-case>BERT</fixed-case> knows about metaphors</title>
      <author><first>Paolo</first><last>Pedinotti</last></author>
      <author><first>Eliana</first><last>Di Palma</last></author>
      <author><first>Ludovica</first><last>Cerini</last></author>
      <author><first>Alessandro</first><last>Lenci</last></author>
      <pages>192–204</pages>
      <abstract>Metaphor is a widespread linguistic and cognitive phenomenon that is ruled by mechanisms which have received attention in the literature. Transformer Language Models such as BERT have brought improvements in metaphor-related tasks. However, they have been used only in application contexts, while their knowledge of the phenomenon has not been analyzed. To test what BERT knows about metaphors, we challenge it on a new dataset that we designed to test various aspects of this phenomenon such as variations in linguistic structure, variations in conventionality, the boundaries of the plausibility of a metaphor and the interpretations that we attribute to metaphoric expressions. Results bring out some tendencies that suggest that the model can reproduce some human intuitions about metaphors.</abstract>
      <url hash="f9f860ff">2021.blackboxnlp-1.13</url>
      <bibkey>pedinotti-etal-2021-howling</bibkey>
    </paper>
    <paper id="14">
      <title>How Length Prediction Influence the Performance of Non-Autoregressive Translation?</title>
      <author><first>Minghan</first><last>Wang</last></author>
      <author><first>Guo</first><last>Jiaxin</last></author>
      <author><first>Yuxia</first><last>Wang</last></author>
      <author><first>Yimeng</first><last>Chen</last></author>
      <author><first>Su</first><last>Chang</last></author>
      <author><first>Hengchao</first><last>Shang</last></author>
      <author><first>Min</first><last>Zhang</last></author>
      <author><first>Shimin</first><last>Tao</last></author>
      <author><first>Hao</first><last>Yang</last></author>
      <pages>205–213</pages>
      <abstract>Length prediction is a special task in a series of NAT models where target length has to be determined before generation. However, the performance of length prediction and its influence on translation quality has seldom been discussed. In this paper, we present comprehensive analyses on length prediction task of NAT, aiming to find the factors that influence performance, as well as how it associates with translation quality. We mainly perform experiments based on Conditional Masked Language Model (CMLM) (Ghazvininejad et al., 2019), a representative NAT model, and evaluate it on two language pairs, En-De and En-Ro. We draw two conclusions: 1) The performance of length prediction is mainly influenced by properties of language pairs such as alignment pattern, word order or intrinsic length ratio, and is also affected by the usage of knowledge distilled data. 2) There is a positive correlation between the performance of the length prediction and the BLEU score.</abstract>
      <url hash="28706094">2021.blackboxnlp-1.14</url>
      <bibkey>wang-etal-2021-length</bibkey>
    </paper>
    <paper id="15">
      <title>On the Language-specificity of Multilingual <fixed-case>BERT</fixed-case> and the Impact of Fine-tuning</title>
      <author><first>Marc</first><last>Tanti</last></author>
      <author><first>Lonneke</first><last>van der Plas</last></author>
      <author><first>Claudia</first><last>Borg</last></author>
      <author><first>Albert</first><last>Gatt</last></author>
      <pages>214–227</pages>
      <abstract>Recent work has shown evidence that the knowledge acquired by multilingual BERT (mBERT) has two components: a language-specific and a language-neutral one. This paper analyses the relationship between them, in the context of fine-tuning on two tasks – POS tagging and natural language inference – which require the model to bring to bear different degrees of language-specific knowledge. Visualisations reveal that mBERT loses the ability to cluster representations by language after fine-tuning, a result that is supported by evidence from language identification experiments. However, further experiments on ‘unlearning’ language-specific representations using gradient reversal and iterative adversarial learning are shown not to add further improvement to the language-independent component over and above the effect of fine-tuning. The results presented here suggest that the process of fine-tuning causes a reorganisation of the model’s limited representational capacity, enhancing language-independent representations at the expense of language-specific ones.</abstract>
      <url hash="aaf3284f">2021.blackboxnlp-1.15</url>
      <bibkey>tanti-etal-2021-language</bibkey>
      <pwccode url="https://github.com/mtanti/mbert-language-specificity" additional="false">mtanti/mbert-language-specificity</pwccode>
      <pwcdataset url="https://paperswithcode.com/dataset/xnli">XNLI</pwcdataset>
    </paper>
    <paper id="16">
      <title>Relating Neural Text Degeneration to Exposure Bias</title>
      <author><first>Ting-Rui</first><last>Chiang</last></author>
      <author><first>Yun-Nung</first><last>Chen</last></author>
      <pages>228–239</pages>
      <abstract>This work focuses on relating two mysteries in neural-based text generation: exposure bias, and text degeneration. Despite the long time since exposure bias was mentioned and the numerous studies for its remedy, to our knowledge, its impact on text generation has not yet been verified. Text degeneration is a problem that the widely-used pre-trained language model GPT-2 was recently found to suffer from (Holtzman et al., 2020). Motivated by the unknown causation of the text degeneration, in this paper we attempt to relate these two mysteries. Specifically, we first qualitatively and quantitatively identify mistakes made before text degeneration occurs. Then we investigate the significance of the mistakes by inspecting the hidden states in GPT-2. Our results show that text degeneration is likely to be partly caused by exposure bias. We also study the self-reinforcing mechanism of text degeneration, explaining why the mistakes amplify. In sum, our study provides a more concrete foundation for further investigation on exposure bias and text degeneration problems.</abstract>
      <url hash="7ebd2681">2021.blackboxnlp-1.16</url>
      <bibkey>chiang-chen-2021-relating</bibkey>
      <pwcdataset url="https://paperswithcode.com/dataset/webtext">WebText</pwcdataset>
    </paper>
    <paper id="17">
      <title>Efficient Explanations from Empirical Explainers</title>
      <author><first>Robert</first><last>Schwarzenberg</last></author>
      <author><first>Nils</first><last>Feldhus</last></author>
      <author><first>Sebastian</first><last>Möller</last></author>
      <pages>240–249</pages>
      <abstract>Amid a discussion about Green AI in which we see explainability neglected, we explore the possibility to efficiently approximate computationally expensive explainers. To this end, we propose feature attribution modelling with Empirical Explainers. Empirical Explainers learn from data to predict the attribution maps of expensive explainers. We train and test Empirical Explainers in the language domain and find that they model their expensive counterparts surprisingly well, at a fraction of the cost. They could thus mitigate the computational burden of neural explanations significantly, in applications that tolerate an approximation error.</abstract>
      <url hash="e09113f8">2021.blackboxnlp-1.17</url>
      <bibkey>schwarzenberg-etal-2021-efficient</bibkey>
      <pwccode url="https://github.com/dfki-nlp/emp-exp" additional="true">dfki-nlp/emp-exp</pwccode>
      <pwcdataset url="https://paperswithcode.com/dataset/ag-news">AG News</pwcdataset>
      <pwcdataset url="https://paperswithcode.com/dataset/imdb-movie-reviews">IMDb Movie Reviews</pwcdataset>
      <pwcdataset url="https://paperswithcode.com/dataset/paws">PAWS</pwcdataset>
      <pwcdataset url="https://paperswithcode.com/dataset/snli">SNLI</pwcdataset>
    </paper>
    <paper id="18">
      <title>Variation and generality in encoding of syntactic anomaly information in sentence embeddings</title>
      <author><first>Qinxuan</first><last>Wu</last></author>
      <author><first>Allyson</first><last>Ettinger</last></author>
      <pages>250–264</pages>
      <abstract>While sentence anomalies have been applied periodically for testing in NLP, we have yet to establish a picture of the precise status of anomaly information in representations from NLP models. In this paper we aim to fill two primary gaps, focusing on the domain of syntactic anomalies. First, we explore fine-grained differences in anomaly encoding by designing probing tasks that vary the hierarchical level at which anomalies occur in a sentence. Second, we test not only models’ ability to detect a given anomaly, but also the generality of the detected anomaly signal, by examining transfer between distinct anomaly types. Results suggest that all models encode some information supporting anomaly detection, but detection performance varies between anomalies, and only representations from more re- cent transformer models show signs of generalized knowledge of anomalies. Follow-up analyses support the notion that these models pick up on a legitimate, general notion of sentence oddity, while coarser-grained word position information is likely also a contributor to the observed anomaly detection.</abstract>
      <url hash="77a20cdc">2021.blackboxnlp-1.18</url>
      <bibkey>wu-ettinger-2021-variation</bibkey>
      <pwcdataset url="https://paperswithcode.com/dataset/cola">CoLA</pwcdataset>
    </paper>
    <paper id="19">
      <title>Enhancing Interpretable Clauses Semantically using Pretrained Word Representation</title>
      <author><first>Rohan Kumar</first><last>Yadav</last></author>
      <author><first>Lei</first><last>Jiao</last></author>
      <author><first>Ole-Christoffer</first><last>Granmo</last></author>
      <author><first>Morten</first><last>Goodwin</last></author>
      <pages>265–274</pages>
      <abstract>Tsetlin Machine (TM) is an interpretable pattern recognition algorithm based on propositional logic, which has demonstrated competitive performance in many Natural Language Processing (NLP) tasks, including sentiment analysis, text classification, and Word Sense Disambiguation. To obtain human-level interpretability, legacy TM employs Boolean input features such as bag-of-words (BOW). However, the BOW representation makes it difficult to use any pre-trained information, for instance, word2vec and GloVe word representations. This restriction has constrained the performance of TM compared to deep neural networks (DNNs) in NLP. To reduce the performance gap, in this paper, we propose a novel way of using pre-trained word representations for TM. The approach significantly enhances the performance and interpretability of TM. We achieve this by extracting semantically related words from pre-trained word representations as input features to the TM. Our experiments show that the accuracy of the proposed approach is significantly higher than the previous BOW-based TM, reaching the level of DNN-based models.</abstract>
      <url hash="e5714f89">2021.blackboxnlp-1.19</url>
      <bibkey>yadav-etal-2021-enhancing</bibkey>
      <pwccode url="" additional="true"/>
      <pwcdataset url="https://paperswithcode.com/dataset/mr">MR</pwcdataset>
      <pwcdataset url="https://paperswithcode.com/dataset/reuters-21578">Reuters-21578</pwcdataset>
    </paper>
    <paper id="20">
      <title>Analyzing <fixed-case>BERT</fixed-case>’s Knowledge of Hypernymy via Prompting</title>
      <author><first>Michael</first><last>Hanna</last></author>
      <author><first>David</first><last>Mareček</last></author>
      <pages>275–282</pages>
      <abstract>The high performance of large pretrained language models (LLMs) such as BERT on NLP tasks has prompted questions about BERT’s linguistic capabilities, and how they differ from humans’. In this paper, we approach this question by examining BERT’s knowledge of lexical semantic relations. We focus on hypernymy, the “is-a” relation that relates a word to a superordinate category. We use a prompting methodology to simply ask BERT what the hypernym of a given word is. We find that, in a setting where all hypernyms are guessable via prompting, BERT knows hypernyms with up to 57% accuracy. Moreover, BERT with prompting outperforms other unsupervised models for hypernym discovery even in an unconstrained scenario. However, BERT’s predictions and performance on a dataset containing uncommon hyponyms and hypernyms indicate that its knowledge of hypernymy is still limited.</abstract>
      <url hash="dcd6a6db">2021.blackboxnlp-1.20</url>
      <bibkey>hanna-marecek-2021-analyzing</bibkey>
      <pwcdataset url="https://paperswithcode.com/dataset/semeval-2018-task-9-hypernym-discovery">SemEval-2018 Task 9: Hypernym Discovery</pwcdataset>
    </paper>
    <paper id="21">
      <title>An in-depth look at <fixed-case>E</fixed-case>uclidean disk embeddings for structure preserving parsing</title>
      <author><first>Federico</first><last>Fancellu</last></author>
      <author><first>Lan</first><last>Xiao</last></author>
      <author><first>Allan</first><last>Jepson</last></author>
      <author><first>Afsaneh</first><last>Fazly</last></author>
      <pages>283–295</pages>
      <abstract>Preserving the structural properties of trees or graphs when embedding them into a metric space allows for a high degree of interpretability, and has been shown beneficial for downstream tasks (e.g., hypernym detection, natural language inference, multimodal retrieval). However, whereas the majority of prior work looks at using structure-preserving embeddings when encoding a structure given as input, e.g., WordNet (Fellbaum, 1998), there is little exploration on how to use such embeddings when predicting one. We address this gap for two structure generation tasks, namely dependency and semantic parsing. We test the applicability of disk embeddings (Suzuki et al., 2019) that has been proposed for embedding Directed Acyclic Graphs (DAGs) but has not been tested on tasks that generate such structures. Our experimental results show that for both tasks the original disk embedding formulation leads to much worse performance when compared to non-structure-preserving baselines. We propose enhancements to this formulation and show that they almost close the performance gap for dependency parsing. However, the gap still remains notable for semantic parsing due to the complexity of meaning representation graphs, suggesting a challenge for generating interpretable semantic parse representations.</abstract>
      <url hash="f6178fb4">2021.blackboxnlp-1.21</url>
      <bibkey>fancellu-etal-2021-depth</bibkey>
    </paper>
    <paper id="22">
      <title>Training Dynamic based data filtering may not work for <fixed-case>NLP</fixed-case> datasets</title>
      <author><first>Arka</first><last>Talukdar</last></author>
      <author><first>Monika</first><last>Dagar</last></author>
      <author><first>Prachi</first><last>Gupta</last></author>
      <author><first>Varun</first><last>Menon</last></author>
      <pages>296–302</pages>
      <abstract>The recent increase in dataset size has brought about significant advances in natural language understanding. These large datasets are usually collected through automation (search engines or web crawlers) or crowdsourcing which inherently introduces incorrectly labeled data. Training on these datasets leads to memorization and poor generalization. Thus, it is pertinent to develop techniques that help in the identification and isolation of mislabelled data. In this paper, we study the applicability of the Area Under the Margin (AUM) metric to identify and remove/rectify mislabelled examples in NLP datasets. We find that mislabelled samples can be filtered using the AUM metric in NLP datasets but it also removes a significant number of correctly labeled points and leads to the loss of a large amount of relevant language information. We show that models rely on the distributional information instead of relying on syntactic and semantic representations.</abstract>
      <url hash="fffb1242">2021.blackboxnlp-1.22</url>
      <bibkey>talukdar-etal-2021-training</bibkey>
      <pwcdataset url="https://paperswithcode.com/dataset/cola">CoLA</pwcdataset>
      <pwcdataset url="https://paperswithcode.com/dataset/glue">GLUE</pwcdataset>
      <pwcdataset url="https://paperswithcode.com/dataset/sst">SST</pwcdataset>
<<<<<<< HEAD
      <pwcdataset url="https://paperswithcode.com/dataset/cola">CoLA</pwcdataset>
      <revision id="1" href="2021.blackboxnlp-1.22v1" hash="08714d57"/>
      <revision id="2" href="2021.blackboxnlp-1.22v2" hash="fffb1242" date="2021-11-15">Updated Section 3.2 and fixed author email address.</revision>
=======
>>>>>>> dda7c754
    </paper>
    <paper id="23">
      <title>Multi-Layer Random Perturbation Training for improving Model Generalization Efficiently</title>
      <author><first>Lis</first><last>Kanashiro Pereira</last></author>
      <author><first>Yuki</first><last>Taya</last></author>
      <author><first>Ichiro</first><last>Kobayashi</last></author>
      <pages>303–310</pages>
      <abstract>We propose a simple yet effective Multi-Layer RAndom Perturbation Training algorithm (RAPT) to enhance model robustness and generalization. The key idea is to apply randomly sampled noise to each input to generate label-preserving artificial input points. To encourage the model to generate more diverse examples, the noise is added to a combination of the model layers. Then, our model regularizes the posterior difference between clean and noisy inputs. We apply RAPT towards robust and efficient BERT training, and conduct comprehensive fine-tuning experiments on GLUE tasks. Our results show that RAPT outperforms the standard fine-tuning approach, and adversarial training method, yet with 22% less training time.</abstract>
      <url hash="7cd3e9e8">2021.blackboxnlp-1.23</url>
      <bibkey>kanashiro-pereira-etal-2021-multi</bibkey>
      <pwcdataset url="https://paperswithcode.com/dataset/cola">CoLA</pwcdataset>
      <pwcdataset url="https://paperswithcode.com/dataset/mrpc">MRPC</pwcdataset>
      <pwcdataset url="https://paperswithcode.com/dataset/sst">SST</pwcdataset>
    </paper>
    <paper id="24">
      <title>Screening Gender Transfer in Neural Machine Translation</title>
      <author><first>Guillaume</first><last>Wisniewski</last></author>
      <author><first>Lichao</first><last>Zhu</last></author>
      <author><first>Nicolas</first><last>Bailler</last></author>
      <author><first>François</first><last>Yvon</last></author>
      <pages>311–321</pages>
      <abstract>This paper aims at identifying the information flow in state-of-the-art machine translation systems, taking as example the transfer of gender when translating from French into English. Using a controlled set of examples, we experiment several ways to investigate how gender information circulates in a encoder-decoder architecture considering both probing techniques as well as interventions on the internal representations used in the MT system. Our results show that gender information can be found in all token representations built by the encoder and the decoder and lead us to conclude that there are multiple pathways for gender transfer.</abstract>
      <url hash="f693301e">2021.blackboxnlp-1.24</url>
      <bibkey>wisniewski-etal-2021-screening</bibkey>
    </paper>
    <paper id="25">
      <title>What <fixed-case>BERT</fixed-case> Based Language Model Learns in Spoken Transcripts: An Empirical Study</title>
      <author><first>Ayush</first><last>Kumar</last></author>
      <author><first>Mukuntha</first><last>Narayanan Sundararaman</last></author>
      <author><first>Jithendra</first><last>Vepa</last></author>
      <pages>322–336</pages>
      <abstract>Language Models (LMs) have been ubiquitously leveraged in various tasks including spoken language understanding (SLU). Spoken language requires careful understanding of speaker interactions, dialog states and speech induced multimodal behaviors to generate a meaningful representation of the conversation. In this work, we propose to dissect SLU into three representative properties: conversational (disfluency, pause, overtalk), channel (speaker-type, turn-tasks) and ASR (insertion, deletion, substitution). We probe BERT based language models (BERT, RoBERTa) trained on spoken transcripts to investigate its ability to understand multifarious properties in absence of any speech cues. Empirical results indicate that LM is surprisingly good at capturing conversational properties such as pause prediction and overtalk detection from lexical tokens. On the downsides, the LM scores low on turn-tasks and ASR errors predictions. Additionally, pre-training the LM on spoken transcripts restrain its linguistic understanding. Finally, we establish the efficacy and transferability of the mentioned properties on two benchmark datasets: Switchboard Dialog Act and Disfluency datasets.</abstract>
      <url hash="df7db90d">2021.blackboxnlp-1.25</url>
      <bibkey>kumar-etal-2021-bert</bibkey>
    </paper>
    <paper id="26">
      <title>Assessing the Generalization Capacity of Pre-trained Language Models through <fixed-case>J</fixed-case>apanese Adversarial Natural Language Inference</title>
      <author><first>Hitomi</first><last>Yanaka</last></author>
      <author><first>Koji</first><last>Mineshima</last></author>
      <pages>337–349</pages>
      <abstract>Despite the success of multilingual pre-trained language models, it remains unclear to what extent these models have human-like generalization capacity across languages. The aim of this study is to investigate the out-of-distribution generalization of pre-trained language models through Natural Language Inference (NLI) in Japanese, the typological properties of which are different from those of English. We introduce a synthetically generated Japanese NLI dataset, called the Japanese Adversarial NLI (JaNLI) dataset, which is inspired by the English HANS dataset and is designed to require understanding of Japanese linguistic phenomena and illuminate the vulnerabilities of models. Through a series of experiments to evaluate the generalization performance of both Japanese and multilingual BERT models, we demonstrate that there is much room to improve current models trained on Japanese NLI tasks. Furthermore, a comparison of human performance and model performance on the different types of garden-path sentences in the JaNLI dataset shows that structural phenomena that ease interpretation of garden-path sentences for human readers do not help models in the same way, highlighting a difference between human readers and the models.</abstract>
      <url hash="9cb8672a">2021.blackboxnlp-1.26</url>
      <bibkey>yanaka-mineshima-2021-assessing</bibkey>
      <pwccode url="https://github.com/verypluming/janli" additional="false">verypluming/janli</pwccode>
      <pwcdataset url="https://paperswithcode.com/dataset/sick">SICK</pwcdataset>
      <pwcdataset url="https://paperswithcode.com/dataset/snli">SNLI</pwcdataset>
    </paper>
    <paper id="27">
      <title>Investigating Negation in Pre-trained Vision-and-language Models</title>
      <author><first>Radina</first><last>Dobreva</last></author>
      <author><first>Frank</first><last>Keller</last></author>
      <pages>350–362</pages>
      <abstract>Pre-trained vision-and-language models have achieved impressive results on a variety of tasks, including ones that require complex reasoning beyond object recognition. However, little is known about how they achieve these results or what their limitations are. In this paper, we focus on a particular linguistic capability, namely the understanding of negation. We borrow techniques from the analysis of language models to investigate the ability of pre-trained vision-and-language models to handle negation. We find that these models severely underperform in the presence of negation.</abstract>
      <url hash="6f38e673">2021.blackboxnlp-1.27</url>
      <bibkey>dobreva-keller-2021-investigating</bibkey>
      <pwccode url="https://github.com/radidd/vision-and-language-negation" additional="false">radidd/vision-and-language-negation</pwccode>
    </paper>
    <paper id="28">
      <title>Not all parameters are born equal: Attention is mostly what you need</title>
      <author><first>Nikolay</first><last>Bogoychev</last></author>
      <pages>363–374</pages>
      <abstract>Transformers are widely used in state-of-the-art machine translation, but the key to their success is still unknown. To gain insight into this, we consider three groups of parameters: embeddings, attention, and Feed-Forward Neural network (FFN) layers. We examine the relative importance of each by performing an ablation study where we initialise them at random and freeze them, so that their weights do not change over the course of the training. Through this, we show that the attention and FFN are equally important and fulfil the same functionality in a model. We show that the decision about whether a component is frozen or allowed to train is at least as important for the final model performance as its number of parameters. At the same time, the number of parameters alone is not indicative of a component’s importance. Finally, while the embedding layer is the least essential for machine translation tasks, it is the most important component for language modelling tasks.</abstract>
      <url hash="1c98b1ec">2021.blackboxnlp-1.28</url>
      <attachment type="Software" hash="c08b77d8">2021.blackboxnlp-1.28.Software.tgz</attachment>
      <bibkey>bogoychev-2021-parameters</bibkey>
      <pwccode url="https://github.com/XapaJIaMnu/marian-dev" additional="false">XapaJIaMnu/marian-dev</pwccode>
    </paper>
    <paper id="29">
      <title>Not All Models Localize Linguistic Knowledge in the Same Place: A Layer-wise Probing on <fixed-case>BERT</fixed-case>oids’ Representations</title>
      <author><first>Mohsen</first><last>Fayyaz</last></author>
      <author><first>Ehsan</first><last>Aghazadeh</last></author>
      <author><first>Ali</first><last>Modarressi</last></author>
      <author><first>Hosein</first><last>Mohebbi</last></author>
      <author><first>Mohammad Taher</first><last>Pilehvar</last></author>
      <pages>375–388</pages>
      <abstract>Most of the recent works on probing representations have focused on BERT, with the presumption that the findings might be similar to the other models. In this work, we extend the probing studies to two other models in the family, namely ELECTRA and XLNet, showing that variations in the pre-training objectives or architectural choices can result in different behaviors in encoding linguistic information in the representations. Most notably, we observe that ELECTRA tends to encode linguistic knowledge in the deeper layers, whereas XLNet instead concentrates that in the earlier layers. Also, the former model undergoes a slight change during fine-tuning, whereas the latter experiences significant adjustments. Moreover, we show that drawing conclusions based on the weight mixing evaluation strategy—which is widely used in the context of layer-wise probing—can be misleading given the norm disparity of the representations across different layers. Instead, we adopt an alternative information-theoretic probing with minimum description length, which has recently been proven to provide more reliable and informative results.</abstract>
      <url hash="a23cb68d">2021.blackboxnlp-1.29</url>
      <bibkey>fayyaz-etal-2021-models</bibkey>
      <pwcdataset url="https://paperswithcode.com/dataset/cola">CoLA</pwcdataset>
      <pwcdataset url="https://paperswithcode.com/dataset/sst">SST</pwcdataset>
      <pwcdataset url="https://paperswithcode.com/dataset/semeval-2010-task-8">SemEval-2010 Task 8</pwcdataset>
    </paper>
    <paper id="30">
      <title>Learning Mathematical Properties of Integers</title>
      <author><first>Maria</first><last>Ryskina</last></author>
      <author><first>Kevin</first><last>Knight</last></author>
      <pages>389–395</pages>
      <abstract>Embedding words in high-dimensional vector spaces has proven valuable in many natural language applications. In this work, we investigate whether similarly-trained embeddings of integers can capture concepts that are useful for mathematical applications. We probe the integer embeddings for mathematical knowledge, apply them to a set of numerical reasoning tasks, and show that by learning the representations from mathematical sequence data, we can substantially improve over number embeddings learned from English text corpora.</abstract>
      <url hash="4d129f93">2021.blackboxnlp-1.30</url>
      <bibkey>ryskina-knight-2021-learning</bibkey>
      <pwccode url="https://github.com/ryskina/integer-embedding-tests" additional="true">ryskina/integer-embedding-tests</pwccode>
    </paper>
    <paper id="31">
      <title>Probing Language Models for Understanding of Temporal Expressions</title>
      <author><first>Shivin</first><last>Thukral</last></author>
      <author><first>Kunal</first><last>Kukreja</last></author>
      <author><first>Christian</first><last>Kavouras</last></author>
      <pages>396–406</pages>
      <abstract>We present three Natural Language Inference (NLI) challenge sets that can evaluate NLI models on their understanding of temporal expressions. More specifically, we probe these models for three temporal properties: (a) the order between points in time, (b) the duration between two points in time, (c) the relation between the magnitude of times specified in different units. We find that although large language models fine-tuned on MNLI have some basic perception of the order between points in time, at large, these models do not have a thorough understanding of the relation between temporal expressions.</abstract>
      <url hash="414cdedf">2021.blackboxnlp-1.31</url>
      <bibkey>thukral-etal-2021-probing</bibkey>
      <pwccode url="https://github.com/kunalkukreja21/temporal-expressions-evaluation-lm" additional="false">kunalkukreja21/temporal-expressions-evaluation-lm</pwccode>
    </paper>
    <paper id="32">
      <title>How Familiar Does That Sound? Cross-Lingual Representational Similarity Analysis of Acoustic Word Embeddings</title>
      <author><first>Badr</first><last>Abdullah</last></author>
      <author><first>Iuliia</first><last>Zaitova</last></author>
      <author><first>Tania</first><last>Avgustinova</last></author>
      <author><first>Bernd</first><last>Möbius</last></author>
      <author><first>Dietrich</first><last>Klakow</last></author>
      <pages>407–419</pages>
      <abstract>How do neural networks “perceive” speech sounds from unknown languages? Does the typological similarity between the model’s training language (L1) and an unknown language (L2) have an impact on the model representations of L2 speech signals? To answer these questions, we present a novel experimental design based on representational similarity analysis (RSA) to analyze acoustic word embeddings (AWEs)—vector representations of variable-duration spoken-word segments. First, we train monolingual AWE models on seven Indo-European languages with various degrees of typological similarity. We then employ RSA to quantify the cross-lingual similarity by simulating native and non-native spoken-word processing using AWEs. Our experiments show that typological similarity indeed affects the representational similarity of the models in our study. We further discuss the implications of our work on modeling speech processing and language similarity with neural networks.</abstract>
      <url hash="157d3383">2021.blackboxnlp-1.32</url>
      <bibkey>abdullah-etal-2021-familiar</bibkey>
      <pwccode url="https://github.com/uds-lsv/xrsa-awes" additional="false">uds-lsv/xrsa-awes</pwccode>
    </paper>
    <paper id="33">
      <title>Perturbing Inputs for Fragile Interpretations in Deep Natural Language Processing</title>
      <author><first>Sanchit</first><last>Sinha</last></author>
      <author><first>Hanjie</first><last>Chen</last></author>
      <author><first>Arshdeep</first><last>Sekhon</last></author>
      <author><first>Yangfeng</first><last>Ji</last></author>
      <author><first>Yanjun</first><last>Qi</last></author>
      <pages>420–434</pages>
      <abstract>Interpretability methods like Integrated Gradient and LIME are popular choices for explaining natural language model predictions with relative word importance scores. These interpretations need to be robust for trustworthy NLP applications in high-stake areas like medicine or finance. Our paper demonstrates how interpretations can be manipulated by making simple word perturbations on an input text. Via a small portion of word-level swaps, these adversarial perturbations aim to make the resulting text semantically and spatially similar to its seed input (therefore sharing similar interpretations). Simultaneously, the generated examples achieve the same prediction label as the seed yet are given a substantially different explanation by the interpretation methods. Our experiments generate fragile interpretations to attack two SOTA interpretation methods, across three popular Transformer models and on three different NLP datasets. We observe that the rank order correlation and top-K intersection score drops by over 20% when less than 10% of words are perturbed on average. Further, rank-order correlation keeps decreasing as more words get perturbed. Furthermore, we demonstrate that candidates generated from our method have good quality metrics.</abstract>
      <url hash="47f455d5">2021.blackboxnlp-1.33</url>
      <bibkey>sinha-etal-2021-perturbing</bibkey>
      <pwccode url="https://github.com/qdata/textattack-fragile-interpretations" additional="false">qdata/textattack-fragile-interpretations</pwccode>
      <pwcdataset url="https://paperswithcode.com/dataset/ag-news">AG News</pwcdataset>
      <pwcdataset url="https://paperswithcode.com/dataset/imdb-movie-reviews">IMDb Movie Reviews</pwcdataset>
      <pwcdataset url="https://paperswithcode.com/dataset/sst">SST</pwcdataset>
    </paper>
    <paper id="34">
      <title>An Investigation of Language Model Interpretability via Sentence Editing</title>
      <author><first>Samuel</first><last>Stevens</last></author>
      <author><first>Yu</first><last>Su</last></author>
      <pages>435–446</pages>
      <abstract>Pre-trained language models (PLMs) like BERT are being used for almost all language-related tasks, but interpreting their behavior still remains a significant challenge and many important questions remain largely unanswered. In this work, we re-purpose a sentence editing dataset, where faithful high-quality human rationales can be automatically extracted and compared with extracted model rationales, as a new testbed for interpretability. This enables us to conduct a systematic investigation on an array of questions regarding PLMs’ interpretability, including the role of pre-training procedure, comparison of rationale extraction methods, and different layers in the PLM. The investigation generates new insights, for example, contrary to the common understanding, we find that attention weights correlate well with human rationales and work better than gradient-based saliency in extracting model rationales. Both the dataset and code will be released to facilitate future interpretability research.</abstract>
      <url hash="731f7921">2021.blackboxnlp-1.34</url>
      <bibkey>stevens-su-2021-investigation</bibkey>
      <pwccode url="https://github.com/samuelstevens/sentence-editing-interpretability" additional="true">samuelstevens/sentence-editing-interpretability</pwccode>
      <pwcdataset url="https://paperswithcode.com/dataset/100doh">100DOH</pwcdataset>
    </paper>
    <paper id="35">
      <title>Interacting Knowledge Sources, Inspection and Analysis: Case-studies on Biomedical text processing</title>
      <author><first>Parsa</first><last>Bagherzadeh</last></author>
      <author><first>Sabine</first><last>Bergler</last></author>
      <pages>447–456</pages>
      <abstract>In this paper we investigate the recently proposed multi-input RIM for inspectability. This framework follows an encapsulation paradigm, where external knowledge sources are encoded as largely independent modules, enabling transparency for model inspection.</abstract>
      <url hash="886643e5">2021.blackboxnlp-1.35</url>
      <bibkey>bagherzadeh-bergler-2021-interacting</bibkey>
    </paper>
    <paper id="36">
      <title>Attacks against Ranking Algorithms with Text Embeddings: <fixed-case>A</fixed-case> Case Study on Recruitment Algorithms</title>
      <author><first>Anahita</first><last>Samadi</last></author>
      <author><first>Debapriya</first><last>Banerjee</last></author>
      <author><first>Shirin</first><last>Nilizadeh</last></author>
      <pages>457–467</pages>
      <abstract>Recently, some studies have shown that text classification tasks are vulnerable to poisoning and evasion attacks. However, little work has investigated attacks against decision-making algorithms that use text embeddings, and their output is a ranking. In this paper, we focus on ranking algorithms for the recruitment process that employ text embeddings for ranking applicants’ resumes when compared to a job description. We demonstrate both white-box and black-box attacks that identify text items that, based on their location in embedding space, have a significant contribution in increasing the similarity score between a resume and a job description. The adversary then uses these text items to improve the ranking of their resume among others. We tested recruitment algorithms that use the similarity scores obtained from Universal Sentence Encoder (USE) and Term Frequency–Inverse Document Frequency (TF-IDF) vectors. Our results show that in both adversarial settings, on average the attacker is successful. We also found that attacks against TF-IDF are more successful compared to USE.</abstract>
      <url hash="9d57d4e1">2021.blackboxnlp-1.36</url>
      <bibkey>samadi-etal-2021-attacks</bibkey>
    </paper>
    <paper id="37">
      <title>Controlled tasks for model analysis: Retrieving discrete information from sequences</title>
      <author><first>Ionut-Teodor</first><last>Sorodoc</last></author>
      <author><first>Gemma</first><last>Boleda</last></author>
      <author><first>Marco</first><last>Baroni</last></author>
      <pages>468–478</pages>
      <abstract>In recent years, the NLP community has shown increasing interest in analysing how deep learning models work. Given that large models trained on complex tasks are difficult to inspect, some of this work has focused on controlled tasks that emulate specific aspects of language. We propose a new set of such controlled tasks to explore a crucial aspect of natural language processing that has not received enough attention: the need to retrieve discrete information from sequences. We also study model behavior on the tasks with simple instantiations of Transformers and LSTMs. Our results highlight the beneficial role of decoder attention and its sometimes unexpected interaction with other components. Moreover, we show that, for most of the tasks, these simple models still show significant difficulties. We hope that the community will take up the analysis possibilities that our tasks afford, and that a clearer understanding of model behavior on the tasks will lead to better and more transparent models.</abstract>
      <url hash="ae95a9a1">2021.blackboxnlp-1.37</url>
      <bibkey>sorodoc-etal-2021-controlled</bibkey>
      <pwccode url="https://github.com/sorodoc/discreteseq" additional="false">sorodoc/discreteseq</pwccode>
    </paper>
    <paper id="38">
      <title>The Acceptability Delta Criterion: Testing Knowledge of Language using the Gradience of Sentence Acceptability</title>
      <author><first>Héctor</first><last>Vázquez Martínez</last></author>
      <pages>479–495</pages>
      <abstract>Any test that promises to assess Human Knowledge of Language (KoL) for any statistically-based Language Model (LM) must meet three requirements: (1) comprehensive coverage of linguistic phenomena; (2) replicable and statistically-vetted human judgement data; and (3) test the LM’s ability to track the gradience of sentence acceptability. To this end, we propose here the LI-Adger dataset: a comprehensive collection of 519 sentence types (4177 sentences) spanning the field of current generative linguistics, accompanied by attested and replicable human acceptability judgements (Sprouse &amp; Almeida, 2012; Sprouse et al. 2013; Sprouse &amp; Almeida, 2017). Finally, we posit the Acceptability Delta Criterion (ADC), an evaluation metric that tests how well a LM can track changes in human acceptability judgements across minimal pairs instead of testing whether the LM assigned a greater likelihood to the expert-labeled acceptable sequence of a minimal pair (S_1 &gt; S_2). We benchmark six different BERT (Devlin et al. 2018) models and a baseline trigram model with the ADC. Although the best performing BERT model scores 94%, and the trigram scores 75% classification accuracy under the traditional metric, performance drops precipitously to 38% for BERT and 30% for the trigram model under the ADC. Adopting the ADC reveals how much harder it is for LMs to track the gradience of acceptability across minimal pairs. With this work, we propose and provide the three necessary requirements for a comprehensive linguistic analysis and test of the apparently Human KoL exhibited by LMs that we believe is currently missing in the field of Computational Linguistics.</abstract>
      <url hash="db5a7389">2021.blackboxnlp-1.38</url>
      <bibkey>vazquez-martinez-2021-acceptability</bibkey>
      <pwcdataset url="https://paperswithcode.com/dataset/blimp">BLiMP</pwcdataset>
      <pwcdataset url="https://paperswithcode.com/dataset/cola">CoLA</pwcdataset>
    </paper>
    <paper id="39">
      <title>How Does <fixed-case>BERT</fixed-case> Rerank Passages? An Attribution Analysis with Information Bottlenecks</title>
      <author><first>Zhiying</first><last>Jiang</last></author>
      <author><first>Raphael</first><last>Tang</last></author>
      <author><first>Ji</first><last>Xin</last></author>
      <author><first>Jimmy</first><last>Lin</last></author>
      <pages>496–509</pages>
      <abstract>Fine-tuned pre-trained transformers achieve the state of the art in passage reranking. Unfortunately, how they make their predictions remains vastly unexplained, especially at the end-to-end, input-to-output level. Little known is how tokens, layers, and passages precisely contribute to the final prediction. In this paper, we address this gap by leveraging the recently developed information bottlenecks for attribution (IBA) framework. On BERT-based models for passage reranking, we quantitatively demonstrate the framework’s veracity in extracting attribution maps, from which we perform detailed, token-wise analysis about how predictions are made. Overall, we find that BERT still cares about exact token matching for reranking; the [CLS] token mainly gathers information for predictions at the last layer; top-ranked passages are robust to token removal; and BERT fine-tuned on MSMARCO has positional bias towards the start of the passage.</abstract>
      <url hash="a4c1375f">2021.blackboxnlp-1.39</url>
      <bibkey>jiang-etal-2021-bert</bibkey>
      <pwcdataset url="https://paperswithcode.com/dataset/ms-marco">MS MARCO</pwcdataset>
    </paper>
    <paper id="40">
      <title>Do Language Models Know the Way to <fixed-case>R</fixed-case>ome?</title>
      <author><first>Bastien</first><last>Liétard</last></author>
      <author><first>Mostafa</first><last>Abdou</last></author>
      <author><first>Anders</first><last>Søgaard</last></author>
      <pages>510–517</pages>
      <abstract>The global geometry of language models is important for a range of applications, but language model probes tend to evaluate rather local relations, for which ground truths are easily obtained. In this paper we exploit the fact that in geography, ground truths are available beyond local relations. In a series of experiments, we evaluate the extent to which language model representations of city and country names are isomorphic to real-world geography, e.g., if you tell a language model where Paris and Berlin are, does it know the way to Rome? We find that language models generally encode limited geographic information, but with larger models performing the best, suggesting that geographic knowledge <i>can</i> be induced from higher-order co-occurrence statistics.</abstract>
      <url hash="abdabe9b">2021.blackboxnlp-1.40</url>
      <bibkey>lietard-etal-2021-language</bibkey>
    </paper>
    <paper id="41">
      <title>Exploratory Model Analysis Using Data-Driven Neuron Representations</title>
      <author><first>Daisuke</first><last>Oba</last></author>
      <author><first>Naoki</first><last>Yoshinaga</last></author>
      <author><first>Masashi</first><last>Toyoda</last></author>
      <pages>518–528</pages>
      <abstract>Probing classifiers have been extensively used to inspect whether a model component captures specific linguistic phenomena. This top-down approach is, however, costly when we have no probable hypothesis on the association between the target model component and phenomena. In this study, aiming to provide a flexible, exploratory analysis of a neural model at various levels ranging from individual neurons to the model as a whole, we present a bottom-up approach to inspect the target neural model by using neuron representations obtained from a massive corpus of text. We first feed massive amount of text to the target model and collect sentences that strongly activate each neuron. We then abstract the collected sentences to obtain neuron representations that help us interpret the corresponding neurons; we augment the sentences with linguistic annotations (e.g., part-of-speech tags) and various metadata (e.g., topic and sentiment), and apply pattern mining and clustering techniques to the augmented sentences. We demonstrate the utility of our method by inspecting the pre-trained BERT. Our exploratory analysis reveals that i) specific phrases and domains of text are captured by individual neurons in BERT, ii) a group of neurons simultaneously capture the same linguistic phenomena, and iii) deeper-level layers capture more specific linguistic phenomena.</abstract>
      <url hash="a6802635">2021.blackboxnlp-1.41</url>
      <bibkey>oba-etal-2021-exploratory</bibkey>
      <pwcdataset url="https://paperswithcode.com/dataset/bookcorpus">BookCorpus</pwcdataset>
    </paper>
    <paper id="42">
      <title>Fine-Tuned Transformers Show Clusters of Similar Representations Across Layers</title>
      <author><first>Jason</first><last>Phang</last></author>
      <author><first>Haokun</first><last>Liu</last></author>
      <author><first>Samuel R.</first><last>Bowman</last></author>
      <pages>529–538</pages>
      <abstract>Despite the success of fine-tuning pretrained language encoders like BERT for downstream natural language understanding (NLU) tasks, it is still poorly understood how neural networks change after fine-tuning. In this work, we use centered kernel alignment (CKA), a method for comparing learned representations, to measure the similarity of representations in task-tuned models across layers. In experiments across twelve NLU tasks, we discover a consistent block diagonal structure in the similarity of representations within fine-tuned RoBERTa and ALBERT models, with strong similarity within clusters of earlier and later layers, but not between them. The similarity of later layer representations implies that later layers only marginally contribute to task performance, and we verify in experiments that the top few layers of fine-tuned Transformers can be discarded without hurting performance, even with no further tuning.</abstract>
      <url hash="b47764c0">2021.blackboxnlp-1.42</url>
      <bibkey>phang-etal-2021-fine</bibkey>
      <pwcdataset url="https://paperswithcode.com/dataset/boolq">BoolQ</pwcdataset>
      <pwcdataset url="https://paperswithcode.com/dataset/cola">CoLA</pwcdataset>
      <pwcdataset url="https://paperswithcode.com/dataset/cosmosqa">CosmosQA</pwcdataset>
      <pwcdataset url="https://paperswithcode.com/dataset/glue">GLUE</pwcdataset>
      <pwcdataset url="https://paperswithcode.com/dataset/hellaswag">HellaSwag</pwcdataset>
      <pwcdataset url="https://paperswithcode.com/dataset/mrpc">MRPC</pwcdataset>
      <pwcdataset url="https://paperswithcode.com/dataset/qnli">QNLI</pwcdataset>
      <pwcdataset url="https://paperswithcode.com/dataset/sst">SST</pwcdataset>
    </paper>
    <paper id="43">
      <title><fixed-case>BERT</fixed-case> Has Uncommon Sense: Similarity Ranking for Word Sense <fixed-case>BERT</fixed-case>ology</title>
      <author><first>Luke</first><last>Gessler</last></author>
      <author><first>Nathan</first><last>Schneider</last></author>
      <pages>539–547</pages>
      <abstract>An important question concerning contextualized word embedding (CWE) models like BERT is how well they can represent different word senses, especially those in the long tail of uncommon senses. Rather than build a WSD system as in previous work, we investigate contextualized embedding neighborhoods directly, formulating a query-by-example nearest neighbor retrieval task and examining ranking performance for words and senses in different frequency bands. In an evaluation on two English sense-annotated corpora, we find that several popular CWE models all outperform a random baseline even for proportionally rare senses, without explicit sense supervision. However, performance varies considerably even among models with similar architectures and pretraining regimes, with especially large differences for rare word senses, revealing that CWE models are not all created equal when it comes to approximating word senses in their native representations.</abstract>
      <url hash="d10a8dc0">2021.blackboxnlp-1.43</url>
      <bibkey>gessler-schneider-2021-bert</bibkey>
      <pwccode url="https://github.com/lgessler/bert-has-uncommon-sense" additional="false">lgessler/bert-has-uncommon-sense</pwccode>
      <pwcdataset url="https://paperswithcode.com/dataset/glue">GLUE</pwcdataset>
    </paper>
  </volume>
</collection><|MERGE_RESOLUTION|>--- conflicted
+++ resolved
@@ -283,12 +283,9 @@
       <pwcdataset url="https://paperswithcode.com/dataset/cola">CoLA</pwcdataset>
       <pwcdataset url="https://paperswithcode.com/dataset/glue">GLUE</pwcdataset>
       <pwcdataset url="https://paperswithcode.com/dataset/sst">SST</pwcdataset>
-<<<<<<< HEAD
       <pwcdataset url="https://paperswithcode.com/dataset/cola">CoLA</pwcdataset>
       <revision id="1" href="2021.blackboxnlp-1.22v1" hash="08714d57"/>
       <revision id="2" href="2021.blackboxnlp-1.22v2" hash="fffb1242" date="2021-11-15">Updated Section 3.2 and fixed author email address.</revision>
-=======
->>>>>>> dda7c754
     </paper>
     <paper id="23">
       <title>Multi-Layer Random Perturbation Training for improving Model Generalization Efficiently</title>
