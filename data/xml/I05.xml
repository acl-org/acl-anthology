--- conflicted
+++ resolved
@@ -738,13 +738,8 @@
 		<paper id="2007">
 			<title>A Resource-based <fixed-case>K</fixed-case>orean Morphological Annotation System</title>
 			<author><first>Hyun-gue</first><last>Huh</last></author>
-<<<<<<< HEAD
-			<author><first>Eric</first><last>Laporte</last></author>
+			<author><first>Éric</first><last>Laporte</last></author>
 		<url>I05-2007</url></paper>
-=======
-			<author><first>Éric</first><last>Laporte</last></author>
-		</paper>
->>>>>>> 0e1620ae
 		
 		<paper id="2008">
 			<title>A System to Solve Language Tests for Second Grade Students</title>
@@ -908,13 +903,8 @@
 			<title>Problems of Reusing an Existing <fixed-case>MT</fixed-case> System</title>
 			<author><first>Ondřej</first><last>Bojar</last></author>
 			<author><first>Petr</first><last>Homola</last></author>
-<<<<<<< HEAD
-			<author><first>Vladislav</first><last>Kubon</last></author>
+			<author><first>Vladislav</first><last>Kuboň</last></author>
 		<url>I05-2031</url></paper>
-=======
-			<author><first>Vladislav</first><last>Kuboň</last></author>
-		</paper>
->>>>>>> 0e1620ae
 		
 		<paper id="2032">
 			<title>Pola Grammar Technique to Identify Subject and Predicate in <fixed-case>M</fixed-case>alaysian Language</title>
@@ -926,17 +916,10 @@
 		
 		<paper id="2033">
 			<title><fixed-case>POS</fixed-case> Tagger Combinations on <fixed-case>H</fixed-case>ungarian Text</title>
-<<<<<<< HEAD
-			<author><first>Andras</first><last>Kuba</last></author>
-			<author><first>Laszlo</first><last>Felfoldi</last></author>
-			<author><first>Andras</first><last>Kocsor</last></author>
-		<url>I05-2033</url></paper>
-=======
 			<author><first>András</first><last>Kuba</last></author>
 			<author><first>László</first><last>Felföldi</last></author>
 			<author><first>András</first><last>Kocsor</last></author>
-		</paper>
->>>>>>> 0e1620ae
+		<url>I05-2033</url></paper>
 		
 		<paper id="2034">
 			<title>Probabilistic Models for <fixed-case>K</fixed-case>orean Morphological Analysis</title>
@@ -1219,13 +1202,8 @@
    <paper id="3024">
         <title>Data-driven Language Independent Word Segmentation Using Character-Level Information</title>
         <author><first>Dong-Hee</first><last>Lim</last></author>
-<<<<<<< HEAD
-        <author><first>Seung Shik</first><last>Kang</last></author>
-   <url>I05-3024</url></paper>
-=======
         <author><first>Seung-Shik</first><last>Kang</last></author>
-   </paper>
->>>>>>> 0e1620ae
+        <url>I05-3024</url></paper>
 
    <paper id="3025">
         <title>A Maximum Entropy Approach to <fixed-case>C</fixed-case>hinese Word Segmentation</title>
