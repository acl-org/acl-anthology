--- conflicted
+++ resolved
@@ -1,33 +1,23 @@
 <?xml version='1.0' encoding='UTF-8'?>
 <collection id="2023.ws">
   <event id="ws-2023">
-<<<<<<< HEAD
-    <colocated>2023.bsnlp-1</colocated>
-    <colocated>2023.c3nlp-1</colocated>
-    <colocated>2023.computel-1</colocated>
-    <colocated>2023.wsc-csdh</colocated>
-    <colocated>2023.depling-1</colocated>
-    <colocated>2023.cxgsnlp-1</colocated>
-    <colocated>2023.tlt-1</colocated>
-    <colocated>2023.udw-1</colocated>
-    <colocated>2023.fever-1</colocated>
-    <colocated>2023.insights-1</colocated>
-    <colocated>2023.latechclfl-1</colocated>
-    <colocated>2023.loresmt-1</colocated>
-    <colocated>2023.mwe-1</colocated>
-    <colocated>2023.sigtyp-1</colocated>
-    <colocated>2023.unlp-1</colocated>
-    <colocated>2023.vardial-1</colocated>
-=======
     <colocated>
+      <volume-id>2023.bsnlp-1</volume-id>
+      <volume-id>2023.c3nlp-1</volume-id>
       <volume-id>2023.computel-1</volume-id>
       <volume-id>2023.wsc-csdh</volume-id>
       <volume-id>2023.depling-1</volume-id>
       <volume-id>2023.cxgsnlp-1</volume-id>
       <volume-id>2023.tlt-1</volume-id>
       <volume-id>2023.udw-1</volume-id>
+      <volume-id>2023.fever-1</volume-id>
+      <volume-id>2023.insights-1</volume-id>
+      <volume-id>2023.latechclfl-1</volume-id>
+      <volume-id>2023.loresmt-1</volume-id>
+      <volume-id>2023.mwe-1</volume-id>
+      <volume-id>2023.sigtyp-1</volume-id>
+      <volume-id>2023.unlp-1</volume-id>
       <volume-id>2023.vardial-1</volume-id>
     </colocated>
->>>>>>> 7cda72bc
   </event>
 </collection>