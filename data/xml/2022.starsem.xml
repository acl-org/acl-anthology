--- conflicted
+++ resolved
@@ -135,11 +135,7 @@
       <bibkey>tamari-etal-2022-dyna</bibkey>
       <doi>10.18653/v1/2022.starsem-1.9</doi>
       <pwcdataset url="https://paperswithcode.com/dataset/squad">SQuAD</pwcdataset>
-<<<<<<< HEAD
-      <pwcdataset url="https://paperswithcode.com/dataset/test">test</pwcdataset>
       <abstract>While neural language models often perform surprisingly well on natural language understanding (NLU) tasks, their strengths and limitations remain poorly understood. Controlled synthetic tasks are thus an increasingly important resource for diagnosing model behavior. In this work we focus on story understanding, a core competency for NLU systems. However, the main synthetic resource for story understanding, the bAbI benchmark, lacks such a systematic mechanism for controllable task generation. We develop Dyna-bAbI, a dynamic framework providing fine-grained control over task generation in bAbI. We demonstrate our ideas by constructing three new tasks requiring compositional generalization, an important evaluation setting absent from the original benchmark. We tested both special-purpose models developed for bAbI as well as state-of-the-art pre-trained methods, and found that while both approaches solve the original tasks (99\% accuracy), neither approach succeeded in the compositional generalization setting, indicating the limitations of the original training data.We explored ways to augment the original data, and found that though diversifying training data was far more useful than simply increasing dataset size, it was still insufficient for driving robust compositional generalization (with 70\% accuracy for complex compositions). Our results underscore the importance of highly controllable task generators for creating robust NLU systems through a virtuous cycle of model and data development.</abstract>
-=======
->>>>>>> 588d3090
     </paper>
     <paper id="10">
       <title>When Polysemy Matters: Modeling Semantic Categorization with Word Embeddings</title>
