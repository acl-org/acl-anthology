--- conflicted
+++ resolved
@@ -102,17 +102,10 @@
       <url>M93-1013</url>
     </paper>
     <paper id="14">
-<<<<<<< HEAD
       <title><fixed-case>NEC</fixed-case>: DESCRIPTION OF THE <fixed-case>VENIEX</fixed-case> SYSTEM AS USED FOR <fixed-case>MUC</fixed-case>-5</title>
-      <author><first>Kazunori</first><last>MURAKI</last></author>
-      <author><first>Shinichi</first><last>DOI</last></author>
-      <author><first>Shinichi</first><last>ANDO</last></author>
-=======
-      <title><fixed-case>NEC</fixed-case>: DESCRIPTION OF THE VENIEX SYSTEM AS USED FOR <fixed-case>MUC</fixed-case>-5</title>
       <author><first>Kazunori</first><last>Muraki</last></author>
       <author><first>Shinichi</first><last>Doi</last></author>
       <author><first>Shinichi</first><last>Ando</last></author>
->>>>>>> 853c9ac8
       <url>M93-1014</url>
     </paper>
     <paper id="15">
@@ -157,15 +150,9 @@
       <url>M93-1019</url>
     </paper>
     <paper id="20">
-<<<<<<< HEAD
       <title><fixed-case>TRW</fixed-case>: DESCRIPTION OF THE <fixed-case>DEFT</fixed-case> SYSTEM AS USED FOR <fixed-case>MUC</fixed-case>-5</title>
-      <author><first>Ph.D.</first><last>WILLIAM W. NOAH</last></author>
-      <author><first>ROLLIN V.</first><last>WEEKS</last></author>
-=======
-      <title><fixed-case>TRW</fixed-case>: DESCRIPTION OF THE DEFT SYSTEM AS USED FOR <fixed-case>MUC</fixed-case>-5</title>
       <author><first>William W.</first><last>Noah</last></author>
       <author><first>Rollin V.</first><last>Weeks</last></author>
->>>>>>> 853c9ac8
       <url>M93-1020</url>
     </paper>
     <paper id="21">
