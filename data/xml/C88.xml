<?xml version='1.0' encoding='UTF-8'?>
<collection id="C88">
  <volume id="1">
    <meta>
      <booktitle><fixed-case>C</fixed-case>oling <fixed-case>B</fixed-case>udapest 1988 Volume 1: <fixed-case>I</fixed-case>nternational <fixed-case>C</fixed-case>onference on <fixed-case>C</fixed-case>omputational <fixed-case>L</fixed-case>inguistics</booktitle>
    </meta>
    <frontmatter>
      <url>C88-1000</url>
    </frontmatter>
    <paper id="1">
      <title>Feasible Learnability of Formal Grammars and The Theory of Natural Language Acquisition</title>
      <author><first>Naoki</first><last>Abe</last></author>
      <url>C88-1001</url>
    </paper>
    <paper id="2">
<<<<<<< HEAD
      <title>Parsing <fixed-case>F</fixed-case>rench with <fixed-case>T</fixed-case>ree <fixed-case>A</fixed-case>djoining <fixed-case>G</fixed-case>rammar: some linguistic accounts</title>
      <author><first>Anne</first><last>ABEILLE</last></author>
=======
      <title>Parsing <fixed-case>F</fixed-case>rench with Tree Adjoining Grammar: some linguistic accounts</title>
      <author><first>Anne</first><last>Abeille</last></author>
>>>>>>> 853c9ac8
      <url>C88-1002</url>
    </paper>
    <paper id="3">
      <title>Functional Constraints in Knowledge-Based Natural Language Understanding</title>
      <author><first>Lars</first><last>Ahrenberg</last></author>
      <url>C88-1003</url>
    </paper>
    <paper id="4">
<<<<<<< HEAD
      <title>A MODEL FOR TRANSFER CONTROL IN THE <fixed-case>METAL</fixed-case> <fixed-case>MT</fixed-case>-SYSTEM</title>
      <author><first>Yuan A.</first><last>ALONSO</last></author>
=======
      <title>A MODEL FOR TRANSFER CONTROL IN THE METAL MT-SYSTEM</title>
      <author><first>Yuan A.</first><last>Alonso</last></author>
>>>>>>> 853c9ac8
      <url>C88-1004</url>
    </paper>
    <paper id="5">
      <title>Efficiency Considerations for <fixed-case>LFG</fixed-case>-Parsers - Incremental and Table-Lookup Techniques</title>
      <author><first>Istvan</first><last>Batori</last></author>
      <author><first>Stefan</first><last>Marok</last></author>
      <url>C88-1005</url>
    </paper>
    <paper id="6">
      <title>Morphology with Two-Level Rules and Negative Rule Features</title>
      <author><first>John</first><last>Bear</last></author>
      <url>C88-1006</url>
    </paper>
    <paper id="7">
      <title>Machine Translation Using Isomorphic <fixed-case>UCG</fixed-case>s</title>
      <author><first>John L.</first><last>Beaven</last></author>
      <author><first>Pete</first><last>Whitelock</last></author>
      <url>C88-1007</url>
    </paper>
    <paper id="8">
<<<<<<< HEAD
      <title>The <fixed-case>E-F</fixed-case>ramework: A Formalism for Natural Language Processing</title>
      <author><first>Annelise</first><last>BECH</last></author>
      <author><first>Anders</first><last>NYGAARD</last></author>
=======
      <title>The E-Framework: A Formalism for Natural Language Processing</title>
      <author><first>Annelise</first><last>Bech</last></author>
      <author><first>Anders</first><last>Nygaard</last></author>
>>>>>>> 853c9ac8
      <url>C88-1008</url>
    </paper>
    <paper id="9">
      <title>Feature Graphs and Abstract Data Types: A Unifying Approach</title>
      <author><first>Christoph</first><last>Beierle</last></author>
      <author><first>Udo</first><last>Pletat</last></author>
      <url>C88-1009</url>
    </paper>
    <paper id="10">
      <title>SOME PROBLEMS OF MACHINE TRANSLATION BETWEEN CLOSELY RELATED LANGUAGES</title>
      <author><first>Alevtina</first><last>Bemova</last></author>
      <author><first>karel</first><last>Oli̊va</last></author>
      <author><first>Jarmila</first><last>Panevová</last></author>
      <url>C88-1010</url>
    </paper>
    <paper id="11">
      <title>A SYSTEM FOR CREATING AND MANIPULATING GENERALIZED WORDCLASS TRANSITION MATRICES FROM LARGE LABELLED TEXT-CORPORA</title>
      <author><first>Wilfried</first><last>Bloemberg</last></author>
      <author><first>Michael</first><last>Kesselheim</last></author>
      <url>C88-1011</url>
    </paper>
    <paper id="12">
      <title>Software Support for Practical Grammar Development</title>
      <author><first>Bran</first><last>Boguraev</last></author>
      <author><first>John</first><last>Carroll</last></author>
      <author><first>Ted</first><last>Briscoe</last></author>
      <author><first>Claire</first><last>Grover</last></author>
      <url>C88-1012</url>
    </paper>
    <paper id="13">
      <title>REPRESENTATION TREES AND STRING-TREE CORRESPONDENCES</title>
      <author id="christian-boitet"><first>Ch.</first><last>Boitet</last></author>
      <author id="zaharin-yusoff"><first>Y.</first><last>Zaharin</last></author>
      <url>C88-1013</url>
    </paper>
    <paper id="14">
<<<<<<< HEAD
      <title>CO-ORDINATIVE ELLIPSIS IN <fixed-case>R</fixed-case>USSIAN TEXTS: PROBLEMS OF DESCRIPTION AND RESTORATION</title>
      <author><first>Igor A.</first><last>BOLSHAKOV</last></author>
=======
      <title>CO-ORDINATIVE ELLIPSIS IN RUSSIAN TEXTS: PROBLEMS OF DESCRIPTION AND RESTORATION</title>
      <author><first>Igor A.</first><last>Bolshakov</last></author>
>>>>>>> 853c9ac8
      <url>C88-1014</url>
    </paper>
    <paper id="15">
      <title>TWO-COMPONENT TEACHING SYSTEM THAT UNDERSTANDS AND CORRECTS MISTAKES</title>
      <author><first>Elena</first><last>Borissova</last></author>
      <url>C88-1015</url>
    </paper>
    <paper id="16">
      <title>A STATISTICAL APPROACH TO LANGUAGE TRANSLATION</title>
      <author id="peter-f-brown"><first>P.</first><last>Brown</last></author>
      <author id="john-cocke"><first>J.</first><last>Cocke</last></author>
      <author id="stephen-a-della-pietra"><first>S.</first><last>Della Pietra</last></author>
      <author id="vincent-j-della-pietra"><first>V.</first><last>Della Pietra</last></author>
      <author id="frederick-jelinek"><first>F.</first><last>Jelinek</last></author>
      <author id="robert-l-mercer"><first>R.</first><last>Mercer</last></author>
      <author id="paul-roossin"><first>P.</first><last>Roossin</last></author>
      <url>C88-1016</url>
    </paper>
    <paper id="17">
      <title>A Constructive View of <fixed-case>GPSG</fixed-case> or How to Make It Work</title>
      <author><first>Stephan</first><last>Busemann</last></author>
      <author><first>Christa</first><last>Hauenschild</last></author>
      <url>C88-1017</url>
    </paper>
    <paper id="18">
      <title>Unification Categorial Grammar: A Concise, Extendable Grammar for Natural Language Processing</title>
      <author><first>Jonathan</first><last>Calder</last></author>
      <author><first>Ewan</first><last>Klein</last></author>
      <author><first>Henk</first><last>Zeevat</last></author>
      <url>C88-1018</url>
    </paper>
    <paper id="19">
      <title>ACQUISITION OF SEMANTIC INFORMATION FROM AN ON-LINE DICTIONARY</title>
      <author><first>Nicoletta</first><last>Calzolari</last></author>
      <author><first>Eugenio</first><last>Picchi</last></author>
      <url>C88-1019</url>
    </paper>
    <paper id="20">
      <title>SPEECH-RATE VARIATION AND THE PREDICTION OF DURATION</title>
      <author><first>W. N.</first><last>Campbell</last></author>
      <url>C88-1020</url>
    </paper>
    <paper id="21">
      <title>Anaphora Resolution: A Multi-Strategy Approach</title>
      <author><first>Jaime G.</first><last>Carbonell</last></author>
      <author><first>Ralf D.</first><last>Brown</last></author>
      <url>C88-1021</url>
    </paper>
    <paper id="22">
      <title><fixed-case>RUG</fixed-case>: Regular Unification Grammar</title>
      <author><first>Lauri</first><last>Carlson</last></author>
      <url>C88-1022</url>
    </paper>
    <paper id="23">
      <title>Unification and Transduction in Computational Phonology</title>
      <author><first>Julie</first><last>Carson</last></author>
      <url>C88-1023</url>
    </paper>
    <paper id="24">
      <title>A NEW DESIGN OF <fixed-case>P</fixed-case>ROLOG-BASED BOTTOM-UP PARSING SYSTEM WITH <fixed-case>G</fixed-case>OVERNMENT-<fixed-case>B</fixed-case>INDING THEORY</title>
      <author><first>Hsin-Hsi</first><last>Chen</last></author>
      <author><first>I-Peng</first><last>Lin</last></author>
      <author><first>Chien-Ping</first><last>Wu</last></author>
      <url>C88-1024</url>
    </paper>
    <paper id="25">
      <title><fixed-case>E</fixed-case>nglish-<fixed-case>C</fixed-case>hinese Machine Translation System <fixed-case>IMT</fixed-case>/<fixed-case>EC</fixed-case></title>
      <author><last>Chen</last><first>Zhaoxiong</first></author>
      <author><last>Gao</last><first>Qingshi</first></author>
      <url>C88-1025</url>
    </paper>
    <paper id="26">
<<<<<<< HEAD
      <title>A Binding Rule for <fixed-case>G</fixed-case>overnment-binding Parsing</title>
      <author><first>Nelson</first><last>CORREA</last></author>
      <url>C88-1026</url>
    </paper>
    <paper id="27">
      <title>AUGMENTED <fixed-case>X</fixed-case>’ - SCHEMES</title>
      <author><first>Neculai</first><last>CURTEANU</last></author>
=======
      <title>A Binding Rule for Government-binding Parsing</title>
      <author><first>Nelson</first><last>Correa</last></author>
      <url>C88-1026</url>
    </paper>
    <paper id="27">
      <title>AUGMENTED X’ - SCHEMES</title>
      <author><first>Neculai</first><last>Curteanu</last></author>
>>>>>>> 853c9ac8
      <url>C88-1027</url>
    </paper>
    <paper id="28">
      <title><fixed-case>GRAFON</fixed-case>: A GRAPHEME-TO-PHONEME CONVERSION SYSTEM FOR <fixed-case>D</fixed-case>UTCH</title>
      <author><first>Walter</first><last>Daelemans</last></author>
      <url>C88-1028</url>
    </paper>
    <paper id="29">
      <title>Morphology and cross dependencies in the synthesis of personal pronouns in Romance languages</title>
      <author><first>Laurence</first><last>Danlos</last></author>
      <author><first>Fiametta</first><last>Namer</last></author>
      <url>C88-1029</url>
    </paper>
    <paper id="30">
<<<<<<< HEAD
      <title>THE PARALLEL EXPERT PARSER (<fixed-case>PEP</fixed-case>): A THOROUGHLY REVISED DESCENDANT OF THE WORD EXPERT PARSER (<fixed-case>WEP</fixed-case>)</title>
      <author><first>M.</first><last>DEVOS</last></author>
      <author id="geert-adriaens"><first>G.</first><last>ADRIAENS</last></author>
      <author><first>Y.D.</first><last>WILLEMS</last></author>
=======
      <title>THE PARALLEL EXPERT PARSER (PEP): A THOROUGHLY REVISED DESCENDANT OF THE WORD EXPERT PARSER (WEP)</title>
      <author><first>M.</first><last>Devos</last></author>
      <author id="geert-adriaens"><first>G.</first><last>Adriaens</last></author>
      <author><first>Y.D.</first><last>Willems</last></author>
>>>>>>> 853c9ac8
      <url>C88-1030</url>
    </paper>
    <paper id="31">
      <title>Stylistic Grammars in Language Translation</title>
      <author><first>Chrysanne</first><last>DiMarco</last></author>
      <author><first>Graeme</first><last>Hirst</last></author>
      <url>C88-1031</url>
    </paper>
    <paper id="32">
      <title>Word Manager: A System for the Definition, Access and Maintenance of Lexical Databases</title>
      <author><first>Marc</first><last>Domenig</last></author>
      <url>C88-1032</url>
    </paper>
    <paper id="33">
<<<<<<< HEAD
      <title>Partial Orderings and Aktionsarten in <fixed-case>D</fixed-case>iscourse <fixed-case>R</fixed-case>epresentation <fixed-case>T</fixed-case>heory</title>
      <author><first>Kurt</first><last>EBERLE</last></author>
=======
      <title>Partial Orderings and Aktionsarten in Discourse Representation Theory</title>
      <author><first>Kurt</first><last>Eberle</last></author>
>>>>>>> 853c9ac8
      <url>C88-1033</url>
    </paper>
    <paper id="34">
      <title>Knowledge integration in a robust and efficient morpho-syntactic analyzer for <fixed-case>F</fixed-case>rench</title>
      <author><first>Louisette</first><last>Emirkanian</last></author>
      <author><first>Lorne H.</first><last>Bouchard</last></author>
      <url>C88-1034</url>
    </paper>
    <paper id="35">
      <title><fixed-case>L</fixed-case>exical <fixed-case>F</fixed-case>unctional <fixed-case>G</fixed-case>rammar in Speech Recognition</title>
      <author><first>Klaus-Jurgen</first><last>Engelberg</last></author>
      <url>C88-1035</url>
    </paper>
    <paper id="36">
      <title>Metonymy and Metaphor: What’s the Difference?</title>
      <author><first>Dan</first><last>Fass</last></author>
      <url>C88-1036</url>
    </paper>
    <paper id="37">
      <title>Expressing quantifier scope in <fixed-case>F</fixed-case>rench generation</title>
      <author><first>Pierre-Joseph</first><last>Gailly</last></author>
      <url>C88-1037</url>
    </paper>
    <paper id="38">
      <title>Sequencing in a Connectionist Model of Language Processing</title>
      <author><first>Michael</first><last>Gasser</last></author>
      <author><first>Michael G.</first><last>Dyer</last></author>
      <url>C88-1038</url>
    </paper>
    <paper id="39">
      <title>Semantic Interpretation of Pragmatic Clues: Connectives, Modal Verbs, and Indirect Speech Acts</title>
      <author><first>Michael</first><last>Gerlach</last></author>
      <author><first>Michael</first><last>Sprenger</last></author>
      <url>C88-1039</url>
    </paper>
    <paper id="40">
      <title>Robust parsing of severely corrupted spoken utterances</title>
      <author><first>Egidio P.</first><last>Glachin</last></author>
      <author><first>Claudio</first><last>Rullent</last></author>
      <url>C88-1040</url>
    </paper>
    <paper id="41">
      <title>The <fixed-case>PSI</fixed-case>/<fixed-case>PHI</fixed-case> architecture for prosodic parsing</title>
      <author><first>Dafydd</first><last>Gibbon</last></author>
      <author><first>Gunter</first><last>Braun</last></author>
      <url>C88-1041</url>
    </paper>
    <paper id="42">
      <title>An Active Bilingual Lexicon for Machine Translation</title>
      <author><first>Igal</first><last>Golan</last></author>
      <author><first>Shalom</first><last>Lappin</last></author>
      <author><first>Mori</first><last>Rimon</last></author>
      <url>C88-1042</url>
    </paper>
    <paper id="43">
      <title>A Finite State Approach to <fixed-case>G</fixed-case>erman Verb Morphology</title>
      <author><first>Gunther</first><last>Gorz</last></author>
      <author><first>Dietrich</first><last>Paulus</last></author>
      <url>C88-1043</url>
    </paper>
    <paper id="44">
      <title>On the Generation and Interpretation of Demonstrative Expressions</title>
      <author><first>Jeanette</first><last>Gundel</last></author>
      <author><first>Nancy</first><last>Hedberg</last></author>
      <author><first>Ron</first><last>Zacharski</last></author>
      <url>C88-1044</url>
    </paper>
    <paper id="45">
      <title>Formal Morphology</title>
      <author><first>Jan</first><last>Hajic</last></author>
      <url>C88-1045</url>
    </paper>
    <paper id="46">
      <title>Word Boundary Identification from Phoneme Sequence Constraints in Automatic Continuous Speech Recognition</title>
      <author><first>Jonathan</first><last>Harrington</last></author>
      <author><first>Gordon</first><last>Watson</last></author>
      <author><first>Maggie</first><last>Cooper</last></author>
      <url>C88-1046</url>
    </paper>
    <paper id="47">
      <title>A Cognitive Account of Unbounded Dependency</title>
      <author><first>Koiti</first><last>Hasida</last></author>
      <url>C88-1047</url>
    </paper>
    <paper id="48">
      <title>Improving Search Strategies An Experiment in Best-First Parsing</title>
      <author><first>Hans</first><last>Haugeneder</last></author>
      <author><first>Manfred</first><last>Gehrke</last></author>
      <url>C88-1048</url>
    </paper>
    <paper id="49">
      <title>CHART PARSING ACCORDING TO THE SLOT AND FILLER PRINCIPLE</title>
      <author><first>Peter</first><last>Hellwig</last></author>
      <url>C88-1049</url>
    </paper>
    <paper id="50">
      <title>CROSSING COREFERENCE IN DISCOURSE REPRESENTATION THEORY</title>
      <author><first>Michael</first><last>Hess</last></author>
      <url>C88-1050</url>
    </paper>
    <paper id="51">
      <title>The Success of Failure The concept of failure in dialogue logics and its relevance for <fixed-case>NL</fixed-case>-semantics</title>
      <author><first>J. Ph.</first><last>Hoepelman</last></author>
      <author><first>A.J.M.</first><last>van Hoof</last></author>
      <url>C88-1051</url>
    </paper>
    <paper id="52">
      <title>Presuppositions as Beliefs</title>
      <author><first>Diane</first><last>Horton</last></author>
      <author><first>Graeme</first><last>Hirst</last></author>
      <url>C88-1052</url>
    </paper>
    <paper id="53">
      <title><fixed-case>CRITTER</fixed-case>: a translation system for agricultural market reports</title>
      <author><first>Pierre</first><last>Isabelle</last></author>
      <author><first>Marc</first><last>Dymetman</last></author>
      <author><first>Elliott</first><last>Macklovitch</last></author>
      <url>C88-1053</url>
    </paper>
    <paper id="54">
      <title>Achieving Bidirectionality</title>
      <author><first>Paul S.</first><last>Jacobs</last></author>
      <url>C88-1054</url>
    </paper>
    <paper id="55">
      <title><fixed-case>C</fixed-case>oncretion: Assumption-Based Understanding</title>
      <author><first>Paul S.</first><last>Jacobs</last></author>
      <url>C88-1055</url>
    </paper>
    <paper id="56">
      <title>LOCALLY GOVERNED TREES AND DEPENDECNCY PARSING</title>
      <author><first>Harri</first><last>Jäppinen</last></author>
      <author><first>Eero</first><last>Lassila</last></author>
      <author><first>Aarno</first><last>Lehtola</last></author>
      <url>C88-1056</url>
    </paper>
    <paper id="57">
      <title>Issues in Relating Syntax and Semantics</title>
      <author><first>Daniel</first><last>Jurafsky</last></author>
      <url>C88-1057</url>
    </paper>
    <paper id="58">
      <title>COORDINATION IN RECONNAISSANCE-ATTACK PARSING</title>
      <author><first>Michael B.</first><last>Kac</last></author>
      <author><first>Thomas C.</first><last>Rindflesch</last></author>
      <url>C88-1058</url>
    </paper>
    <paper id="59">
      <title>Completion of <fixed-case>J</fixed-case>apanese Sentences by Inferring Function Words from Content Words</title>
      <author><first>Koji</first><last>Kakigahara</last></author>
      <author><first>Teruaki</first><last>Aizawa</last></author>
      <url>C88-1059</url>
    </paper>
    <paper id="60">
      <title>An Algorithm for Functional Uncertainty</title>
      <author><first>Ronald M.</first><last>Kaplan</last></author>
      <author><first>John T.</first><last>Maxwell III</last></author>
      <url>C88-1060</url>
    </paper>
    <paper id="61">
      <title>Constituent Coordination in Lexical-Functional Grammar</title>
      <author><first>Ronald M.</first><last>Kaplan</last></author>
      <author><first>John T.</first><last>Maxwell III</last></author>
      <url>C88-1061</url>
    </paper>
    <paper id="62">
      <title>VOCNETS - A TOOL FOR HANDLING FINITE VOCABULARIES</title>
      <author><first>Hans</first><last>Karlgren</last></author>
      <author><first>Jurgen</first><last>Kunze</last></author>
      <url>C88-1062</url>
    </paper>
    <paper id="63">
      <title>An Experimental Parser for Systemic Grammars</title>
      <author><first>Robert T.</first><last>Kasper</last></author>
      <url>C88-1063</url>
    </paper>
    <paper id="64">
      <title>Finite-state Description of <fixed-case>S</fixed-case>emitic Morphology: A Case Study of Ancient Accadian</title>
      <author><first>Laura</first><last>Kataja</last></author>
      <author><first>Kimmo</first><last>Koskenniemi</last></author>
      <url>C88-1064</url>
    </paper>
    <paper id="65">
      <title>Exploiting Lexical Regularities in Designing Natural Language Systems</title>
      <author><first>Boris</first><last>Katz</last></author>
      <author><first>Beth</first><last>Levin</last></author>
      <url>C88-1065</url>
    </paper>
    <paper id="66">
      <title>Parsing with Category Coocurrence Restrictions</title>
      <author><first>James</first><last>Kilbury</last></author>
      <url>C88-1066</url>
    </paper>
    <paper id="67">
      <title>TRADITIONAL MEANS IN MACHINE TRANSLATION</title>
      <author><first>Zdenek</first><last>Kirschner</last></author>
      <url>C88-1067</url>
    </paper>
    <paper id="68">
      <title>Constructing a Model of Dialog</title>
      <author><first>Mare</first><last>Koit</last></author>
      <url>C88-1068</url>
    </paper>
    <paper id="69">
      <title>Complexity, Two-Level Morphology and <fixed-case>F</fixed-case>innish</title>
      <author><first>Kimmo</first><last>Koskenniemi</last></author>
      <author><first>Kenneth Ward</first><last>Church</last></author>
      <url>C88-1069</url>
    </paper>
    <paper id="70">
      <title>Schema Method: A Framework for Correcting Grammatically Ill-formed Input</title>
      <author><first>Ikuo</first><last>Kudo</last></author>
      <author><first>Hideya</first><last>Koshino</last></author>
      <author><first>Moonkyung</first><last>Chung</last></author>
      <author><first>Tsuyosi</first><last>Morimoto</last></author>
      <url>C88-1070</url>
    </paper>
    <paper id="71">
      <title>SPEECH RECOGNITION AND THE FREQUENCY OF RECENTLY USED WORDS: A MODIFIED <fixed-case>M</fixed-case>ARKOV MODEL FOR NATURAL LANGUAGE</title>
      <author><first>Roland</first><last>Kuhn</last></author>
      <url>C88-1071</url>
    </paper>
    <paper id="72">
      <title>A News Analysis System</title>
      <author><first>Robert J.</first><last>Kuhns</last></author>
      <url>C88-1072</url>
    </paper>
    <paper id="73">
      <title>INSTATIATIONS AND (OBLIGATORY VS. OPTIONAL) ACTANTS</title>
      <author><first>Jurgen</first><last>Kunze</last></author>
      <url>C88-1073</url>
    </paper>
    <paper id="74">
      <title><fixed-case>SAGE</fixed-case> - a Sentence Parsing and Generation System</title>
      <author><first>Jean-Marie</first><last>Lancel</last></author>
      <author><first>Miyo</first><last>Otani</last></author>
      <author><first>Nathalie</first><last>Simonin</last></author>
      <author><first>Laurence</first><last>Danlos</last></author>
      <url>C88-1074</url>
    </paper>
    <paper id="75">
      <title>Parsing Incomplete Sentences</title>
      <author><first>Bernard</first><last>Lang</last></author>
      <url>C88-1075</url>
    </paper>
    <paper id="76">
      <title>On the Role of Old Information in Generating Readable Text: A Psychological and Computational Definition Of “Old” and “New” Information in the <fixed-case>NOSVO</fixed-case> System</title>
      <author><first>Mark Vincent</first><last>LaPolla</last></author>
      <url>C88-1076</url>
    </paper>
    <paper id="77">
      <title>INTERPRETATION OF NOUN PHRASES IN INTENSIONAL CONTEXTS</title>
      <author><first>Leonardo</first><last>Lesmo</last></author>
      <author><first>Paolo</first><last>Terenziani</last></author>
      <url>C88-1077</url>
    </paper>
    <paper id="78">
      <title>Inheritance in Hierarchical Relational Structures</title>
      <author><first>Derek P.</first><last>Long</last></author>
      <author><first>Roberto</first><last>Garigliano</last></author>
      <url>C88-1078</url>
    </paper>
    <paper id="79">
      <title>Designing and testing linguistic development phases in machine translation project</title>
      <author><first>Bente</first><last>Maegaard</last></author>
      <url>C88-1079</url>
    </paper>
    <paper id="80">
      <title>A PROCESS-ACTIVATION BASED PARSING ALGORITHM FOR THE DEVELOPMENT OF NATURAL LANGUAGE GRAMMARS</title>
      <author><first>Massimo</first><last>Marino</last></author>
      <url>C88-1080</url>
    </paper>
    <paper id="81">
      <title>Representing Regularities in the Metaphoric Lexicon</title>
      <author><first>James H.</first><last>Martin</last></author>
      <url>C88-1081</url>
    </paper>
    <paper id="82">
      <title>LINGUISTIC PROCESSING USING A DEPENDENCY STRUCTURE GRAMMAR FOR SPEECH RECOGNITION AND UNDERSTANDING</title>
      <author><first>Sho-ichi</first><last>Matsunaga</last></author>
      <author><first>Masaki</first><last>Kohda</last></author>
      <url>C88-1082</url>
    </paper>
    <paper id="83">
      <title>A new formal tool: Functorial variables representing assertions and presuppositions</title>
      <author><first>Ingolf</first><last>Max</last></author>
      <url>C88-1083</url>
    </paper>
  </volume>
  <volume id="2">
    <meta>
      <booktitle><fixed-case>C</fixed-case>oling <fixed-case>B</fixed-case>udapest 1988 Volume 2: <fixed-case>I</fixed-case>nternational <fixed-case>C</fixed-case>onference on <fixed-case>C</fixed-case>omputational <fixed-case>L</fixed-case>inguistics</booktitle>
    </meta>
    <frontmatter>
      <url>C88-2000</url>
    </frontmatter>
    <paper id="84">
      <title>Lexical Transfer: Between a Source Rock and a Hard Target</title>
      <author><first>Alan K.</first><last>Melby</last></author>
      <url>C88-2084</url>
    </paper>
    <paper id="85">
      <title>ERROR DIAGNOSING AND SELECTION IN A TRAINING SYSTEM FOR SECOND LANGUAGE LEARNING</title>
      <author><first>Wolfgang</first><last>Menzel</last></author>
      <url>C88-2085</url>
    </paper>
    <paper id="86">
      <title>Solving Some Persistent Presupposition Problems</title>
      <author><first>Robert E.</first><last>Mercer</last></author>
      <url>C88-2086</url>
    </paper>
    <paper id="87">
      <title>A Novel Analysis of Temporal Frame-Adverbials</title>
      <author><first>Magnus</first><last>Merkel</last></author>
      <url>C88-2087</url>
    </paper>
    <paper id="88">
      <title>STRATEGIES FOR EFFECTIVE PARAPHRASING</title>
      <author><first>Marie</first><last>Meteer</last></author>
      <author><first>Varda</first><last>Shaked</last></author>
      <url>C88-2088</url>
    </paper>
    <paper id="89">
      <title>AN INTEGRATED MODEL FOR THE TREATMENT OF TIME IN <fixed-case>MT</fixed-case>-SYSTEMS</title>
      <author id="montserrat-meya"><first>M.</first><last>Meya</last></author>
      <author><first>J.</first><last>Vidal</last></author>
      <url>C88-2089</url>
    </paper>
    <paper id="90">
      <title>The treatment of Scope and Negation in Rosetta</title>
      <author><first>Elly</first><last>van Munster</last></author>
      <url>C88-2090</url>
    </paper>
    <paper id="91">
      <title><fixed-case>PANEL</fixed-case>: Language Engineering: The Real Bottle Neck of Natural Language Processing</title>
      <author><first>Makoto</first><last>Nagao</last></author>
      <url>C88-2091</url>
    </paper>
    <paper id="92">
      <title>Why Computational Grammarians Can Be Skeptical About Existing Linguistic Theories</title>
      <author><first>Karen</first><last>Jensen</last></author>
      <url>C88-2092</url>
    </paper>
    <paper id="93">
      <title>Why Implementors of Practical <fixed-case>NLP</fixed-case> Systems Can not Wait for Linguistic Theories Remarks and Theses</title>
      <author><first>Dietmar</first><last>Roesner</last></author>
      <url>C88-2093</url>
    </paper>
    <paper id="94">
      <title>Reasons Why We Use Dependency Grammar</title>
      <author><first>Eva</first><last>Hajicova</last></author>
      <url>C88-2094</url>
    </paper>
    <paper id="95">
      <title>Reasons why <fixed-case>I</fixed-case> do not care grammar formalism</title>
      <author><first>Jun-ichi</first><last>Tsujii</last></author>
      <url>C88-2095</url>
    </paper>
    <paper id="96">
      <title>“Linguistic” Sentences and “Real” Sentences</title>
      <author><first>Masaru</first><last>Tomita</last></author>
      <url>C88-2096</url>
    </paper>
    <paper id="97">
      <title>A Parser based on Connectionist Model</title>
      <author><first>Hiroshi</first><last>Nakagawa</last></author>
      <author><first>Tatsunori</first><last>Mori</last></author>
      <url>C88-2097</url>
    </paper>
    <paper id="98">
      <title>Extraction of Semantic Information from an Ordinary <fixed-case>E</fixed-case>nglish Dictionary and its Evaluation</title>
      <author><first>Jun-ichi</first><last>Nakamura</last></author>
      <author><first>Makoto</first><last>Nagao</last></author>
      <url>C88-2098</url>
    </paper>
    <paper id="99">
      <title>Discontinuities in Narratives</title>
      <author><first>Alexander</first><last>Nakhimovsky</last></author>
      <author><first>William J.</first><last>Rapaport</last></author>
      <url>C88-2099</url>
    </paper>
    <paper id="100">
      <title>A Framework for Lexical Selection in Natural Language Generation</title>
      <author><first>Sergei</first><last>Nirenburg</last></author>
      <author><first>Irene</first><last>Nirenburg</last></author>
      <url>C88-2100</url>
    </paper>
    <paper id="101">
      <title>Feedback of Correcting Information in Postediting to a Machine Translation System</title>
      <author><first>Fujio</first><last>Nishida</last></author>
      <author><first>Shinobu</first><last>Takamatsu</last></author>
      <author><first>Tadaaki</first><last>Tani</last></author>
      <author><first>Tsunehisa</first><last>Doi</last></author>
      <url>C88-2101</url>
    </paper>
    <paper id="102">
      <title>Maintaining Consistency and Plausibility in Integrated Natural Language Understanding</title>
      <author><first>Toyoaki</first><last>Nishida</last></author>
      <author><first>Xuemin</first><last>Liu</last></author>
      <author><first>Shuji</first><last>Doshita</last></author>
      <author><first>Atsushi</first><last>Yamada</last></author>
      <url>C88-2102</url>
    </paper>
    <paper id="103">
      <title>Parsing with look-ahead in real-time on-line translation system</title>
      <author><first>Hiroyasu</first><last>Nogami</last></author>
      <author><first>Yumiko</first><last>Yoshimura</last></author>
      <author><first>Shin-ya</first><last>Amano</last></author>
      <url>C88-2103</url>
    </paper>
    <paper id="104">
<<<<<<< HEAD
      <title>SYNTACTIC FUNCTIONS IN <fixed-case>GPSG</fixed-case></title>
      <author><first>karel</first><last>OLI̊VA</last></author>
      <url>C88-2104</url>
    </paper>
    <paper id="105">
      <title>LIST AUTOMATA WITH SYNTACTICALLY STRUCTURED OUTPUT</title>
      <author><first>karel</first><last>OLI̊VA</last></author>
      <author><first>Martin</first><last>PLATEK</last></author>
=======
      <title>SYNTACTIC FUNCTIONS IN GPSG</title>
      <author><first>karel</first><last>Oli̊va</last></author>
      <url>C88-2104</url>
    </paper>
    <paper id="105">
      <title>LIST, AUTOMATA WITH SYNTACTICALLY STRUCTURED OUTPUT</title>
      <author><first>karel</first><last>Oli̊va</last></author>
      <author><first>Martin</first><last>Platek</last></author>
>>>>>>> 853c9ac8
      <url>C88-2105</url>
    </paper>
    <paper id="106">
      <title>Referential Properties of Generic Terms Denoting Things and Situations</title>
      <author><first>Elena V.</first><last>Paducheva</last></author>
      <url>C88-2106</url>
    </paper>
    <paper id="107">
      <title>HINTING BY PARAPHRASING IN AN INSTRUCTION SYSTEM</title>
      <author><first>Vladimir</first><last>Pericliev</last></author>
      <author><first>Svjatoslav</first><last>Brajnov</last></author>
      <author><first>Irina</first><last>Nenova</last></author>
      <url>C88-2107</url>
    </paper>
    <paper id="108">
      <title>NEW DEPENDENCY BASED SPECIFICATION OF UNDERLYING REPRESENTATIONS OF SENTENCES</title>
      <author><first>Vladimir</first><last>Petkevic</last></author>
      <url>C88-2108</url>
    </paper>
    <paper id="109">
      <title>A Computational Approach to Topic and Focus in a Production Model</title>
      <author><first>Vincenza</first><last>Pignataro</last></author>
      <url>C88-2109</url>
    </paper>
    <paper id="110">
      <title>On The Semantic Interpretation of Nominals</title>
      <author><first>James</first><last>Pustejovsky</last></author>
      <author><first>Peter G.</first><last>Anick</last></author>
      <url>C88-2110</url>
    </paper>
    <paper id="111">
      <title>Using a Logic Grammar to Learn a Lexicon</title>
      <author><first>Manny</first><last>Rayner</last></author>
      <author><first>Asa</first><last>Hugosson</last></author>
      <author><first>Goran</first><last>Hagert</last></author>
      <url>C88-2111</url>
    </paper>
    <paper id="112">
      <title>Evaluating Natural Language Systems: A Sourcebook Approach</title>
      <author><first>Walter</first><last>Read</last></author>
      <author><first>Alex</first><last>Quilici</last></author>
      <author><first>John</first><last>Reeves</last></author>
      <author><first>Michael</first><last>Dyer</last></author>
      <url>C88-2112</url>
    </paper>
    <paper id="113">
      <title>Parallel Intersection and Serial Composition of Finite State Transducers</title>
      <author><first>Mike</first><last>Reape</last></author>
      <author><first>Henry</first><last>Thompson</last></author>
      <url>C88-2113</url>
    </paper>
    <paper id="114">
      <title>FRAMEWORK FOR A MODEL OF DIALOGUE</title>
      <author><first>Ronan</first><last>Reilly</last></author>
      <author><first>Giacomo</first><last>Ferrari</last></author>
      <author><first>Irina</first><last>Prodanof</last></author>
      <url>C88-2114</url>
    </paper>
    <paper id="115">
      <title>Machine Translation: The Languages Network (versus the intermediate language.)</title>
      <author><first>P.C.</first><last>Rolf</last></author>
      <url>C88-2115</url>
    </paper>
    <paper id="116">
      <title>A COOPERATIVE YES-NO QUERY SYSTEM FEATURING DISCOURSE PARTICLES</title>
      <author><first>Kjell Johan</first><last>Saebø</last></author>
      <url>C88-2116</url>
    </paper>
    <paper id="117">
      <title>Default Logic, Natural Language and Generalized Quantifiers</title>
      <author><first>Patrick</first><last>Saint-Dizier</last></author>
      <url>C88-2117</url>
    </paper>
    <paper id="118">
      <title>Parsing Noisy Sentences</title>
      <author><first>Hiroaki</first><last>Saito</last></author>
      <author><first>Masaru</first><last>Tomita</last></author>
      <url>C88-2118</url>
    </paper>
    <paper id="119">
      <title>A New Strategy for Providing Definitions In Task-Oriented Dialogues</title>
      <author><first>Margaret H.</first><last>Sarner</last></author>
      <author><first>Sandra</first><last>Carberry</last></author>
      <url>C88-2119</url>
    </paper>
    <paper id="120">
      <title>An Augmented Context Free Grammar for Discourse</title>
      <author><first>Remko</first><last>Scha</last></author>
      <author><first>Livia</first><last>Polanyi</last></author>
      <url>C88-2120</url>
    </paper>
    <paper id="121">
      <title>Parsing Strategies with ‘Lexicalized’ Grammars: Application to Tree Adjoining Grammars</title>
      <author><first>Yves</first><last>Schabes</last></author>
      <author><first>Anne</first><last>Abeille</last></author>
      <author><first>Aravind K.</first><last>Joshi</last></author>
      <url>C88-2121</url>
    </paper>
    <paper id="122">
      <title>Generating Multimodal Output- Conditions, Advantages and Problems</title>
      <author><first>Dagmar</first><last>Schmauks</last></author>
      <author><first>Norbert</first><last>Reithinger</last></author>
      <url>C88-2122</url>
    </paper>
    <paper id="123">
      <title>A Syntactic Description of <fixed-case>G</fixed-case>erman in a Formalism Designed for Machine Translation</title>
      <author><first>Paul</first><last>Schmidt</last></author>
      <url>C88-2123</url>
    </paper>
    <paper id="124">
      <title><fixed-case>PANEL</fixed-case> Parallel Processing in Computational Linguistics</title>
      <author><first>Helmut</first><last>Schnelle</last></author>
      <author><first>Garry</first><last>Cottrell</last></author>
      <author><first>Paradip</first><last>Dey</last></author>
      <author><first>Peter A.</first><last>Reich</last></author>
      <author><first>Lokendra</first><last>Shastri</last></author>
      <url>C88-2124</url>
    </paper>
    <paper id="125">
      <title>IMPLICITNESS AS A GUIDING PRINCIPLE IN MACHINE TRANSLATION</title>
      <author><first>Klaus</first><last>Schubert</last></author>
      <url>C88-2125</url>
    </paper>
    <paper id="126">
      <title>Anaphoric Reference to Events and Actions: A Representation and its Advantages</title>
      <author><first>Ethel</first><last>Schuster</last></author>
      <url>C88-2126</url>
    </paper>
    <paper id="127">
      <title>SENSITIVE PARSING: ERROR ANALYSIS AND EXPLANATION IN AN INTELLIGENT LANGUAGE TUTORING SYSTEM</title>
      <author><first>Camilla</first><last>Schwind</last></author>
      <url>C88-2127</url>
    </paper>
    <paper id="128">
      <title>A Uniform Architecture for Parsing and Generation</title>
      <author><first>Stuart M.</first><last>Shieber</last></author>
      <url>C88-2128</url>
    </paper>
    <paper id="129">
      <title>Understanding of Stories for Animation</title>
      <author><first>Hideo</first><last>Shimazu</last></author>
      <author><first>Yosuke</first><last>Takashima</last></author>
      <author><first>Masahiro</first><last>Tomono</last></author>
      <url>C88-2129</url>
    </paper>
    <paper id="130">
      <title>Directing the Generation of Living Space Descriptions</title>
      <author><first>Penelope</first><last>Sibun</last></author>
      <author><first>Alison K.</first><last>Huettner</last></author>
      <author><first>David D.</first><last>McDonald</last></author>
      <url>C88-2130</url>
    </paper>
    <paper id="131">
<<<<<<< HEAD
      <title>ON THE SEMANTICS OF FOCUS PHENOMENA IN <fixed-case>E</fixed-case>UROTRA</title>
      <author><first>Erich H.</first><last>STEINER</last></author>
      <author><first>Jutta</first><last>WINTER-THIELEN</last></author>
=======
      <title>ON THE SEMANTICS OF FOCUS PHENOMENA IN EUROTRA</title>
      <author><first>Erich H.</first><last>Steiner</last></author>
      <author><first>Jutta</first><last>Winter-Thielen</last></author>
>>>>>>> 853c9ac8
      <url>C88-2131</url>
    </paper>
    <paper id="132">
      <title>Island Parsing and Bidirectional Charts</title>
      <author><first>Oliviero</first><last>Stock</last></author>
      <author><first>Rino</first><last>Falcone</last></author>
      <author><first>Patrizia</first><last>Insinnamo</last></author>
      <url>C88-2132</url>
    </paper>
    <paper id="133">
      <title>SEMANTIC AND SYNTACTIC ASPECTS OF SCORE FUNCTION</title>
      <author><first>Keh-Yih</first><last>Su</last></author>
      <author><first>Jing-Shin</first><last>Chang</last></author>
      <url>C88-2133</url>
    </paper>
    <paper id="134">
      <title>OPTIMIZATION ALGORITHMS OF DECIPHERING AS THE ELEMENTS OF A LINGUISTIC THEORY</title>
      <author><first>B. V.</first><last>Sukhotin</last></author>
      <url>C88-2134</url>
    </paper>
    <paper id="135">
      <title>A Computer Readability Formula of <fixed-case>J</fixed-case>apanese Texts for Machine Scoring</title>
      <author><last>Tateisi</last><first>Yuka</first></author>
      <author><last>Ono</last><first>Yoshihiko</first></author>
      <author><last>Yamada</last><first>Hisao</first></author>
      <url>C88-2135</url>
    </paper>
    <paper id="136">
      <title><fixed-case>L</fixed-case>ang<fixed-case>LAB</fixed-case>: A Natural Language Analysis System</title>
      <author><last>Tokunaga</last><first>Takenobu</first></author>
      <author><last>Iwayama</last><first>Makoto</first></author>
      <author><last>Tanaka</last><first>Hozumi</first></author>
      <author><last>Kamiwaki</last><first>Tadashi</first></author>
      <url>C88-2136</url>
    </paper>
    <paper id="137">
      <title>Application of the Direct Memory Access paradigm to natural language interlaces to knowledge-based systems</title>
      <author><first>Hideto</first><last>Tomabechi</last></author>
      <author><first>Masaru</first><last>Tomita</last></author>
      <url>C88-2137</url>
    </paper>
    <paper id="138">
      <title>Combining Lexicon-Driven Parsing and Phrase-Structure-Based Parsing</title>
      <author><first>Masaru</first><last>Tomita</last></author>
      <url>C88-2138</url>
    </paper>
    <paper id="139">
<<<<<<< HEAD
      <title>LINGUISTIC CONTRIBUTIONS TO TEXT-TO-SPEECH COMPUTER PRORGRAMS FOR <fixed-case>F</fixed-case>RENCH</title>
      <author><first>Pierre</first><last>TRESCASES</last></author>
      <author><first>Matthew</first><last>CROCKER</last></author>
=======
      <title>LINGUISTIC CONTRIBUTIONS TO TEXT-TO-SPEECH COMPUTER PRORGRAMS FOR FRENCH</title>
      <author><first>Pierre</first><last>Trescases</last></author>
      <author><first>Matthew</first><last>Crocker</last></author>
>>>>>>> 853c9ac8
      <url>C88-2139</url>
    </paper>
    <paper id="140">
      <title>On the Interaction of Syntax and Semantics in a Syntactically Guided Caseframe Parser</title>
      <author><first>Harald</first><last>Trost</last></author>
      <author><first>Ernst</first><last>Buchberger</last></author>
      <author><first>Wolfgang</first><last>Heinz</last></author>
      <url>C88-2140</url>
    </paper>
    <paper id="141">
      <title>How to Get Preferred Readings in Natural Language Analysis</title>
      <author><first>Jun-ichi</first><last>Tsujii</last></author>
      <author><first>Yukiyoshi</first><last>Muto</last></author>
      <author><first>Yuuji</first><last>Ikeda</last></author>
      <author><first>Makoto</first><last>Nagao</last></author>
      <url>C88-2141</url>
    </paper>
    <paper id="142">
      <title>Dialogue Translation vs. Text Translation</title>
      <author><first>Jun-ichi</first><last>Tsujii</last></author>
      <author><first>Makoto</first><last>Nagao</last></author>
      <url>C88-2142</url>
    </paper>
    <paper id="143">
      <title>MASSIVE DISAMBIGUATION OF LARGE TEXT CORPORA WITH FLEXIBLE CATEGORIAL GRAMMAR</title>
      <author><first>Ton</first><last>van der Wouden</last></author>
      <author><first>Dirk</first><last>Heylen</last></author>
      <url>C88-2143</url>
    </paper>
    <paper id="144">
<<<<<<< HEAD
      <title>THE ANALYSIS OF TENSE AND ASPECT IN <fixed-case>E</fixed-case>UROTRA</title>
      <author><first>Frank VAN</first><last>EYNDE</last></author>
=======
      <title>THE ANALYSIS OF TENSE AND ASPECT IN EUROTRA</title>
      <author><first>Frank</first><last>van Eynde</last></author>
>>>>>>> 853c9ac8
      <url>C88-2144</url>
    </paper>
    <paper id="145">
      <title>The Semantics and Syntax of <fixed-case>R</fixed-case>ussian Pronominal Structure: a feature breakdown</title>
      <author><first>C. H.</first><last>van Schooneveld</last></author>
      <url>C88-2145</url>
    </paper>
    <paper id="146">
      <title>Morphosyntactic correction in natural language interfaces</title>
      <author><first>Jean</first><last>Veronis</last></author>
      <url>C88-2146</url>
    </paper>
    <paper id="147">
      <title>Feature Structures Based Tree Adjoining Grammars</title>
      <author><first>K.</first><last>Vijay-Shanker</last></author>
      <author id="aravind-joshi"><first>A.K.</first><last>Joshi</last></author>
      <url>C88-2147</url>
    </paper>
    <paper id="148">
      <title>Topic/Focus Articulation and Intensional Logic</title>
      <author><first>Tomas</first><last>Vlk</last></author>
      <url>C88-2148</url>
    </paper>
    <paper id="149">
      <title>Issues in Word Choice</title>
      <author><first>Nigel</first><last>Ward</last></author>
      <url>C88-2149</url>
    </paper>
    <paper id="150">
      <title>Generation as Structure Driven Derivation</title>
      <author><first>Jurgen</first><last>Wedekind</last></author>
      <url>C88-2150</url>
    </paper>
    <paper id="151">
      <title>Using Constraints in a Constructive Version of <fixed-case>GPSG</fixed-case></title>
      <author><first>Wilhelm</first><last>Weisweber</last></author>
      <url>C88-2151</url>
    </paper>
    <paper id="152">
      <title>A Formal Computational Semantics and Pragmatics of Speech Acts</title>
      <author><first>Eric</first><last>Werner</last></author>
      <url>C88-2152</url>
    </paper>
    <paper id="153">
      <title>Machine Tractable Dictionaries as Tools and Resources for Natural Language Processing</title>
      <author><first>Yorick</first><last>Wilks</last></author>
      <author><first>Dan</first><last>Fass</last></author>
      <author><first>Cheng-ming</first><last>Guo</last></author>
      <author><first>James E.</first><last>McDonald</last></author>
      <author><first>Tony</first><last>Plate</last></author>
      <author><first>Brian M.</first><last>Slator</last></author>
      <url>C88-2153</url>
    </paper>
    <paper id="154">
<<<<<<< HEAD
      <title>DLT - AN INDUSTRIAL R &amp; D PROJECT FOR MULTILINGUAL <fixed-case>MT</fixed-case></title>
      <author><first>Toon</first><last>WITKAM</last></author>
=======
      <title>DLT - AN INDUSTRIAL R &amp; D PROJECT FOR MULTILINGUAL MT</title>
      <author><first>Toon</first><last>Witkam</last></author>
>>>>>>> 853c9ac8
      <url>C88-2154</url>
    </paper>
    <paper id="155">
      <title>Machine Translation for Monolinguals</title>
      <author><first>Mary McGee</first><last>Wood</last></author>
      <author><first>Brian J.</first><last>Chandler</last></author>
      <url>C88-2155</url>
    </paper>
    <paper id="156">
      <title>Figuring out Most Plausible Interpretation from Spatial Descriptions</title>
      <author><first>Atsushi</first><last>Yamada</last></author>
      <author><first>Toyoaki</first><last>Nishida</last></author>
      <author><first>Shuji</first><last>Doshita</last></author>
      <url>C88-2156</url>
    </paper>
    <paper id="157">
      <title>Collocational Analysis in <fixed-case>J</fixed-case>apanese Text Input</title>
      <author><first>Masaki</first><last>Yamashina</last></author>
      <author><first>Fumihiko</first><last>Obashi</last></author>
      <url>C88-2157</url>
    </paper>
    <paper id="158">
      <title>Object-Oriented Parallel Parsing for Context-Free Grammars</title>
      <author><first>Akinori</first><last>Yonezawa</last></author>
      <author><first>Ichiro</first><last>Ohsawa</last></author>
      <url>C88-2158</url>
    </paper>
    <paper id="159">
      <title>Identifying Zero Pronouns in <fixed-case>J</fixed-case>apanese Dialogue</title>
      <author><first>Kei</first><last>Yoshimoto</last></author>
      <url>C88-2159</url>
    </paper>
    <paper id="160">
      <title>Interactive Translation: a new approach</title>
      <author><first>Remi</first><last>Zajac</last></author>
      <url>C88-2160</url>
    </paper>
    <paper id="161">
      <title>Universal Quantification in Machine Translation</title>
      <author><first>Cornelia</first><last>Zelinsky-Wibbelt</last></author>
      <url>C88-2161</url>
    </paper>
    <paper id="162">
      <title>Language Acquisition: Coping with Lexical Gaps</title>
      <author><first>Uri</first><last>Zernik</last></author>
      <url>C88-2162</url>
    </paper>
    <paper id="163">
      <title>Default Reasoning in Natural Language Processing</title>
      <author><first>Uri</first><last>Zernik</last></author>
      <author><first>Allen</first><last>Brown</last></author>
      <url>C88-2163</url>
    </paper>
    <paper id="164">
      <title>LANGUAGE LEARNING AS PROBLEM SOLVING</title>
      <author><first>Michael</first><last>Zock</last></author>
      <author><first>Gil</first><last>Francopoulo</last></author>
      <author><first>Abdellatif</first><last>Laroui</last></author>
      <url>C88-2164</url>
    </paper>
    <paper id="165">
      <title>A DISTRIBUTED MULTI-AGENT ARCHITECTURE FOR NATURAL LANGUAGE PROCESSING</title>
      <author><first>Danilo</first><last>Fum</last></author>
      <author><first>Giovanni</first><last>Guida</last></author>
      <author><first>Carlo</first><last>Tasso</last></author>
      <url>C88-2165</url>
    </paper>
    <paper id="166">
      <title><fixed-case>COMPLEX</fixed-case>: A Computational Lexicon for Natural Language Systems</title>
      <author><first>Judith</first><last>Klavans</last></author>
      <url>C88-2166</url>
    </paper>
    <paper id="167">
      <title>An Efficient Execution Method for Rule-Based Machine Translation</title>
      <author><first>Hiroyuki</first><last>Kaji</last></author>
      <url>C88-2167</url>
    </paper>
    <paper id="168">
      <title>Cumulated Index of Cited Authors and Editors</title>
      <url>C88-2168</url>
    </paper>
  </volume>
</collection><|MERGE_RESOLUTION|>--- conflicted
+++ resolved
@@ -13,13 +13,8 @@
       <url>C88-1001</url>
     </paper>
     <paper id="2">
-<<<<<<< HEAD
       <title>Parsing <fixed-case>F</fixed-case>rench with <fixed-case>T</fixed-case>ree <fixed-case>A</fixed-case>djoining <fixed-case>G</fixed-case>rammar: some linguistic accounts</title>
-      <author><first>Anne</first><last>ABEILLE</last></author>
-=======
-      <title>Parsing <fixed-case>F</fixed-case>rench with Tree Adjoining Grammar: some linguistic accounts</title>
       <author><first>Anne</first><last>Abeille</last></author>
->>>>>>> 853c9ac8
       <url>C88-1002</url>
     </paper>
     <paper id="3">
@@ -28,13 +23,8 @@
       <url>C88-1003</url>
     </paper>
     <paper id="4">
-<<<<<<< HEAD
       <title>A MODEL FOR TRANSFER CONTROL IN THE <fixed-case>METAL</fixed-case> <fixed-case>MT</fixed-case>-SYSTEM</title>
-      <author><first>Yuan A.</first><last>ALONSO</last></author>
-=======
-      <title>A MODEL FOR TRANSFER CONTROL IN THE METAL MT-SYSTEM</title>
       <author><first>Yuan A.</first><last>Alonso</last></author>
->>>>>>> 853c9ac8
       <url>C88-1004</url>
     </paper>
     <paper id="5">
@@ -55,15 +45,9 @@
       <url>C88-1007</url>
     </paper>
     <paper id="8">
-<<<<<<< HEAD
       <title>The <fixed-case>E-F</fixed-case>ramework: A Formalism for Natural Language Processing</title>
-      <author><first>Annelise</first><last>BECH</last></author>
-      <author><first>Anders</first><last>NYGAARD</last></author>
-=======
-      <title>The E-Framework: A Formalism for Natural Language Processing</title>
       <author><first>Annelise</first><last>Bech</last></author>
       <author><first>Anders</first><last>Nygaard</last></author>
->>>>>>> 853c9ac8
       <url>C88-1008</url>
     </paper>
     <paper id="9">
@@ -100,13 +84,8 @@
       <url>C88-1013</url>
     </paper>
     <paper id="14">
-<<<<<<< HEAD
       <title>CO-ORDINATIVE ELLIPSIS IN <fixed-case>R</fixed-case>USSIAN TEXTS: PROBLEMS OF DESCRIPTION AND RESTORATION</title>
-      <author><first>Igor A.</first><last>BOLSHAKOV</last></author>
-=======
-      <title>CO-ORDINATIVE ELLIPSIS IN RUSSIAN TEXTS: PROBLEMS OF DESCRIPTION AND RESTORATION</title>
       <author><first>Igor A.</first><last>Bolshakov</last></author>
->>>>>>> 853c9ac8
       <url>C88-1014</url>
     </paper>
     <paper id="15">
@@ -179,23 +158,14 @@
       <url>C88-1025</url>
     </paper>
     <paper id="26">
-<<<<<<< HEAD
       <title>A Binding Rule for <fixed-case>G</fixed-case>overnment-binding Parsing</title>
+      <author><first>Nelson</first><last>Correa</last></author>
       <author><first>Nelson</first><last>CORREA</last></author>
       <url>C88-1026</url>
     </paper>
     <paper id="27">
       <title>AUGMENTED <fixed-case>X</fixed-case>’ - SCHEMES</title>
-      <author><first>Neculai</first><last>CURTEANU</last></author>
-=======
-      <title>A Binding Rule for Government-binding Parsing</title>
-      <author><first>Nelson</first><last>Correa</last></author>
-      <url>C88-1026</url>
-    </paper>
-    <paper id="27">
-      <title>AUGMENTED X’ - SCHEMES</title>
       <author><first>Neculai</first><last>Curteanu</last></author>
->>>>>>> 853c9ac8
       <url>C88-1027</url>
     </paper>
     <paper id="28">
@@ -210,17 +180,10 @@
       <url>C88-1029</url>
     </paper>
     <paper id="30">
-<<<<<<< HEAD
       <title>THE PARALLEL EXPERT PARSER (<fixed-case>PEP</fixed-case>): A THOROUGHLY REVISED DESCENDANT OF THE WORD EXPERT PARSER (<fixed-case>WEP</fixed-case>)</title>
-      <author><first>M.</first><last>DEVOS</last></author>
-      <author id="geert-adriaens"><first>G.</first><last>ADRIAENS</last></author>
-      <author><first>Y.D.</first><last>WILLEMS</last></author>
-=======
-      <title>THE PARALLEL EXPERT PARSER (PEP): A THOROUGHLY REVISED DESCENDANT OF THE WORD EXPERT PARSER (WEP)</title>
       <author><first>M.</first><last>Devos</last></author>
       <author id="geert-adriaens"><first>G.</first><last>Adriaens</last></author>
       <author><first>Y.D.</first><last>Willems</last></author>
->>>>>>> 853c9ac8
       <url>C88-1030</url>
     </paper>
     <paper id="31">
@@ -235,13 +198,8 @@
       <url>C88-1032</url>
     </paper>
     <paper id="33">
-<<<<<<< HEAD
       <title>Partial Orderings and Aktionsarten in <fixed-case>D</fixed-case>iscourse <fixed-case>R</fixed-case>epresentation <fixed-case>T</fixed-case>heory</title>
-      <author><first>Kurt</first><last>EBERLE</last></author>
-=======
-      <title>Partial Orderings and Aktionsarten in Discourse Representation Theory</title>
       <author><first>Kurt</first><last>Eberle</last></author>
->>>>>>> 853c9ac8
       <url>C88-1033</url>
     </paper>
     <paper id="34">
@@ -653,25 +611,14 @@
       <url>C88-2103</url>
     </paper>
     <paper id="104">
-<<<<<<< HEAD
       <title>SYNTACTIC FUNCTIONS IN <fixed-case>GPSG</fixed-case></title>
-      <author><first>karel</first><last>OLI̊VA</last></author>
+      <author><first>karel</first><last>Oli̊va</last></author>
       <url>C88-2104</url>
     </paper>
     <paper id="105">
       <title>LIST AUTOMATA WITH SYNTACTICALLY STRUCTURED OUTPUT</title>
-      <author><first>karel</first><last>OLI̊VA</last></author>
-      <author><first>Martin</first><last>PLATEK</last></author>
-=======
-      <title>SYNTACTIC FUNCTIONS IN GPSG</title>
-      <author><first>karel</first><last>Oli̊va</last></author>
-      <url>C88-2104</url>
-    </paper>
-    <paper id="105">
-      <title>LIST, AUTOMATA WITH SYNTACTICALLY STRUCTURED OUTPUT</title>
       <author><first>karel</first><last>Oli̊va</last></author>
       <author><first>Martin</first><last>Platek</last></author>
->>>>>>> 853c9ac8
       <url>C88-2105</url>
     </paper>
     <paper id="106">
@@ -825,15 +772,9 @@
       <url>C88-2130</url>
     </paper>
     <paper id="131">
-<<<<<<< HEAD
       <title>ON THE SEMANTICS OF FOCUS PHENOMENA IN <fixed-case>E</fixed-case>UROTRA</title>
-      <author><first>Erich H.</first><last>STEINER</last></author>
-      <author><first>Jutta</first><last>WINTER-THIELEN</last></author>
-=======
-      <title>ON THE SEMANTICS OF FOCUS PHENOMENA IN EUROTRA</title>
       <author><first>Erich H.</first><last>Steiner</last></author>
       <author><first>Jutta</first><last>Winter-Thielen</last></author>
->>>>>>> 853c9ac8
       <url>C88-2131</url>
     </paper>
     <paper id="132">
@@ -881,15 +822,9 @@
       <url>C88-2138</url>
     </paper>
     <paper id="139">
-<<<<<<< HEAD
       <title>LINGUISTIC CONTRIBUTIONS TO TEXT-TO-SPEECH COMPUTER PRORGRAMS FOR <fixed-case>F</fixed-case>RENCH</title>
-      <author><first>Pierre</first><last>TRESCASES</last></author>
-      <author><first>Matthew</first><last>CROCKER</last></author>
-=======
-      <title>LINGUISTIC CONTRIBUTIONS TO TEXT-TO-SPEECH COMPUTER PRORGRAMS FOR FRENCH</title>
       <author><first>Pierre</first><last>Trescases</last></author>
       <author><first>Matthew</first><last>Crocker</last></author>
->>>>>>> 853c9ac8
       <url>C88-2139</url>
     </paper>
     <paper id="140">
@@ -920,13 +855,8 @@
       <url>C88-2143</url>
     </paper>
     <paper id="144">
-<<<<<<< HEAD
       <title>THE ANALYSIS OF TENSE AND ASPECT IN <fixed-case>E</fixed-case>UROTRA</title>
-      <author><first>Frank VAN</first><last>EYNDE</last></author>
-=======
-      <title>THE ANALYSIS OF TENSE AND ASPECT IN EUROTRA</title>
       <author><first>Frank</first><last>van Eynde</last></author>
->>>>>>> 853c9ac8
       <url>C88-2144</url>
     </paper>
     <paper id="145">
@@ -981,13 +911,8 @@
       <url>C88-2153</url>
     </paper>
     <paper id="154">
-<<<<<<< HEAD
-      <title>DLT - AN INDUSTRIAL R &amp; D PROJECT FOR MULTILINGUAL <fixed-case>MT</fixed-case></title>
-      <author><first>Toon</first><last>WITKAM</last></author>
-=======
-      <title>DLT - AN INDUSTRIAL R &amp; D PROJECT FOR MULTILINGUAL MT</title>
+      <title><fixed-case>DLT</fixed-case> - AN INDUSTRIAL R &amp; D PROJECT FOR MULTILINGUAL <fixed-case>MT</fixed-case></title>
       <author><first>Toon</first><last>Witkam</last></author>
->>>>>>> 853c9ac8
       <url>C88-2154</url>
     </paper>
     <paper id="155">
