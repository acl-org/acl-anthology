<?xml version='1.0' encoding='UTF-8'?>
<collection id="C92">
  <volume id="1">
    <meta>
      <booktitle><fixed-case>COLING</fixed-case> 1992 Volume 1: The 15th <fixed-case>I</fixed-case>nternational <fixed-case>C</fixed-case>onference on <fixed-case>C</fixed-case>omputational <fixed-case>L</fixed-case>inguistics</booktitle>
    </meta>
    <frontmatter>
      <url>C92-1000</url>
    </frontmatter>
    <paper id="1">
      <title>Prefaces et communications thematiques</title>
      <url>C92-1001</url>
    </paper>
    <paper id="2">
      <title>Ongoing directions in Computational Linguistics</title>
      <author><first>Martin</first><last>Kay</last></author>
      <url>C92-1002</url>
    </paper>
    <paper id="3">
<<<<<<< HEAD
      <title>Welcome to <fixed-case>COLING</fixed-case>-92!</title>
      <author><first>Francois</first><last>PECCOUD</last></author>
=======
      <title>Welcome to COLING-92!</title>
      <author><first>Francois</first><last>Peccoud</last></author>
>>>>>>> 853c9ac8
      <url>C92-1003</url>
    </paper>
    <paper id="4">
      <title>The scientific programme of <fixed-case>COLING</fixed-case>-92</title>
      <author><first>Antonio</first><last>Zampolli</last></author>
      <url>C92-1004</url>
    </paper>
    <paper id="5">
      <title>About these proceedings</title>
      <author><first>Christian</first><last>Boitet</last></author>
      <url>C92-1005</url>
    </paper>
    <paper id="6">
      <title>Table of contents</title>
      <url>C92-1006</url>
    </paper>
    <paper id="7">
      <title>Author index</title>
      <url>C92-1007</url>
    </paper>
    <paper id="8">
      <title>ON TEXT COHERENCE PARSING</title>
      <author><first>Udo</first><last>Hahn</last></author>
      <url>C92-1008</url>
    </paper>
    <paper id="9">
      <title>Feature Structure Based Semantic Head Driven Generation</title>
      <author><first>Gen-ichiro</first><last>Kikui</last></author>
      <url>C92-1009</url>
    </paper>
    <paper id="10">
<<<<<<< HEAD
      <title>PARSING AGGLUTINATIVE WORD STRUCTURES AND ITS APPLICATION TO SPELLING CHECKING FOR <fixed-case>T</fixed-case>URKISH</title>
      <author><first>AYSIN</first><last>SOLAK</last></author>
      <author><first>KEMAL</first><last>OFLAZER</last></author>
      <url>C92-1010</url>
    </paper>
    <paper id="11">
      <title>PROCESSING COMPLEX NOUN PHRASES IN A NATURAL LANGUAGE INTERFACE TO A STATISTICAL DATABASE</title>
      <author><first>Fred</first><last>POPOWlCH</last></author>
      <author><first>Paul</first><last>MCFETRIDGE</last></author>
      <author><first>Dan</first><last>FASS</last></author>
      <author><first>Gary</first><last>HALL</last></author>
=======
      <title>PARSING AGGLUTINATIVE WORD STRUCTURES AND ITS APPLICATION TO SPELLING CHECKING FOR TURKISH</title>
      <author><first>Aysin</first><last>Solak</last></author>
      <author><first>Kemal</first><last>Oflazer</last></author>
      <url>C92-1010</url>
    </paper>
    <paper id="11">
      <title>PROCESSING COMPLEX NOUN PHRASES IN A NATURAL LANGUAGE INTERFACE TO A STATISCAL DATABASE</title>
      <author><first>Fred</first><last>Popowich</last></author>
      <author><first>Paul</first><last>McFetridge</last></author>
      <author><first>Dan</first><last>Fass</last></author>
      <author><first>Gary</first><last>Hall</last></author>
>>>>>>> 853c9ac8
      <url>C92-1011</url>
    </paper>
    <paper id="12">
      <title>Towards Developing Reusable <fixed-case>NLP</fixed-case> Dictionaries</title>
      <author><first>Pim</first><last>van der Eijk</last></author>
      <author><first>Laura</first><last>Bloksma</last></author>
      <author><first>Mark</first><last>van der Kraan</last></author>
      <url>C92-1012</url>
    </paper>
    <paper id="13">
<<<<<<< HEAD
      <title>SYNCHRONOUS <fixed-case>TAG</fixed-case>s AND <fixed-case>F</fixed-case>RENCH PRONOMINAL CLITICS</title>
      <author><first>Anne</first><last>ABEILLE</last></author>
=======
      <title>SYNCHRONOUS TAGs AND FRENCH PRONOMINAL CLITICS</title>
      <author><first>Anne</first><last>Abeille</last></author>
>>>>>>> 853c9ac8
      <url>C92-1013</url>
    </paper>
    <paper id="14">
      <title>A High-level Morphological Description Language Exploiting Inflectional Paradigms</title>
      <author><first>Peter</first><last>Anick</last></author>
      <author><first>Suzanne</first><last>Artemieff</last></author>
      <url>C92-1014</url>
    </paper>
    <paper id="15">
      <title>FINITE-STATE PHONOLOGY IN <fixed-case>HPSG</fixed-case></title>
      <author><first>Steven</first><last>Bird</last></author>
      <url>C92-1015</url>
    </paper>
    <paper id="16">
      <title>Using Active Constraints to Parse <fixed-case>GPSG</fixed-case>s</title>
      <author><first>Philippe</first><last>Blache</last></author>
      <url>C92-1016</url>
    </paper>
    <paper id="17">
      <title>TRACE &amp; UNIFICATION GRAMMAR</title>
      <author><first>Hans Ulrich</first><last>Block</last></author>
      <author><first>Stefanie</first><last>Schachtl</last></author>
      <url>C92-1017</url>
    </paper>
    <paper id="18">
      <title>A Lexicalist Account of <fixed-case>I</fixed-case>celandic Case Marking</title>
      <author><first>Gosse</first><last>Bouma</last></author>
      <url>C92-1018</url>
    </paper>
    <paper id="19">
      <title>WORD IDENTIFICATION FOR <fixed-case>M</fixed-case>ANDARIN <fixed-case>C</fixed-case>HINESE SENTENCES</title>
      <author><first>Keh-Jiann</first><last>Chen</last></author>
      <author><first>Shing-Huan</first><last>Liu</last></author>
      <url>C92-1019</url>
    </paper>
    <paper id="20">
      <title>On the Satisfiability of Complex Constraints</title>
      <author><first>Luis</first><last>Damas</last></author>
      <url>C92-1020</url>
    </paper>
    <paper id="21">
      <title>Hopfield Models as Nondeterministic Finite-State Machines</title>
      <author><first>Marc F.J.</first><last>Drossaers</last></author>
      <url>C92-1021</url>
    </paper>
    <paper id="22">
      <title>Chart Parsing of Robust Grammars</title>
      <author><first>Sebastian</first><last>Goeser</last></author>
      <url>C92-1022</url>
    </paper>
    <paper id="23">
      <title>STOCK OF SHARED KNOWLEDGE - A TOOL FOR SOLVING PRONOMINAL ANAPHORA</title>
      <author><first>Eva</first><last>Hajicova</last></author>
      <author><first>Vladislav</first><last>Kubon</last></author>
      <author><first>Petr</first><last>Kubon</last></author>
      <url>C92-1023</url>
    </paper>
    <paper id="24">
      <title>CHART PARSING <fixed-case>L</fixed-case>AMBEK GRAMMARS: MODAL EXTENSIONS AND INCREMENTALITY</title>
      <author><first>Mark</first><last>Hepple</last></author>
      <url>C92-1024</url>
    </paper>
    <paper id="25">
      <title>Two-Level Morphology with Composition</title>
      <author><first>Lauri</first><last>Karttunen</last></author>
      <author><first>Ronald M.</first><last>Kaplan</last></author>
      <author><first>Annie</first><last>Zaenen</last></author>
      <url>C92-1025</url>
    </paper>
    <paper id="26">
      <title>DATA TYPES IN COMPUTATIONAL PHONOLOGY</title>
      <author><first>Ewan</first><last>Klein</last></author>
      <url>C92-1026</url>
    </paper>
    <paper id="27">
      <title>Compiling and Using Finite-State Syntactic Rules</title>
      <author><first>Kimmo</first><last>Koskenniemi</last></author>
      <author><first>Pasi</first><last>Tapanainen</last></author>
      <author><first>Atro</first><last>VoLrtilainen</last></author>
      <url>C92-1027</url>
    </paper>
    <paper id="28">
<<<<<<< HEAD
      <title>MODULARITY, PARALLELISM, AND LICENSING IN A PRINCIPLE-BASED PARSER FOR <fixed-case>G</fixed-case>ERMAN</title>
      <author><first>SEBASTIAN</first><last>MILLIES</last></author>
=======
      <title>MODULARITY, PARALLELISM, AND LICENSING IN A PRINCIPLE-BASED PARSER FOR GERMAN</title>
      <author><first>Sebastian</first><last>Millies</last></author>
>>>>>>> 853c9ac8
      <url>C92-1028</url>
    </paper>
    <paper id="29">
      <title>Dynamic Programming Method for Analyzing Conjunctive Structures in <fixed-case>J</fixed-case>apanese</title>
      <author><first>Sadao</first><last>Kurohashi</last></author>
      <author><first>Makoto</first><last>Nagao</last></author>
      <url>C92-1029</url>
    </paper>
    <paper id="30">
      <title>An Empirical Study on Rule Granularity and Unification Interleaving Toward an Efficient Unification-Based Parsing System</title>
      <author><first>Masaaki</first><last>Nagata</last></author>
      <url>C92-1030</url>
    </paper>
    <paper id="31">
      <title>THE PROPER TREATMENT OF WORD ORDER IN HPSG</title>
      <author><first>Karel</first><last>Oliva</last></author>
      <url>C92-1031</url>
    </paper>
    <paper id="32">
      <title>LEFT-CORNER PARSING AND PSYCHOLOGICAL PLAUSIBILITY</title>
      <author><first>Philip</first><last>Resnik</last></author>
      <url>C92-1032</url>
    </paper>
    <paper id="33">
      <title><fixed-case>TTP</fixed-case>: A FAST AND ROBUST PARSER FOR NATURAL LANGUAGE</title>
      <author><first>Tomek</first><last>Strzalkowski</last></author>
      <url>C92-1033</url>
    </paper>
    <paper id="34">
      <title>Structure Sharing in Lexicalized Tree-Adjoining Grammars</title>
      <author><first>K.</first><last>Vijay-Shanker</last></author>
      <author><first>Yves</first><last>Schabes</last></author>
      <url>C92-1034</url>
    </paper>
    <paper id="35">
      <title>CATEGORIAL SEMANTICS FOR <fixed-case>LFG</fixed-case></title>
      <author><first>Mary</first><last>Dalrymple</last></author>
      <url>C92-1035</url>
    </paper>
    <paper id="36">
<<<<<<< HEAD
      <title>SEMANTIC AND PRAGMATIC INTERPRETATION OF <fixed-case>J</fixed-case>APANESE SENTENCES WITH <i>DAKE</i> (<i>ONLY</i>)</title>
      <author><first>NAOHIKO</first><last>NOGUCHI</last></author>
      <author><first>YASUNARI</first><last>HARADA</last></author>
=======
      <title>SEMANTIC AND PRAGMATIC INTERPRETATION OF JAPANESE SENTENCES WITH DAKE (ONLY)</title>
      <author><first>Naohiko</first><last>Noguchi</last></author>
      <author><first>Yasunari</first><last>Harada</last></author>
>>>>>>> 853c9ac8
      <url>C92-1036</url>
    </paper>
    <paper id="37">
      <title>Genetic <fixed-case>NP</fixed-case>s and Habitual <fixed-case>VP</fixed-case>s</title>
      <author><first>Allan</first><last>Ramsay</last></author>
      <url>C92-1037</url>
    </paper>
    <paper id="38">
      <title>A Fast Algorithm for the Generation of Referring Expressions</title>
      <author><first>Ehud</first><last>Reiter</last></author>
      <author><first>Robert</first><last>Dale</last></author>
      <url>C92-1038</url>
    </paper>
    <paper id="39">
      <title>SYNTACTIC PREFERENCES FOR ROBUST PARSING WITH SEMANTIC PREFERENCES</title>
      <author><first>Jin</first><last>Wang</last></author>
      <url>C92-1039</url>
    </paper>
    <paper id="40">
      <title>CONCEPTUAL STRUCTURES AND <fixed-case>CCG</fixed-case>: LINKING THEORY AND INCORPORATED ARGUMENT ADJUNCTS</title>
      <author><first>Michael</first><last>White</last></author>
      <url>C92-1040</url>
    </paper>
    <paper id="41">
      <title>GENERATION OF ACCENT IN NOMINALLY PREMODIFIED NOUN PHRASES</title>
      <author><first>Ron</first><last>Zacharski</last></author>
      <url>C92-1041</url>
    </paper>
    <paper id="42">
      <title>On compositional semantics</title>
      <author><first>Wlodek</first><last>Zadrozny</last></author>
      <url>C92-1042</url>
    </paper>
    <paper id="43">
      <title>ACTION RELATIONS IN RATIONALE CLAUSES AND MEANS CLAUSES</title>
      <author><first>Cecile T.</first><last>Balkanski</last></author>
      <url>C92-1043</url>
    </paper>
    <paper id="44">
      <title>An Acquisition Model for both Choosing and Resolving Anaphora in Conjoined <fixed-case>M</fixed-case>andarin <fixed-case>C</fixed-case>hinese Sentences</title>
      <author><first>Benjamin L.</first><last>Chen</last></author>
      <author><first>Von-Wun</first><last>Soo</last></author>
      <url>C92-1044</url>
    </paper>
    <paper id="45">
      <title>Aspect-Switching and Subordination: the Role of It-Clefts in Discourse</title>
      <author><first>Judy</first><last>Delin</last></author>
      <author><first>Jon</first><last>Oberlander</last></author>
      <url>C92-1045</url>
    </paper>
    <paper id="46">
      <title>On Representing the Temporal Structure of a Natural Language Text</title>
      <author><first>Kurt</first><last>Eberle</last></author>
      <url>C92-1046</url>
    </paper>
    <paper id="47">
      <title>Une ontologie du temps pour le langage naturel</title>
      <author><first>Francoise</first><last>Gayral</last></author>
      <author><first>Philippe</first><last>Grandemange</last></author>
      <url>C92-1047</url>
    </paper>
    <paper id="48">
      <title><fixed-case>VP</fixed-case> Ellipsis and Contextual Interpretation</title>
      <author><first>Daniel</first><last>Hardt</last></author>
      <url>C92-1048</url>
    </paper>
    <paper id="49">
      <title>USING LINGUISTIC, WORLD, AND CONTEXTUAL KNOWLEDGE IN A PLAN RECOGNITION MODEL OF DIALOGUE</title>
      <author><first>Lynn</first><last>Lambert</last></author>
      <author><first>Sandra</first><last>Carberry</last></author>
      <url>C92-1049</url>
    </paper>
    <paper id="50">
      <title>Incrementing Discourse with the Negation Relation</title>
      <author><first>Megan</first><last>Moser</last></author>
      <url>C92-1050</url>
    </paper>
    <paper id="51">
      <title>Zero Pronouns as Experiencer in <fixed-case>J</fixed-case>apanese Discourse</title>
      <author><first>Hiroshi</first><last>Nakagawa</last></author>
      <url>C92-1051</url>
    </paper>
    <paper id="52">
      <title>Temporal Structure of Discourse</title>
      <author><first>Irene Pimenta</first><last>Rodrigues</last></author>
      <author><first>Jose Gabriel P.</first><last>Lopes</last></author>
      <url>C92-1052</url>
    </paper>
    <paper id="53">
      <title>ORGANIZING DIALOGUE FROM AN INCOHERENT STREAM OF GOALS</title>
      <author><first>Elise H.</first><last>Turner</last></author>
      <url>C92-1053</url>
    </paper>
    <paper id="54">
      <title>Redundancy in Collaborative Dialogue</title>
      <author><first>Marilyn A.</first><last>Walker</last></author>
      <url>C92-1054</url>
    </paper>
    <paper id="55">
      <title>Syntactic Ambiguity Resolution Using A Discrimination and Robustness Oriented Adaptive Learning Algorithm</title>
      <author><first>Tung-Hui</first><last>Chiang</last></author>
      <author><first>Yi-Chung</first><last>Lin</last></author>
      <author><first>Keh-Yih</first><last>Su</last></author>
      <url>C92-1055</url>
    </paper>
    <paper id="56">
      <title>Lexical Disambiguation using Simulated Annealing</title>
      <author><first>Jim</first><last>Cowie</last></author>
      <author><first>Joe</first><last>Guthrie</last></author>
      <author><first>Louise</first><last>Guthrie</last></author>
      <url>C92-1056</url>
    </paper>
    <paper id="57">
      <title>A Generalized <fixed-case>G</fixed-case>reibach Normal Form for Definite Clause Grammars</title>
      <author><first>Marc</first><last>Dymetman</last></author>
      <url>C92-1057</url>
    </paper>
    <paper id="58">
      <title>The Primordial Soup Algorithm A Systematic Approach to the Specification of Parallel Parsers</title>
      <author><first>Wil</first><last>Janssen</last></author>
      <author><first>Mannes</first><last>Poel</last></author>
      <author><first>Klaas</first><last>Sikkel</last></author>
      <author><first>Job</first><last>Zwiers</last></author>
      <url>C92-1058</url>
    </paper>
    <paper id="59">
      <title>A TREATMENT OF NEGATIVE DESCRIPTIONS OF TYPED FEATURE STRUCTURES</title>
      <author><first>Kiyoshi</first><last>Kogure</last></author>
      <url>C92-1059</url>
    </paper>
    <paper id="60">
      <title>An Algorithm for Estimating the Parameters of Unrestricted Hidden Stochastic Context-Free Grammars</title>
      <author><first>Julian</first><last>Kupiec</last></author>
      <url>C92-1060</url>
    </paper>
    <paper id="61">
      <title>PROOF-NETS AND DEPENDENCIES</title>
      <author><first>Alain</first><last>Lecomte</last></author>
      <url>C92-1061</url>
    </paper>
    <paper id="62">
      <title>A Chart-based Method of <fixed-case>ID</fixed-case>/<fixed-case>LP</fixed-case> Parsing with Generalized Discrimination Networks</title>
      <author><first>Surapant</first><last>Meknavin</last></author>
      <author><first>Manabu</first><last>Okumura</last></author>
      <author><first>Hozumi</first><last>Tanaka</last></author>
      <url>C92-1062</url>
    </paper>
    <paper id="63">
      <title>The Typology of Unknown Words: An Experimental Study of Two Corpora</title>
      <author><first>Xiaobo</first><last>Ren</last></author>
      <author><first>Francois</first><last>Perrault</last></author>
      <url>C92-1063</url>
    </paper>
    <paper id="64">
      <title>personal notes</title>
      <url>C92-1064</url>
    </paper>
  </volume>
  <volume id="2">
    <meta>
      <booktitle><fixed-case>COLING</fixed-case> 1992 Volume 2: The 15th <fixed-case>I</fixed-case>nternational <fixed-case>C</fixed-case>onference on <fixed-case>C</fixed-case>omputational <fixed-case>L</fixed-case>inguistics</booktitle>
    </meta>
    <frontmatter>
      <url>C92-2000</url>
    </frontmatter>
    <paper id="65">
      <title>PROBABILISTIC TREE-ADJOINING GRAMMAR AS A FRAMEWORK FOR STATISTICAL NATURAL LANGUAGE PROCESSING</title>
      <author><first>Philip</first><last>Resnik</last></author>
      <url>C92-2065</url>
    </paper>
    <paper id="66">
      <title>Stochastic Lexicalized Tree-adjoining Grammars</title>
      <author><first>Yves</first><last>Schabes</last></author>
      <url>C92-2066</url>
    </paper>
    <paper id="67">
      <title>A New Quantitative Quality Measure for Machine Translation Systems</title>
      <author><first>Keh-Yih</first><last>Su</last></author>
      <author><first>Ming-Wen</first><last>Wu</last></author>
      <author><first>Jing-Shin</first><last>Chang</last></author>
      <url>C92-2067</url>
    </paper>
    <paper id="68">
      <title>Quasi-Destructive Graph Unification with Structure-Sharing</title>
      <author><first>Hideto</first><last>Tomabechi</last></author>
      <url>C92-2068</url>
    </paper>
    <paper id="69">
      <title>A LINEAR LEAST SQUARES FIT MAPPING METHOD FOR INFORMATION RETRIEVAL FROM NATURAL LANGUAGE TEXTS</title>
      <author><first>Yiming</first><last>Yang</last></author>
      <author><first>Christopher G.</first><last>Chute</last></author>
      <url>C92-2069</url>
    </paper>
    <paper id="70">
      <title>Word-Sense Disambiguation Using Statistical Models of <fixed-case>R</fixed-case>oget’s Categories Trained on Large Corpora</title>
      <author><first>David</first><last>Yarowsky</last></author>
      <url>C92-2070</url>
    </paper>
    <paper id="71">
      <title>UN SYSTEME INFERENTIEL ORIENTE OBJET POUR DES APPLICATIONS EN LANGUES NATURELLES</title>
      <author><first>Alain</first><last>Berrendonner</last></author>
      <author><first>Mounia</first><last>Fredj</last></author>
      <author><first>Flavio</first><last>Oquendo</last></author>
      <author><first>Jacques</first><last>Rouault</last></author>
      <url>C92-2071</url>
    </paper>
    <paper id="72">
      <title>Towards Robust <fixed-case>PATR</fixed-case></title>
      <author><first>Shona</first><last>Douglas</last></author>
      <author><first>Robert</first><last>Dale</last></author>
      <url>C92-2072</url>
    </paper>
    <paper id="73">
      <title>HOW TO VISUALIZE TIME, TENSE AND ASPECT?</title>
      <author><first>Gerard</first><last>Ligozat</last></author>
      <author><first>Michael</first><last>Zock</last></author>
      <url>C92-2073</url>
    </paper>
    <paper id="74">
      <title>Elaboration de techniques d’analyse adaptees a la construction d’une base de connaissances</title>
      <author id="francois-rousselot"><first>F.</first><last>Rousselot</last></author>
      <author><first>B. Migault</first><last>Ensais</last></author>
      <url>C92-2074</url>
    </paper>
    <paper id="75">
<<<<<<< HEAD
      <title><fixed-case>T</fixed-case>ALISMAN: UN SYSTEME MULTI-AGENTS GOUVERNE PAR DES LOIS LINGUISTIQUES POUR LE TRAITEMENT DE LA LANGUE NATURELLE</title>
      <author><first>MARIE-HELENE</first><last>STEFANINI</last></author>
      <author><first>ALAIN</first><last>BERRENDONNER</last></author>
      <author><first>GENEVIEVE</first><last>LALLICH</last></author>
      <author><first>FLAVIO</first><last>OQUENDO</last></author>
=======
      <title>TALISMAN UN SYSTEME MULTI-AGENTS GOUVERNE PAR DES LOIS LINGUISTIQUES POUR LE TRAITEMENT DE LA LANGUE NATURELLE</title>
      <author><first>Marie-Helene</first><last>Stefanini</last></author>
      <author><first>Alain</first><last>Berrendonner</last></author>
      <author><first>Genevieve</first><last>Lallich</last></author>
      <author><first>Flavio</first><last>Oquendo</last></author>
>>>>>>> 853c9ac8
      <url>C92-2075</url>
    </paper>
    <paper id="76">
      <title>DISJUNCTIVE FEATURE STRUCTURES AS HYPERGRAPHS</title>
      <author><first>Jean</first><last>Veronis</last></author>
      <url>C92-2076</url>
    </paper>
    <paper id="77">
      <title>AUTOMATIC DICTIONARY ORGANIZATION IN <fixed-case>NLP</fixed-case> SYSTEMS FOR <fixed-case>O</fixed-case>RIENTAL LANGUAGES</title>
      <author><first>V.</first><last>Andrezen</last></author>
      <author><first>L.</first><last>Kogan</last></author>
      <author><first>W.</first><last>Kwitakowski</last></author>
      <author><first>R.</first><last>Minvaleev</last></author>
      <author><first>R.</first><last>Piotrowski</last></author>
      <author><first>V.</first><last>Shumovsky</last></author>
      <author><first>E.</first><last>Tioun</last></author>
      <author><first>Yu.</first><last>Tovmach</last></author>
      <url>C92-2077</url>
    </paper>
    <paper id="78">
      <title>A REUSABLE LEXICAL DATABASE TOOL FOR MACHINE TRANSLATION</title>
      <author><first>Brigitte</first><last>Blaser</last></author>
      <author><first>Ulrike</first><last>Schwall</last></author>
      <author><first>Angelika</first><last>Storrer</last></author>
      <url>C92-2078</url>
    </paper>
    <paper id="79">
<<<<<<< HEAD
      <title>ALIGNING SENTENCES IN BILINGUAL TEXTS <fixed-case>F</fixed-case>RENCH - <fixed-case>E</fixed-case>NGLISH AND <fixed-case>F</fixed-case>RENCH - <fixed-case>A</fixed-case>RABIC</title>
      <author><first>Fathi</first><last>DEBILI</last></author>
      <author><first>Elyes</first><last>SAMMOUDA</last></author>
=======
      <title>ALIGNING SENTENCES IN BILINGUAL TEXTS FRENCH - ENGLISH AND FRENCH - ARABIC</title>
      <author><first>Fathi</first><last>Debili</last></author>
      <author><first>Elyes</first><last>Sammouda</last></author>
>>>>>>> 853c9ac8
      <url>C92-2079</url>
    </paper>
    <paper id="80">
      <title>TRANSLATION AMBIGUITY RESOLUTION BASED ON TEXT CORPORA OF SOURCE AND TARGET LANGUAGES</title>
      <author><first>Shinichi</first><last>Doi</last></author>
      <author><first>Kazunori</first><last>Muraki</last></author>
      <url>C92-2080</url>
    </paper>
    <paper id="81">
      <title>The Automatic Creation of Lexical Entries for a Multilingual <fixed-case>MT</fixed-case> System</title>
      <author><first>David</first><last>Farwell</last></author>
      <author><first>Louise</first><last>Guthrie</last></author>
      <author><first>Yorick</first><last>Wilks</last></author>
      <url>C92-2081</url>
    </paper>
    <paper id="82">
      <title>Automatic Acquisition of Hyponyms from Large Text Corpora</title>
      <author><first>Marti A.</first><last>Hearst</last></author>
      <url>C92-2082</url>
    </paper>
    <paper id="83">
      <title>Structural Patterns vs. String Patterns for Extracting Semantic Information from Dictionaries</title>
      <author><first>Simonetta</first><last>Montemagni</last></author>
      <author><first>Lucy</first><last>Vanderwende</last></author>
      <url>C92-2083</url>
    </paper>
    <paper id="84">
      <title>DERIVATION OF UNDERLYING VALENCY FRAMES FROM A LEARNER’S DICTIONARY</title>
      <author><first>Alexandr</first><last>Rosen</last></author>
      <author><first>Eva</first><last>Hajicova</last></author>
      <author><first>Jan</first><last>Hajic</last></author>
      <url>C92-2084</url>
    </paper>
    <paper id="85">
      <title>Linguistic Knowledge Generator</title>
      <author><first>Satoshi</first><last>Sekine</last></author>
      <author><first>Sofia</first><last>Ananiadou</last></author>
      <author><first>Jeremy J.</first><last>Carroll</last></author>
      <author><first>Jun’ichi</first><last>Tsujii</last></author>
      <url>C92-2085</url>
    </paper>
    <paper id="86">
<<<<<<< HEAD
      <title>A METHOD OF TRANSLATING <fixed-case>E</fixed-case>NGLISH DELEXICAL STRUCTURES INTO <fixed-case>J</fixed-case>APANESE</title>
      <author><first>Hideki</first><last>TANAKA</last></author>
      <author><first>Teruaki</first><last>AIZAWA</last></author>
      <author><first>Yeun-Bae</first><last>KIM</last></author>
      <author><first>Nobuko</first><last>HATADA</last></author>
=======
      <title>A METHOD OF TRANSLATING ENGLISH DELEXICAL STRUCTURES INTO JAPANESE</title>
      <author><first>Hideki</first><last>Tanaka</last></author>
      <author><first>Teruaki</first><last>Aizawa</last></author>
      <author><first>Yeun-Bae</first><last>Kim</last></author>
      <author><first>Nobuko</first><last>Hatada</last></author>
>>>>>>> 853c9ac8
      <url>C92-2086</url>
    </paper>
    <paper id="87">
      <title>Logical Form of Hierarchical Relation on Verbs and Extracting it from Definition Sentences in a <fixed-case>J</fixed-case>apanese Dictionary</title>
      <author><first>Yoichi</first><last>Tomiura</last></author>
      <author><first>Teigo</first><last>Nakamura</last></author>
      <author><first>Toru</first><last>Hitaka</last></author>
      <author><first>Sho</first><last>Yoshida</last></author>
      <url>C92-2087</url>
    </paper>
    <paper id="88">
      <title>Lexical Knowledge Acquisition from Bilingual Corpora</title>
      <author><first>Takehito</first><last>Utsuro</last></author>
      <author><first>Yuji</first><last>Matsumoto</last></author>
      <author><first>Makoto</first><last>Nagao</last></author>
      <url>C92-2088</url>
    </paper>
    <paper id="89">
      <title>A FEATURE-BASED MODEL FOR LEXICAL DATABASES</title>
      <author><first>Jean</first><last>Veronis</last></author>
      <author><first>Nancy</first><last>Ide</last></author>
      <url>C92-2089</url>
    </paper>
    <paper id="90">
<<<<<<< HEAD
      <title>FROM COGRAM TO ALCOGRAM: TOWARD A CONTROLLED <fixed-case>E</fixed-case>NGLISH GRAMMAR CHECKER</title>
      <author><first>GEERT</first><last>ADRIAENS</last></author>
      <author><first>DIRK</first><last>SCHREURS</last></author>
=======
      <title>FROM COGRAM TO ALCOGRAM: TOWARD A CONTROLLED ENGLISH GRAMMAR CHECKER</title>
      <author><first>Geert</first><last>Adriaens</last></author>
      <author><first>Dirk</first><last>Schreurs</last></author>
>>>>>>> 853c9ac8
      <url>C92-2090</url>
    </paper>
    <paper id="91">
      <title><fixed-case>ABSTRACT</fixed-case> Shake-and-Bake Machine Translation</title>
      <author><first>John L.</first><last>Beaven</last></author>
      <url>C92-2091</url>
    </paper>
    <paper id="92">
<<<<<<< HEAD
      <title>LETTING THE CAT OUT OF THE BAG: GENERATION FOR SHAKE-AND-BAKE <fixed-case>MT</fixed-case></title>
      <author><first>CHRIS</first><last>BREW</last></author>
=======
      <title>LETTING THE CAT OUT OF THE BAG: GENERATION FOR SHAKE-AND-BAKE MT</title>
      <author><first>Chris</first><last>Brew</last></author>
>>>>>>> 853c9ac8
      <url>C92-2092</url>
    </paper>
    <paper id="93">
      <title>INTEGRATING QUALITATIVE REASONING AND TEXT PLANNING TO GENERATE CASUAL EXPLANATIONS</title>
      <author><first>Farid</first><last>Cerbah</last></author>
      <url>C92-2093</url>
    </paper>
    <paper id="94">
      <title>Parameterization of the Interlingua in Machine Translation</title>
      <author><first>Bonnie</first><last>Dorr</last></author>
      <url>C92-2094</url>
    </paper>
    <paper id="95">
      <title>Isolating Cross-linguistic Parsing Complexity with a Principles-and-Parameters Parser: A Case Study of <fixed-case>J</fixed-case>apanese and <fixed-case>E</fixed-case>nglish</title>
      <author><first>Sandiway</first><last>Fong</last></author>
      <author><first>Robert C.</first><last>Berwick</last></author>
      <url>C92-2095</url>
    </paper>
    <paper id="96">
      <title>GENERATING COHERENT ARGUMENTATIVE PARAGRAPHS</title>
      <author><first>Michael</first><last>Elhadad</last></author>
      <url>C92-2096</url>
    </paper>
    <paper id="97">
      <title>Cooperation between Transfer and Analysis in Example-Based Framework</title>
      <author><first>Osamu</first><last>Furuse</last></author>
      <author><first>Hitoshi</first><last>Iida</last></author>
      <url>C92-2097</url>
    </paper>
    <paper id="98">
<<<<<<< HEAD
      <title>ASPECT - A PROBLEM FOR <fixed-case>MT</fixed-case></title>
      <author><first>BARBARA</first><last>GAWRONSKA</last></author>
=======
      <title>ASPECT - A PROBLEM FOR MT</title>
      <author><first>Barbara</first><last>Gawronska</last></author>
>>>>>>> 853c9ac8
      <url>C92-2098</url>
    </paper>
    <paper id="99">
      <title>ACQUISITION OF SELECTIONAL PATTERNS</title>
      <author><first>Ralph</first><last>Grishman</last></author>
      <author><first>John</first><last>Sterling</last></author>
      <url>C92-2099</url>
    </paper>
    <paper id="100">
      <title>A Three-level Revision Model for Improving <fixed-case>J</fixed-case>apanese Bad-styled Expressions</title>
      <author><first>Yoshihiko</first><last>Hayashi</last></author>
      <url>C92-2100</url>
    </paper>
    <paper id="101">
      <title>LEARNING TRANSLATION TEMPLATES FROM BILINGUAL TEXT</title>
      <author><first>Hiroyuki</first><last>Kaji</last></author>
      <author><first>Yuuko</first><last>Kida</last></author>
      <author><first>Yasutsugu</first><last>Morimoto</last></author>
      <url>C92-2101</url>
    </paper>
    <paper id="102">
      <title>Interaction between Structural Changes in Machine Translation</title>
      <author><first>Satoshi</first><last>Kinoshita</last></author>
      <author id="john-phillips"><first>John</first><last>Phillips</last></author>
      <author><first>Jun-ichi</first><last>Tsujii</last></author>
      <url>C92-2102</url>
    </paper>
    <paper id="103">
      <title>GENERATION FROM UNDER - AND OVERSPECIFIED STRUCTURES</title>
      <author><first>Dieter</first><last>Kohl</last></author>
      <url>C92-2103</url>
    </paper>
    <paper id="104">
      <title>Learning Mechanism in Machine Translation System “<fixed-case>PIVOT</fixed-case>”</title>
      <author><first>Mitsugu</first><last>Miura</last></author>
      <author><first>Mikito</first><last>Hirata</last></author>
      <author><first>Nami</first><last>Hoshino</last></author>
      <url>C92-2104</url>
    </paper>
    <paper id="105">
      <title>Self-Monitoring with Reversible Grammars</title>
      <author><first>Gunter</first><last>Neumann</last></author>
      <author><first>Gertjan</first><last>van Noord</last></author>
      <url>C92-2105</url>
    </paper>
    <paper id="106">
      <title>LANGUAGE ACQUISITION AS LEARNING</title>
      <author><first>Mikiko</first><last>Nishikimi</last></author>
      <author><first>Hideyuki</first><last>Nakashima</last></author>
      <author><first>Hitoshi</first><last>Matsubara</last></author>
      <url>C92-2106</url>
    </paper>
    <paper id="107">
      <title>Machine Translation by Case Generalization</title>
      <author><first>Hiroshi</first><last>Nomiyama</last></author>
      <url>C92-2107</url>
    </paper>
    <paper id="108">
      <title>Preventing False Temporal Implicatures: Interactive Defaults for Text Generation</title>
      <author><first>Jon</first><last>Oberlander</last></author>
      <author><first>Alex</first><last>Lascarides</last></author>
      <url>C92-2108</url>
    </paper>
    <paper id="109">
      <title>A CONSTRAINT-BASED APPROACH TO TRANSLATING ANAPHORIC DEPENDENCIES</title>
      <author><first>Louisa</first><last>Sadler</last></author>
      <author><first>Doug</first><last>Arnold</last></author>
      <url>C92-2109</url>
    </paper>
    <paper id="110">
      <title>Design Tool Combining Keyword Analyzer and Case-based Parser for Developing Natural Language Database Interfaces</title>
      <author><first>Hideo</first><last>Shimazu</last></author>
      <author><first>Seigo</first><last>Arita</last></author>
      <author><first>Yosuke</first><last>Takashima</last></author>
      <url>C92-2110</url>
    </paper>
    <paper id="111">
      <title>EXPLANATORY TEXT PLANNING IN LOGIC BASED SYSTEMS</title>
      <author><first>Clarisse Sieckenius</first><last>de Souza</last></author>
      <author><first>Maria das Gracas</first><last>Volpe</last></author>
      <url>C92-2111</url>
    </paper>
    <paper id="112">
<<<<<<< HEAD
      <title>DEEP COMPREHENSION, GENERATION AND TRANSLATION OF WEATHER FORECASTS (<fixed-case>W</fixed-case>EATHRA)</title>
      <author><first>BENGT</first><last>SIGURD</last></author>
      <author><first>CAROLINE</first><last>WILLNERS</last></author>
      <author><first>MATS</first><last>EEG-OLOFSSON</last></author>
      <author><first>CHRISTER</first><last>JOHANSSON</last></author>
=======
      <title>DEEP COMPREHENSION, GENERATION AND TRANSLATION OF WEATHER FORECASTS (WEATHRA)</title>
      <author><first>Bengt</first><last>Sigurd</last></author>
      <author><first>Caroline</first><last>Willners</last></author>
      <author><first>Mats</first><last>Eeg-Olofsson</last></author>
      <author><first>Christer</first><last>Johansson</last></author>
>>>>>>> 853c9ac8
      <url>C92-2112</url>
    </paper>
    <paper id="113">
      <title>A Method of Utilizing Domain and Language specific Constraints in Dialogue Translation</title>
      <author><first>Masami</first><last>Suzuki</last></author>
      <url>C92-2113</url>
    </paper>
    <paper id="114">
      <title>Lexical choice in context: generating procedural texts</title>
      <author><first>Agnes</first><last>Tutin</last></author>
      <author><first>Richard</first><last>Kittredge</last></author>
      <url>C92-2114</url>
    </paper>
    <paper id="115">
      <title>A Similarity-Driven Transfer System</title>
      <author><first>Hideo</first><last>Watanabe</last></author>
      <url>C92-2115</url>
    </paper>
    <paper id="116">
      <title>TERM-REWRITING AS A BASIS FOR A UNIFORM ARCHITECTURE IN MACHINE TRANSLATION</title>
      <author><first>Wilhelm</first><last>Weisweber</last></author>
      <url>C92-2116</url>
    </paper>
    <paper id="117">
      <title>SHAKE-AND-BAKE TRANSLATION</title>
      <author id="pete-whitelock"><first>P.</first><last>Whitelock</last></author>
      <url>C92-2117</url>
    </paper>
    <paper id="118">
      <title>Exploiting Linguistic Iconism for Article Selection in Machine Translation</title>
      <author><first>Cornelia</first><last>Zelinsky-Wibbelt</last></author>
      <url>C92-2118</url>
    </paper>
    <paper id="119">
      <title>A ROBUST APPROACH FOR HANDLING ORAL DIALOGUES</title>
      <author><first>Eric</first><last>Bilange</last></author>
      <author><first>Jean-Yves</first><last>Magadur</last></author>
      <url>C92-2119</url>
    </paper>
    <paper id="120">
      <title>CONSTRUCTION OF CORPUS-BASED SYNTACTIC RULES FOR ACCURATE SPEECH RECOGNITION</title>
      <author><first>Junko</first><last>Hosaka</last></author>
      <author><first>Toshiyuki</first><last>Takezawa</last></author>
      <url>C92-2120</url>
    </paper>
    <paper id="121">
      <title>Semantic Network Array Processor as a Massively Parallel Computing Platform for High Performance and Large-Scale Natural Language Processing</title>
      <author><first>Hiroaki</first><last>Kitano</last></author>
      <author><first>Dan</first><last>Moldovan</last></author>
      <url>C92-2121</url>
    </paper>
    <paper id="122">
      <title>A Case Study of Natural Language Customisation: The Practical Effects of World Knowledge</title>
      <author><first>Marilyn A.</first><last>Walker</last></author>
      <author><first>Andrew L.</first><last>Nelson</last></author>
      <author><first>Phil</first><last>Stenton</last></author>
      <url>C92-2122</url>
    </paper>
    <paper id="123">
      <title>TOWARDS COMPUTER-AIDED LINGUISTIC ENGINEERING</title>
      <author><first>Remi</first><last>Zajac</last></author>
      <url>C92-2123</url>
    </paper>
    <paper id="124">
      <title>personal notes</title>
      <url>C92-2124</url>
    </paper>
  </volume>
  <volume id="3">
    <meta>
      <booktitle><fixed-case>COLING</fixed-case> 1992 Volume 3: The 15th <fixed-case>I</fixed-case>nternational <fixed-case>C</fixed-case>onference on <fixed-case>C</fixed-case>omputational <fixed-case>L</fixed-case>inguistics</booktitle>
    </meta>
    <frontmatter>
      <url>C92-3000</url>
    </frontmatter>
    <paper id="125">
      <title>A Logic Programming View of Relational Morphology</title>
      <author><first>Harvey</first><last>Abramson</last></author>
      <url>C92-3125</url>
    </paper>
    <paper id="126">
      <title>A COMPUTATIONAL MODEL OF LANGUAGE PERFORMANCE: DATA ORIENTED PARSING</title>
      <author><first>Rens</first><last>Bod</last></author>
      <url>C92-3126</url>
    </paper>
    <paper id="127">
      <title>A HYBRID SYSTEM FOR QUANTIFIER SCOPING</title>
      <author><first>Arnold J.</first><last>Chien</last></author>
      <url>C92-3127</url>
    </paper>
    <paper id="128">
      <title>Accenting and Deaccenting: a Declarative Approach</title>
      <author><first>Arthur</first><last>Dirksen</last></author>
      <url>C92-3128</url>
    </paper>
    <paper id="129">
      <title>THE IPS SYSTEM</title>
      <author><first>Eric</first><last>Wehrli</last></author>
      <url>C92-3129</url>
    </paper>
    <paper id="130">
      <title>An Abstraction Method Using a Semantic Engine Based on Language Information Structure</title>
      <author><first>Hirohito</first><last>Inagaki</last></author>
      <author><first>Tohru</first><last>Nakagawa</last></author>
      <url>C92-3130</url>
    </paper>
    <paper id="131">
      <title>Causal ambiguity in Natural Language: conceptual representation of ‘parce que/because’ and ‘puisque/since’</title>
      <author><first>Adeline</first><last>Nazarenko-Perrin</last></author>
      <url>C92-3131</url>
    </paper>
    <paper id="132">
      <title>SURFACE AND DEEP CASES</title>
      <author><first>Jarmila</first><last>Panevová</last></author>
      <author><first>Hana</first><last>Skoumalova</last></author>
      <url>C92-3132</url>
    </paper>
    <paper id="133">
      <title>AN INTEGRATED SYNTACTIC AND SEMANTIC SYSTEM FOR NATURAL LANGUAGE UNDERSTANDING</title>
      <author><first>Frederique</first><last>Segond</last></author>
      <author><first>Karen</first><last>Jensen</last></author>
      <url>C92-3133</url>
    </paper>
    <paper id="134">
      <title>PLANNING TO FAIL, NOT FAILING TO PLAN: RISK-TAKING AND RECOVERY IN TASK-ORIENTED DIALOGUE</title>
      <author><first>Jean</first><last>Carletta</last></author>
      <url>C92-3134</url>
    </paper>
    <paper id="135">
      <title>LA RESOUTION D’ANAPHORE A PARTIR D’UN LEXIQUE-GRAMMAIRE DES VERBES ANAPHORIQUES</title>
      <author><first>Blandine</first><last>Gelain</last></author>
      <author><first>Celestin</first><last>Sedogbo</last></author>
      <url>C92-3135</url>
    </paper>
    <paper id="136">
      <title>ARGUING ABOUT PLANNING ALTERNATIVES</title>
      <author><first>Alex</first><last>Quilici</last></author>
      <url>C92-3136</url>
    </paper>
    <paper id="137">
      <title>ATTITUDE EMERGENCE - AN EFFECTIVE INTERPRETATION SCHEME FOR PERSUASIVE DISCOURSE</title>
      <author><first>Horng-Jyh P.</first><last>Wu</last></author>
      <author><first>Steven L.</first><last>Lytinen</last></author>
      <url>C92-3137</url>
    </paper>
    <paper id="138">
      <title>THE NONDIRECTIONAL REPRESENTATION OF SYSTEMIC FUNCTIONAL GRAMMARS AND SEMANTICS AS TYPED FEATURE STRUCTURES</title>
      <author><first>John A.</first><last>Bateman</last></author>
      <author><first>Martin</first><last>Emele</last></author>
      <author><first>Stefan</first><last>Momma</last></author>
      <url>C92-3138</url>
    </paper>
    <paper id="139">
      <title>A Statistical Approach to Machine Aided Translation of Terminology <fixed-case>B</fixed-case>anks</title>
      <author><first>Jyun-Sheng</first><last>Chang</last></author>
      <author><first>Andrew</first><last>Chang</last></author>
      <author><first>Tsuey-Fen</first><last>Lin</last></author>
      <author><first>Sur-Jin</first><last>Ker</last></author>
      <url>C92-3139</url>
    </paper>
    <paper id="140">
      <title>PARTIAL SYNTHESIS OF SENTENCES BY COROUTINING CONSTRAINTS ON DIFFERENT LEVELS OF WELL-FORMEDNESS</title>
      <author><first>Gerard</first><last>Milhaud</last></author>
      <author><first>Robert</first><last>Pasero</last></author>
      <author><first>Paul</first><last>Sabatier</last></author>
      <url>C92-3140</url>
    </paper>
    <paper id="141">
      <title>HIGH-PROBABILITY SYNTACTIC LINKS</title>
      <author><first>Leonid</first><last>Mitjushin</last></author>
      <url>C92-3141</url>
    </paper>
    <paper id="142">
      <title>AN INTEGRATED ENVIRONMENT FOR LEXICAL ANALYSES</title>
      <author><first>C.</first><last>Caligaris</last></author>
      <author id="amedeo-cappelli"><first>A.</first><last>Cappelli</last></author>
      <author id="maria-novella-catarsi"><first>M. N.</first><last>Catarsi</last></author>
      <author id="lorenzo-moretti"><first>L.</first><last>Moretti</last></author>
      <url>C92-3142</url>
    </paper>
    <paper id="143">
      <title>COUPLING AN AUTOMATIC DICTATION SYSTEM WITH A GRAMMAR CHECKER</title>
      <author><first>Jean-Pierre</first><last>Chanod</last></author>
      <author><first>Marc</first><last>El-Beze</last></author>
      <author><first>Sylvie</first><last>Guillemin-Lanne</last></author>
      <url>C92-3143</url>
    </paper>
    <paper id="144">
      <title>THE FIRST <fixed-case>BUG</fixed-case> REPORT</title>
      <author><first>Jeff</first><last>Goldberg</last></author>
      <author><first>Laszlo</first><last>Kalman</last></author>
      <url>C92-3144</url>
    </paper>
    <paper id="145">
      <title>A Freely Available Wide Coverage Morphological Analyzer for <fixed-case>E</fixed-case>nglish</title>
      <author><first>Daniel</first><last>Karp</last></author>
      <author><first>Yves</first><last>Schabes</last></author>
      <author><first>Martin</first><last>Zaidel</last></author>
      <author><first>Dania</first><last>Egedi</last></author>
      <url>C92-3145</url>
    </paper>
    <paper id="146">
      <title>TOWARDS A NEW GENERATION OF TERMINOLOGICAL RESOURCES: AN EXPERIMENT IN BUILDING A TERMINOLOGICAL KNOWLEDGE BASE</title>
      <author><first>Ingrid</first><last>Meyer</last></author>
      <author><first>Douglas</first><last>Skuce</last></author>
      <author><first>Lynne</first><last>Bowker</last></author>
      <author><first>Karen</first><last>Eck</last></author>
      <url>C92-3146</url>
    </paper>
    <paper id="147">
<<<<<<< HEAD
      <title><fixed-case>B-SURE</fixed-case>: A BELIEVED SITUATION AND UNCERTAIN-ACTION REPRESENTATION ENVIRONMENT</title>
      <author><first>JOHN K.</first><last>MYERS</last></author>
=======
      <title>B-SURE: A BELIEVED SITUATION AND UNCERTAIN-ACTION REPRESENTATION ENVIRONMENT</title>
      <author><first>John K.</first><last>Myers</last></author>
>>>>>>> 853c9ac8
      <url>C92-3147</url>
    </paper>
    <paper id="148">
      <title>Multilinguisation d’un editeur de documents structures. Application a un dictionnaire trilingue</title>
      <author><first>Huy Khanh</first><last>Phan</last></author>
      <author><first>Christian</first><last>Boitet</last></author>
      <url>C92-3148</url>
    </paper>
    <paper id="149">
      <title>A TRANSLATOR’S WORKSTATION</title>
      <author><first>Eugenio</first><last>Picchi</last></author>
      <author><first>Carol</first><last>Peters</last></author>
      <author><first>Elisabeitta</first><last>Marinai</last></author>
      <url>C92-3149</url>
    </paper>
    <paper id="150">
      <title>SURFACE GRAMMATICAL ANALYSIS FOR THE EXTRACTION OF TERMINOLOGICAL NOUN PHRASES</title>
      <author><first>Didier</first><last>Bourigault</last></author>
      <url>C92-3150</url>
    </paper>
    <paper id="151">
      <title>A SET-THEORETIC APPROACH TO LEXICAL SEMANTICS</title>
      <author><first>Dominique</first><last>Dutoit</last></author>
      <url>C92-3151</url>
    </paper>
    <paper id="152">
      <title>CONCEPT-ORIENTED PARSING OF DEFINITIONS</title>
      <author><first>Willy</first><last>Martin</last></author>
      <url>C92-3152</url>
    </paper>
    <paper id="153">
      <title>TEXT DISAMBIGUATION BY FINITE STATE AUTOMATA, AN ALGORITHM AND EXPERIMENTS ON CORPORA</title>
      <author><first>Emmanuel</first><last>Roche</last></author>
      <url>C92-3153</url>
    </paper>
    <paper id="154">
      <title>Une representation semantique et un systeme de transfert pour une traduction de haute qualite. Presentation de projet Avec demonstration sur machines <fixed-case>SUN</fixed-case></title>
      <author id="katharina-boesefeldt"><first>K.</first><last>Boesefeldt</last></author>
      <author id="pierrette-bouillon"><first>P.</first><last>Bouillon</last></author>
      <url>C92-3154</url>
    </paper>
    <paper id="155">
      <title><fixed-case>JDII</fixed-case>: Parsing <fixed-case>I</fixed-case>talian with a Robust Constraint Grammar</title>
      <author><first>Andrea</first><last>Bolioli</last></author>
      <author><first>Luca</first><last>Dini</last></author>
      <author><first>Giovanni</first><last>Malnati</last></author>
      <url>C92-3155</url>
    </paper>
    <paper id="156">
      <title>Parsing and Case Analysis in <fixed-case>TANKA</fixed-case></title>
      <author><first>Terry</first><last>Copeck</last></author>
      <author><first>Sylvain</first><last>Delisle</last></author>
      <author><first>Stan</first><last>Szpakowicz</last></author>
      <url>C92-3156</url>
    </paper>
    <paper id="157">
      <title>From Detection/Correction to Computer Aided Writing</title>
      <author><first>Damien</first><last>Genthial</last></author>
      <author><first>Jacques</first><last>Courtin</last></author>
      <url>C92-3157</url>
    </paper>
    <paper id="158">
      <title>Generation of Extended Bilingual Statistical Reports</title>
      <author><first>L.</first><last>Iordanskaja</last></author>
      <author><first>M.</first><last>Kim</last></author>
      <author id="richard-kittredge"><first>R.</first><last>Kittredge</last></author>
      <author id="benoit-lavoie"><first>B.</first><last>Lavoie</last></author>
      <author id="alain-polguere"><first>A.</first><last>Polguere</last></author>
      <url>C92-3158</url>
    </paper>
    <paper id="159">
      <title>Generation of Informative Texts with Style</title>
      <author><first>Stephan M.</first><last>Kerpedjiev</last></author>
      <url>C92-3159</url>
    </paper>
    <paper id="160">
<<<<<<< HEAD
      <title>AUTOMATIC PROOFREADING OF FROZEN PHRASES IN <fixed-case>G</fixed-case>ERMAN</title>
      <author><first>RALF</first><last>KESE</last></author>
      <author><first>FRIEDRICH</first><last>DUDDA</last></author>
      <author><first>MARIANNE</first><last>KUGLER</last></author>
=======
      <title>AUTOMATIC PROOFREADING OF FROZEN PHRASES IN GERMAN</title>
      <author><first>Ralf</first><last>Kese</last></author>
      <author><first>Friedrich</first><last>Dudda</last></author>
      <author><first>Marianne</first><last>Kugler</last></author>
>>>>>>> 853c9ac8
      <url>C92-3160</url>
    </paper>
    <paper id="161">
      <title>Shalt2- a Symmetric Machine Translation System with Conceptual Transfer</title>
      <author><first>Koichi</first><last>Takeda</last></author>
      <author><first>Naohiko</first><last>Uramoto</last></author>
      <author><first>Tetsuya</first><last>Nasukawa</last></author>
      <author><first>Taijiro</first><last>Tsutsumi</last></author>
      <url>C92-3161</url>
    </paper>
    <paper id="162">
      <title>A Knowledge-based Machine-aided System for <fixed-case>C</fixed-case>hinese Text Abstraction</title>
      <author><first>Benjamin K.</first><last>Tsou</last></author>
      <author><first>Hing-cheung</first><last>Ho</last></author>
      <author><first>Tom Bong-yeung</first><last>Lai</last></author>
      <author><first>Caesar Suen</first><last>Lun</last></author>
      <author><first>Hing-lung</first><last>Lin</last></author>
      <url>C92-3162</url>
    </paper>
    <paper id="163">
      <title>INTERACTION BETWEEN LEXICON AND IMAGE: LINGUISTIC SPECIFICATIONS OF ANIMATION</title>
      <author><first>Maryvonne</first><last>Abraham</last></author>
      <author><first>Jean-Pierre</first><last>Desclés</last></author>
      <url>C92-3163</url>
    </paper>
    <paper id="164">
<<<<<<< HEAD
      <title>A SPOKEN LANGUAGE TRANSLATION SYSTEM: <fixed-case>SL-TRANS</fixed-case>2</title>
      <author><first>Tsuyoshi</first><last>MORIMOTO</last></author>
      <author><first>Masami</first><last>SUZUKI</last></author>
      <author><first>Toshiyuki</first><last>TAKEZAWA</last></author>
      <author><first>Gen’ichiro</first><last>KIKUI</last></author>
      <author><first>Masaaki</first><last>NAGATA</last></author>
      <author><first>Mutsuko</first><last>TOMOKIYO</last></author>
=======
      <title>A SPOKEN LANGUAGE TRANSLATION SYSTEM: SL-TRANS2</title>
      <author><first>Tsuyoshi</first><last>Morimoto</last></author>
      <author><first>Masami</first><last>Suzuki</last></author>
      <author><first>Toshiyuki</first><last>Takezawa</last></author>
      <author><first>Gen’ichiro</first><last>Kikui</last></author>
      <author><first>Masaaki</first><last>Nagata</last></author>
      <author><first>Mutsuko</first><last>Tomokiyo</last></author>
>>>>>>> 853c9ac8
      <url>C92-3164</url>
    </paper>
    <paper id="165">
      <title>Interactive Speech Understanding</title>
      <author><first>Hiroaki</first><last>Saito</last></author>
      <url>C92-3165</url>
    </paper>
    <paper id="166">
<<<<<<< HEAD
      <title>LES EXPERIENCES D’INDEXATION A L’<fixed-case>INIST</fixed-case></title>
      <author><last>ROYAUTE</last><first>J.</first></author>
      <author id="laurent-schmitt"><last>SCHMITT</last><first>L.</first></author>
      <author><last>OLIVETAN</last><first>E.</first></author>
=======
      <title>LES EXPERIENCES D’INDEXATION A L’INIST</title>
      <author><last>Royaute</last><first>J.</first></author>
      <author id="laurent-schmitt"><last>Schmitt</last><first>L.</first></author>
      <author><last>Olivetan</last><first>E.</first></author>
>>>>>>> 853c9ac8
      <url>C92-3166</url>
    </paper>
    <paper id="167">
      <title>Recognizing Topics through the Use of Interaction Structures</title>
      <author><first>Atsushi</first><last>Takeshita</last></author>
      <url>C92-3167</url>
    </paper>
    <paper id="168">
      <title>THE <fixed-case>KANT</fixed-case> SYSTEM: FAST, ACCURATE, HIGH-QUALITY TRANSLATION IN PRACTICAL DOMAINS</title>
      <author><first>Eric H.</first><last>Nyberg III</last></author>
      <author><first>Teruko</first><last>Mitamura</last></author>
      <url>C92-3168</url>
    </paper>
    <paper id="169">
      <title>personal notes</title>
      <url>C92-3169</url>
    </paper>
  </volume>
  <volume id="4">
    <meta>
      <booktitle><fixed-case>COLING</fixed-case> 1992 Volume 4: The 15th <fixed-case>I</fixed-case>nternational <fixed-case>C</fixed-case>onference on <fixed-case>C</fixed-case>omputational <fixed-case>L</fixed-case>inguistics</booktitle>
    </meta>
    <frontmatter>
      <url>C92-4000</url>
    </frontmatter>
    <paper id="170">
      <title>THE ASSIGNMENT OF GRAMMATICAL RELATIONS IN NATURAL LANGUAGE PROCESSING</title>
      <author><first>Leonardo</first><last>Lesmo</last></author>
      <author><first>Vincenzo</first><last>Lombardo</last></author>
      <url>C92-4170</url>
    </paper>
    <paper id="171">
      <title>DYNAMICS, DEPENDENCY GRAMMAR AND INCREMENTAL INTERPRETATION</title>
      <author><first>David</first><last>Milward</last></author>
      <url>C92-4171</url>
    </paper>
    <paper id="172">
<<<<<<< HEAD
      <title>SYNTACTIC CONSTRAINTS ON RELATIVIZATION IN <fixed-case>J</fixed-case>APANESE</title>
      <author><first>HIDETOSI</first><last>SIRAI</last></author>
=======
      <title>SYNTACTIC CONSTRAINTS ON RELATIVIZATION IN JAPANESE</title>
      <author><first>Hidetosi</first><last>Sirai</last></author>
>>>>>>> 853c9ac8
      <url>C92-4172</url>
    </paper>
    <paper id="173">
      <title>TOKENIZATION AS THE INITIAL PHASE IN <fixed-case>NLP</fixed-case></title>
      <author><first>Jonathan J.</first><last>Webster</last></author>
      <author><first>Chunyu</first><last>Kit</last></author>
      <url>C92-4173</url>
    </paper>
    <paper id="174">
      <title>DIRECT PARSING WITH METARULES</title>
      <author><first>Wilhelm</first><last>Weisweber</last></author>
      <author><first>Susanne</first><last>Preuß</last></author>
      <url>C92-4174</url>
    </paper>
    <paper id="175">
      <title>Embedding <fixed-case>DRT</fixed-case> in a Situation Theoretic Framework</title>
      <author><first>Alan W.</first><last>Black</last></author>
      <url>C92-4175</url>
    </paper>
    <paper id="176">
      <title>RIDDLES: ACCESSIBILITY AND KNOWLEDGE REPRESENTATION</title>
      <author><first>Paul</first><last>De Palma</last></author>
      <url>C92-4176</url>
    </paper>
    <paper id="177">
      <title>Degrees of Stativity: The Lexical Representation of Verb Aspect</title>
      <author><first>Judith L.</first><last>Klavans</last></author>
      <author><first>Martin</first><last>Chodorow</last></author>
      <url>C92-4177</url>
    </paper>
    <paper id="178">
      <title>A TENSE AND ASPECT CALCULUS</title>
      <author><first>Diana</first><last>Santos</last></author>
      <url>C92-4178</url>
    </paper>
    <paper id="179">
      <title>An Alternative to Deep Case for Representing Relational Information</title>
      <author><first>Nigel</first><last>Ward</last></author>
      <url>C92-4179</url>
    </paper>
    <paper id="180">
      <title>PREFERRED ARGUMENT STRUCTURE FOR DISCOURSE UNDERSTANDING</title>
      <author><first>Ka-Wai</first><last>Chui</last></author>
      <url>C92-4180</url>
    </paper>
    <paper id="181">
      <title>ON THE INTERPRETATION OF NATURAL LANGUAGE INSTRUCTIONS</title>
      <author><first>Barbara</first><last>Di Eugenio</last></author>
      <author><first>Michael</first><last>White</last></author>
      <url>C92-4181</url>
    </paper>
    <paper id="182">
      <title>PREDICTING NOUN-PHRASE SURFACE FORMS USING CONTEXTUAL INFORMATION</title>
      <author><first>Takayuki</first><last>Yamaoka</last></author>
      <author><first>Hitoshi</first><last>Iida</last></author>
      <author><first>Hidekazu</first><last>Arita</last></author>
      <url>C92-4182</url>
    </paper>
    <paper id="183">
      <title>Uniform Recognition for Acyclic Context-Sensitive Grammars is <fixed-case>NP</fixed-case>-complete</title>
      <author><first>Erik</first><last>Aarts</last></author>
      <url>C92-4183</url>
    </paper>
    <paper id="184">
      <title><fixed-case>JAUNT</fixed-case>: A Constraint Solver for Disjunctive Feature Structures</title>
      <author><first>Hiroshi</first><last>Maruyama</last></author>
      <url>C92-4184</url>
    </paper>
    <paper id="185">
      <title>UNIFYING DISJUNCTIVE FEATURE STRUCTURES</title>
      <author><first>Lena</first><last>Stromback</last></author>
      <url>C92-4185</url>
    </paper>
    <paper id="186">
<<<<<<< HEAD
      <title>EBL²: AN APPROACH TO AUTOMATIC LEXICAL ACQUISITION</title>
      <author><first>LARS</first><last>ASKER</last></author>
      <author><first>BJORN</first><last>GAMBACK</last></author>
      <author><first>CHRISTER</first><last>SAMUELSSON</last></author>
=======
      <title>EBL2” AN APPROACH TO AUTOMATIC LEXICAL ACQUISITION</title>
      <author><first>Lars</first><last>Asker</last></author>
      <author><first>Bjorn</first><last>Gamback</last></author>
      <author><first>Christer</first><last>Samuelsson</last></author>
>>>>>>> 853c9ac8
      <url>C92-4186</url>
    </paper>
    <paper id="187">
      <title>First Results of a <fixed-case>F</fixed-case>rench Linguistic Development Environment</title>
      <author><first>L.</first><last>Bouchard</last></author>
      <author id="louisette-emirkanian"><first>L.</first><last>Emirkanian</last></author>
      <author id="dominique-estival"><first>D.</first><last>Estival</last></author>
      <author><first>C.</first><last>Fay-Varnier</last></author>
      <author id="christophe-fouquere"><first>C.</first><last>Fouquere</last></author>
      <author><first>G.</first><last>Prigent</last></author>
      <author id="pierre-zweigenbaum"><first>P.</first><last>Zweigenbaum</last></author>
      <url>C92-4187</url>
    </paper>
    <paper id="188">
<<<<<<< HEAD
      <title>CONVERTING LARGE ON-LINE VALENCY DICTIONARIES FOR <fixed-case>NLP</fixed-case> APPLICATIONS: FROM PROTON DESCRIPTIONS TO METAL FRAMES</title>
      <author><first>GEERT</first><last>ADRIAENS</last></author>
      <author><first>GERT DE</first><last>BRAEKELEER</last></author>
=======
      <title>CONVERTING LARGE ON-LINE VALENCY DICTIONARIES FOR NLP APPLICATIONS: FROM PROTON DESCRIPTIONS TO METAL FRAMES</title>
      <author><first>Geert</first><last>Adriaens</last></author>
      <author><first>Gert</first><last>De Braekeleer</last></author>
>>>>>>> 853c9ac8
      <url>C92-4188</url>
    </paper>
    <paper id="189">
      <title>Genus Disambiguation: A Study in Weighted Preference</title>
      <author><first>Rebecca</first><last>Bruce</last></author>
      <author><first>Louise</first><last>Guthrie</last></author>
      <url>C92-4189</url>
    </paper>
    <paper id="190">
      <title>CAN COMPUTERS HANDLE ADVERBS?</title>
      <author><first>Sumali Pin-Ngern</first><last>Conlon</last></author>
      <author><first>Martha</first><last>Evens</last></author>
      <url>C92-4190</url>
    </paper>
    <paper id="191">
      <title>Indexation de textes: l’apprentissage des concepts</title>
      <author id="chantal-enguehard"><first>C.</first><last>Enguehard</last></author>
      <author><first>P.</first><last>Malvache</last></author>
      <author><first>P.</first><last>Trigano</last></author>
      <url>C92-4191</url>
    </paper>
    <paper id="192">
<<<<<<< HEAD
      <title>BESOINS LEXICAUX A LA LUMIERE DE L’ANALYSE STATISTIQUE DU CORPUS DE TEXTES DU PROJET “<fixed-case>BREF</fixed-case>” - LE LEXIQUE “<fixed-case>BDLEX</fixed-case>” DU <fixed-case>F</fixed-case>RANCAIS ECRIT ET ORAL</title>
      <author><first>I.</first><last>FERRANE</last></author>
      <author id="martine-de-calmes"><first>M.</first><last>de CALMES</last></author>
      <author><first>D.</first><last>COTTO</last></author>
      <author><first>J.M.</first><last>PECATTE</last></author>
      <author id="guy-perennou"><first>G.</first><last>PERENNOU</last></author>
=======
      <title>BESOINS LEXICAUX A LA LUMIERE DE L’ANALYSE STATISTIQUE DU CORPUS DE TEXTES DU PROJET “BREF” - LE LEXIQUE “BDLEX” DU FRANCAIS ECRIT ET ORAL</title>
      <author><first>I.</first><last>Ferrane</last></author>
      <author id="martine-de-calmes"><first>M.</first><last>de Calmes</last></author>
      <author><first>D.</first><last>Cotto</last></author>
      <author><first>J.M.</first><last>Pecatte</last></author>
      <author id="guy-perennou"><first>G.</first><last>Perennou</last></author>
>>>>>>> 853c9ac8
      <url>C92-4192</url>
    </paper>
    <paper id="193">
      <title>ON THE ACQUISITION OF CONCEPTUAL DEFINITIONS VIA TEXTUAL MODELLING OF MEANING PARAPHRASES</title>
      <author><first>Beate</first><last>Firzlaff</last></author>
      <author><first>Karin</first><last>Haenelt</last></author>
      <url>C92-4193</url>
    </paper>
    <paper id="194">
      <title>A <fixed-case>C</fixed-case>hinese Corpus for Linguistic Research</title>
      <author><first>Chu-Ren</first><last>Huang</last></author>
      <author><first>Keh-jiann</first><last>Chen</last></author>
      <url>C92-4194</url>
    </paper>
    <paper id="195">
<<<<<<< HEAD
      <title>BROAD COVERAGE AUTOMATIC MORPHOLOGICAL SEGMENTATION OF <fixed-case>G</fixed-case>ERMAN WORDS</title>
      <author><first>T.</first><last>PACHUNKE</last></author>
      <author><first>O.</first><last>MERTINEIT</last></author>
      <author id="klaus-wothke"><first>K.</first><last>WOTHKE</last></author>
      <author><first>R.</first><last>SCHMIDT</last></author>
=======
      <title>BROAD COVERAGE AUTOMATIC MORPHOLOGICAL SEGMENTATION OF GERMAN WORDS</title>
      <author><first>T.</first><last>Pachunke</last></author>
      <author><first>O.</first><last>Mertineit</last></author>
      <author id="klaus-wothke"><first>K.</first><last>Wothke</last></author>
      <author><first>R.</first><last>Schmidt</last></author>
>>>>>>> 853c9ac8
      <url>C92-4195</url>
    </paper>
    <paper id="196">
      <title>Recent Model-Based and Model-Related Studies of a Large Scale Lexical Resource [<fixed-case>R</fixed-case>oget’s Thesaurus]</title>
      <author><first>Sally Yeates</first><last>Sedelow</last></author>
      <author><first>Walter A.</first><last>Sedelow, Jr.</last></author>
      <url>C92-4196</url>
    </paper>
    <paper id="197">
      <title>An Analysis of <fixed-case>I</fixed-case>ndonesian Language for Interlingual Machine-Translation System</title>
      <author><first>Hammam R.</first><last>Yusuf</last></author>
      <url>C92-4197</url>
    </paper>
    <paper id="198">
      <title>A Solution for the Problem of Interactive Disambiguation</title>
      <author><first>Herve</first><last>Blanchon</last></author>
      <url>C92-4198</url>
    </paper>
    <paper id="199">
      <title>Recognizing Unregistered Names for <fixed-case>M</fixed-case>andarin Word Identification</title>
      <author><first>Liang-Jyh</first><last>Wang</last></author>
      <author><first>Wei-Chuan</first><last>Li</last></author>
      <author><first>Chao-Huang</first><last>Chang</last></author>
      <url>C92-4199</url>
    </paper>
    <paper id="200">
      <title>KNOWLEDGE EXTRACTION FROM TEXTS BY SINTESI</title>
      <author><first>Fabio</first><last>Ciravegna</last></author>
      <author><first>Paolo</first><last>Campia</last></author>
      <author><first>Alberto</first><last>Colognese</last></author>
      <url>C92-4200</url>
    </paper>
    <paper id="201">
      <title>AUTOMATIC TRANSLATION OF NOUN COMPOUNDS</title>
      <author><first>Ulrike</first><last>Rackow</last></author>
      <author><first>Ido</first><last>Dagan</last></author>
      <author><first>Ulrike</first><last>Schwall</last></author>
      <url>C92-4201</url>
    </paper>
    <paper id="202">
      <title>HIERARCHICAL LEXICAL STRUCTURE AND INTERPRETIVE MAPPING IN MACHINE TRANSLATION</title>
      <author><first>Teruko</first><last>Mitamura</last></author>
      <author><first>Eric H.</first><last>Nyberg III</last></author>
      <url>C92-4202</url>
    </paper>
    <paper id="203">
      <title><fixed-case>CTM</fixed-case>: An Example-Based Translation Aid System</title>
      <author><first>Satoshi</first><last>Sato</last></author>
      <url>C92-4203</url>
    </paper>
    <paper id="204">
<<<<<<< HEAD
      <title>APPLYING AND IMPROVING THE RESTRICTION GRAMMAR APPROACH FOR <fixed-case>D</fixed-case>UTCH PATIENT DISCHARGE SUMMARIES</title>
      <author><first>PETER</first><last>SPYNS</last></author>
      <author><first>GEERT</first><last>ADRIAENS</last></author>
=======
      <title>APPLYING AND IMPROVING THE RESTRICTION GRAMMAR APPROACH FOR DUTCH PATIENT DISCHARGE SUMMARIES</title>
      <author><first>Peter</first><last>Spyns</last></author>
      <author><first>Geert</first><last>Adriaens</last></author>
>>>>>>> 853c9ac8
      <url>C92-4204</url>
    </paper>
    <paper id="205">
      <title>EVENT RELATIONS AT THE PHONETICS/PHONOLOGY INTERFACE</title>
      <author><first>Julie</first><last>Carson-Berndsen</last></author>
      <author><first>Dafydd</first><last>Gibbon</last></author>
      <url>C92-4205</url>
    </paper>
    <paper id="206">
      <title>Multimodal Database Query</title>
      <author><first>Nicholas J.</first><last>Haddock</last></author>
      <url>C92-4206</url>
    </paper>
    <paper id="207">
      <title>Reconstructing Spatial Image from Natural Language Texts</title>
      <author><first>Atsushi</first><last>Yamada</last></author>
      <author><first>Tadashi</first><last>Yamamoto</last></author>
      <author><first>Hisashi</first><last>Ikeda</last></author>
      <author><first>Toyoaki</first><last>Nishida</last></author>
      <author><first>Shuji</first><last>Doshita</last></author>
      <url>C92-4207</url>
    </paper>
    <paper id="208">
<<<<<<< HEAD
      <title>TYPOLOGY STUDY OF <fixed-case>F</fixed-case>RENCH TECHNICAL TEXTS, WITH A VIEW TO DEVELOPING A MACHINE TRANSLATION SYSTEM</title>
      <author id="brigitte-roudaud"><first>B.</first><last>ROUDAUD</last></author>
      <url>C92-4208</url>
    </paper>
    <paper id="209">
      <title>PRESENTATION OF THE <fixed-case>EUROLANG</fixed-case> PROJECT</title>
      <author id="bernard-seite"><first>B.</first><last>SEITE</last></author>
      <author id="daniel-bachut"><first>D.</first><last>BACHUT</last></author>
      <author><first>D.</first><last>MARET</last></author>
      <author id="brigitte-roudaud"><first>B.</first><last>ROUDAUD</last></author>
=======
      <title>TYPOLOGY STUDY OF FRENCH TECHNICAL TEXTS, WITH A VIEW TO DEVELOPING A MACHINE TRANSLATION SYSTEM</title>
      <author id="brigitte-roudaud"><first>B.</first><last>Roudaud</last></author>
      <url>C92-4208</url>
    </paper>
    <paper id="209">
      <title>PRESENTATION OF THE EUROLANG PROJECT</title>
      <author id="bernard-seite"><first>B.</first><last>Seite</last></author>
      <author id="daniel-bachut"><first>D.</first><last>Bachut</last></author>
      <author><first>D.</first><last>Maret</last></author>
      <author id="brigitte-roudaud"><first>B.</first><last>Roudaud</last></author>
>>>>>>> 853c9ac8
      <url>C92-4209</url>
    </paper>
    <paper id="210">
      <title>Semantic dictionary viewed as a lexical database</title>
      <author><first>Elena V.</first><last>Paducheva</last></author>
      <author><first>Ekaterina V.</first><last>Rakhilina</last></author>
      <author><first>Marina V.</first><last>Filipenko</last></author>
      <url>C92-4210</url>
    </paper>
    <paper id="211">
      <title>KNOWLEDGE ACQUISITION AND <fixed-case>C</fixed-case>HINESE PARSING BASED ON CORPUS</title>
      <author><last>Yuan</last><first>Chunfa</first></author>
      <author><last>Huang</last><first>Changning</first></author>
      <author><last>Pan</last><first>Shimei</first></author>
      <url>C92-4211</url>
    </paper>
    <paper id="212">
      <title>Closed Yesterday and Closed Minds: Asking the Right Questions of the Corpus To Distinguish Thematic from Sentential Relations</title>
      <author><first>Uri</first><last>Zernik</last></author>
      <url>C92-4212</url>
    </paper>
    <paper id="213">
      <title>Morphophonology in Unification-Based Grammar</title>
      <author><last>Coleman</last><first>John</first></author>
      <url>C92-4213</url>
    </paper>
    <paper id="214">
      <title>Marking and Tagging a Computerized Corpus</title>
      <author><last>Eriksson</last><first>Gunnar</first></author>
      <author><last>Kallgren</last><first>Gunnel</first></author>
      <url>C92-4214</url>
    </paper>
    <paper id="215">
      <title>The Communal Project: How to get from Semantics to Syntax</title>
      <author><last>Fawcett</last><first>Robin P.</first></author>
      <author><last>Tucker</last><first>Gordon H.</first></author>
      <author><last>Lin</last><first>Yuen</first></author>
      <url>C92-4215</url>
    </paper>
    <paper id="216">
      <title>ANALYSING DICTIONARY DEFINITIONS OF MOTION VERBS</title>
      <author><first>Antonietta</first><last>Alonge</last></author>
      <url>C92-4216</url>
    </paper>
    <paper id="217">
      <title>personal notes</title>
      <url>C92-4217</url>
    </paper>
  </volume>
</collection><|MERGE_RESOLUTION|>--- conflicted
+++ resolved
@@ -17,13 +17,8 @@
       <url>C92-1002</url>
     </paper>
     <paper id="3">
-<<<<<<< HEAD
       <title>Welcome to <fixed-case>COLING</fixed-case>-92!</title>
-      <author><first>Francois</first><last>PECCOUD</last></author>
-=======
-      <title>Welcome to COLING-92!</title>
       <author><first>Francois</first><last>Peccoud</last></author>
->>>>>>> 853c9ac8
       <url>C92-1003</url>
     </paper>
     <paper id="4">
@@ -55,31 +50,17 @@
       <url>C92-1009</url>
     </paper>
     <paper id="10">
-<<<<<<< HEAD
       <title>PARSING AGGLUTINATIVE WORD STRUCTURES AND ITS APPLICATION TO SPELLING CHECKING FOR <fixed-case>T</fixed-case>URKISH</title>
-      <author><first>AYSIN</first><last>SOLAK</last></author>
-      <author><first>KEMAL</first><last>OFLAZER</last></author>
-      <url>C92-1010</url>
-    </paper>
-    <paper id="11">
-      <title>PROCESSING COMPLEX NOUN PHRASES IN A NATURAL LANGUAGE INTERFACE TO A STATISTICAL DATABASE</title>
-      <author><first>Fred</first><last>POPOWlCH</last></author>
-      <author><first>Paul</first><last>MCFETRIDGE</last></author>
-      <author><first>Dan</first><last>FASS</last></author>
-      <author><first>Gary</first><last>HALL</last></author>
-=======
-      <title>PARSING AGGLUTINATIVE WORD STRUCTURES AND ITS APPLICATION TO SPELLING CHECKING FOR TURKISH</title>
       <author><first>Aysin</first><last>Solak</last></author>
       <author><first>Kemal</first><last>Oflazer</last></author>
       <url>C92-1010</url>
     </paper>
     <paper id="11">
-      <title>PROCESSING COMPLEX NOUN PHRASES IN A NATURAL LANGUAGE INTERFACE TO A STATISCAL DATABASE</title>
+      <title>PROCESSING COMPLEX NOUN PHRASES IN A NATURAL LANGUAGE INTERFACE TO A STATISTICAL DATABASE</title>
       <author><first>Fred</first><last>Popowich</last></author>
       <author><first>Paul</first><last>McFetridge</last></author>
       <author><first>Dan</first><last>Fass</last></author>
       <author><first>Gary</first><last>Hall</last></author>
->>>>>>> 853c9ac8
       <url>C92-1011</url>
     </paper>
     <paper id="12">
@@ -90,13 +71,8 @@
       <url>C92-1012</url>
     </paper>
     <paper id="13">
-<<<<<<< HEAD
       <title>SYNCHRONOUS <fixed-case>TAG</fixed-case>s AND <fixed-case>F</fixed-case>RENCH PRONOMINAL CLITICS</title>
-      <author><first>Anne</first><last>ABEILLE</last></author>
-=======
-      <title>SYNCHRONOUS TAGs AND FRENCH PRONOMINAL CLITICS</title>
       <author><first>Anne</first><last>Abeille</last></author>
->>>>>>> 853c9ac8
       <url>C92-1013</url>
     </paper>
     <paper id="14">
@@ -179,13 +155,8 @@
       <url>C92-1027</url>
     </paper>
     <paper id="28">
-<<<<<<< HEAD
       <title>MODULARITY, PARALLELISM, AND LICENSING IN A PRINCIPLE-BASED PARSER FOR <fixed-case>G</fixed-case>ERMAN</title>
-      <author><first>SEBASTIAN</first><last>MILLIES</last></author>
-=======
-      <title>MODULARITY, PARALLELISM, AND LICENSING IN A PRINCIPLE-BASED PARSER FOR GERMAN</title>
       <author><first>Sebastian</first><last>Millies</last></author>
->>>>>>> 853c9ac8
       <url>C92-1028</url>
     </paper>
     <paper id="29">
@@ -226,15 +197,9 @@
       <url>C92-1035</url>
     </paper>
     <paper id="36">
-<<<<<<< HEAD
       <title>SEMANTIC AND PRAGMATIC INTERPRETATION OF <fixed-case>J</fixed-case>APANESE SENTENCES WITH <i>DAKE</i> (<i>ONLY</i>)</title>
-      <author><first>NAOHIKO</first><last>NOGUCHI</last></author>
-      <author><first>YASUNARI</first><last>HARADA</last></author>
-=======
-      <title>SEMANTIC AND PRAGMATIC INTERPRETATION OF JAPANESE SENTENCES WITH DAKE (ONLY)</title>
       <author><first>Naohiko</first><last>Noguchi</last></author>
       <author><first>Yasunari</first><last>Harada</last></author>
->>>>>>> 853c9ac8
       <url>C92-1036</url>
     </paper>
     <paper id="37">
@@ -460,19 +425,11 @@
       <url>C92-2074</url>
     </paper>
     <paper id="75">
-<<<<<<< HEAD
       <title><fixed-case>T</fixed-case>ALISMAN: UN SYSTEME MULTI-AGENTS GOUVERNE PAR DES LOIS LINGUISTIQUES POUR LE TRAITEMENT DE LA LANGUE NATURELLE</title>
-      <author><first>MARIE-HELENE</first><last>STEFANINI</last></author>
-      <author><first>ALAIN</first><last>BERRENDONNER</last></author>
-      <author><first>GENEVIEVE</first><last>LALLICH</last></author>
-      <author><first>FLAVIO</first><last>OQUENDO</last></author>
-=======
-      <title>TALISMAN UN SYSTEME MULTI-AGENTS GOUVERNE PAR DES LOIS LINGUISTIQUES POUR LE TRAITEMENT DE LA LANGUE NATURELLE</title>
       <author><first>Marie-Helene</first><last>Stefanini</last></author>
       <author><first>Alain</first><last>Berrendonner</last></author>
       <author><first>Genevieve</first><last>Lallich</last></author>
       <author><first>Flavio</first><last>Oquendo</last></author>
->>>>>>> 853c9ac8
       <url>C92-2075</url>
     </paper>
     <paper id="76">
@@ -500,15 +457,9 @@
       <url>C92-2078</url>
     </paper>
     <paper id="79">
-<<<<<<< HEAD
       <title>ALIGNING SENTENCES IN BILINGUAL TEXTS <fixed-case>F</fixed-case>RENCH - <fixed-case>E</fixed-case>NGLISH AND <fixed-case>F</fixed-case>RENCH - <fixed-case>A</fixed-case>RABIC</title>
-      <author><first>Fathi</first><last>DEBILI</last></author>
-      <author><first>Elyes</first><last>SAMMOUDA</last></author>
-=======
-      <title>ALIGNING SENTENCES IN BILINGUAL TEXTS FRENCH - ENGLISH AND FRENCH - ARABIC</title>
       <author><first>Fathi</first><last>Debili</last></author>
       <author><first>Elyes</first><last>Sammouda</last></author>
->>>>>>> 853c9ac8
       <url>C92-2079</url>
     </paper>
     <paper id="80">
@@ -551,19 +502,11 @@
       <url>C92-2085</url>
     </paper>
     <paper id="86">
-<<<<<<< HEAD
       <title>A METHOD OF TRANSLATING <fixed-case>E</fixed-case>NGLISH DELEXICAL STRUCTURES INTO <fixed-case>J</fixed-case>APANESE</title>
-      <author><first>Hideki</first><last>TANAKA</last></author>
-      <author><first>Teruaki</first><last>AIZAWA</last></author>
-      <author><first>Yeun-Bae</first><last>KIM</last></author>
-      <author><first>Nobuko</first><last>HATADA</last></author>
-=======
-      <title>A METHOD OF TRANSLATING ENGLISH DELEXICAL STRUCTURES INTO JAPANESE</title>
       <author><first>Hideki</first><last>Tanaka</last></author>
       <author><first>Teruaki</first><last>Aizawa</last></author>
       <author><first>Yeun-Bae</first><last>Kim</last></author>
       <author><first>Nobuko</first><last>Hatada</last></author>
->>>>>>> 853c9ac8
       <url>C92-2086</url>
     </paper>
     <paper id="87">
@@ -588,15 +531,9 @@
       <url>C92-2089</url>
     </paper>
     <paper id="90">
-<<<<<<< HEAD
       <title>FROM COGRAM TO ALCOGRAM: TOWARD A CONTROLLED <fixed-case>E</fixed-case>NGLISH GRAMMAR CHECKER</title>
-      <author><first>GEERT</first><last>ADRIAENS</last></author>
-      <author><first>DIRK</first><last>SCHREURS</last></author>
-=======
-      <title>FROM COGRAM TO ALCOGRAM: TOWARD A CONTROLLED ENGLISH GRAMMAR CHECKER</title>
       <author><first>Geert</first><last>Adriaens</last></author>
       <author><first>Dirk</first><last>Schreurs</last></author>
->>>>>>> 853c9ac8
       <url>C92-2090</url>
     </paper>
     <paper id="91">
@@ -605,13 +542,8 @@
       <url>C92-2091</url>
     </paper>
     <paper id="92">
-<<<<<<< HEAD
       <title>LETTING THE CAT OUT OF THE BAG: GENERATION FOR SHAKE-AND-BAKE <fixed-case>MT</fixed-case></title>
-      <author><first>CHRIS</first><last>BREW</last></author>
-=======
-      <title>LETTING THE CAT OUT OF THE BAG: GENERATION FOR SHAKE-AND-BAKE MT</title>
       <author><first>Chris</first><last>Brew</last></author>
->>>>>>> 853c9ac8
       <url>C92-2092</url>
     </paper>
     <paper id="93">
@@ -642,13 +574,8 @@
       <url>C92-2097</url>
     </paper>
     <paper id="98">
-<<<<<<< HEAD
       <title>ASPECT - A PROBLEM FOR <fixed-case>MT</fixed-case></title>
-      <author><first>BARBARA</first><last>GAWRONSKA</last></author>
-=======
-      <title>ASPECT - A PROBLEM FOR MT</title>
       <author><first>Barbara</first><last>Gawronska</last></author>
->>>>>>> 853c9ac8
       <url>C92-2098</url>
     </paper>
     <paper id="99">
@@ -732,19 +659,11 @@
       <url>C92-2111</url>
     </paper>
     <paper id="112">
-<<<<<<< HEAD
       <title>DEEP COMPREHENSION, GENERATION AND TRANSLATION OF WEATHER FORECASTS (<fixed-case>W</fixed-case>EATHRA)</title>
-      <author><first>BENGT</first><last>SIGURD</last></author>
-      <author><first>CAROLINE</first><last>WILLNERS</last></author>
-      <author><first>MATS</first><last>EEG-OLOFSSON</last></author>
-      <author><first>CHRISTER</first><last>JOHANSSON</last></author>
-=======
-      <title>DEEP COMPREHENSION, GENERATION AND TRANSLATION OF WEATHER FORECASTS (WEATHRA)</title>
       <author><first>Bengt</first><last>Sigurd</last></author>
       <author><first>Caroline</first><last>Willners</last></author>
       <author><first>Mats</first><last>Eeg-Olofsson</last></author>
       <author><first>Christer</first><last>Johansson</last></author>
->>>>>>> 853c9ac8
       <url>C92-2112</url>
     </paper>
     <paper id="113">
@@ -955,13 +874,8 @@
       <url>C92-3146</url>
     </paper>
     <paper id="147">
-<<<<<<< HEAD
       <title><fixed-case>B-SURE</fixed-case>: A BELIEVED SITUATION AND UNCERTAIN-ACTION REPRESENTATION ENVIRONMENT</title>
-      <author><first>JOHN K.</first><last>MYERS</last></author>
-=======
-      <title>B-SURE: A BELIEVED SITUATION AND UNCERTAIN-ACTION REPRESENTATION ENVIRONMENT</title>
       <author><first>John K.</first><last>Myers</last></author>
->>>>>>> 853c9ac8
       <url>C92-3147</url>
     </paper>
     <paper id="148">
@@ -1038,17 +952,10 @@
       <url>C92-3159</url>
     </paper>
     <paper id="160">
-<<<<<<< HEAD
       <title>AUTOMATIC PROOFREADING OF FROZEN PHRASES IN <fixed-case>G</fixed-case>ERMAN</title>
-      <author><first>RALF</first><last>KESE</last></author>
-      <author><first>FRIEDRICH</first><last>DUDDA</last></author>
-      <author><first>MARIANNE</first><last>KUGLER</last></author>
-=======
-      <title>AUTOMATIC PROOFREADING OF FROZEN PHRASES IN GERMAN</title>
       <author><first>Ralf</first><last>Kese</last></author>
       <author><first>Friedrich</first><last>Dudda</last></author>
       <author><first>Marianne</first><last>Kugler</last></author>
->>>>>>> 853c9ac8
       <url>C92-3160</url>
     </paper>
     <paper id="161">
@@ -1075,23 +982,13 @@
       <url>C92-3163</url>
     </paper>
     <paper id="164">
-<<<<<<< HEAD
       <title>A SPOKEN LANGUAGE TRANSLATION SYSTEM: <fixed-case>SL-TRANS</fixed-case>2</title>
-      <author><first>Tsuyoshi</first><last>MORIMOTO</last></author>
-      <author><first>Masami</first><last>SUZUKI</last></author>
-      <author><first>Toshiyuki</first><last>TAKEZAWA</last></author>
-      <author><first>Gen’ichiro</first><last>KIKUI</last></author>
-      <author><first>Masaaki</first><last>NAGATA</last></author>
-      <author><first>Mutsuko</first><last>TOMOKIYO</last></author>
-=======
-      <title>A SPOKEN LANGUAGE TRANSLATION SYSTEM: SL-TRANS2</title>
       <author><first>Tsuyoshi</first><last>Morimoto</last></author>
       <author><first>Masami</first><last>Suzuki</last></author>
       <author><first>Toshiyuki</first><last>Takezawa</last></author>
       <author><first>Gen’ichiro</first><last>Kikui</last></author>
       <author><first>Masaaki</first><last>Nagata</last></author>
       <author><first>Mutsuko</first><last>Tomokiyo</last></author>
->>>>>>> 853c9ac8
       <url>C92-3164</url>
     </paper>
     <paper id="165">
@@ -1100,17 +997,10 @@
       <url>C92-3165</url>
     </paper>
     <paper id="166">
-<<<<<<< HEAD
       <title>LES EXPERIENCES D’INDEXATION A L’<fixed-case>INIST</fixed-case></title>
-      <author><last>ROYAUTE</last><first>J.</first></author>
-      <author id="laurent-schmitt"><last>SCHMITT</last><first>L.</first></author>
-      <author><last>OLIVETAN</last><first>E.</first></author>
-=======
-      <title>LES EXPERIENCES D’INDEXATION A L’INIST</title>
       <author><last>Royaute</last><first>J.</first></author>
       <author id="laurent-schmitt"><last>Schmitt</last><first>L.</first></author>
       <author><last>Olivetan</last><first>E.</first></author>
->>>>>>> 853c9ac8
       <url>C92-3166</url>
     </paper>
     <paper id="167">
@@ -1148,13 +1038,8 @@
       <url>C92-4171</url>
     </paper>
     <paper id="172">
-<<<<<<< HEAD
       <title>SYNTACTIC CONSTRAINTS ON RELATIVIZATION IN <fixed-case>J</fixed-case>APANESE</title>
-      <author><first>HIDETOSI</first><last>SIRAI</last></author>
-=======
-      <title>SYNTACTIC CONSTRAINTS ON RELATIVIZATION IN JAPANESE</title>
       <author><first>Hidetosi</first><last>Sirai</last></author>
->>>>>>> 853c9ac8
       <url>C92-4172</url>
     </paper>
     <paper id="173">
@@ -1229,17 +1114,10 @@
       <url>C92-4185</url>
     </paper>
     <paper id="186">
-<<<<<<< HEAD
       <title>EBL²: AN APPROACH TO AUTOMATIC LEXICAL ACQUISITION</title>
-      <author><first>LARS</first><last>ASKER</last></author>
-      <author><first>BJORN</first><last>GAMBACK</last></author>
-      <author><first>CHRISTER</first><last>SAMUELSSON</last></author>
-=======
-      <title>EBL2” AN APPROACH TO AUTOMATIC LEXICAL ACQUISITION</title>
       <author><first>Lars</first><last>Asker</last></author>
       <author><first>Bjorn</first><last>Gamback</last></author>
       <author><first>Christer</first><last>Samuelsson</last></author>
->>>>>>> 853c9ac8
       <url>C92-4186</url>
     </paper>
     <paper id="187">
@@ -1254,15 +1132,9 @@
       <url>C92-4187</url>
     </paper>
     <paper id="188">
-<<<<<<< HEAD
       <title>CONVERTING LARGE ON-LINE VALENCY DICTIONARIES FOR <fixed-case>NLP</fixed-case> APPLICATIONS: FROM PROTON DESCRIPTIONS TO METAL FRAMES</title>
-      <author><first>GEERT</first><last>ADRIAENS</last></author>
-      <author><first>GERT DE</first><last>BRAEKELEER</last></author>
-=======
-      <title>CONVERTING LARGE ON-LINE VALENCY DICTIONARIES FOR NLP APPLICATIONS: FROM PROTON DESCRIPTIONS TO METAL FRAMES</title>
       <author><first>Geert</first><last>Adriaens</last></author>
       <author><first>Gert</first><last>De Braekeleer</last></author>
->>>>>>> 853c9ac8
       <url>C92-4188</url>
     </paper>
     <paper id="189">
@@ -1285,21 +1157,12 @@
       <url>C92-4191</url>
     </paper>
     <paper id="192">
-<<<<<<< HEAD
       <title>BESOINS LEXICAUX A LA LUMIERE DE L’ANALYSE STATISTIQUE DU CORPUS DE TEXTES DU PROJET “<fixed-case>BREF</fixed-case>” - LE LEXIQUE “<fixed-case>BDLEX</fixed-case>” DU <fixed-case>F</fixed-case>RANCAIS ECRIT ET ORAL</title>
-      <author><first>I.</first><last>FERRANE</last></author>
-      <author id="martine-de-calmes"><first>M.</first><last>de CALMES</last></author>
-      <author><first>D.</first><last>COTTO</last></author>
-      <author><first>J.M.</first><last>PECATTE</last></author>
-      <author id="guy-perennou"><first>G.</first><last>PERENNOU</last></author>
-=======
-      <title>BESOINS LEXICAUX A LA LUMIERE DE L’ANALYSE STATISTIQUE DU CORPUS DE TEXTES DU PROJET “BREF” - LE LEXIQUE “BDLEX” DU FRANCAIS ECRIT ET ORAL</title>
       <author><first>I.</first><last>Ferrane</last></author>
       <author id="martine-de-calmes"><first>M.</first><last>de Calmes</last></author>
       <author><first>D.</first><last>Cotto</last></author>
       <author><first>J.M.</first><last>Pecatte</last></author>
       <author id="guy-perennou"><first>G.</first><last>Perennou</last></author>
->>>>>>> 853c9ac8
       <url>C92-4192</url>
     </paper>
     <paper id="193">
@@ -1315,19 +1178,11 @@
       <url>C92-4194</url>
     </paper>
     <paper id="195">
-<<<<<<< HEAD
       <title>BROAD COVERAGE AUTOMATIC MORPHOLOGICAL SEGMENTATION OF <fixed-case>G</fixed-case>ERMAN WORDS</title>
-      <author><first>T.</first><last>PACHUNKE</last></author>
-      <author><first>O.</first><last>MERTINEIT</last></author>
-      <author id="klaus-wothke"><first>K.</first><last>WOTHKE</last></author>
-      <author><first>R.</first><last>SCHMIDT</last></author>
-=======
-      <title>BROAD COVERAGE AUTOMATIC MORPHOLOGICAL SEGMENTATION OF GERMAN WORDS</title>
       <author><first>T.</first><last>Pachunke</last></author>
       <author><first>O.</first><last>Mertineit</last></author>
       <author id="klaus-wothke"><first>K.</first><last>Wothke</last></author>
       <author><first>R.</first><last>Schmidt</last></author>
->>>>>>> 853c9ac8
       <url>C92-4195</url>
     </paper>
     <paper id="196">
@@ -1379,15 +1234,9 @@
       <url>C92-4203</url>
     </paper>
     <paper id="204">
-<<<<<<< HEAD
       <title>APPLYING AND IMPROVING THE RESTRICTION GRAMMAR APPROACH FOR <fixed-case>D</fixed-case>UTCH PATIENT DISCHARGE SUMMARIES</title>
-      <author><first>PETER</first><last>SPYNS</last></author>
-      <author><first>GEERT</first><last>ADRIAENS</last></author>
-=======
-      <title>APPLYING AND IMPROVING THE RESTRICTION GRAMMAR APPROACH FOR DUTCH PATIENT DISCHARGE SUMMARIES</title>
       <author><first>Peter</first><last>Spyns</last></author>
       <author><first>Geert</first><last>Adriaens</last></author>
->>>>>>> 853c9ac8
       <url>C92-4204</url>
     </paper>
     <paper id="205">
@@ -1411,29 +1260,16 @@
       <url>C92-4207</url>
     </paper>
     <paper id="208">
-<<<<<<< HEAD
       <title>TYPOLOGY STUDY OF <fixed-case>F</fixed-case>RENCH TECHNICAL TEXTS, WITH A VIEW TO DEVELOPING A MACHINE TRANSLATION SYSTEM</title>
-      <author id="brigitte-roudaud"><first>B.</first><last>ROUDAUD</last></author>
+      <author id="brigitte-roudaud"><first>B.</first><last>Roudaud</last></author>
       <url>C92-4208</url>
     </paper>
     <paper id="209">
       <title>PRESENTATION OF THE <fixed-case>EUROLANG</fixed-case> PROJECT</title>
-      <author id="bernard-seite"><first>B.</first><last>SEITE</last></author>
-      <author id="daniel-bachut"><first>D.</first><last>BACHUT</last></author>
-      <author><first>D.</first><last>MARET</last></author>
-      <author id="brigitte-roudaud"><first>B.</first><last>ROUDAUD</last></author>
-=======
-      <title>TYPOLOGY STUDY OF FRENCH TECHNICAL TEXTS, WITH A VIEW TO DEVELOPING A MACHINE TRANSLATION SYSTEM</title>
-      <author id="brigitte-roudaud"><first>B.</first><last>Roudaud</last></author>
-      <url>C92-4208</url>
-    </paper>
-    <paper id="209">
-      <title>PRESENTATION OF THE EUROLANG PROJECT</title>
       <author id="bernard-seite"><first>B.</first><last>Seite</last></author>
       <author id="daniel-bachut"><first>D.</first><last>Bachut</last></author>
       <author><first>D.</first><last>Maret</last></author>
       <author id="brigitte-roudaud"><first>B.</first><last>Roudaud</last></author>
->>>>>>> 853c9ac8
       <url>C92-4209</url>
     </paper>
     <paper id="210">
