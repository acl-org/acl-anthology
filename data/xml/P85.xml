--- conflicted
+++ resolved
@@ -33,17 +33,10 @@
       <url>P85-1003</url>
     </paper>
     <paper id="4">
-<<<<<<< HEAD
       <title>CLASSIFICATION OF MODALITY FUNCTION AND ITS APPLICATION TO <fixed-case>J</fixed-case>APANESE LANGUAGE ANALYSIS</title>
-      <author><first>Shozo</first><last>NAITO</last></author>
-      <author><first>Akira</first><last>SHIMAZU</last></author>
-      <author><first>Hirosato</first><last>NOMURA</last></author>
-=======
-      <title>CLASSIFICATION OF MODALITY FUNCTION AND ITS APPLICATION TO JAPANESE LANGUAGE ANALYSIS</title>
       <author><first>Shozo</first><last>Naito</last></author>
       <author><first>Akira</first><last>Shimazu</last></author>
       <author><first>Hirosato</first><last>Nomura</last></author>
->>>>>>> 853c9ac8
       <doi>10.3115/981210.981214</doi>
       <pages>27–34</pages>
       <url>P85-1004</url>
