<?xml version='1.0' encoding='UTF-8'?>
<collection id="2023.findings">
  <volume id="eacl" ingest-date="2023-05-03">
    <meta>
      <booktitle>Findings of the Association for Computational Linguistics: EACL 2023</booktitle>
      <editor><first>Andreas</first><last>Vlachos</last></editor>
      <editor><first>Isabelle</first><last>Augenstein</last></editor>
      <publisher>Association for Computational Linguistics</publisher>
      <address>Dubrovnik, Croatia</address>
      <month>May</month>
      <year>2023</year>
      <url hash="f528210f">2023.findings-eacl</url>
      <venue>findings</venue>
    </meta>
    <frontmatter>
      <url hash="839d7a17">2023.findings-eacl.0</url>
      <bibkey>findings-2023-findings</bibkey>
    </frontmatter>
    <paper id="1">
      <title>Using Punctuation as an Adversarial Attack on Deep Learning-Based <fixed-case>NLP</fixed-case> Systems: An Empirical Study</title>
      <author><first>Brian</first><last>Formento</last><affiliation>Nus</affiliation></author>
      <author><first>Chuan Sheng</first><last>Foo</last><affiliation>Institute for Infocomm Research</affiliation></author>
      <author><first>Luu Anh</first><last>Tuan</last><affiliation>Nanyang Technological University, Singapore</affiliation></author>
      <author><first>See Kiong</first><last>Ng</last><affiliation>National University of Singapore</affiliation></author>
      <pages>1-34</pages>
      <abstract>This work empirically investigates punctuation insertions as adversarial attacks on NLP systems. Data from experiments on three tasks, five datasets, and six models with four attacks show that punctuation insertions, when limited to a few symbols (apostrophes and hyphens), are a superior attack vector compared to character insertions due to 1) a lower after-attack accuracy (<tex-math>A_{aft-atk}</tex-math>) than alphabetical character insertions; 2) higher semantic similarity between the resulting and original texts; and 3) a resulting text that is easier and faster to read as assessed with the Test of Word Reading Efficiency (TOWRE)). The tests also indicate that 4) grammar checking does not mitigate punctuation insertions and 5) punctuation insertions outperform word-level attacks in settings with a limited number of word synonyms and queries to the victim’s model. Our findings indicate that inserting a few punctuation types that result in easy-to-read samples is a general attack mechanism. In light of this threat, we assess the impact of punctuation insertions, potential mitigations, the mitigation’s tradeoffs, punctuation insertion’s worst-case scenarios and summarize our findings in a qualitative casual map, so that developers can design safer, more secure systems.</abstract>
      <url hash="61152bda">2023.findings-eacl.1</url>
      <attachment type="software" hash="a8ea7241">2023.findings-eacl.1.software.zip</attachment>
      <bibkey>formento-etal-2023-using</bibkey>
    </paper>
    <paper id="2">
      <title>Self-Supervised Unimodal Label Generation Strategy Using Recalibrated Modality Representations for Multimodal Sentiment Analysis</title>
      <author><first>Yewon</first><last>Hwang</last><affiliation>The Korea Advanced Institute of Science and Technology</affiliation></author>
      <author><first>Jong-Hwan</first><last>Kim</last><affiliation>The Korea Advanced Institute of Science and Technology</affiliation></author>
      <pages>35-46</pages>
      <abstract>While multimodal sentiment analysis (MSA) has gained much attention over the last few years, the main focus of most work on MSA has been limited to constructing multimodal representations that capture interactions between different modalities in a single task. This was largely due to a lack of unimodal annotations in MSA benchmark datasets. However, training a model using only multimodal representations can lead to suboptimal performance due to insufficient learning of each uni-modal representation. In this work, to fully optimize learning representations from multimodal data, we propose SUGRM which jointly trains multimodal and unimodal tasks using recalibrated features. The features are recalibrated such that the model learns to weight the features differently based on the features of other modalities. Further, to leverage unimodal tasks, we auto-generate unimodal annotations via a unimodal label generation module (ULGM). The experiment results on two benchmark datasets demonstrate the efficacy of our framework.</abstract>
      <url hash="25b2427a">2023.findings-eacl.2</url>
      <bibkey>hwang-kim-2023-self</bibkey>
    </paper>
    <paper id="3">
      <title>Fighting <fixed-case>FIR</fixed-case>e with <fixed-case>FIRE</fixed-case>: Assessing the Validity of Text-to-Video Retrieval Benchmarks</title>
      <author><first>Pedro</first><last>Rodriguez</last><affiliation>Meta FAIR</affiliation></author>
      <author><first>Mahmoud</first><last>Azab</last><affiliation>Meta Reality Labs</affiliation></author>
      <author><first>Becka</first><last>Silvert</last><affiliation>Facebook</affiliation></author>
      <author><first>Renato</first><last>Sanchez</last><affiliation>Meta</affiliation></author>
      <author><first>Linzy</first><last>Labson</last><affiliation>Meta</affiliation></author>
      <author><first>Hardik</first><last>Shah</last><affiliation>Meta Inc</affiliation></author>
      <author><first>Seungwhan</first><last>Moon</last><affiliation>Meta Reality Labs</affiliation></author>
      <pages>47-68</pages>
      <abstract>Searching troves of videos with textual descriptions is a core multimodal retrieval task. Owing to the lack of a purpose-built dataset for text-to-video retrieval, video captioning datasets have been re-purposed to evaluate models by (1) treating captions as positive matches to their respective videos and (2) assuming all other videos to be negatives. However, this methodology leads to a fundamental flaw during evaluation: since captions are marked as relevant only to their original video, many alternate videos also match the caption, which introduces false-negative caption-video pairs. We show that when these false negatives are corrected, a recent state-of-the-art model gains 25% recall points—a difference that threatens the validity of the benchmark itself. To diagnose and mitigate this issue, we annotate and release 683K additional caption-video pairs. Using these, we recompute effectiveness scores for three models on two standard benchmarks (MSR-VTT and MSVD). We find that (1) the recomputed metrics are up to 25% recall points higher for the best models, (2) these benchmarks are nearing saturation for Recall@10, (3) caption length (generality) is related to the number of positives, and (4) annotation costs can be mitigated through sampling. We recommend retiring these benchmarks in their current form, and we make recommendations for future text-to-video retrieval benchmarks.</abstract>
      <url hash="2ef1b775">2023.findings-eacl.3</url>
      <attachment type="dataset" hash="a5dfb508">2023.findings-eacl.3.dataset.zip</attachment>
      <bibkey>rodriguez-etal-2023-fighting</bibkey>
    </paper>
    <paper id="4">
      <title>Improving Numeracy by Input Reframing and Quantitative Pre-Finetuning Task</title>
      <author><first>Chung-Chi</first><last>Chen</last><affiliation>National Institute of Advanced Industrial Science and Technology</affiliation></author>
      <author><first>Hiroya</first><last>Takamura</last><affiliation>The National Institute of Advanced Industrial Science and Technology (AIST)</affiliation></author>
      <author><first>Ichiro</first><last>Kobayashi</last><affiliation>Ochanomizu University</affiliation></author>
      <author><first>Yusuke</first><last>Miyao</last><affiliation>University of Tokyo</affiliation></author>
      <pages>69-77</pages>
      <abstract>Numbers have unique characteristics to words. Teaching models to understand numbers in text is an open-ended research question. Instead of discussing the required calculation skills, this paper focuses on a more fundamental topic: understanding numerals. We point out that innumeracy—the inability to handle basic numeral concepts—exists in most pretrained language models (LMs), and we propose a method to solve this issue by exploring the notation of numbers. Further, we discuss whether changing notation and pre-finetuning along with the comparing-number task can improve performance in three benchmark datasets containing quantitative-related tasks. The results of this study indicate that input reframing and the proposed pre-finetuning task is useful for RoBERTa.</abstract>
      <url hash="501dbfe7">2023.findings-eacl.4</url>
      <bibkey>chen-etal-2023-improving</bibkey>
    </paper>
    <paper id="5">
      <title>Visualize Before You Write: Imagination-Guided Open-Ended Text Generation</title>
      <author><first>Wanrong</first><last>Zhu</last><affiliation>University of California, Santa Barbara</affiliation></author>
      <author><first>An</first><last>Yan</last><affiliation>University of California San Diego</affiliation></author>
      <author><first>Yujie</first><last>Lu</last><affiliation>University of California, Santa Barbara</affiliation></author>
      <author><first>Wenda</first><last>Xu</last><affiliation>University of California at Santa Barbara</affiliation></author>
      <author><first>Xin</first><last>Wang</last><affiliation>University of California, Santa Cruz</affiliation></author>
      <author><first>Miguel</first><last>Eckstein</last><affiliation>UC Santa Barbara</affiliation></author>
      <author><first>William Yang</first><last>Wang</last><affiliation>Unversity of California, Santa Barbara</affiliation></author>
      <pages>78-92</pages>
      <abstract>Recent advances in text-to-image synthesis make it possible to visualize machine imaginations for a given context. On the other hand, when generating text, human writers are gifted at creative visualization, which enhances their writings by forming imaginations as blueprints before putting down the stories in words. Inspired by such a cognitive process, we ask the natural question of whether we can endow machines with the same ability to utilize visual information and construct a general picture of the context to guide text generation. In this work, we propose iNLG that uses machine-generated images to guide language models (LM) in open-ended text generation. The experiments and analyses demonstrate the effectiveness of iNLG on open-ended text generation tasks, including text completion, story generation, and concept-to-text generation in both few-shot and full-data scenarios. Both automatic metrics and human evaluations verify that the text snippets generated by our iNLG are coherent and informative while displaying minor degeneration.</abstract>
      <url hash="6a3ced3c">2023.findings-eacl.5</url>
      <bibkey>zhu-etal-2023-visualize</bibkey>
    </paper>
    <paper id="6">
      <title><fixed-case>I</fixed-case>magin<fixed-case>E</fixed-case>: An Imagination-Based Automatic Evaluation Metric for Natural Language Generation</title>
      <author><first>Wanrong</first><last>Zhu</last><affiliation>University of California, Santa Barbara</affiliation></author>
      <author><first>Xin</first><last>Wang</last><affiliation>University of California, Santa Cruz</affiliation></author>
      <author><first>An</first><last>Yan</last><affiliation>University of California San Diego</affiliation></author>
      <author><first>Miguel</first><last>Eckstein</last><affiliation>UC Santa Barbara</affiliation></author>
      <author><first>William Yang</first><last>Wang</last><affiliation>Unversity of California, Santa Barbara</affiliation></author>
      <pages>93-105</pages>
      <abstract>Automatic evaluations for natural language generation (NLG) conventionally rely on token-level or embedding-level comparisons with text references. This differs from human language processing, for which visual imagination often improves comprehension. In this work, we propose ImaginE, an imagination-based automatic evaluation metric for natural language generation. With the help of StableDiffusion, a state-of-the-art text-to-image generator, we automatically generate an image as the embodied imagination for the text snippet and compute the imagination similarity using contextual embeddings. Experiments spanning several text generation tasks demonstrate that adding machine-generated images with our ImaginE displays great potential in introducing multi-modal information into NLG evaluation, and improves existing automatic metrics’ correlations with human similarity judgments in both reference-based and reference-free evaluation scenarios.</abstract>
      <url hash="5d7a6296">2023.findings-eacl.6</url>
      <bibkey>zhu-etal-2023-imagine</bibkey>
    </paper>
    <paper id="7">
      <title>Entity-Aware Dual Co-Attention Network for Fake News Detection</title>
      <author><first>Sin-han</first><last>Yang</last><affiliation>National Taiwan University</affiliation></author>
      <author><first>Chung-chi</first><last>Chen</last><affiliation>National Institute of Advanced Industrial Science and Technology</affiliation></author>
      <author><first>Hen-Hsen</first><last>Huang</last><affiliation>Institute of Information Science, Academia Sinica</affiliation></author>
      <author><first>Hsin-Hsi</first><last>Chen</last><affiliation>National Taiwan University</affiliation></author>
      <pages>106-113</pages>
      <abstract>Fake news and misinformation spread rapidly on the Internet. How to identify it and how to interpret the identification results have become important issues. In this paper, we propose a Dual Co-Attention Network (Dual-CAN) for fake news detection, which takes news content, social media replies, and external knowledge into consideration. Our experimental results support that the proposed Dual-CAN outperforms current representative models in two benchmark datasets. We further make in-depth discussions by comparing how models work in both datasets with empirical analysis of attention weights.</abstract>
      <url hash="c5399170">2023.findings-eacl.7</url>
      <bibkey>yang-etal-2023-entity</bibkey>
    </paper>
    <paper id="8">
      <title><fixed-case>CIKQA</fixed-case>: Learning Commonsense Inference with a Unified Knowledge-in-the-loop <fixed-case>QA</fixed-case> Paradigm</title>
      <author><first>Hongming</first><last>Zhang</last><affiliation>Tencent AI Lab, Bellevue</affiliation></author>
      <author><first>Yintong</first><last>Huo</last><affiliation>Chinese University of Hong Kong</affiliation></author>
      <author><first>Yanai</first><last>Elazar</last><affiliation>Ai2, Uw</affiliation></author>
      <author><first>Yangqiu</first><last>Song</last><affiliation>Hkust</affiliation></author>
      <author><first>Yoav</first><last>Goldberg</last><affiliation>Bar Ilan University</affiliation></author>
      <author><first>Dan</first><last>Roth</last><affiliation>University of Pennsylvania</affiliation></author>
      <pages>114-124</pages>
      <abstract>We propose a new commonsense reasoning benchmark to motivate commonsense reasoning progress from two perspectives: (1) Evaluating whether models can distinguish knowledge quality by predicting if the knowledge is enough to answer the question; (2) Evaluating whether models can develop commonsense inference capabilities that generalize across tasks. We first extract supporting knowledge for each question and ask humans to annotate whether the auto-extracted knowledge is enough to answer the question or not. After that, we convert different tasks into a unified question-answering format to evaluate the models’ generalization capabilities. We name the benchmark Commonsense Inference with Knowledge-in-the-loop Question Answering (\name). Experiments show that with our learning paradigm, models demonstrate encouraging generalization capabilities. At the same time, we also notice that distinguishing knowledge quality remains challenging for current commonsense reasoning models.</abstract>
      <url hash="13d53fc8">2023.findings-eacl.8</url>
      <bibkey>zhang-etal-2023-cikqa</bibkey>
    </paper>
    <paper id="9">
      <title>Data-Efficient Methods For Improving Hate Speech Detection</title>
      <author><first>Sumegh</first><last>Roychowdhury</last><affiliation>Indian Institute of Technology , Kharagpur</affiliation></author>
      <author><first>Vikram</first><last>Gupta</last><affiliation>ShareChat, Bangalore</affiliation></author>
      <pages>125-132</pages>
      <url hash="7158b4fa">2023.findings-eacl.9</url>
      <attachment type="dataset" hash="334bf119">2023.findings-eacl.9.dataset.zip</attachment>
      <bibkey>roychowdhury-gupta-2023-data</bibkey>
      <abstract>Scarcity of large-scale datasets, especially for resource-impoverished languages motivates exploration of data-efficient methods for hate speech detection. Hateful intents are expressed explicitly (use of cuss, swear, abusive words) and implicitly (indirect and contextual). In this work, we progress implicit and explicit hate speech detection using an input-level data augmentation technique, task reformulation using entailment and cross-learning across five languages. Our proposed data augmentation technique EasyMix, improves the performance across all english datasets by ~1% and across multilingual datasets by ~1-9%. We also observe substantial gains of ~2-8% by reformulating hate speech detection as entail problem. We further probe the contextual models and observe that higher layers encode implicit hate while lower layers focus on explicit hate, highlighting the importance of token-level understanding for explicit and context-level for implicit hate speech detection. Code and Dataset splits - https://anonymous.4open.science/r/data_efficient_hatedetect/</abstract>
    </paper>
    <paper id="10">
      <title>Learning the Effects of Physical Actions in a Multi-modal Environment</title>
      <author><first>Gautier</first><last>Dagan</last><affiliation>University of Edinburgh</affiliation></author>
      <author><first>Frank</first><last>Keller</last><affiliation>University of Edinburgh</affiliation></author>
      <author><first>Alex</first><last>Lascarides</last><affiliation>University of Edinburgh</affiliation></author>
      <pages>133-148</pages>
      <abstract>Large Language Models (LLMs) handle physical commonsense information inadequately. As a result of being trained in a disembodied setting, LLMs often fail to predict an action’s outcome in a given environment. However, predicting the effects of an action before it is executed is crucial in planning, where coherent sequences of actions are often needed to achieve a goal. Therefore, we introduce the multi-modal task of predicting the outcomes of actions solely from realistic sensory inputs (images and text). Next, we extend an LLM to model latent representations of objects to better predict action outcomes in an environment. We show that multi-modal models can capture physical commonsense when augmented with visual information. Finally, we evaluate our model’s performance on novel actions and objects and find that combining modalities help models to generalize and learn physical commonsense reasoning better.</abstract>
      <url hash="d5bfc213">2023.findings-eacl.10</url>
      <bibkey>dagan-etal-2023-learning</bibkey>
    </paper>
    <paper id="11">
      <title><fixed-case>FVQA</fixed-case> 2.0: Introducing Adversarial Samples into Fact-based Visual Question Answering</title>
      <author><first>Weizhe</first><last>Lin</last><affiliation>University of Cambridge</affiliation></author>
      <author><first>Zhilin</first><last>Wang</last><affiliation>Nvidia</affiliation></author>
      <author id="bill-byrne"><first>Bill</first><last>Byrne</last><affiliation>University of Cambridge</affiliation></author>
      <pages>149-157</pages>
      <abstract>The widely used Fact-based Visual Question Answering (FVQA) dataset contains visually-grounded questions that require information retrieval using common sense knowledge graphs to answer. It has been observed that the original dataset is highly imbalanced and concentrated on a small portion of its associated knowledge graph. We introduce FVQA 2.0 which contains adversarial variants of test questions to address this imbalance. We show that systems trained with the original FVQA train sets can be vulnerable to adversarial samples and we demonstrate an augmentation scheme to reduce this vulnerability without human annotations.</abstract>
      <url hash="23285f32">2023.findings-eacl.11</url>
      <bibkey>lin-etal-2023-fvqa</bibkey>
    </paper>
    <paper id="12">
      <title>Revisiting Intermediate Layer Distillation for Compressing Language Models: An Overfitting Perspective</title>
      <author><first>Jongwoo</first><last>Ko</last><affiliation>Kaist</affiliation></author>
      <author><first>Seungjoon</first><last>Park</last><affiliation>Kaist</affiliation></author>
      <author><first>Minchan</first><last>Jeong</last><affiliation>Kaist</affiliation></author>
      <author><first>Sukjin</first><last>Hong</last><affiliation>Kt</affiliation></author>
      <author><first>Euijai</first><last>Ahn</last><affiliation>Kt</affiliation></author>
      <author><first>Du-Seong</first><last>Chang</last><affiliation>Kt</affiliation></author>
      <author><first>Se-Young</first><last>Yun</last><affiliation>Kaist</affiliation></author>
      <pages>158-175</pages>
      <abstract>Knowledge distillation (KD) is a highly promising method for mitigating the computational problems of pre-trained language models (PLMs). Among various KD approaches, Intermediate Layer Distillation (ILD) has been a de facto standard KD method with its performance efficacy in the NLP field. In this paper, we find that existing ILD methods are prone to overfitting to training datasets, although these methods transfer more information than the original KD. Next, we present the simple observations to mitigate the overfitting of ILD: distilling only the last Transformer layer and conducting ILD on supplementary tasks. Based on our two findings, we propose a simple yet effective consistency-regularized ILD (CR-ILD), which prevents the student model from overfitting the training dataset. Substantial experiments on distilling BERT on the GLUE benchmark and several synthetic datasets demonstrate that our proposed ILD method outperforms other KD techniques. Our code is available at https://github.com/jongwooko/CR-ILD.</abstract>
      <url hash="95695ae8">2023.findings-eacl.12</url>
      <bibkey>ko-etal-2023-revisiting</bibkey>
    </paper>
    <paper id="13">
      <title>Implicit Temporal Reasoning for Evidence-Based Fact-Checking</title>
      <author><first>Liesbeth</first><last>Allein</last><affiliation>KU Leuven</affiliation></author>
      <author><first>Marlon</first><last>Saelens</last><affiliation>KU Leuven</affiliation></author>
      <author><first>Ruben</first><last>Cartuyvels</last><affiliation>Catholic University of Leuven</affiliation></author>
      <author><first>Marie-Francine</first><last>Moens</last><affiliation>KU Leuven</affiliation></author>
      <pages>176-189</pages>
      <abstract>Leveraging contextual knowledge has become standard practice in automated claim verification, yet the impact of temporal reasoning has been largely overlooked. Our study demonstrates that time positively influences the claim verification process of evidence-based fact-checking. The temporal aspects and relations between claims and evidence are first established through grounding on shared timelines, which are constructed using publication dates and time expressions extracted from their text. Temporal information is then provided to RNN-based and Transformer-based classifiers before or after claim and evidence encoding. Our time-aware fact-checking models surpass base models by up to 9% Micro F1 (64.17%) and 15% Macro F1 (47.43%) on the MultiFC dataset. They also outperform prior methods that explicitly model temporal relations between evidence. Our findings show that the presence of temporal information and the manner in which timelines are constructed greatly influence how fact-checking models determine the relevance and supporting or refuting character of evidence documents.</abstract>
      <url hash="58d18fd4">2023.findings-eacl.13</url>
      <bibkey>allein-etal-2023-implicit</bibkey>
    </paper>
    <paper id="14">
      <title>Active <fixed-case>PET</fixed-case>s: Active Data Annotation Prioritisation for Few-Shot Claim Verification with Pattern Exploiting Training</title>
      <author><first>Xia</first><last>Zeng</last><affiliation>Queen Mary University of London</affiliation></author>
      <author><first>Arkaitz</first><last>Zubiaga</last><affiliation>Queen Mary University of London</affiliation></author>
      <pages>190-204</pages>
      <abstract>To mitigate the impact of the scarcity of labelled data on fact-checking systems, we focus on few-shot claim verification. Despite recent work on few-shot classification by proposing advanced language models, there is a dearth of research in data annotation prioritisation that improves the selection of the few shots to be labelled for optimal model performance. We propose Active PETs, a novel weighted approach that utilises an ensemble of Pattern Exploiting Training (PET) models based on various language models, to actively select unlabelled data as candidates for annotation. Using Active PETs for few-shot data selection shows consistent improvement over the baseline methods, on two technical fact-checking datasets and using six different pretrained language models. We show further improvement with Active PETs-o, which further integrates an oversampling strategy. Our approach enables effective selection of instances to be labelled where unlabelled data is abundant but resources for labelling are limited, leading to consistently improved few-shot claim verification performance. Our code is available.</abstract>
      <url hash="27abb948">2023.findings-eacl.14</url>
      <bibkey>zeng-zubiaga-2023-active</bibkey>
    </paper>
    <paper id="15">
      <title>Plan-then-Seam: Towards Efficient Table-to-Text Generation</title>
      <author><first>Liang</first><last>Li</last><affiliation>Institute of Information Engineering,Chinese Academy of Sciences</affiliation></author>
      <author><first>Ruiying</first><last>Geng</last><affiliation>Alibaba Group</affiliation></author>
      <author><first>Chengyang</first><last>Fang</last><affiliation>Institute of Information Engineering, Chinese Academy of Sciences; School of Cyber Security, University of Chinese Academy of Sciences</affiliation></author>
      <author><first>Bing</first><last>Li</last><affiliation>Institute of Information Engineering,Chinese Academy of Sciences</affiliation></author>
      <author><first>Can</first><last>Ma</last><affiliation>Institute of Information Engineering, CAS</affiliation></author>
      <author><first>Binhua</first><last>Li</last><affiliation>Alibaba Group</affiliation></author>
      <author><first>Yongbin</first><last>Li</last><affiliation>Alibaba Group</affiliation></author>
      <pages>205-219</pages>
      <abstract>Table-to-text generation aims at automatically generating text to help people conveniently obtain salient information in tables. Recent works explicitly decompose the generation process into content planning and surface generation stages, employing two autoregressive networks for them respectively.However, they are computationally expensive due to the non-parallelizable nature of autoregressive decoding and the redundant parameters of two networks.In this paper, we propose the first totally non-autoregressive table-to-text model (Plan-then-Seam, PTS) that produces its outputs in parallel with one single network.PTS firstly writes and calibrates one plan of the content to be generated with a novel rethinking pointer predictor, and then takes the plan as the context for seaming to decode the description.These two steps share parameters and perform iteratively to capture token inter-dependency while keeping parallel decoding.Experiments on two public benchmarks show that PTS achieves 3.0 5.6 times speedup for inference time, reducing 50% parameters, while maintaining as least comparable performance against strong two-stage table-to-text competitors.</abstract>
      <url hash="95e8369c">2023.findings-eacl.15</url>
      <bibkey>li-etal-2023-plan</bibkey>
    </paper>
    <paper id="16">
      <title>A corpus of metaphors as register markers</title>
      <author><first>Markus</first><last>Egg</last><affiliation>Humboldt-Universität zu Berlin</affiliation></author>
      <author><first>Valia</first><last>Kordoni</last><affiliation>Humboldt-Universität zu Berlin</affiliation></author>
      <pages>220-226</pages>
      <abstract>The paper presents our work on corpus annotationfor metaphor in German. Metaphors denoteentities that are similar to their literal referent,e.g., when *Licht* ‘light’ is used in the senseof ‘hope’. We are interested in the relation betweenmetaphor and register, hence, the corpusincludes material from different registers.We focussed on metaphors that can serve asregister markers and can also be reliably indentifiedfor annotation. Our results show hugedifferences between registers in metaphor usage,which we interpret in terms of specificproperties of the registers.</abstract>
      <url hash="c2f7b73f">2023.findings-eacl.16</url>
      <bibkey>egg-kordoni-2023-corpus</bibkey>
    </paper>
    <paper id="17">
      <title>Translate First Reorder Later: Leveraging Monotonicity in Semantic Parsing</title>
      <author><first>Francesco</first><last>Cazzaro</last><affiliation>Universitat Politecnica de Catalunya</affiliation></author>
      <author><first>Davide</first><last>Locatelli</last><affiliation>Technical University of Catalonia</affiliation></author>
      <author><first>Ariadna</first><last>Quattoni</last><affiliation>Upc, Dmetrics</affiliation></author>
      <author><first>Xavier</first><last>Carreras</last><affiliation>dMetrics</affiliation></author>
      <pages>227-238</pages>
      <abstract>Prior work in semantic parsing has shown that conventional seq2seq models fail at compositional generalization tasks. This limitation led to a resurgence of methods that model alignments between sentences and their corresponding meaning representations, either implicitly through latent variables or explicitly by taking advantage of alignment annotations. We take the second direction and propose TPol, a two-step approach that first translates input sentences monotonically and then reorders them to obtain the correct output. This is achieved with a modular framework comprising a Translator and a Reorderer component. We test our approach on two popular semantic parsing datasets. Our experiments show that by means of the monotonic translations, TPol can learn reliable lexico-logical patterns from aligned data, significantly improving compositional generalization both over conventional seq2seq models, as well as over other approaches that exploit gold alignments.</abstract>
      <url hash="0fbb59ff">2023.findings-eacl.17</url>
      <bibkey>cazzaro-etal-2023-translate</bibkey>
    </paper>
    <paper id="18">
      <title><fixed-case>P</fixed-case>e<fixed-case>P</fixed-case>e: Personalized Post-editing Model utilizing User-generated Post-edits</title>
      <author><first>Jihyeon</first><last>Lee</last><affiliation>Kakaobrain</affiliation></author>
      <author><first>Taehee</first><last>Kim</last><affiliation>Korea Advanced Institute of Science and Technology</affiliation></author>
      <author><first>Yunwon</first><last>Tae</last><affiliation>Vuno</affiliation></author>
      <author><first>Cheonbok</first><last>Park</last><affiliation>NAVER Corp,</affiliation></author>
      <author><first>Jaegul</first><last>Choo</last><affiliation>Kaist</affiliation></author>
      <pages>239-253</pages>
      <abstract>Incorporating personal preference is crucial in advanced machine translation tasks. Despite the recent advancement of machine translation, it remains a demanding task to properly reflect personal style. In this paper, we introduce a personalized automatic post-editing framework to address this challenge, which effectively generates sentences considering distinct personal behaviors. To build this framework, we first collect post-editing data that connotes the user preference from a live machine translation system. Specifically, real-world users enter source sentences for translation and edit the machine-translated outputs according to the user’s preferred style. We then propose a model that combines a discriminator module and user-specific parameters on the APE framework. Experimental results show that the proposed method outperforms other baseline models on four different metrics (i.e., BLEU, TER, YiSi-1, and human evaluation).</abstract>
      <url hash="da05e58d">2023.findings-eacl.18</url>
      <bibkey>lee-etal-2023-pepe</bibkey>
    </paper>
    <paper id="19">
      <title>Infusing Context and Knowledge Awareness in Multi-turn Dialog Understanding</title>
      <author><first>Ting-Wei</first><last>Wu</last><affiliation>Georgia Institute of Technology</affiliation></author>
      <author><first>Biing-Hwang</first><last>Juang</last><affiliation>Georgia Institute of Technology</affiliation></author>
      <pages>254-264</pages>
      <abstract>In multi-turn dialog understanding, semantic frames are constructed by detecting intents and slots within each user utterance.However, recent works lack the capability of modeling multi-turn dynamics within a dialog in natural language understanding (NLU), instead leaving them for updating dialog states only.Moreover, humans usually associate relevant background knowledge with the current dialog contexts to better illustrate slot semantics revealed from word connotations, where previous works have explored such possibility mostly in knowledge-grounded response generation.In this paper, we propose to amend the research gap by equipping a BERT-based NLU framework with knowledge and context awareness.We first encode dialog contexts with a unidirectional context-aware transformer encoder and select relevant inter-word knowledge with the current word and previous history based on a knowledge attention mechanism. Experimental results in two complicated multi-turn dialog datasets have demonstrated significant improvements of our proposed framework. Attention visualization also demonstrates how our modules leverage knowledge across the utterance.</abstract>
      <url hash="72f8749b">2023.findings-eacl.19</url>
      <attachment type="software" hash="f4485d93">2023.findings-eacl.19.software.zip</attachment>
      <bibkey>wu-juang-2023-infusing</bibkey>
    </paper>
    <paper id="20">
      <title><fixed-case>MC</fixed-case>o<fixed-case>N</fixed-case>a<fixed-case>L</fixed-case>a: A Benchmark for Code Generation from Multiple Natural Languages</title>
      <author><first>Zhiruo</first><last>Wang</last><affiliation>Carnegie Mellon University</affiliation></author>
      <author><first>Grace</first><last>Cuenca</last><affiliation>Princeton University</affiliation></author>
      <author><first>Shuyan</first><last>Zhou</last><affiliation>Carnegie Mellon University</affiliation></author>
      <author><first>Frank F.</first><last>Xu</last><affiliation>Carnegie Mellon University</affiliation></author>
      <author><first>Graham</first><last>Neubig</last><affiliation>Carnegie Mellon University</affiliation></author>
      <pages>265-273</pages>
      <abstract>While there has been a recent burgeoning of applications at the intersection of natural and programming languages, such as code generation and code summarization, these applications are usually English-centric. This creates a barrier for program developers who are not proficient in English. To mitigate this gap in technology development across languages, we propose a multilingual dataset, MCoNaLa, to benchmark code generation from natural language commands extending beyond English. Modeled off of the methodology from the English Code/Natural Language Challenge (CoNaLa) dataset, we annotated a total of 896 NL-Code pairs in three languages: Spanish, Japanese, and Russian. We present a systematic evaluation on MCoNaLa by testing state-of-the-art code generation systems. Although the difficulties vary across three languages, all systems lag significantly behind their English counterparts, revealing the challenges in adapting code generation to new languages.</abstract>
      <url hash="27226a1f">2023.findings-eacl.20</url>
      <bibkey>wang-etal-2023-mconala</bibkey>
    </paper>
    <paper id="21">
      <title>Augmenting pre-trained language models with audio feature embedding for argumentation mining in political debates</title>
      <author><first>Rafael</first><last>Mestre</last><affiliation>University of Southampton</affiliation></author>
      <author><first>Stuart</first><last>Middleton</last><affiliation>University of Southampton</affiliation></author>
      <author><first>Matt</first><last>Ryan</last><affiliation>University of Southampton</affiliation></author>
      <author><first>Masood</first><last>Gheasi</last><affiliation>University of Southampton</affiliation></author>
      <author><first>Timothy</first><last>Norman</last><affiliation>University of Southampton</affiliation></author>
      <author><first>Jiatong</first><last>Zhu</last><affiliation>University of Southampton</affiliation></author>
      <pages>274-288</pages>
      <abstract>The integration of multimodality in natural language processing (NLP) tasks seeks to exploit the complementary information contained in two or more modalities, such as text, audio and video. This paper investigates the integration of often under-researched audio features with text, using the task of argumentation mining (AM) as a case study. We take a previously reported dataset and present an audio-enhanced version (the Multimodal USElecDeb60To16 dataset). We report the performance of two text models based on BERT and GloVe embeddings, one audio model (based on CNN and Bi-LSTM) and multimodal combinations, on a dataset of 28,850 utterances. The results show that multimodal models do not outperform text-based models when using the full dataset. However, we show that audio features add value in fully supervised scenarios with limited data. We find that when data is scarce (e.g. with 10% of the original dataset) multimodal models yield improved performance, whereas text models based on BERT considerably decrease performance. Finally, we conduct a study with artificially generated voices and an ablation study to investigate the importance of different audio features in the audio models.</abstract>
      <url hash="ef828bd0">2023.findings-eacl.21</url>
      <bibkey>mestre-etal-2023-augmenting</bibkey>
    </paper>
    <paper id="22">
      <title>Improving Retrieval Augmented Neural Machine Translation by Controlling Source and Fuzzy-Match Interactions</title>
      <author><first>Cuong</first><last>Hoang</last><affiliation>KaiLua Labs</affiliation></author>
      <author><first>Devendra</first><last>Sachan</last><affiliation>McGill University, MILA - Quebec AI Institute</affiliation></author>
      <author><first>Prashant</first><last>Mathur</last><affiliation>Amazon</affiliation></author>
      <author><first>Brian</first><last>Thompson</last><affiliation>Amazon</affiliation></author>
      <author><first>Marcello</first><last>Federico</last><affiliation>AWS AI Labs</affiliation></author>
      <pages>289-295</pages>
      <abstract>We explore zero-shot adaptation, where a general-domain model has access to customer or domain specific parallel data at inference time, but not during training. We build on the idea of Retrieval Augmented Translation (RAT) where top-k in-domain fuzzy matches are found for the source sentence, and target-language translations of those fuzzy-matched sentences are provided to the translation model at inference time. We propose a novel architecture to control interactions between a source sentence and the top-k fuzzy target-language matches, and compare it to architectures from prior work. We conduct experiments in two language pairs (En-De and En-Fr) by training models on WMT data and testing them with five and seven multi-domain datasets, respectively. Our approach consistently outperforms the alternative architectures, improving BLEU across language pair, domain, and number k of fuzzy matches.</abstract>
      <url hash="ed68f132">2023.findings-eacl.22</url>
      <bibkey>hoang-etal-2023-improving</bibkey>
    </paper>
    <paper id="23">
      <title><fixed-case>CALM</fixed-case>-Bench: A Multi-task Benchmark for Evaluating Causality-Aware Language Models</title>
      <author><first>Dhairya</first><last>Dalal</last><affiliation>University of Galway</affiliation></author>
      <author><first>Paul</first><last>Buitelaar</last><affiliation>University of Galway</affiliation></author>
      <author><first>Mihael</first><last>Arcan</last><affiliation>University of Galway</affiliation></author>
      <pages>296-311</pages>
      <abstract>Causal reasoning is a critical component of human cognition and is required across a range of question-answering (QA) tasks (such as abductive reasoning, commonsense QA, and procedural reasoning). Research on causal QA has been underdefined, task-specific, and limited in complexity. Recent advances in foundation language models (such as BERT, ERNIE, and T5) have shown the efficacy of pre-trained models across diverse QA tasks. However, there is limited research exploring the causal reasoning capabilities of those language models and no standard evaluation benchmark. To unify causal QA research, we propose CALM-Bench, a multi-task benchmark for evaluating causality-aware language models (CALM). We present a standardized definition of causal QA tasks and show empirically that causal reasoning can be generalized and transferred across different QA tasks. Additionally, we share a strong multi-task baseline model which outperforms single-task fine-tuned models on the CALM-Bench tasks.</abstract>
      <url hash="061c48e8">2023.findings-eacl.23</url>
      <bibkey>dalal-etal-2023-calm</bibkey>
    </paper>
    <paper id="24">
      <title>ez<fixed-case>C</fixed-case>oref: Towards Unifying Annotation Guidelines for Coreference Resolution</title>
      <author><first>Ankita</first><last>Gupta</last><affiliation>University of Massachusetts Amherst</affiliation></author>
      <author><first>Marzena</first><last>Karpinska</last><affiliation>University of Massachusetts Amherst</affiliation></author>
      <author><first>Wenlong</first><last>Zhao</last><affiliation>University of Massachusetts Amherst</affiliation></author>
      <author><first>Kalpesh</first><last>Krishna</last><affiliation>University of Massachusetts Amherst</affiliation></author>
      <author><first>Jack</first><last>Merullo</last><affiliation>Brown University</affiliation></author>
      <author><first>Luke</first><last>Yeh</last><affiliation>University of Massachusetts, Amherst</affiliation></author>
      <author><first>Mohit</first><last>Iyyer</last><affiliation>University of Massachusetts Amherst</affiliation></author>
      <author><first>Brendan</first><last>O’Connor</last><affiliation>University of Massachusetts Amherst</affiliation></author>
      <pages>312-330</pages>
      <abstract>Large-scale, high-quality corpora are critical for advancing research in coreference resolution. However, existing datasets vary in their definition of coreferences and have been collected via complex and lengthy guidelines that are curated for linguistic experts. These concerns have sparked a growing interest among researchers to curate a unified set of guidelines suitable for annotators with various backgrounds. In this work, we develop a crowdsourcing-friendly coreference annotation methodology, ezCoref, consisting of an annotation tool and an interactive tutorial. We use ezCoref to re-annotate 240 passages from seven existing English coreference datasets (spanning fiction, news, and multiple other domains) while teaching annotators only cases that are treated similarly across these datasets. Surprisingly, we find that reasonable quality annotations were already achievable (90% agreement between the crowd and expert annotations) even without extensive training. On carefully analyzing the remaining disagreements, we identify the presence of linguistic cases that our annotators unanimously agree upon but lack unified treatments (e.g., generic pronouns, appositives) in existing datasets. We propose the research community should revisit these phenomena when curating future unified annotation guidelines.</abstract>
      <url hash="7e5348af">2023.findings-eacl.24</url>
      <bibkey>gupta-etal-2023-ezcoref</bibkey>
    </paper>
    <paper id="25">
      <title><fixed-case>PREME</fixed-case>: Preference-based Meeting Exploration through an Interactive Questionnaire</title>
      <author><first>Negar</first><last>Arabzadeh</last><affiliation>University of Waterloo</affiliation></author>
      <author><first>Ali</first><last>Ahmadvand</last><affiliation>Emory University</affiliation></author>
      <author><first>Julia</first><last>Kiseleva</last><affiliation>Microsoft Research</affiliation></author>
      <author id="yang-liu-microsoft"><first>Yang</first><last>Liu</last><affiliation>Microsoft Research</affiliation></author>
      <author><first>Ahmed Hassan</first><last>Awadallah</last><affiliation>Microsoft Research</affiliation></author>
      <author><first>Ming</first><last>Zhong</last><affiliation>University of Illinois</affiliation></author>
      <author><first>Milad</first><last>Shokouhi</last><affiliation>Microsoft</affiliation></author>
      <pages>331-342</pages>
      <abstract>The recent increase in the volume of online meetings necessitates automated tools for organizing the material, especially when an attendee has missed the discussion and needs assistance in quickly exploring it. In this work, we propose a novel end-to-end framework for generating interactive questionnaires for preference-based meeting exploration. As a result, users are supplied with a list of suggested questions reflecting their preferences. Since the task is new, we introduce an automatic evaluation strategy by measuring how much the generated questions via questionnaire are answerable to ensure factual correctness and covers the source meeting for the depth of possible exploration.</abstract>
      <url hash="144979c6">2023.findings-eacl.25</url>
      <bibkey>arabzadeh-etal-2023-preme</bibkey>
    </paper>
    <paper id="26">
      <title>Sentence Identification with <fixed-case>BOS</fixed-case> and <fixed-case>EOS</fixed-case> Label Combinations</title>
      <author><first>Takuma</first><last>Udagawa</last><affiliation>IBM Research - Tokyo</affiliation></author>
      <author><first>Hiroshi</first><last>Kanayama</last><affiliation>IBM Research - Tokyo</affiliation></author>
      <author><first>Issei</first><last>Yoshida</last><affiliation>IBM Research - Tokyo</affiliation></author>
      <pages>343-358</pages>
      <abstract>The sentence is a fundamental unit in many NLP applications. Sentence segmentation is widely used as the first preprocessing task, where an input text is split into consecutive sentences considering the end of the sentence (EOS) as their boundaries. This task formulation relies on a strong assumption that the input text consists only of sentences, or what we call the sentential units (SUs). However, real-world texts often contain non-sentential units (NSUs) such as metadata, sentence fragments, nonlinguistic markers, etc. which are unreasonable or undesirable to be treated as a part of an SU. To tackle this issue, we formulate a novel task of sentence identification, where the goal is to identify SUs while excluding NSUs in a given text. To conduct sentence identification, we propose a simple yet effective method which combines the beginning of the sentence (BOS) and EOS labels to determine the most probable SUs and NSUs based on dynamic programming. To evaluate this task, we design an automatic, language-independent procedure to convert the Universal Dependencies corpora into sentence identification benchmarks. Finally, our experiments on the sentence identification task demonstrate that our proposed method generally outperforms sentence segmentation baselines which only utilize EOS labels.</abstract>
      <url hash="f8dfa617">2023.findings-eacl.26</url>
      <bibkey>udagawa-etal-2023-sentence</bibkey>
    </paper>
    <paper id="27">
      <title>Gauging the Gap Between Human and Machine Text Simplification Through Analytical Evaluation of Simplification Strategies and Errors</title>
      <author><first>Daichi</first><last>Yamaguchi</last><affiliation>Nagoya University</affiliation></author>
      <author><first>Rei</first><last>Miyata</last><affiliation>Nagoya University</affiliation></author>
      <author><first>Sayuka</first><last>Shimada</last><affiliation>Nagoya University</affiliation></author>
      <author><first>Satoshi</first><last>Sato</last><affiliation>Nagoya University</affiliation></author>
      <pages>359-375</pages>
      <abstract>This study presents an analytical evaluation of neural text simplification (TS) systems. Because recent TS models are trained in an end-to-end fashion, it is difficult to grasp their abilities to perform particular simplification operations. For the advancement of TS research and development, we should understand in detail what current TS systems can and cannot perform in comparison with human performance. To that end, we first developed an analytical evaluation framework consisting of fine-grained taxonomies of simplification strategies (at both the surface and content levels) and errors. Using this framework, we annotated TS instances produced by professional human editors and multiple neural TS systems and compared the results. Our analyses concretely and quantitatively revealed a wide gap between humans and systems, specifically indicating that systems tend to perform deletions and local substitutions while excessively omitting important information, and that the systems can hardly perform information addition operations. Based on our analyses, we also provide detailed directions to address these limitations.</abstract>
      <url hash="4e918bac">2023.findings-eacl.27</url>
      <bibkey>yamaguchi-etal-2023-gauging</bibkey>
    </paper>
    <paper id="28">
      <title>Bridging the Gap between Pre-Training and Fine-Tuning for Commonsense Generation</title>
      <author><first>Haoran</first><last>Yang</last><affiliation>The Chinese University of Hong Kong</affiliation></author>
      <author><first>Yan</first><last>Wang</last><affiliation>Tencent AI Lab</affiliation></author>
      <author><first>Piji</first><last>Li</last><affiliation>Nanjing University of Aeronautics and Astronautics</affiliation></author>
      <author><first>Wei</first><last>Bi</last><affiliation>Tencent AI Lab</affiliation></author>
      <author><first>Wai</first><last>Lam</last><affiliation>The Chinese University of Hong Kong</affiliation></author>
      <author><first>Chen</first><last>Xu</last><affiliation>Beijing University of Technology</affiliation></author>
      <pages>376-383</pages>
      <abstract>Commonsense generation aims to generate a plausible sentence containing all given unordered concept words. Previous methods focusing on this task usually directly concatenate these words as the input of a pre-trained language model (PLM). However, in PLMs’ pre-training process, the inputs are often corrupted sentences with correct word order. This input distribution discrepancy between pre-training and fine-tuning makes the model difficult to fully utilize the knowledge of PLMs. In this paper, we propose a two-stage framework to alleviate this issue. Firstly, in pre-training stage, we design a new format of input to endow PLMs the ability to deal with masked sentences with incorrect word order. Secondly, during fine-tuning, we insert the special token [MASK] between two consecutive concept words to make the input distribution more similar to the input distribution in pre-training. We conduct extensive experiments and provide thorough analysis to demonstrate the effectiveness of our proposed method.</abstract>
      <url hash="2b0777bb">2023.findings-eacl.28</url>
      <bibkey>yang-etal-2023-bridging</bibkey>
    </paper>
    <paper id="29">
      <title><fixed-case>LED</fixed-case>: A Dataset for Life Event Extraction from Dialogs</title>
      <author><first>Yi-Pei</first><last>Chen</last><affiliation>The University of Tokyo</affiliation></author>
      <author><first>An-Zi</first><last>Yen</last><affiliation>National Yang Ming Chiao Tung University</affiliation></author>
      <author><first>Hen-Hsen</first><last>Huang</last><affiliation>Institute of Information Science, Academia Sinica</affiliation></author>
      <author><first>Hideki</first><last>Nakayama</last><affiliation>The University of Tokyo</affiliation></author>
      <author><first>Hsin-Hsi</first><last>Chen</last><affiliation>National Taiwan University</affiliation></author>
      <pages>384-398</pages>
      <abstract>Lifelogging has gained more attention due to its wide applications, such as personalized recommendations or memory assistance. The issues of collecting and extracting personal life events have emerged. People often share their life experiences with others through conversations. However, extracting life events from conversations is rarely explored. In this paper, we present Life Event Dialog, a dataset containing fine-grained life event annotations on conversational data. In addition, we initiate a novel Conversational Life Event Extraction task and differentiate the task from the public event extraction or the life event extraction from other sources like microblogs. We explore three information extraction (IE) frameworks to address the Conversational Life Event Extraction task: OpenIE, relation extraction, and event extraction. A comprehensive empirical analysis of the three baselines is established. The results suggest that the current event extraction model still struggles with extracting life events from human daily conversations. Our proposed Life Event Dialog dataset and in-depth analysis of IE frameworks will facilitate future research on life event extraction from conversations.</abstract>
      <url hash="07471ee1">2023.findings-eacl.29</url>
      <bibkey>chen-etal-2023-led</bibkey>
    </paper>
    <paper id="30">
      <title>Reading and Reasoning over Chart Images for Evidence-based Automated Fact-Checking</title>
      <author><first>Mubashara</first><last>Akhtar</last><affiliation>King’s College London</affiliation></author>
      <author><first>Oana</first><last>Cocarascu</last><affiliation>King’s College London</affiliation></author>
      <author><first>Elena</first><last>Simperl</last><affiliation>King’s College London</affiliation></author>
      <pages>399-414</pages>
      <abstract>Evidence data for automated fact-checking (AFC) can be in multiple modalities such as text, tables, images, audio, or video. While there is increasing interest in using images for AFC, previous works mostly focus on detecting manipulated or fake images. We propose a novel task, chart-based fact-checking, and introduce ChartBERT as the first model for AFC against chart evidence. ChartBERT leverages textual, structural and visual information of charts to determine the veracity of textual claims. For evaluation, we create ChartFC, a new dataset of 15,886 charts. We systematically evaluate 75 different vision-language (VL) baselines and show that ChartBERT outperforms VL models, achieving 63.8% accuracy. Our results suggest that the task is complex yet feasible, with many challenges ahead.</abstract>
      <url hash="780dd096">2023.findings-eacl.30</url>
      <bibkey>akhtar-etal-2023-reading</bibkey>
    </paper>
    <paper id="31">
      <title>Causal Reasoning of Entities and Events in Procedural Texts</title>
      <author><first>Li</first><last>Zhang</last><affiliation>University of Pennsylvania</affiliation></author>
      <author><first>Hainiu</first><last>Xu</last><affiliation>University of Pennsylvania</affiliation></author>
      <author><first>Yue</first><last>Yang</last><affiliation>University of Pennsylvania</affiliation></author>
      <author><first>Shuyan</first><last>Zhou</last><affiliation>Carnegie Mellon University</affiliation></author>
      <author><first>Weiqiu</first><last>You</last><affiliation>University of Pennsylvania</affiliation></author>
      <author><first>Manni</first><last>Arora</last><affiliation>University of Pennsylvania</affiliation></author>
      <author><first>Chris</first><last>Callison-Burch</last><affiliation>University of Pennsylvania</affiliation></author>
      <pages>415-431</pages>
      <abstract>Entities and events are crucial to natural language reasoning and common in procedural texts. Existing work has focused either exclusively on entity state tracking (e.g., whether a pan is hot) or on event reasoning (e.g., whether one would burn themselves by touching the pan), while these two tasks are often causally related. We propose CREPE, the first benchmark on causal reasoning of event plausibility and entity states. We show that most language models, including GPT-3, perform close to chance at .35 F1, lagging far behind human at .87 F1. We boost model performance to .59 F1 by creatively representing events as programming languages while prompting language models pretrained on code. By injecting the causal relations between entities and events as intermediate reasoning steps in our representation, we further boost the performance to .67 F1. Our findings indicate not only the challenge that CREPE brings for language models, but also the efficacy of code-like prompting combined with chain-of-thought prompting for multihop event reasoning.</abstract>
      <url hash="694d4c8e">2023.findings-eacl.31</url>
      <attachment type="dataset" hash="8546f1bc">2023.findings-eacl.31.dataset.zip</attachment>
      <bibkey>zhang-etal-2023-causal</bibkey>
    </paper>
    <paper id="32">
      <title>Few-Shot Structured Policy Learning for Multi-Domain and Multi-Task Dialogues</title>
      <author><first>Thibault</first><last>Cordier</last><affiliation>University of Avignon</affiliation></author>
      <author><first>Tanguy</first><last>Urvoy</last><affiliation>Orange</affiliation></author>
      <author><first>Fabrice</first><last>Lefèvre</last><affiliation>Avignon Univ.</affiliation></author>
      <author><first>Lina M.</first><last>Rojas Barahona</last><affiliation>Orange Innovation Research</affiliation></author>
      <pages>432-441</pages>
      <abstract>Reinforcement learning has been widely adopted to model dialogue managers in task-oriented dialogues. However, the user simulator provided by state-of-the-art dialogue frameworks are only rough approximations of human behaviour. The ability to learn from a small number of human interactions is hence crucial, especially on multi-domain and multi-task environments where the action space is large. We therefore propose to use structured policies to improve sample efficiency when learning on these kinds of environments. We also evaluate the impact of learning from human vs simulated experts. Among the different levels of structure that we tested, the graph neural networks (GNNs) show a remarkable superiority by reaching a success rate above 80% with only 50 dialogues when learning from simulated experts. They also show superiority when learning from human experts, although a performance drop was observed. We therefore suggest to concentrate future research efforts on bridging the gap between human data, simulators and automatic evaluators in dialogue frameworks.</abstract>
      <url hash="24f3c5da">2023.findings-eacl.32</url>
      <bibkey>cordier-etal-2023-shot</bibkey>
    </paper>
    <paper id="33">
      <title>Transfer Knowledge from Natural Language to Electrocardiography: Can We Detect Cardiovascular Disease Through Language Models?</title>
      <author><first>Jielin</first><last>Qiu</last><affiliation>Carnegie Mellon University</affiliation></author>
      <author><first>William</first><last>Han</last><affiliation>Carnegie Mellon University</affiliation></author>
      <author><first>Jiacheng</first><last>Zhu</last><affiliation>Carnegie Mellon University</affiliation></author>
      <author><first>Mengdi</first><last>Xu</last><affiliation>Carnegie Mellon University</affiliation></author>
      <author><first>Michael</first><last>Rosenberg</last><affiliation>University of Colorado School of Medicine</affiliation></author>
      <author><first>Emerson</first><last>Liu</last><affiliation>Allegheny Health Network</affiliation></author>
      <author><first>Douglas</first><last>Weber</last><affiliation>Carnegie Mellon University</affiliation></author>
      <author><first>Ding</first><last>Zhao</last><affiliation>Cmu</affiliation></author>
      <pages>442-453</pages>
      <abstract>Recent advancements in Large Language Models (LLMs) have drawn increasing attention since the learned embeddings pretrained on large-scale datasets have shown powerful ability in various downstream applications. However, whether the learned knowledge by LLMs can be transferred to clinical cardiology remains unknown. In this work, we aim to bridge this gap by transferring the knowledge of LLMs to clinical Electrocardiography (ECG). We propose an approach for cardiovascular disease diagnosis and automatic ECG diagnosis report generation. We also introduce an additional loss function by Optimal Transport (OT) to align the distribution between ECG and language embedding. The learned embeddings are evaluated on two downstream tasks: (1) automatic ECG diagnosis report generation, and (2) zero-shot cardiovascular disease detection. Our approach is able to generate high-quality cardiac diagnosis reports and also achieves competitive zero-shot classification performance even compared with supervised baselines, which proves the feasibility of transferring knowledge from LLMs to the cardiac domain.</abstract>
      <url hash="ec188d17">2023.findings-eacl.33</url>
      <bibkey>qiu-etal-2023-transfer</bibkey>
    </paper>
    <paper id="34">
      <title>Practical Takes on Federated Learning with Pretrained Language Models</title>
      <author><first>Ankur</first><last>Agarwal</last><affiliation>Huawei Noah’s Ark Lab</affiliation></author>
      <author><first>Mehdi</first><last>Rezagholizadeh</last><affiliation>Noah’s Ark Lab Huawei</affiliation></author>
      <author><first>Prasanna</first><last>Parthasarathi</last><affiliation>Noah’s Ark Lab</affiliation></author>
      <pages>454-471</pages>
      <abstract>Real-world applications of language models entail data privacy constraints when learning from diverse data domains. Federated learning with pretrained language models for language tasks has been gaining attention lately but there are definite confounders that warrants a careful study. Specifically, understanding the limits of federated NLP applications through varying the effects of different aspects (such as data heterogeneity, the trade-off between training time and performance, the effect of different data, and client distributions and sensitivity of the shared model to learning local distributions) is necessary to evaluate whether language models indeed learn to generalize by adapting to the different domains. Towards that, we elaborate different hypotheses over the components in federated NLP architectures and study them in detail with relevant experiments over three tasks: Stanford Sentiment Treebank-2, OntoNotes-5.0 and GigaWord. The experiments with different Transformer inductive biases on the variety of tasks provide a glimpse at the understanding of federated learning at NLP tasks. Specifically, the analysis suggests that regularization due to the ensembling effect may be masquerading as domain adaptation of federated learning in NLP with pre-trained language models.</abstract>
      <url hash="fa46fe0a">2023.findings-eacl.34</url>
      <bibkey>agarwal-etal-2023-practical</bibkey>
    </paper>
    <paper id="35">
      <title>Paper Bullets: Modeling Propaganda with the Help of Metaphor</title>
      <author><first>Daniel</first><last>Baleato Rodríguez</last><affiliation>University of Amsterdam</affiliation></author>
      <author><first>Verna</first><last>Dankers</last><affiliation>University of Edinburgh</affiliation></author>
      <author><first>Preslav</first><last>Nakov</last><affiliation>Mohamed bin Zayed University of Artificial Intelligence</affiliation></author>
      <author><first>Ekaterina</first><last>Shutova</last><affiliation>University of Amsterdam</affiliation></author>
      <pages>472-489</pages>
      <abstract>Propaganda aims to persuade an audience by appealing to emotions and using faulty reasoning, with the purpose of promoting a particular point of view. Similarly, metaphor modifies the semantic frame, thus eliciting a response that can be used to tune up or down the emotional volume of the message. Given the close relationship between them, we hypothesize that, when modeling them computationally, it can be beneficial to do so jointly. In particular, we perform multi-task learning with propaganda identification as the main task and metaphor detection as an auxiliary task. To the best of our knowledge, this is the first work that models metaphor and propaganda together. We experiment with two datasets for identifying propaganda techniques in news articles and in memes shared on social media. We find that leveraging metaphor improves model performance, particularly for the two most common propaganda techniques: loaded language and name-calling.</abstract>
      <url hash="011b459d">2023.findings-eacl.35</url>
      <bibkey>baleato-rodriguez-etal-2023-paper</bibkey>
    </paper>
    <paper id="36">
      <title>Lexical Semantics with Large Language Models: A Case Study of <fixed-case>E</fixed-case>nglish “break”</title>
      <author><first>Erika</first><last>Petersen</last><affiliation>Stanford University</affiliation></author>
      <author><first>Christopher</first><last>Potts</last><affiliation>Stanford University</affiliation></author>
      <pages>490-511</pages>
      <abstract>Large neural language models (LLMs) can be powerful tools for research in lexical semantics. We illustrate this potential using the English verb “break”, which has numerous senses and appears in a wide range of syntactic frames. We show that LLMs capture known sense distinctions and can be used to identify informative new sense combinations for further analysis. More generally, we argue that LLMs are aligned with lexical semantic theories in providing high-dimensional, contextually modulated representations, but LLMs’ lack of discrete features and dependence on usage-based data offer a genuinely new perspective on traditional problems in lexical semantics.</abstract>
      <url hash="aba3c28b">2023.findings-eacl.36</url>
      <bibkey>petersen-potts-2023-lexical</bibkey>
    </paper>
    <paper id="37">
      <title><fixed-case>SWING</fixed-case>: Balancing Coverage and Faithfulness for Dialogue Summarization</title>
      <author><first>Kung-Hsiang</first><last>Huang</last><affiliation>University of Illinois at Urbana-Champaign</affiliation></author>
      <author><first>Siffi</first><last>Singh</last><affiliation>Amazon</affiliation></author>
      <author><first>Xiaofei</first><last>Ma</last><affiliation>Amazon Web Services</affiliation></author>
      <author><first>Wei</first><last>Xiao</last><affiliation>AWS AI, Amazon</affiliation></author>
      <author><first>Feng</first><last>Nan</last><affiliation>Aws Ai</affiliation></author>
      <author><first>Nicholas</first><last>Dingwall</last><affiliation>Amazon AI Labs</affiliation></author>
      <author><first>William Yang</first><last>Wang</last><affiliation>Amazon AWS AI Labs</affiliation></author>
      <author><first>Kathleen</first><last>McKeown</last><affiliation>Columbia University and Amazon (Amazon Scholar)</affiliation></author>
      <pages>512-525</pages>
      <abstract>Missing information is a common issue of dialogue summarization where some information in the reference summaries is not covered in the generated summaries. To address this issue, we propose to utilize natural language inference (NLI) models to improve coverage while avoiding introducing factual inconsistencies. Specifically, we use NLI to compute fine-grained training signals to encourage the model to generate content in the reference summaries that have not been covered, as well as to distinguish between factually consistent and inconsistent generated sentences. Experiments on the DialogSum and SAMSum datasets confirm the effectiveness of the proposed approach in balancing coverage and faithfulness, validated with automatic metrics and human evaluations. Additionally, we compute the correlation between commonly used automatic metrics with human judgments in terms of three different dimensions regarding coverage and factual consistency to provide insight into the most suitable metric for evaluating dialogue summaries.</abstract>
      <url hash="27c9d270">2023.findings-eacl.37</url>
      <bibkey>huang-etal-2023-swing</bibkey>
    </paper>
    <paper id="38">
      <title>Language-Aware Multilingual Machine Translation with Self-Supervised Learning</title>
      <author><first>Haoran</first><last>Xu</last><affiliation>Johns Hopkins University</affiliation></author>
      <author><first>Jean</first><last>Maillard</last><affiliation>Meta AI</affiliation></author>
      <author><first>Vedanuj</first><last>Goswami</last><affiliation>Meta AI</affiliation></author>
      <pages>526-539</pages>
      <url hash="8e1b8d0f">2023.findings-eacl.38</url>
      <bibkey>xu-etal-2023-language</bibkey>
      <abstract>Multilingual machine translation (MMT) benefits from cross-lingual transfer but is a challenging multitask optimization problem. This is partly because there is no clear framework to systematically learn language-specific parameters. Self-supervised learning (SSL) approaches that leverage large quantities of monolingual data (where parallel data is unavailable) have shown promise by improving translation performance as complementary tasks to the MMT task. However, jointly optimizing SSL and MMT tasks is even more challenging. In this work, we first investigate how to utilize **intra-distillation** to learn more *language-specific* parameters and then show the importance of these language-specific parameters. Next, we propose a novel but simple SSL task, **concurrent denoising**, that co-trains with the MMT task by concurrently denoising monolingual data on both the encoder and decoder. Finally, we apply **intra-distillation** to this co-training approach. Combining these two approaches significantly improves MMT performance, outperforming three state-of-the-art SSL methods by a large margin, e.g., 11.3% and 3.7% improvement on an 8-language and a 15-language benchmark compared with MASS, respectively.</abstract>
    </paper>
    <paper id="39">
      <title>Cloze Quality Estimation for Language Assessment</title>
      <author><first>Zizheng</first><last>Zhang</last><affiliation>Tokyo Metropolitan University</affiliation></author>
      <author><first>Masato</first><last>Mita</last><affiliation>CyberAgent Inc.</affiliation></author>
      <author><first>Mamoru</first><last>Komachi</last><affiliation>Tokyo Metropolitan University</affiliation></author>
      <pages>540-550</pages>
      <abstract>Cloze tests play an essential role in language assessment and help language learners improve their skills.In this paper, we propose a novel task called Cloze Quality Estimation (CQE) — a zero-shot task of evaluating whether a cloze test is of sufficient “high-quality” for language assessment based on two important factors: reliability and validity.We have taken the first step by creating a new dataset named CELA for the CQE task, which includes English cloze tests and corresponding evaluations about their quality annotated by native English speakers, which includes 2,597 and 1,730 instances in aspects of reliability and validity, respectively.We have tested baseline evaluation methods on the dataset, showing that our method could contribute to the CQE task, but the task is still challenging.</abstract>
      <url hash="55cc3bc3">2023.findings-eacl.39</url>
      <bibkey>zhang-etal-2023-cloze</bibkey>
    </paper>
    <paper id="40">
      <title>Bag of Tricks for In-Distribution Calibration of Pretrained Transformers</title>
      <author><first>Jaeyoung</first><last>Kim</last><affiliation>VUNO, Inc.</affiliation></author>
      <author><first>Dongbin</first><last>Na</last><affiliation>VUNO Inc.</affiliation></author>
      <author><first>Sungchul</first><last>Choi</last><affiliation>Pukyong National University</affiliation></author>
      <author><first>Sungbin</first><last>Lim</last><affiliation>Unist</affiliation></author>
      <pages>551-563</pages>
      <abstract>While pre-trained language models (PLMs) have become a de-facto standard promoting the accuracy of text classification tasks, recent studies find that PLMs often predict over-confidently.Although calibration methods have been proposed, such as ensemble learning and data augmentation, most of the methods have been verified in computer vision benchmarks rather than in PLM-based text classification tasks. In this paper, we present an empirical study on confidence calibration for PLMs, addressing three categories, including confidence penalty losses, data augmentations, and ensemble methods. We find that the ensemble model overfitted to the training set shows sub-par calibration performance and also observe that PLMs trained with confidence penalty loss have a trade-off between calibration and accuracy. Building on these observations, we propose the Calibrated PLM (CALL), a combination of calibration techniques. The CALL complements shortcomings that may occur when utilizing a calibration method individually and boosts both classification and calibration accuracy. Design choices in CALL’s training procedures are extensively studied, and we provide a detailed analysis of how calibration techniques affect the calibration performance of PLMs.</abstract>
      <url hash="686e61c3">2023.findings-eacl.40</url>
      <bibkey>kim-etal-2023-bag</bibkey>
    </paper>
    <paper id="41">
      <title>Fine-Tuning Deteriorates General Textual Out-of-Distribution Detection by Distorting Task-Agnostic Features</title>
      <author><first>Sishuo</first><last>Chen</last><affiliation>Center for Data Science, Peking University</affiliation></author>
      <author><first>Wenkai</first><last>Yang</last><affiliation>Peking University</affiliation></author>
      <author><first>Xiaohan</first><last>Bi</last><affiliation>Peking University</affiliation></author>
      <author><first>Xu</first><last>Sun</last><affiliation>Peking University</affiliation></author>
      <pages>564-579</pages>
      <abstract>Detecting out-of-distribution (OOD) inputs is crucial for the safe deployment of natural language processing (NLP) models. Though existing methods, especially those based on the statistics in the feature space of fine-tuned pre-trained language models (PLMs), are claimed to be effective, their effectiveness on different types of distribution shifts remains underexplored. In this work, we take the first step to comprehensively evaluate the mainstream textual OOD detection methods for detecting semantic and non-semantic shifts. We find that: (1) no existing method behaves well in both settings; (2) fine-tuning PLMs on in-distribution data benefits detecting semantic shifts but severely deteriorates detecting non-semantic shifts, which can be attributed to the distortion of task-agnostic features. To alleviate the issue, we present a simple yet effective general OOD score named GNOME that integrates the confidence scores derived from the task-agnostic and task-specific representations. Experiments show that GNOME works well in both semantic and non-semantic shift scenarios, and further brings significant improvement on two cross-task benchmarks where both kinds of shifts simultaneously take place. Our code is available at https://github.com/lancopku/GNOME.</abstract>
      <url hash="437ea09d">2023.findings-eacl.41</url>
      <bibkey>chen-etal-2023-fine</bibkey>
    </paper>
    <paper id="42">
      <title>A Question of Style: A Dataset for Analyzing Formality on Different Levels</title>
      <author><first>Elisabeth</first><last>Eder</last><affiliation>University of Klagenfurt</affiliation></author>
      <author><first>Ulrike</first><last>Krieg-Holz</last><affiliation>University of Klagenfurt</affiliation></author>
      <author><first>Michael</first><last>Wiegand</last><affiliation>Alpen-Adria-Universitaet Klagenfurt</affiliation></author>
      <pages>580-593</pages>
      <abstract>Accounting for different degrees of formality is crucial for producing contextually appropriate language. To assist NLP applications concerned with this problem and formality analysis in general, we present the first dataset of sentences from a wide range of genres assessed on a continuous informal-formal scale via comparative judgments. It is the first corpus with a comprehensive perspective on German sentence-level formality overall. We compare machine learning models for formality scoring, a task we treat as a regression problem, on our dataset. Finally, we investigate the relation between sentence- and document-level formality and evaluate leveraging sentence-based annotations for assessing formality on documents.</abstract>
      <url hash="bdf83b71">2023.findings-eacl.42</url>
      <bibkey>eder-etal-2023-question</bibkey>
    </paper>
    <paper id="43">
      <title>Task-specific Compression for Multi-task Language Models using Attribution-based Pruning</title>
      <author><first>Nakyeong</first><last>Yang</last><affiliation>Seoul National University</affiliation></author>
      <author><first>Yunah</first><last>Jang</last><affiliation>Seoul National University</affiliation></author>
      <author><first>Hwanhee</first><last>Lee</last><affiliation>Seoul National University</affiliation></author>
      <author><first>Seohyeong</first><last>Jeong</last><affiliation>42dot</affiliation></author>
      <author><first>Kyomin</first><last>Jung</last><affiliation>Seoul National University</affiliation></author>
      <pages>594-604</pages>
      <abstract>Multi-task language models show outstanding performance for various natural language understanding tasks with only a single model.However, these language models inevitably utilize an unnecessarily large number of model parameters, even when used only for a specific task.In this paper, we propose a novel training-free compression method for multi-task language models using pruning method.Specifically, we use an attribution method to determine which neurons are essential for performing a specific task.We task-specifically prune unimportant neurons and leave only task-specific parameters.Furthermore, we extend our method to be applicable in both low-resource and unsupervised settings. Since our compression method is training-free, it uses little computing resources and does not update the pre-trained parameters of language models, reducing storage space usage.Experimental results on the six widely-used datasets show that our proposed pruning method significantly outperforms baseline pruning methods.In addition, we demonstrate that our method preserves performance even in an unseen domain setting.</abstract>
      <url hash="1c9df74e">2023.findings-eacl.43</url>
      <bibkey>yang-etal-2023-task</bibkey>
    </paper>
    <paper id="44">
      <title>Zero-shot Transfer of Article-aware Legal Outcome Classification for <fixed-case>E</fixed-case>uropean Court of Human Rights Cases</title>
      <author><first>Santosh</first><last>T.y.s.s</last><affiliation>Technical University of Munich</affiliation></author>
      <author><first>Oana</first><last>Ichim</last><affiliation>Graduate Institute of International and Development Studies</affiliation></author>
      <author><first>Matthias</first><last>Grabmair</last><affiliation>Technical University of Munich</affiliation></author>
      <pages>605-617</pages>
      <abstract>In this paper, we cast Legal Judgment Prediction on European Court of Human Rights cases into an article-aware classification task, where the case outcome is classified from a combined input of case facts and convention articles. This configuration facilitates the model learning some legal reasoning ability in mapping article text to specific case fact text. It also provides an opportunity to evaluate the model’s ability to generalize to zero-shot settings when asked to classify the case outcome with respect to articles not seen during training. We devise zero-shot experiments and apply domain adaptation methods based on domain discrimination and Wasserstein distance. Our results demonstrate that the article-aware architecture outperforms straightforward fact classification. We also find that domain adaptation methods improve zero-shot transfer performance, with article relatedness and encoder pre-training influencing the effect.</abstract>
      <url hash="0430d11f">2023.findings-eacl.44</url>
      <bibkey>t-y-s-s-etal-2023-zero</bibkey>
    </paper>
    <paper id="45">
      <title>Abstractive Document Summarization with Summary-length Prediction</title>
      <author><first>Jingun</first><last>Kwon</last><affiliation>Tokyo Institute of Technology, Naver Corporation</affiliation></author>
      <author><first>Hidetaka</first><last>Kamigaito</last><affiliation>Nara Institute of Science and Technology</affiliation></author>
      <author><first>Manabu</first><last>Okumura</last><affiliation>Tokyo Institute of Technology</affiliation></author>
      <pages>618-624</pages>
      <abstract>Recently, we can obtain a practical abstractive document summarization model by fine-tuning a pre-trained language model (PLM). Since the pre-training for PLMs does not consider summarization-specific information such as the target summary length, there is a gap between the pre-training and fine-tuning for PLMs in summarization tasks.To fill the gap, we propose a method for enabling the model to understand the summarization-specific information by predicting the summary length in the encoder and generating a summary of the predicted length in the decoder in fine-tuning.Experimental results on the WikiHow, NYT, and CNN/DM datasets showed that our methods improve ROUGE scores from BART by generating summaries of appropriate lengths. Further, we observed about 3.0, 1,5, and 3.1 point improvements for ROUGE-1, -2, and -L, respectively, from GSum on the WikiHow dataset. Human evaluation results also showed that our methods improve the informativeness and conciseness of summaries.</abstract>
      <url hash="351039b8">2023.findings-eacl.45</url>
      <attachment type="software" hash="30cadd6d">2023.findings-eacl.45.software.zip</attachment>
      <bibkey>kwon-etal-2023-abstractive</bibkey>
    </paper>
    <paper id="46">
      <title>Hierarchical Label Generation for Text Classification</title>
      <author><first>Jingun</first><last>Kwon</last><affiliation>Tokyo Institute of Technology, Naver Corporation</affiliation></author>
      <author><first>Hidetaka</first><last>Kamigaito</last><affiliation>Nara Institute of Science and Technology</affiliation></author>
      <author><first>Young-In</first><last>Song</last><affiliation>Naver</affiliation></author>
      <author><first>Manabu</first><last>Okumura</last><affiliation>Tokyo Institute of Technology</affiliation></author>
      <pages>625-632</pages>
      <abstract/>
      <url hash="2b3aef86">2023.findings-eacl.46</url>
      <bibkey>kwon-etal-2023-hierarchical</bibkey>
    </paper>
    <paper id="47">
      <title>Active Learning for Multilingual Semantic Parser</title>
      <author><first>Zhuang</first><last>Li</last><affiliation>Monash University</affiliation></author>
      <author><first>Gholamreza</first><last>Haffari</last><affiliation>Monash University</affiliation></author>
      <pages>633-639</pages>
      <abstract>Current multilingual semantic parsing (MSP) datasets are almost all collected by translating the utterances in the existing datasets from the resource-rich language to the target language. However, manual translation is costly. To reduce the translation effort, this paper proposes the first active learning procedure for MSP (AL-MSP). AL-MSP selects only a subset from the existing datasets to be translated. We also propose a novel selection method that prioritizes the examples diversifying the logical form structures with more lexical choices, and a novel hyperparameter tuning method that needs no extra annotation cost. Our experiments show that AL-MSP significantly reduces translation costs with ideal selection methods. Our selection method with proper hyperparameters yields better parsing performance than the other baselines on two multilingual datasets.</abstract>
      <url hash="fd2596ec">2023.findings-eacl.47</url>
      <bibkey>li-haffari-2023-active</bibkey>
    </paper>
    <paper id="48">
      <title>Joint Word and Morpheme Segmentation with <fixed-case>B</fixed-case>ayesian Non-Parametric Models</title>
      <author><first>Shu</first><last>Okabe</last><affiliation>LISN/CNRS, Université Paris-Saclay</affiliation></author>
      <author><first>François</first><last>Yvon</last><affiliation>ISIR CNRS &amp; Sorbonne Université</affiliation></author>
      <pages>640-654</pages>
      <abstract>Language documentation often requires segmenting transcriptions of utterances collected on the field into words and morphemes. While these two tasks are typically performed in succession, we study here Bayesian models for simultaneously segmenting utterances at these two levels. Our aim is twofold: (a) to study the effect of explicitly introducing a hierarchy of units in joint segmentation models; (b) to further assess whether these two levels can be better identified through weak supervision. For this, we first consider a deterministic coupling between independent models; then design and evaluate hierarchical Bayesian models. Experiments with two under-resourced languages (Japhug and Tsez) allow us to better understand the value of various types of weak supervision. In our analysis, we use these results to revisit the distributional hypotheses behind Bayesian segmentation models and evaluate their validity for language documentation data.</abstract>
      <url hash="23335297">2023.findings-eacl.48</url>
      <bibkey>okabe-yvon-2023-joint</bibkey>
    </paper>
    <paper id="49">
      <title>Cross-Lingual Transfer of Cognitive Processing Complexity</title>
      <author><first>Charlotte</first><last>Pouw</last><affiliation>University of Amsterdam</affiliation></author>
      <author><first>Nora</first><last>Hollenstein</last><affiliation>University of Copenhagen</affiliation></author>
      <author><first>Lisa</first><last>Beinborn</last><affiliation>Vrije Universiteit Amsterdam</affiliation></author>
      <pages>655-669</pages>
      <abstract>When humans read a text, their eye movements are influenced by the structural complexity of the input sentences. This cognitive phenomenon holds across languages and recent studies indicate that multilingual language models utilize structural similarities between languages to facilitate cross-lingual transfer. We use sentence-level eye-tracking patterns as a cognitive indicator for structural complexity and show that the multilingual model XLM-RoBERTa can successfully predict varied patterns for 13 typologically diverse languages, despite being fine-tuned only on English data. We quantify the sensitivity of the model to structural complexity and distinguish a range of complexity characteristics. Our results indicate that the model develops a meaningful bias towards sentence length but also integrates cross-lingual differences. We conduct a control experiment with randomized word order and find that the model seems to additionally capture more complex structural information.</abstract>
      <url hash="b2c58d40">2023.findings-eacl.49</url>
      <attachment type="software" hash="dfff89be">2023.findings-eacl.49.software.zip</attachment>
      <bibkey>pouw-etal-2023-cross</bibkey>
    </paper>
    <paper id="50">
      <title>Does Transliteration Help Multilingual Language Modeling?</title>
      <author><first>Ibraheem Muhammad</first><last>Moosa</last><affiliation>Pennsylvania State University</affiliation></author>
      <author><first>Mahmud Elahi</first><last>Akhter</last><affiliation>North South University</affiliation></author>
      <author><first>Ashfia</first><last>Habib</last><affiliation>North South Univeristy</affiliation></author>
      <pages>670-685</pages>
      <abstract>Script diversity presents a challenge to Multilingual Language Models (MLLM) by reducing lexical overlap among closely related languages. Therefore, transliterating closely related languages that use different writing scripts to a common script may improve the downstream task performance of MLLMs. We empirically measure the effect of transliteration on MLLMs in this context. We specifically focus on the Indic languages, which have the highest script diversity in the world, and we evaluate our models on the IndicGLUE benchmark. We perform the Mann-Whitney U test to rigorously verify whether the effect of transliteration is significant or not. We find that transliteration benefits the low-resource languages without negatively affecting the comparatively high-resource languages. We also measure the cross-lingual representation similarity of the models using centered kernel alignment on parallel sentences from the FLORES-101 dataset. We find that for parallel sentences across different languages, the transliteration-based model learns sentence representations that are more similar.</abstract>
      <url hash="25b6b494">2023.findings-eacl.50</url>
      <bibkey>moosa-etal-2023-transliteration</bibkey>
    </paper>
    <paper id="51">
      <title>A Multilingual Dataset of Racial Stereotypes in Social Media Conversational Threads</title>
      <author><first>Tom</first><last>Bourgeade</last><affiliation>IRIT, University of Toulouse</affiliation></author>
      <author><first>Alessandra Teresa</first><last>Cignarella</last><affiliation>Computer Science Department - University of Turin</affiliation></author>
      <author><first>Simona</first><last>Frenda</last><affiliation>Università degli Studi di Torino</affiliation></author>
      <author><first>Mario</first><last>Laurent</last><affiliation>Université Paul Sabatier</affiliation></author>
      <author><first>Wolfgang</first><last>Schmeisser-Nieto</last><affiliation>Universitat de Barcelona</affiliation></author>
      <author><first>Farah</first><last>Benamara</last><affiliation>University of toulouse</affiliation></author>
      <author><first>Cristina</first><last>Bosco</last><affiliation>Dipartimento di Informatica - Università di Torino</affiliation></author>
      <author><first>Véronique</first><last>Moriceau</last><affiliation>IRIT, Université Toulouse 3</affiliation></author>
      <author><first>Viviana</first><last>Patti</last><affiliation>University of Turin, Dipartimento di Informatica</affiliation></author>
      <author><first>Mariona</first><last>Taulé</last><affiliation>University of Barcelona</affiliation></author>
      <pages>686-696</pages>
      <abstract>In this paper, we focus on the topics of misinformation and racial hoaxes from a perspective derived from both social psychology and computational linguistics. In particular, we consider the specific case of anti-immigrant feeling as a first case study for addressing racial stereotypes. We describe the first corpus-based study for multilingual racial stereotype identification in social media conversational threads. Our contributions are: (i) a multilingual corpus of racial hoaxes, (ii) a set of common guidelines for the annotation of racial stereotypes in social media texts, and a multi-layered, fine-grained scheme, psychologically grounded on the work by Fiske, including not only stereotype presence, but also contextuality, implicitness, and forms of discredit, (iii) a multilingual dataset in Italian, Spanish, and French annotated following the aforementioned guidelines, and cross-lingual comparative analyses taking into account racial hoaxes and stereotypes in online discussions. The analysis and results show the usefulness of our methodology and resources, shedding light on how racial hoaxes are spread, and enable the identification of negative stereotypes that reinforce them.</abstract>
      <url hash="7037ea87">2023.findings-eacl.51</url>
      <bibkey>bourgeade-etal-2023-multilingual</bibkey>
    </paper>
    <paper id="52">
      <title>Detecting Contextomized Quotes in News Headlines by Contrastive Learning</title>
      <author><first>Seonyeong</first><last>Song</last><affiliation>Soongsil University</affiliation></author>
      <author><first>Hyeonho</first><last>Song</last><affiliation>Kaist</affiliation></author>
      <author><first>Kunwoo</first><last>Park</last><affiliation>Soongsil University</affiliation></author>
      <author><first>Jiyoung</first><last>Han</last><affiliation>Korea Advanced Institute of Science and Technology (KAIST)</affiliation></author>
      <author><first>Meeyoung</first><last>Cha</last><affiliation>Ibs &amp; Kaist</affiliation></author>
      <pages>697-704</pages>
      <abstract>Quotes are critical for establishing credibility in news articles. A direct quote enclosed in quotation marks has a strong visual appeal and is a sign of a reliable citation. Unfortunately, this journalistic practice is not strictly followed, and a quote in the headline is often “contextomized.” Such a quote uses words out of context in a way that alters the speaker’s intention so that there is no semantically matching quote in the body text. We present QuoteCSE, a contrastive learning framework that represents the embedding of news quotes based on domain-driven positive and negative samples to identify such an editorial strategy. The dataset and code are available at https://github.com/ssu-humane/contextomized-quote-contrastive.</abstract>
      <url hash="f02da065">2023.findings-eacl.52</url>
      <bibkey>song-etal-2023-detecting</bibkey>
    </paper>
    <paper id="53">
      <title>Zero-Shot On-the-Fly Event Schema Induction</title>
      <author><first>Rotem</first><last>Dror</last><affiliation>University of Pennsylvania</affiliation></author>
      <author><first>Haoyu</first><last>Wang</last><affiliation>University of Pennsylvania</affiliation></author>
      <author><first>Dan</first><last>Roth</last><affiliation>University of Pennsylvania</affiliation></author>
      <pages>705-725</pages>
      <abstract>What are the events involved in a pandemic outbreak? What steps should be taken when planning a wedding? The answers to these questions can be found by collecting many documents on the complex event of interest, extracting relevant information, and analyzing it. We present a new approach in which large language models are utilized to generate source documents that allow predicting, given a high-level event definition, the specific events, arguments, and relations between them to construct a schema that describes the complex event in its entirety.Using our model, complete schemas on any topic can be generated on-the-fly without any manual data collection, i.e., in a zero-shot manner. Moreover, we develop efficient methods to extract pertinent information from texts and demonstrate in a series of experiments that these schemas are considered to be more complete than human-curated ones in the majority of examined scenarios. Finally, we show that this framework is comparable in performance with previous supervised schema induction methods that rely on collecting real texts and even reaching the best score in the prediction task.</abstract>
      <url hash="fa971b33">2023.findings-eacl.53</url>
      <bibkey>dror-etal-2023-zero</bibkey>
    </paper>
    <paper id="54">
      <title><fixed-case>B</fixed-case>angla<fixed-case>NLG</fixed-case> and <fixed-case>B</fixed-case>angla<fixed-case>T</fixed-case>5: Benchmarks and Resources for Evaluating Low-Resource Natural Language Generation in <fixed-case>B</fixed-case>angla</title>
      <author><first>Abhik</first><last>Bhattacharjee</last><affiliation>Bangladesh University of Engineering and Technology</affiliation></author>
      <author><first>Tahmid</first><last>Hasan</last><affiliation>Bangladesh University of Engineering and Technology</affiliation></author>
      <author><first>Wasi Uddin</first><last>Ahmad</last><affiliation>AWS AI Labs</affiliation></author>
      <author><first>Rifat</first><last>Shahriyar</last><affiliation>Bangladesh University of Engineering and Technology</affiliation></author>
      <pages>726-735</pages>
      <abstract>This work presents ‘BanglaNLG,’ a comprehensive benchmark for evaluating natural language generation (NLG) models in Bangla, a widely spoken yet low-resource language. We aggregate six challenging conditional text generation tasks under the BanglaNLG benchmark, introducing a new dataset on dialogue generation in the process. Furthermore, using a clean corpus of 27.5 GB of Bangla data, we pretrain ‘BanglaT5’, a sequence-to-sequence Transformer language model for Bangla. BanglaT5 achieves state-of-the-art performance in all of these tasks, outperforming several multilingual models by up to 9% absolute gain and 32% relative gain. We are making the new dialogue dataset and the BanglaT5 model publicly available at https://github.com/csebuetnlp/BanglaNLG in the hope of advancing future research on Bangla NLG.</abstract>
      <url hash="446bdae0">2023.findings-eacl.54</url>
      <bibkey>bhattacharjee-etal-2023-banglanlg</bibkey>
    </paper>
    <paper id="55">
      <title>It’s about Time: Rethinking Evaluation on Rumor Detection Benchmarks using Chronological Splits</title>
      <author><first>Yida</first><last>Mu</last><affiliation>The University of Sheffield</affiliation></author>
      <author><first>Kalina</first><last>Bontcheva</last><affiliation>University of Sheffield</affiliation></author>
      <author><first>Nikolaos</first><last>Aletras</last><affiliation>University of Sheffield</affiliation></author>
      <pages>736-743</pages>
      <abstract>New events emerge over time influencing the topics of rumors in social media. Current rumor detection benchmarks use random splits as training, development and test sets which typically results in topical overlaps. Consequently, models trained on random splits may not perform well on rumor classification on previously unseen topics due to the temporal concept drift. In this paper, we provide a re-evaluation of classification models on four popular rumor detection benchmarks considering chronological instead of random splits. Our experimental results show that the use of random splits can significantly overestimate predictive performance across all datasets and models. Therefore, we suggest that rumor detection models should always be evaluated using chronological splits for minimizing topical overlaps.</abstract>
      <url hash="4cf0b62b">2023.findings-eacl.55</url>
      <bibkey>mu-etal-2023-time</bibkey>
    </paper>
    <paper id="56">
      <title><fixed-case>MUTANT</fixed-case>: A Multi-sentential Code-mixed <fixed-case>H</fixed-case>inglish Dataset</title>
      <author><first>Rahul</first><last>Gupta</last><affiliation>Indian Institute of Technology Gandhinagar</affiliation></author>
      <author><first>Vivek</first><last>Srivastava</last><affiliation>TCS Research</affiliation></author>
      <author><first>Mayank</first><last>Singh</last><affiliation>IIT Gandhinagar</affiliation></author>
      <pages>744-753</pages>
      <abstract>The multi-sentential long sequence textual data unfolds several interesting research directions pertaining to natural language processing and generation. Though we observe several high-quality long-sequence datasets for English and other monolingual languages, there is no significant effort in building such resources for code-mixed languages such as Hinglish (code-mixing of Hindi-English). In this paper, we propose a novel task of identifying multi-sentential code-mixed text (MCT) from multilingual articles. As a use case, we leverage multilingual articles from two different data sources and build a first-of-its-kind multi-sentential code-mixed Hinglish dataset i.e., MUTANT. We propose a token-level language-aware pipeline and extend the existing metrics measuring the degree of code-mixing to a multi-sentential framework and automatically identify MCT in the multilingual articles. The MUTANT dataset comprises 67k articles with 85k identified Hinglish MCTs. To facilitate future research directions, we will make the dataset and the code publicly available upon publication.</abstract>
      <url hash="aea13fc3">2023.findings-eacl.56</url>
      <bibkey>gupta-etal-2023-mutant</bibkey>
    </paper>
    <paper id="57">
      <title>Bridging the Gap between Native Text and Translated Text through Adversarial Learning: A Case Study on Cross-Lingual Event Extraction</title>
      <author><first>Pengfei</first><last>Yu</last><affiliation>Department of Computer Science, University of Illinois at Urbana-Champaign</affiliation></author>
      <author><first>Jonathan</first><last>May</last><affiliation>USC Information Sciences Institute</affiliation></author>
      <author><first>Heng</first><last>Ji</last><affiliation>University of Illinois at Urbana-Champaign and Amazon (Amazon Scholar)</affiliation></author>
      <pages>754-769</pages>
      <abstract>Recent research in cross-lingual learning has found that combining large-scale pretrained multilingual language models with machine translation can yield good performance. We explore this idea for cross-lingual event extraction with a new model architecture that jointly encodes a source language input sentence with its translation to the target language during training, and takes a target language sentence with its translation back to the source language as input during evaluation. However, we observe significant representational gap between the native source language texts during training and the texts translated into source language during evaluation, as well as the texts translated into target language during training and the native target language texts during evaluation. This representational gap undermines the effectiveness of cross-lingual transfer learning for event extraction with machine-translated data. In order to mitigate this problem, we propose an adversarial training framework that encourages the language model to produce more similar representations for the translated text and the native text. To be specific, we train the language model such that its hidden representations are able to fool a jointly trained discriminator that distinguishes translated texts’ representations from native texts’ representations. We conduct experiments on cross-lingual for event extraction across three languages. Results demonstrate that our proposed adversarial training can effectively incorporate machine translation to improve event extraction, while simply adding machine-translated data yields unstable performance due to the representational gap.</abstract>
      <url hash="3ee70b0f">2023.findings-eacl.57</url>
      <bibkey>yu-etal-2023-bridging</bibkey>
    </paper>
    <paper id="58">
      <title>Scalable Prompt Generation for Semi-supervised Learning with Language Models</title>
      <author><first>Yuhang</first><last>Zhou</last><affiliation>University of Maryland</affiliation></author>
      <author><first>Suraj</first><last>Maharjan</last><affiliation>Amazon</affiliation></author>
      <author><first>Beiye</first><last>Liu</last><affiliation>Amazon</affiliation></author>
      <pages>770-781</pages>
      <abstract>Prompt-based learning methods in semi-supervised learning (SSL) settings have been shown to be effective on multiple natural language understanding (NLU) datasets and tasks in the literature. However, manually designing multiple prompts and verbalizers requires domain knowledge and human effort, making it difficult and expensive to scale across different datasets. In this paper, we propose two methods to automatically design multiple prompts and integrate automatic verbalizer in SSL settings without sacrificing performance. The first method uses various demonstration examples with learnable continuous prompt tokens to create diverse prompt models. The second method uses a varying number of soft prompt tokens to encourage language models to learn different prompts. For the verbalizer, we use the prototypical verbalizer to replace the manual one. In summary, we obtained the best average accuracy of 71.5% (a relative improvement of 0.99% over even the previous state-of-the-art SSL method with manual prompts and verbalizers) in different few-shot learning settings.</abstract>
      <url hash="d67240cb">2023.findings-eacl.58</url>
      <bibkey>zhou-etal-2023-scalable</bibkey>
    </paper>
    <paper id="59">
      <title>Novel Feature Discovery for Task-Oriented Dialog Systems</title>
      <author><first>Vinh Thinh</first><last>Ho</last><affiliation>Amazon Alexa AI</affiliation></author>
      <author><first>Mohamed</first><last>Soliman</last><affiliation>Amazon Alexa AI</affiliation></author>
      <author><first>Abdalghani</first><last>Abujabal</last><affiliation>Amazon Alexa AI</affiliation></author>
      <pages>782-792</pages>
      <abstract>A novel feature represents a cluster of semantically equivalent novel user requests e.g., requests to play a song on a service or read user’s messages.Detecting and supporting novel features is crucial towards wider adoption of dialog systems by end users.Intuitively, features are represented by a combination of intents, slot types and/or their values. For example, while playing a song is a feature represented by a single intent (PlayMusic) only, playing a song on a service is another feature represented by the combination of PlayMusic intent and ServiceName slot type.Prior work on novelty detection limits the scope of features to those represented by novel single intents, leading to (1) giant clusters spanning several user-perceived fine-grained features belonging to the same intent, (2) incoherent interpretation of clusters from users’ perspective (no direct connection to some user-perceived feature), and (3) missing those features spanning several intents.In this work, we introduce feature discovery as opposed to single intent discovery, which aims at discovering novel features spanning a combination of intents and slots, and present a technique for discovering novel features from user utterances. Experiments on two datasets demonstrate the effectiveness of our approach and consistently show its ability to detect novel features.</abstract>
      <url hash="29804f4b">2023.findings-eacl.59</url>
      <bibkey>ho-etal-2023-novel</bibkey>
    </paper>
    <paper id="60">
      <title>Context Generation Improves Open Domain Question Answering</title>
      <author><first>Dan</first><last>Su</last><affiliation>The Hong Kong University of Science and Technology</affiliation></author>
      <author><first>Mostofa</first><last>Patwary</last><affiliation>Nvidia</affiliation></author>
      <author><first>Shrimai</first><last>Prabhumoye</last><affiliation>Nvidia</affiliation></author>
      <author><first>Peng</first><last>Xu</last><affiliation>Nvidia</affiliation></author>
      <author><first>Ryan</first><last>Prenger</last><affiliation>Nvidia</affiliation></author>
      <author><first>Mohammad</first><last>Shoeybi</last><affiliation>Nvidia</affiliation></author>
      <author><first>Pascale</first><last>Fung</last><affiliation>Hong Kong University of Science and Technology</affiliation></author>
      <author><first>Anima</first><last>Anandkumar</last><affiliation>California Institute of Technology</affiliation></author>
      <author><first>Bryan</first><last>Catanzaro</last><affiliation>Nvidia</affiliation></author>
      <pages>793-808</pages>
      <abstract>Closed-book question answering (QA) requires a model to directly answer an open-domain question without access to any external knowledge. Prior work on closed-book QA either directly finetunes or prompts a pretrained language model (LM) to leverage the stored knowledge. However, they do not fully exploit the parameterized knowledge. To address this inefficiency, we propose a two-stage, closed-book QA framework which employs a coarse-to-fine approach to extract the relevant knowledge and answer a question. We first generate a related context for a given question by prompting a pretrained LM. We then prompt the same LM to generate an answer using the generated context and the question. Additionally, we marginalize over the generated contexts to improve the accuracies and reduce context uncertainty. Experimental results on three QA benchmarks show that our method significantly outperforms previous closed-book QA methods. For example on TriviaQA, our method improves exact match accuracy from 55.3% to 68.6%, and is on par with open-book QA methods (68.6% vs. 68.0%). Our results show that our new methodology is able to better exploit the stored knowledge in pretrained LMs without adding extra learnable parameters or needing finetuning, and paves the way for hybrid models that integrate pretrained LMs with external knowledge.</abstract>
      <url hash="4feb32fd">2023.findings-eacl.60</url>
      <bibkey>su-etal-2023-context</bibkey>
    </paper>
    <paper id="61">
      <title><fixed-case>R</fixed-case>ed<fixed-case>HOT</fixed-case>: A Corpus of Annotated Medical Questions, Experiences, and Claims on Social Media</title>
      <author><first>Somin</first><last>Wadhwa</last><affiliation>Northeastern University</affiliation></author>
      <author><first>Vivek</first><last>Khetan</last><affiliation>Accenture Labs</affiliation></author>
      <author><first>Silvio</first><last>Amir</last><affiliation>Northeastern University</affiliation></author>
      <author><first>Byron</first><last>Wallace</last><affiliation>Northeastern University</affiliation></author>
      <pages>809-827</pages>
      <abstract>We present Reddit Health Online Talk (RedHOT), a corpus of 22,000 richly annotated social media posts from Reddit spanning 24 health conditions. Annotations include demarcations of spans corresponding to medical claims, personal experiences, and questions.We collect additional granular annotations on identified claims.Specifically, we mark snippets that describe patient Populations, Interventions, and Outcomes (PIO elements) within these. Using this corpus, we introduce the task of retrieving trustworthy evidence relevant to a given claim made on social media. We propose a new method to automatically derive (noisy) supervision for this task which we use to train a dense retrieval model; this outperforms baseline models. Manual evaluation of retrieval results performed by medical doctors indicate that while our system performance is promising, there is considerable room for improvement.We release all annotations collected (and scripts to assemble the dataset), and all code necessary to reproduce the results in this paper at: https://sominw.com/redhot.</abstract>
      <url hash="642a6f2e">2023.findings-eacl.61</url>
      <bibkey>wadhwa-etal-2023-redhot</bibkey>
    </paper>
    <paper id="62">
      <title>Paparazzi: A Deep Dive into the Capabilities of Language and Vision Models for Grounding Viewpoint Descriptions</title>
      <author><first>Henrik</first><last>Voigt</last><affiliation>Friedrich-Schiller-University</affiliation></author>
      <author><first>Jan</first><last>Hombeck</last><affiliation>University of Jena</affiliation></author>
      <author><first>Monique</first><last>Meuschke</last><affiliation>University of Jena</affiliation></author>
      <author><first>Kai</first><last>Lawonn</last><affiliation>University of Jena</affiliation></author>
      <author><first>Sina</first><last>Zarrieß</last><affiliation>University of Bielefeld</affiliation></author>
      <pages>828-843</pages>
      <abstract>Existing language and vision models achieve impressive performance in image-text understanding. Yet, it is an open question to what extent they can be used for language understanding in 3D environments and whether they implicitly acquire 3D object knowledge, e.g. about different views of an object.In this paper, we investigate whether a state-of-the-art language and vision model, CLIP, is able to ground perspective descriptions of a 3D object and identify canonical views of common objects based on text queries.We present an evaluation framework that uses a circling camera around a 3D object to generate images from different viewpoints and evaluate them in terms of their similarity to natural language descriptions.We find that a pre-trained CLIP model performs poorly on most canonical views and that fine-tuning using hard negative sampling and random contrasting yields good results even under conditions with little available training data.</abstract>
      <url hash="a232eaf5">2023.findings-eacl.62</url>
      <bibkey>voigt-etal-2023-paparazzi</bibkey>
    </paper>
    <paper id="63">
      <title><fixed-case>PLACES</fixed-case>: Prompting Language Models for Social Conversation Synthesis</title>
      <author><first>Maximillian</first><last>Chen</last><affiliation>Columbia University</affiliation></author>
      <author><first>Alexandros</first><last>Papangelis</last><affiliation>Amazon Alexa AI</affiliation></author>
      <author><first>Chenyang</first><last>Tao</last><affiliation>Amazon</affiliation></author>
      <author><first>Seokhwan</first><last>Kim</last><affiliation>Amazon Alexa AI</affiliation></author>
      <author><first>Andy</first><last>Rosenbaum</last><affiliation>Amazon</affiliation></author>
      <author id="yang-liu-icsi"><first>Yang</first><last>Liu</last><affiliation>Amazon</affiliation></author>
      <author><first>Zhou</first><last>Yu</last><affiliation>Columbia University</affiliation></author>
      <author><first>Dilek</first><last>Hakkani-Tur</last><affiliation>Amazon Alexa AI</affiliation></author>
      <pages>844-868</pages>
      <abstract>Collecting high quality conversational data can be very expensive for most applications and infeasible for others due to privacy, ethical, or similar concerns. A promising direction to tackle this problem is to generate synthetic dialogues by prompting large language models. In this work, we use a small set of expert-written conversations as in-context examples to synthesize a social conversation dataset using prompting. We perform several thorough evaluations of our synthetic conversations compared to human-collected conversations. This includes various dimensions of conversation quality with human evaluation directly on the synthesized conversations, and interactive human evaluation of chatbots fine-tuned on the synthetically generated dataset. We additionally demonstrate that this prompting approach is generalizable to multi-party conversations, providing potential to create new synthetic data for multi-party tasks. Our synthetic multi-party conversations were rated more favorably across all measured dimensions compared to conversation excerpts sampled from a human-collected multi-party dataset.</abstract>
      <url hash="2de5ef99">2023.findings-eacl.63</url>
      <bibkey>chen-etal-2023-places</bibkey>
    </paper>
    <paper id="64">
      <title><fixed-case>F</fixed-case>ed<fixed-case>P</fixed-case>er<fixed-case>C</fixed-case>: Federated Learning for Language Generation with Personal and Context Preference Embeddings</title>
      <author><first>Andrew</first><last>Silva</last><affiliation>Georgia Institute of Technology</affiliation></author>
      <author><first>Pradyumna</first><last>Tambwekar</last><affiliation>Georgia Institute of Technology</affiliation></author>
      <author><first>Matthew</first><last>Gombolay</last><affiliation>Georgia Institute of Technology</affiliation></author>
      <pages>869-882</pages>
      <abstract>Federated learning is a training paradigm that learns from multiple distributed users without aggregating data on a centralized server, promising the ability to deploy machine-learning to a diverse population of users without first collecting large, labeled datasets.As federated learning involves averaging gradient updates across a decentralized population, there is a growing need for personalization of federated learning systems (i.e. conversational agents must personalize to individual users and the context of an interaction).In this work, we propose a new direction for personalization research within federated learning, leveraging both personal embeddings and shared context embeddings.We also present an approach to predict these “preference” embeddings, enabling personalization without backpropagation. Compared to state-of-the-art personalization baselines, our approach achieves a 50% improvement in test-time perplexity using 0.001% of the memory required by baseline approaches, and achieving greater sample- and compute-efficiency.</abstract>
      <url hash="1e5283fc">2023.findings-eacl.64</url>
      <bibkey>silva-etal-2023-fedperc</bibkey>
    </paper>
    <paper id="65">
      <title>A Neural <fixed-case>CRF</fixed-case>-based Hierarchical Approach for Linear Text Segmentation</title>
      <author><first>Inderjeet</first><last>Nair</last><affiliation>Adobe Research</affiliation></author>
      <author><first>Aparna</first><last>Garimella</last><affiliation>Adobe Research</affiliation></author>
      <author><first>Balaji Vasan</first><last>Srinivasan</last><affiliation>Adobe Research, India</affiliation></author>
      <author><first>Natwar</first><last>Modani</last><affiliation>Adobe Research, India</affiliation></author>
      <author><first>Niyati</first><last>Chhaya</last><affiliation>Adobe Research</affiliation></author>
      <author><first>Srikrishna</first><last>Karanam</last><affiliation>Adobe Research</affiliation></author>
      <author><first>Sumit</first><last>Shekhar</last><affiliation>Adobe Systems</affiliation></author>
      <pages>883-893</pages>
      <abstract>We consider the problem of segmenting unformatted text and transcripts linearly based on their topical structure. While prior approaches explicitly train to predict segment boundaries, our proposed approach solves this task by inferring the hierarchical segmentation structure associated with the input text fragment. Given the lack of a large annotated dataset for this task, we propose a data curation strategy and create a corpus of over 700K Wikipedia articles with their hierarchical structures. We then propose the first supervised approach to generating hierarchical segmentation structures based on these annotations. Our method, in particular, is based on a neural conditional random field (CRF), which explicitly models the statistical dependency between a node and its constituent child nodes. We introduce a new data augmentation scheme as part of our model training strategy, which involves sampling a variety of node aggregations, permutations, and removals, all of which help capture fine-grained and coarse topical shifts in the data and improve model performance. Extensive experiments show that our model outperforms or achieves competitive performance when compared to previous state-of-the-art algorithms in the following settings: rich-resource, cross-domain transferability, few-shot supervision, and segmentation when topic label annotations are provided.</abstract>
      <url hash="34687b17">2023.findings-eacl.65</url>
      <bibkey>nair-etal-2023-neural</bibkey>
    </paper>
    <paper id="66">
      <title><fixed-case>M</fixed-case>ulti<fixed-case>F</fixed-case>in: A Dataset for Multilingual Financial <fixed-case>NLP</fixed-case></title>
      <author><first>Rasmus</first><last>Jørgensen</last><affiliation>University of Copenhagen, UCPH</affiliation></author>
      <author><first>Oliver</first><last>Brandt</last><affiliation>Independent researcher</affiliation></author>
      <author><first>Mareike</first><last>Hartmann</last><affiliation>Saarland University</affiliation></author>
      <author><first>Xiang</first><last>Dai</last><affiliation>CSIRO Data61</affiliation></author>
      <author><first>Christian</first><last>Igel</last><affiliation>University of Copenhagen</affiliation></author>
      <author><first>Desmond</first><last>Elliott</last><affiliation>University of Copenhagen</affiliation></author>
      <pages>894-909</pages>
      <abstract>Financial information is generated and distributed across the world, resulting in a vast amount of domain-specific multilingual data. Multilingual models adapted to the financial domain would ease deployment when an organization needs to work with multiple languages on a regular basis. For the development and evaluation of such models, there is a need for multilingual financial language processing datasets. We describe MultiFin – a publicly available financial dataset consisting of real-world article headlines covering 15 languages across different writing systems and language families. The dataset consists of hierarchical label structure providing two classification tasks: multi-label and multi-class. We develop our annotation schema based on a real-world application and annotate our dataset using both ‘label by native-speaker’ and ‘translate-then-label’ approaches. The evaluation of several popular multilingual models, e.g., mBERT, XLM-R, and mT5, show that although decent accuracy can be achieved in high-resource languages, there is substantial room for improvement in low-resource languages.</abstract>
      <url hash="a16a2890">2023.findings-eacl.66</url>
      <bibkey>jorgensen-etal-2023-multifin</bibkey>
    </paper>
    <paper id="67">
      <title><fixed-case>MLASK</fixed-case>: Multimodal Summarization of Video-based News Articles</title>
      <author><first>Mateusz</first><last>Krubiński</last><affiliation>Charles University</affiliation></author>
      <author><first>Pavel</first><last>Pecina</last><affiliation>Charles University</affiliation></author>
      <pages>910-924</pages>
      <abstract>In recent years, the pattern of news consumption has been changing. The most popular multimedia news formats are now multimodal - the reader is often presented not only with a textual article but also with a short, vivid video. To draw the attention of the reader, such video-based articles are usually presented as a short textual summary paired with an image thumbnail.In this paper, we introduce MLASK (MultimodaL Article Summarization Kit) - a new dataset of video-based news articles paired with a textual summary and a cover picture, all obtained by automatically crawling several news websites. We demonstrate how the proposed dataset can be used to model the task of multimodal summarization by training a Transformer-based neural model. We also examine the effects of pre-training when the usage of generative pre-trained language models helps to improve the model performance, but (additional) pre-training on the simpler task of text summarization yields even better results. Our experiments suggest that the benefits of pre-training and using additional modalities in the input are not orthogonal.</abstract>
      <url hash="7fb171fd">2023.findings-eacl.67</url>
      <bibkey>krubinski-pecina-2023-mlask</bibkey>
    </paper>
    <paper id="68">
      <title>Going beyond research datasets: Novel intent discovery in the industry setting</title>
      <author><first>Aleksandra</first><last>Chrabrowa</last><affiliation>Allegro Machine Learning Research</affiliation></author>
      <author><first>Tsimur</first><last>Hadeliya</last><affiliation>Allegro Sp. z o.o.</affiliation></author>
      <author><first>Dariusz</first><last>Kajtoch</last><affiliation>Allegro sp. z o.o.</affiliation></author>
      <author><first>Robert</first><last>Mroczkowski</last><affiliation>Allegro SP. Z O.O.</affiliation></author>
      <author><first>Piotr</first><last>Rybak</last><affiliation>Institute of Computer Science, Polish Academy of Sciences</affiliation></author>
      <pages>925-941</pages>
      <abstract>Novel intent discovery automates the process of grouping similar messages (questions) to identify previously unknown intents. However, current research focuses on publicly available datasets which have only the question field and significantly differ from real-life datasets. This paper proposes methods to improve the intent discovery pipeline deployed in a large e-commerce platform. We show the benefit of pre-training language models on in-domain data: both self-supervised and with weak supervision. We also devise the best method to utilize the conversational structure (i.e., question and answer) of real-life datasets during fine-tuning for clustering tasks, which we call Conv. All our methods combined to fully utilize real-life datasets give up to 33pp performance boost over state-of-the-art Constrained Deep Adaptive Clustering (CDAC) model for question only. By comparison CDAC model for the question data only gives only up to 13pp performance boost over the naive baseline.</abstract>
      <url hash="c1dcfdec">2023.findings-eacl.68</url>
      <bibkey>chrabrowa-etal-2023-going</bibkey>
    </paper>
    <paper id="69">
      <title><fixed-case>DATS</fixed-case>core: Evaluating Translation with Data Augmented Translations</title>
      <author><first>Moussa</first><last>Kamal Eddine</last><affiliation>École polytechnique</affiliation></author>
      <author><first>Guokan</first><last>Shang</last><affiliation>Linagora</affiliation></author>
      <author><first>Michalis</first><last>Vazirgiannis</last><affiliation>Ecole Polytechnique</affiliation></author>
      <pages>942-952</pages>
      <abstract>The rapid development of large pretrained language models has revolutionized not only the field of Natural Language Generation (NLG) but also its evaluation. Inspired by the recent work of BARTScore: a metric leveraging the BART language model to evaluate the quality of generated text from various aspects, we introduce DATScore. DATScore uses data augmentation techniques to improve the evaluation of machine translation. Our main finding is that introducing data augmented translations of the source and reference texts is greatly helpful in evaluating the quality of the generated translation. We also propose two novel score averaging and term weighting strategies to improve the original score computing process of BARTScore. Experimental results on WMT show that DATScore correlates better with human meta-evaluations than the other recent state-of-the-art metrics, especially for low-resource languages. Ablation studies demonstrate the value added by our new scoring strategies. Moreover, we report in our extended experiments the performance of DATScore on 3 NLG tasks other than translation.</abstract>
      <url hash="89833e58">2023.findings-eacl.69</url>
      <bibkey>kamal-eddine-etal-2023-datscore</bibkey>
    </paper>
    <paper id="70">
      <title>How do decoding algorithms distribute information in dialogue responses?</title>
      <author><first>Saranya</first><last>Venkatraman</last><affiliation>The Pennsylvania State University</affiliation></author>
      <author><first>He</first><last>He</last><affiliation>New York University</affiliation></author>
      <author><first>David</first><last>Reitter</last><affiliation>Google Research</affiliation></author>
      <pages>953-962</pages>
      <abstract>Humans tend to follow the Uniform Information Density (UID) principle by distributing information evenly in utterances. We study if decoding algorithms implicitly follow this UID principle, and under what conditions adherence to UID might be desirable for dialogue generation. We generate responses using different decoding algorithms with GPT-2 on the Persona-Chat dataset and collect human judgments on their quality using Amazon Mechanical Turk. We find that (i) surprisingly, model-generated responses follow the UID principle to a greater extent than human responses, and (ii) decoding algorithms that promote UID do not generate higher-quality responses. Instead, when we control for surprisal, non-uniformity of information density correlates with the quality of responses with very low/high surprisal. Our findings indicate that encouraging non-uniform responses is a potential solution to the “likelihood trap” problem (quality degradation in very high-likelihood text). Our dataset containing multiple candidate responses per dialog history along with human-annotated quality ratings is available at: https://huggingface.co/datasets/saranya132/dialog_uid_gpt2.</abstract>
      <url hash="495c58f4">2023.findings-eacl.70</url>
      <bibkey>venkatraman-etal-2023-decoding</bibkey>
    </paper>
    <paper id="71">
      <title>Benchmarking Long-tail Generalization with Likelihood Splits</title>
      <author><first>Ameya</first><last>Godbole</last><affiliation>University of Southern California</affiliation></author>
      <author><first>Robin</first><last>Jia</last><affiliation>University of Southern California</affiliation></author>
      <pages>963-983</pages>
      <abstract>In order to reliably process natural language, NLP systems must generalize to the long tail of rare utterances. We propose a method to create challenging benchmarks that require generalizing to the tail of the distribution by re-splitting existing datasets. We create ‘Likelihood Splits’ where examples that are assigned lower likelihood by a pre-trained language model (LM) are placed in the test set, and more likely examples are in the training set. This simple approach can be customized to construct meaningful train-test splits for a wide range of tasks. Likelihood Splits surface more challenges than random splits: relative error rates of state-of-the-art models increase by 59% for semantic parsing on Spider, 93% for natural language inference on SNLI, and 33% for yes/no question answering on BoolQ, on our splits compared with the corresponding random splits. Moreover, Likelihood Splits create fairer benchmarks than adversarial filtering; when the LM used to create the splits is also employed as the task model, our splits do not unfairly penalize the LM.</abstract>
      <url hash="c3e991da">2023.findings-eacl.71</url>
      <bibkey>godbole-jia-2023-benchmarking</bibkey>
    </paper>
    <paper id="72">
      <title>Exploring Enhanced Code-Switched Noising for Pretraining in Neural Machine Translation</title>
      <author><first>Vivek</first><last>Iyer</last><affiliation>The University of Edinburgh</affiliation></author>
      <author><first>Arturo</first><last>Oncevay</last><affiliation>The University of Edinburgh</affiliation></author>
      <author><first>Alexandra</first><last>Birch</last><affiliation>University of Edinburgh</affiliation></author>
      <pages>984-998</pages>
      <abstract>Multilingual pretraining approaches in Neural Machine Translation (NMT) have shown that training models to denoise synthetic code-switched data can yield impressive performance gains — owing to better multilingual semantic representations and transfer learning. However, they generated the synthetic code-switched data using non-contextual, one-to-one word translations obtained from lexicons - which can lead to significant noise in a variety of cases, including the poor handling of polysemes and multi-word expressions, violation of linguistic agreement and inability to scale to agglutinative languages. To overcome these limitations, we propose an approach called Contextual Code-Switching (CCS), where contextual, many-to-many word translations are generated using a ‘base’ NMT model. We conduct experiments on 3 different language families - Romance, Uralic, and Indo-Aryan - and show significant improvements (by up to 5.5 spBLEU points) over the previous lexicon-based SOTA approaches. We also observe that small CCS models can perform comparably or better than massive models like mBART50 and mRASP2, depending on the size of data provided. We empirically analyse several key factors responsible for these - including context, many-to-many substitutions, code-switching language count etc. - and prove that they all contribute to enhanced pretraining of multilingual NMT models.</abstract>
      <url hash="f593d081">2023.findings-eacl.72</url>
      <attachment type="software" hash="d4ce2bc3">2023.findings-eacl.72.software.zip</attachment>
      <bibkey>iyer-etal-2023-exploring</bibkey>
    </paper>
    <paper id="73">
      <title><fixed-case>XQA</fixed-case>-<fixed-case>DST</fixed-case>: Multi-Domain and Multi-Lingual Dialogue State Tracking</title>
      <author><first>Han</first><last>Zhou</last><affiliation>University of Cambridge</affiliation></author>
      <author><first>Ignacio</first><last>Iacobacci</last><affiliation>Huawei Noah’s Ark Lab</affiliation></author>
      <author><first>Pasquale</first><last>Minervini</last><affiliation>Ucl</affiliation></author>
      <pages>999-1009</pages>
      <abstract>Dialogue State Tracking (DST), a crucial component of task-oriented dialogue (ToD) systems, keeps track of all important information pertaining to dialogue history: filling slots with the most probable values throughout the conversation. Existing methods generally rely on a predefined set of values and struggle to generalise to previously unseen slots in new domains. To overcome these challenges, we propose a domain-agnostic extractive question answering (QA) approach with shared weights across domains. To disentangle the complex domain information in ToDs, we train our DST with a novel domain filtering strategy by excluding out-of-domain question samples. With an independent classifier that predicts the presence of multiple domains given the context, our model tackles DST by extracting spans in active domains. Empirical results demonstrate that our model can efficiently leverage domain-agnostic QA datasets by two-stage fine-tuning while being both domain-scalable and open vocabulary in DST. It shows strong transferability by achieving zero-shot domain-adaptation results on MultiWOZ 2.1 with an average JGA of 36.7%. It further achieves cross-lingual transfer with state-of-the-art zero-shot results, 66.2% JGA from English to German and 75.7% JGA from English to Italian on WOZ 2.0.</abstract>
      <url hash="8d094ece">2023.findings-eacl.73</url>
      <bibkey>zhou-etal-2023-xqa</bibkey>
    </paper>
    <paper id="74">
      <title>Improving Prediction Backward-Compatiblility in <fixed-case>NLP</fixed-case> Model Upgrade with Gated Fusion</title>
      <author><first>Yi-An</first><last>Lai</last><affiliation>Amazon</affiliation></author>
      <author><first>Elman</first><last>Mansimov</last><affiliation>Amazon Web Services</affiliation></author>
      <author><first>Yuqing</first><last>Xie</last><affiliation>The University of Waterloo</affiliation></author>
      <author><first>Yi</first><last>Zhang</last><affiliation>Amazon AI</affiliation></author>
      <pages>1010-1022</pages>
      <abstract>When upgrading neural models to a newer version, new errors that were not encountered in the legacy version can be introduced, known as regression errors. This inconsistent behavior during model upgrade often outweighs the benefits of accuracy gain and hinders the adoption of new models. To mitigate regression errors from model upgrade, distillation and ensemble have proven to be viable solutions without significant compromise in performance. Despite the progress, these approaches attained an incremental reduction in regression which is still far from achieving backward-compatible model upgrade. In this work, we propose a novel method, Gated Fusion, that promotes backward compatibility via learning to mix predictions between old and new models. Empirical results on two distinct model upgrade scenarios show that our method reduces the number of regression errors by 62% on average, outperforming the strongest baseline by an average of 25%.</abstract>
      <url hash="70552620">2023.findings-eacl.74</url>
      <bibkey>lai-etal-2023-improving</bibkey>
    </paper>
    <paper id="75">
      <title><fixed-case>A</fixed-case>mbi<fixed-case>C</fixed-case>oref: Evaluating Human and Model Sensitivity to Ambiguous Coreference</title>
      <author><first>Yuewei</first><last>Yuan</last><affiliation>University of Pennsylvania</affiliation></author>
      <author><first>Chaitanya</first><last>Malaviya</last><affiliation>University of Pennsylvania</affiliation></author>
      <author><first>Mark</first><last>Yatskar</last><affiliation>University of Pennsylvania</affiliation></author>
      <pages>1023-1030</pages>
      <abstract>Given a sentence “Abby told Brittney that she upset Courtney”, one would struggle to understand who “she” refers to, and ask for clarification. However, if the word “upset” were replaced with “hugged”, “she” unambiguously refers to Abby. We study if modern coreference resolution models are sensitive to such pronominal ambiguity. To this end, we construct AmbiCoref, a diagnostic corpus of minimal sentence pairs with ambiguous and unambiguous referents. Our examples generalize psycholinguistic studies of human perception of ambiguity around particular arrangements of verbs and their arguments. Analysis shows that (1) humans are less sure of referents in ambiguous AmbiCoref examples than unambiguous ones, and (2) most coreference models show little difference in output between ambiguous and unambiguous pairs. We release AmbiCoref as a diagnostic corpus for testing whether models treat ambiguity similarly to humans.</abstract>
      <url hash="e613a4bd">2023.findings-eacl.75</url>
      <bibkey>yuan-etal-2023-ambicoref</bibkey>
    </paper>
    <paper id="76">
      <title>Improving Unsupervised Out-of-domain detection through Pseudo Labeling and Learning</title>
      <author><first>Byounghan</first><last>Lee</last><affiliation>Department of Artificial Intelligence, Ajou university</affiliation></author>
      <author><first>Jaesik</first><last>Kim</last><affiliation>Department of Bioengineering, University of Pennsylvania</affiliation></author>
      <author><first>Junekyu</first><last>Park</last><affiliation>Superb AI</affiliation></author>
      <author><first>Kyung-Ah</first><last>Sohn</last><affiliation>Ajou University</affiliation></author>
      <pages>1031-1041</pages>
      <abstract>Unsupervised out-of-domain (OOD) detection is a task aimed at discriminating whether given samples are from the in-domain or not, without the categorical labels of in-domain instances. Unlike supervised OOD, as there are no labels for training a classifier, previous works on unsupervised OOD detection adopted the one-class classification (OCC) approach, assuming that the training samples come from a single domain. However, in-domain instances in many real world applications can have a heterogeneous distribution (i.e., across multiple domains or multiple classes). In this case, OCC methods have difficulty in reflecting the categorical information of the domain properly. To tackle this issue, we propose a two-stage framework that leverages the latent categorical information to improve representation learning for textual OOD detection. In the first stage, we train a transformer-based sentence encoder for pseudo labeling by contrastive loss and cluster loss. The second stage is pseudo label learning in which the model is re-trained with pseudo-labels obtained in the first stage. The empirical results on the three datasets show that our two-stage framework significantly outperforms baseline models in more challenging scenarios.</abstract>
      <url hash="ac84f823">2023.findings-eacl.76</url>
      <bibkey>lee-etal-2023-improving</bibkey>
    </paper>
    <paper id="77">
      <title>How Many Data Samples is an Additional Instruction Worth?</title>
      <author><first>Ravsehaj Singh</first><last>Puri</last><affiliation>Arizona State University</affiliation></author>
      <author><first>Swaroop</first><last>Mishra</last><affiliation>Arizona State University</affiliation></author>
      <author><first>Mihir</first><last>Parmar</last><affiliation>Arizona State University</affiliation></author>
      <author><first>Chitta</first><last>Baral</last><affiliation>Arizona State University</affiliation></author>
      <pages>1042-1057</pages>
      <abstract>Recently introduced instruction-paradigm empowers non-expert users to leverage NLP resources by defining a new task in natural language. Instruction-tuned models have significantly outperformed multitask learning models (without instruction); however they are far from state-of-the-art task-specific models. Conventional approaches to improve model performance via creating datasets with large number of task instances or architectural changes in the model may not be feasible for non-expert users. However, they can write alternate instructions to represent an instruction task. Is Instruction-augmentation helpful? We augment a subset of tasks in the expanded version of NATURAL INSTRUCTIONS with additional instructions and find that it significantly improves model performance (up to 35%), especially in the low-data regime. Our results indicate that an additional instruction can be equivalent to ~200 data samples on average across tasks.</abstract>
      <url hash="c88278a7">2023.findings-eacl.77</url>
      <bibkey>puri-etal-2023-many</bibkey>
    </paper>
    <paper id="78">
      <title>[<fixed-case>MASK</fixed-case>] Insertion: a robust method for anti-adversarial attacks</title>
      <author><first>Xinrong</first><last>Hu</last><affiliation>Wuhan Textile University</affiliation></author>
      <author><first>Ce</first><last>Xu</last><affiliation>Wuhan Textile University</affiliation></author>
      <author><first>Junlong</first><last>Ma</last><affiliation>Wuhan Textile University</affiliation></author>
      <author><first>Zijian</first><last>Huang</last><affiliation>Wuhan Textile University</affiliation></author>
      <author><first>Jie</first><last>Yang</last><affiliation>University of Wollongong</affiliation></author>
      <author><first>Yi</first><last>Guo</last><affiliation>Western Sydney University</affiliation></author>
      <author><first>Johan</first><last>Barthelemy</last><affiliation>Nvidia</affiliation></author>
      <pages>1058-1070</pages>
      <abstract>Adversarial attack aims to perturb input sequences and mislead a trained model for false predictions. To enhance the model robustness, defensing methods are accordingly employed by either data augmentation (involving adversarial samples) or model enhancement (modifying the training loss and/or model architecture). In contrast to previous work, this paper revisits the masked language modeling (MLM) and presents a simple yet efficient algorithm against adversarial attacks, termed [MASK] insertion for defensing (MI4D). Specifically, MI4D simply inserts [MASK] tokens to input sequences during training and inference, maximizing the intersection of the new convex hull (MI4D creates) with the original one (the clean input forms). As neither additional adversarial samples nor the model modification is required, MI4D is as computationally efficient as traditional fine-tuning. Comprehensive experiments have been conducted using three benchmark datasets and four attacking methods. MI4D yields a significant improvement (on average) of the accuracy between 3.2 and 11.1 absolute points when compared with six state-of-the-art defensing baselines.</abstract>
      <url hash="b5372da2">2023.findings-eacl.78</url>
      <bibkey>hu-etal-2023-mask</bibkey>
    </paper>
    <paper id="79">
      <title><fixed-case>V</fixed-case>i<fixed-case>D</fixed-case>e<fixed-case>BERT</fixed-case>a: A powerful pre-trained language model for <fixed-case>V</fixed-case>ietnamese</title>
      <author><first>Cong Dao</first><last>Tran</last><affiliation>FPT Software AI Center</affiliation></author>
      <author><first>Nhut Huy</first><last>Pham</last><affiliation>FPT Software AI Center</affiliation></author>
      <author><first>Anh Tuan</first><last>Nguyen</last><affiliation>Microsoft</affiliation></author>
      <author><first>Truong Son</first><last>Hy</last><affiliation>University of California San Diego</affiliation></author>
      <author><first>Tu</first><last>Vu</last><affiliation>University of Massachusetts Amherst</affiliation></author>
      <pages>1071-1078</pages>
      <abstract>This paper presents ViDeBERTa, a new pre-trained monolingual language model for Vietnamese, with three versions - ViDeBERTa_xsmall, ViDeBERTa_base, and ViDeBERTa_large, which are pre-trained on a large-scale corpus of high-quality and diverse Vietnamese texts using DeBERTa architecture. Although many successful pre-trained language models based on Transformer have been widely proposed for the English language, there are still few pre-trained models for Vietnamese, a low-resource language, that perform good results on downstream tasks, especially Question answering. We fine-tune and evaluate our model on three important natural language downstream tasks, Part-of-speech tagging, Named-entity recognition, and Question answering. The empirical results demonstrate that ViDeBERTa with far fewer parameters surpasses the previous state-of-the-art models on multiple Vietnamese-specific natural language understanding tasks. Notably, ViDeBERTa_base with 86M parameters, which is only about 23% of PhoBERT_large with 370M parameters, still performs the same or better results than the previous state-of-the-art model. Our ViDeBERTa models are available at: https://github.com/HySonLab/ViDeBERTa.</abstract>
      <url hash="8cf0f7f1">2023.findings-eacl.79</url>
      <bibkey>tran-etal-2023-videberta</bibkey>
    </paper>
    <paper id="80">
      <title><fixed-case>N</fixed-case>ap<fixed-case>SS</fixed-case>: Paragraph-level Medical Text Simplification via Narrative Prompting and Sentence-matching Summarization</title>
      <author><first>Junru</first><last>Lu</last><affiliation>University of Warwick</affiliation></author>
      <author><first>Jiazheng</first><last>Li</last><affiliation>King’s College London</affiliation></author>
      <author><first>Byron</first><last>Wallace</last><affiliation>Northeastern University</affiliation></author>
      <author><first>Yulan</first><last>He</last><affiliation>King’s College London</affiliation></author>
      <author><first>Gabriele</first><last>Pergola</last><affiliation>University of Warwick</affiliation></author>
      <pages>1079-1091</pages>
      <abstract>Accessing medical literature is difficult for laypeople as the content is written for specialists and contains medical jargon. Automated text simplification methods offer a potential means to address this issue. In this work, we propose a summarize-then-simplify two-stage strategy, which we call NapSS, identifying the relevant content to simplify while ensuring that the original narrative flow is preserved. In this approach, we first generate reference summaries via sentence matching between the original and the simplified abstracts. These summaries are then used to train an extractive summarizer, learning the most relevant content to be simplified. Then, to ensure the narrative consistency of the simplified text, we synthesize auxiliary narrative prompts combining key phrases derived from the syntactical analyses of the original text. Our model achieves results significantly better than the seq2seq baseline on an English medical corpus, yielding 3% 4% absolute improvements in terms of lexical similarity, and providing a further 1.1% improvement of SARI score when combined with the baseline. We also highlight shortcomings of existing evaluation methods, and introduce new metrics that take into account both lexical and high-level semantic similarity. A human evaluation conducted on a random sample of the test set further establishes the effectiveness of the proposed approach. Codes and models are released here: https://github.com/LuJunru/NapSS.</abstract>
      <url hash="8f0ddbee">2023.findings-eacl.80</url>
      <bibkey>lu-etal-2023-napss</bibkey>
    </paper>
    <paper id="81">
      <title>Long-tailed Extreme Multi-label Text Classification by the Retrieval of Generated Pseudo Label Descriptions</title>
      <author><first>Ruohong</first><last>Zhang</last><affiliation>Carnegie Mellon University</affiliation></author>
      <author><first>Yau-Shian</first><last>Wang</last><affiliation>Amazon</affiliation></author>
      <author><first>Yiming</first><last>Yang</last><affiliation>Carnegie Mellon University</affiliation></author>
      <author><first>Donghan</first><last>Yu</last><affiliation>Carnegine Mellon University</affiliation></author>
      <author><first>Tom</first><last>Vu</last><affiliation>Flexport</affiliation></author>
      <author><first>Likun</first><last>Lei</last><affiliation>Flexport</affiliation></author>
      <pages>1092-1106</pages>
      <abstract>Extreme Multi-label Text Classification (XMTC) has been a tough challenge in machine learning research and applications due to the sheer sizes of the label spaces and the severe data scarcity problem associated with the long tail of rare labels in highly skewed distributions. This paper addresses the challenge of tail label prediction by leveraging the power of dense neural retrieval model in mapping input documents (as queries) to relevant label descriptions. To further enhance the quality of label descriptions, we propose to generate pseudo label descriptions from a trained bag-of-words (BoW) classifier, which demonstrates better classification performance under severe scarce data conditions.The proposed approach achieves the state-of-the-art (SOTA) performance of overall label prediction on XMTC benchmark datasets and especially outperforms the SOTA models in the tail label prediction. We also provide a theoretical analysis for relating the BoW and neural models w.r.t. performance lower bound.</abstract>
      <url hash="e13dccf9">2023.findings-eacl.81</url>
      <bibkey>zhang-etal-2023-long</bibkey>
    </paper>
    <paper id="82">
      <title>Unsupervised Keyphrase Extraction via Interpretable Neural Networks</title>
      <author><first>Rishabh</first><last>Joshi</last><affiliation>Google</affiliation></author>
      <author><first>Vidhisha</first><last>Balachandran</last><affiliation>Carnegie Mellon University</affiliation></author>
      <author><first>Emily</first><last>Saldanha</last><affiliation>Pacific Northwest National Laboratory</affiliation></author>
      <author><first>Maria</first><last>Glenski</last><affiliation>Pacific Northwest National Laboratory</affiliation></author>
      <author><first>Svitlana</first><last>Volkova</last><affiliation>Aptima Inc.</affiliation></author>
      <author><first>Yulia</first><last>Tsvetkov</last><affiliation>University of Washington</affiliation></author>
      <pages>1107-1119</pages>
      <abstract>Keyphrase extraction aims at automatically extracting a list of “important” phrases representing the key concepts in a document. Prior approaches for unsupervised keyphrase extraction resorted to heuristic notions of phrase importance via embedding clustering or graph centrality, requiring extensive domain expertise. Our work presents a simple alternative approach which defines keyphrases as document phrases that are salient for predicting the topic of the document. To this end, we propose INSPECT—an approach that uses self-explaining models for identifying influential keyphrases in a document by measuring the predictive impact of input phrases on the downstream task of the document topic classification. We show that this novel method not only alleviates the need for ad-hoc heuristics but also achieves state-of-the-art results in unsupervised keyphrase extraction in four datasets across two domains: scientific publications and news articles.</abstract>
      <url hash="2ec19953">2023.findings-eacl.82</url>
      <bibkey>joshi-etal-2023-unsupervised</bibkey>
    </paper>
    <paper id="83">
      <title>Large Language Models are few(1)-shot Table Reasoners</title>
      <author><first>Wenhu</first><last>Chen</last><affiliation>University of Waterloo &amp; Google Research</affiliation></author>
      <pages>1120-1130</pages>
      <url hash="e86974fb">2023.findings-eacl.83</url>
      <bibkey>chen-2023-large</bibkey>
      <abstract>Recent literature has shown that large language models (LLMs) are generally excellent few-shot reasoners to solve text reasoning tasks. However, the capability of LLMs on table reasoning tasks is yet to be explored. In this paper, we aim at understanding how well LLMs can perform table-related tasks with few-shot in-context learning. Specifically, we evaluated LLMs on popular table QA and fact verification datasets like WikiTableQuestion, FetaQA, TabFact, and FEVEROUS and found that LLMs are competent at complex reasoning over table structures, though these models are not pre-trained on any table corpus. When combined with ‘chain of thoughts’ prompting, LLMs can achieve very strong performance with only a 1-shot demonstration, even on par with some SoTA models. We show that LLMs are even more competent at generating comprehensive long-form answers on FetaQA than tuned T5-large. We further manually studied the reasoning chains elicited from LLMs and found that these reasoning chains are highly consistent with the underlying semantic form. We believe that LLMs can serve as a simple yet generic baseline for future research. The code and data are released in <url>https://github.com/wenhuchen/TableCoT</url>.</abstract>
    </paper>
    <paper id="84">
      <title>Realistic Citation Count Prediction Task for Newly Published Papers</title>
      <author><first>Jun</first><last>Hirako</last><affiliation>Nagoya University</affiliation></author>
      <author><first>Ryohei</first><last>Sasano</last><affiliation>Nagoya University</affiliation></author>
      <author><first>Koichi</first><last>Takeda</last><affiliation>Nagoya University</affiliation></author>
      <pages>1131-1141</pages>
      <abstract>Citation count prediction is the task of predicting the future citation counts of academic papers, which is particularly useful for estimating the future impacts of an ever-growing number of academic papers.Although there have been many studies on citation count prediction, they are not applicable to predicting the citation counts of newly published papers, because they assume the availability of future citation counts for papers that have not had enough time pass since publication.In this paper, we first identify problems in the settings of existing studies and introduce a realistic citation count prediction task that strictly uses information available at the time of a target paper’s publication.For realistic citation count prediction, we then propose two methods to leverage the citation counts of papers shortly after publication.Through experiments using papers collected from arXiv and bioRxiv, we demonstrate that our methods considerably improve the performance of citation count prediction for newly published papers in a realistic setting.</abstract>
      <url hash="7c867f32">2023.findings-eacl.84</url>
      <bibkey>hirako-etal-2023-realistic</bibkey>
    </paper>
    <paper id="85">
      <title>“Why do <fixed-case>I</fixed-case> feel offended?” - <fixed-case>K</fixed-case>orean Dataset for Offensive Language Identification</title>
      <author><first>San-Hee</first><last>Park</last><affiliation>Korea University</affiliation></author>
      <author><first>Kang-Min</first><last>Kim</last><affiliation>The Catholic University of Korea</affiliation></author>
      <author><first>O-Joun</first><last>Lee</last><affiliation>The Catholic University of Korea</affiliation></author>
      <author><first>Youjin</first><last>Kang</last><affiliation>Korea University</affiliation></author>
      <author><first>Jaewon</first><last>Lee</last><affiliation>Department of Transdisciplinary Studies, Seoul National University</affiliation></author>
      <author><first>Su-Min</first><last>Lee</last><affiliation>The Catholic University of Korea</affiliation></author>
      <author><first>SangKeun</first><last>Lee</last><affiliation>Korea University</affiliation></author>
      <pages>1142-1153</pages>
      <abstract>Warning: This paper contains some offensive expressions.Offensive content is an unavoidable issue on social media. Most existing offensive language identification methods rely on the compilation of labeled datasets. However, existing methods rarely consider low-resource languages that have relatively less data available for training (e.g., Korean). To address these issues, we construct a novel KOrean Dataset for Offensive Language Identification (KODOLI). KODOLI comprises more fine-grained offensiveness categories (i.e., not offensive, likely offensive, and offensive) than existing ones. A likely offensive language refers to texts with implicit offensiveness or abusive language without offensive intentions. In addition, we propose two auxiliary tasks to help identify offensive languages: abusive language detection and sentiment analysis. We provide experimental results for baselines on KODOLI and observe that language models suffer from identifying “LIKELY” offensive statements. Quantitative results and qualitative analysis demonstrate that jointly learning offensive language, abusive language and sentiment information improves the performance of offensive language identification.</abstract>
      <url hash="19d300ea">2023.findings-eacl.85</url>
      <attachment type="dataset" hash="cc484a68">2023.findings-eacl.85.dataset.zip</attachment>
      <bibkey>park-etal-2023-feel</bibkey>
    </paper>
    <paper id="86">
      <title>Empirical Investigation of Neural Symbolic Reasoning Strategies</title>
      <author><first>Yoichi</first><last>Aoki</last><affiliation>Tohoku University</affiliation></author>
      <author><first>Keito</first><last>Kudo</last><affiliation>Tohoku University</affiliation></author>
      <author><first>Tatsuki</first><last>Kuribayashi</last><affiliation>Tohoku University / Langsmith Inc.</affiliation></author>
      <author><first>Ana</first><last>Brassard</last><affiliation>RIKEN AIP / Tohoku University</affiliation></author>
      <author><first>Masashi</first><last>Yoshikawa</last><affiliation>Tohoku University</affiliation></author>
      <author><first>Keisuke</first><last>Sakaguchi</last><affiliation>Tohoku University</affiliation></author>
      <author><first>Kentaro</first><last>Inui</last><affiliation>Tohoku University / Riken</affiliation></author>
      <pages>1154-1162</pages>
      <abstract>Neural reasoning accuracy improves when generating intermediate reasoning steps. However, the source of this improvement is yet unclear.Here, we investigate and factorize the benefit of generating intermediate steps for symbolic reasoning.Specifically, we decompose the reasoning strategy w.r.t. step granularity and chaining strategy. With a purely symbolic numerical reasoning dataset (e.g., A=1, B=3, C=A+3, C?), we found that the choice of reasoning strategies significantly affects the performance, with the gap becoming even larger as the extrapolation length becomes longer.Surprisingly, we also found that certain configurations lead to nearly perfect performance, even in the case of length extrapolation.Our results indicate the importance of further exploring effective strategies for neural reasoning models.</abstract>
      <url hash="89f5ff67">2023.findings-eacl.86</url>
      <attachment type="software" hash="f143974b">2023.findings-eacl.86.software.zip</attachment>
      <bibkey>aoki-etal-2023-empirical</bibkey>
    </paper>
    <paper id="87">
      <title>Analyzing the Effectiveness of the Underlying Reasoning Tasks in Multi-hop Question Answering</title>
      <author><first>Xanh</first><last>Ho</last><affiliation>National Institute of Informatics</affiliation></author>
      <author><first>Anh-Khoa</first><last>Duong Nguyen</last><affiliation>N/a</affiliation></author>
      <author><first>Saku</first><last>Sugawara</last><affiliation>National Institute of Informatics</affiliation></author>
      <author><first>Akiko</first><last>Aizawa</last><affiliation>National Institute of Informatics</affiliation></author>
      <pages>1163-1180</pages>
      <abstract>To explain the predicted answers and evaluate the reasoning abilities of models, several studies have utilized underlying reasoning (UR) tasks in multi-hop question answering (QA) datasets. However, it remains an open question as to how effective UR tasks are for the QA task when training models on both tasks in an end-to-end manner. In this study, we address this question by analyzing the effectiveness of UR tasks (including both sentence-level and entity-level tasks) in three aspects: (1) QA performance, (2) reasoning shortcuts, and (3) robustness. While the previous models have not been explicitly trained on an entity-level reasoning prediction task, we build a multi-task model that performs three tasks together: sentence-level supporting facts prediction, entity-level reasoning prediction, and answer prediction. Experimental results on 2WikiMultiHopQA and HotpotQA-small datasets reveal that (1) UR tasks can improve QA performance. Using four debiased datasets that are newly created, we demonstrate that (2) UR tasks are helpful in preventing reasoning shortcuts in the multi-hop QA task. However, we find that (3) UR tasks do not contribute to improving the robustness of the model on adversarial questions, such as sub-questions and inverted questions. We encourage future studies to investigate the effectiveness of entity-level reasoning in the form of natural language questions (e.g., sub-question forms).</abstract>
      <url hash="df42e10e">2023.findings-eacl.87</url>
      <bibkey>ho-etal-2023-analyzing</bibkey>
    </paper>
    <paper id="88">
      <title><fixed-case>P</fixed-case>ub<fixed-case>M</fixed-case>ed<fixed-case>CLIP</fixed-case>: How Much Does <fixed-case>CLIP</fixed-case> Benefit Visual Question Answering in the Medical Domain?</title>
      <author><first>Sedigheh</first><last>Eslami</last><affiliation>Hasso Plattner Institute</affiliation></author>
      <author><first>Christoph</first><last>Meinel</last><affiliation>Hasso Plattner Institute</affiliation></author>
      <author><first>Gerard</first><last>de Melo</last><affiliation>Hasso Plattner Institute, University of Potsdam</affiliation></author>
      <pages>1181-1193</pages>
      <abstract>Contrastive Language–Image Pre-training (CLIP) has shown remarkable success in learning with cross-modal supervision from extensive amounts of image–text pairs collected online. Thus far, the effectiveness of CLIP has been investigated primarily in general-domain multimodal problems. In this work, we evaluate the effectiveness of CLIP for the task of Medical Visual Question Answering (MedVQA). We present PubMedCLIP, a fine-tuned version of CLIP for the medical domain based on PubMed articles. Our experiments conducted on two MedVQA benchmark datasets illustrate that PubMedCLIP achieves superior results improving the overall accuracy up to 3% in comparison to the state-of-the-art Model-Agnostic Meta-Learning (MAML) networks pre-trained only on visual data. The PubMedCLIP model with different back-ends, the source code for pre-training them and reproducing our MedVQA pipeline is publicly available at https://github.com/sarahESL/PubMedCLIP.</abstract>
      <url hash="f7e9525d">2023.findings-eacl.88</url>
      <bibkey>eslami-etal-2023-pubmedclip</bibkey>
    </paper>
    <paper id="89">
      <title>Multilingual <fixed-case>BERT</fixed-case> has an accent: Evaluating <fixed-case>E</fixed-case>nglish influences on fluency in multilingual models</title>
      <author><first>Isabel</first><last>Papadimitriou</last><affiliation>Stanford University</affiliation></author>
      <author><first>Kezia</first><last>Lopez</last><affiliation>Stanford University</affiliation></author>
      <author><first>Dan</first><last>Jurafsky</last><affiliation>Stanford University</affiliation></author>
      <pages>1194-1200</pages>
      <abstract>While multilingual language models can improve NLP performance on low-resource languages by leveraging higher-resource languages, they also reduce average performance on all languages (the ‘curse of multilinguality’). Here we show another problem with multilingual models: grammatical structures in higher-resource languages bleed into lower-resource languages, a phenomenon we call grammatical structure bias. We show this bias via a novel method for comparing the fluency of multilingual models to the fluency of monolingual Spanish and Greek models: testing their preference for two carefully-chosen variable grammatical structures (optional pronoun-drop in Spanish and optional Subject-Verb ordering in Greek). We find that multilingual BERT is biased toward the English-like setting (explicit pronouns and Subject-Verb-Object ordering) as compared to our monolingual control language model. With our case studies, we hope to bring to light the fine-grained ways in which multilingual models can be biased, and encourage more linguistically-aware fluency evaluation.</abstract>
      <url hash="4ce513fd">2023.findings-eacl.89</url>
      <bibkey>papadimitriou-etal-2023-multilingual</bibkey>
    </paper>
    <paper id="90">
      <title>Reassessing Evaluation Practices in Visual Question Answering: A Case Study on Out-of-Distribution Generalization</title>
      <author><first>Aishwarya</first><last>Agrawal</last><affiliation>University of Montreal, Mila, DeepMind</affiliation></author>
      <author><first>Ivana</first><last>Kajic</last><affiliation>DeepMind</affiliation></author>
      <author><first>Emanuele</first><last>Bugliarello</last><affiliation>University of Copenhagen</affiliation></author>
      <author><first>Elnaz</first><last>Davoodi</last><affiliation>DeepMind</affiliation></author>
      <author><first>Anita</first><last>Gergely</last><affiliation>DeepMind</affiliation></author>
      <author><first>Phil</first><last>Blunsom</last><affiliation>University of Oxford</affiliation></author>
      <author><first>Aida</first><last>Nematzadeh</last><affiliation>DeepMind</affiliation></author>
      <pages>1201-1226</pages>
      <abstract>Vision-and-language (V&amp;L) models pretrained on large-scale multimodal data have demonstrated strong performance on various tasks such as image captioning and visual question answering (VQA). The quality of such models is commonly assessed by measuring their performance on unseen data that typically comes from the same distribution as the training data. However, when evaluated under out-of-distribution (out-of-dataset) settings for VQA, we observe that these models exhibit poor generalization. We comprehensively evaluate two pretrained V&amp;L models under different settings (i.e. classification and open-ended text generation) by conducting cross-dataset evaluations. We find that these models tend to learn to solve the benchmark, rather than learning the high-level skills required by the VQA task. We also find that in most cases generative models are less susceptible to shifts in data distribution compared to discriminative ones, and that multimodal pretraining is generally helpful for OOD generalization. Finally, we revisit assumptions underlying the use of automatic VQA evaluation metrics, and empirically show that their stringent nature repeatedly penalizes models for correct responses.</abstract>
      <url hash="77d51b13">2023.findings-eacl.90</url>
      <bibkey>agrawal-etal-2023-reassessing</bibkey>
    </paper>
    <paper id="91">
      <title>Our kind of people? Detecting populist references in political debates</title>
      <author><first>Christopher</first><last>Klamm</last><affiliation>University of Mannheim</affiliation></author>
      <author><first>Ines</first><last>Rehbein</last><affiliation>University of Mannheim</affiliation></author>
      <author><first>Simone Paolo</first><last>Ponzetto</last><affiliation>University of Mannheim</affiliation></author>
      <pages>1227-1243</pages>
      <abstract>This paper investigates the identification of populist rhetoric in text and presents a novel cross-lingual dataset for this task. Our work is based on the definition of populism as a “communication style of political actors that refers to the people” but also includes anti-elitism as another core feature of populism. Accordingly, we annotate references to The People and The Elite in German and English parliamentary debates with a hierarchical scheme. The paper describes our dataset and annotation procedure and reports inter-annotator agreement for this task. Next, we compare and evaluate different transformer-based model architectures on a German dataset and report results for zero-shot learning on a smaller English dataset. We then show that semi-supervised tri-training can improve results in the cross-lingual setting. Our dataset can be used to investigate how political actors talk about The Elite and The People and to study how populist rhetoric is used as a strategic device.</abstract>
      <url hash="6abc8df2">2023.findings-eacl.91</url>
      <attachment type="dataset" hash="938ba72f">2023.findings-eacl.91.dataset.zip</attachment>
      <bibkey>klamm-etal-2023-kind</bibkey>
    </paper>
    <paper id="92">
      <title><fixed-case>S</fixed-case>har<fixed-case>PT</fixed-case>: Shared Latent Space Prompt Tuning</title>
      <author><first>Bo</first><last>Pang</last><affiliation>Salesforce Research</affiliation></author>
      <author><first>Semih</first><last>Yavuz</last><affiliation>Salesforce Research</affiliation></author>
      <author><first>Caiming</first><last>Xiong</last><affiliation>Salesforce</affiliation></author>
      <author><first>Yingbo</first><last>Zhou</last><affiliation>Salesforce Research</affiliation></author>
      <pages>1244-1250</pages>
      <abstract>Prompt tuning is an efficient method for adapting large language models, and Soft Prompt Transfer (SPoT) further narrows the gap between prompt tuning and full model tuning by transferring prompts learned from source tasks to target tasks. It is nevertheless difficult and expensive to identify the source task that provides optimal prompts. In this work, we propose to learn a shared latent space which captures a set of basis skills from a mixture of source tasks. Given an instance, its embedding queries the latent space, yielding a basis skill vector. This vector generates soft prompts, via a lightweight prompt generator, which modulates a frozen model. The latent space and prompt transformation are learned end-to-end by training on source tasks. Transfer learning from source tasks to a target task simply amounts to finetuning the prompt generator, accounting for roughly 0.3% parameters of the frozen backbone model, while the shared latent space is also frozen in finetuning. Our approach outperforms prior soft prompt methods by a significant margin on a variety of tasks such as NLI, sentence completion, QA, conference resolution, word sense disambiguation. We also find, on various model scales, our method achieves competitive performance compared to finetuning the full model.</abstract>
      <url hash="e601eb41">2023.findings-eacl.92</url>
      <bibkey>pang-etal-2023-sharpt</bibkey>
    </paper>
    <paper id="93">
      <title>Mini But Mighty: Efficient Multilingual Pretraining with Linguistically-Informed Data Selection</title>
      <author><first>Tolulope</first><last>Ogunremi</last><affiliation>Stanford University</affiliation></author>
      <author><first>Dan</first><last>Jurafsky</last><affiliation>Stanford University</affiliation></author>
      <author><first>Christopher</first><last>Manning</last><affiliation>Stanford University</affiliation></author>
      <pages>1251-1266</pages>
      <abstract>With the prominence of large pretrained language models, low-resource languages are rarely modelled monolingually and become victims of the “curse of multilinguality” in massively multilingual models. Recently, AfriBERTa showed that training transformer models from scratch on 1GB of data from many unrelated African languages outperforms massively multilingual models on downstream NLP tasks. Here we extend this direction, focusing on the use of related languages. We propose that training on smaller amounts of data but from related languages could match the performance of models trained on large, unrelated data. We test our hypothesis on the Niger-Congo family and its Bantu and Volta-Niger sub-families, pretraining models with data solely from Niger-Congo languages and finetuning on 4 downstream tasks: NER, part-of-speech tagging, sentiment analysis and text classification. We find that models trained on genetically related languages achieve equal performance on downstream tasks in low-resource languages despite using less training data. We recommend selecting training data based on language-relatedness when pretraining language models for low-resource languages.</abstract>
      <url hash="1229afc0">2023.findings-eacl.93</url>
      <bibkey>ogunremi-etal-2023-mini</bibkey>
    </paper>
    <paper id="94">
      <title>Long Document Summarization with Top-down and Bottom-up Inference</title>
      <author><first>Bo</first><last>Pang</last><affiliation>Salesforce Research</affiliation></author>
      <author><first>Erik</first><last>Nijkamp</last><affiliation>Ucla</affiliation></author>
      <author><first>Wojciech</first><last>Kryscinski</last><affiliation>Salesforce Research</affiliation></author>
      <author><first>Silvio</first><last>Savarese</last><affiliation>Salesforce Research</affiliation></author>
      <author><first>Yingbo</first><last>Zhou</last><affiliation>Salesforce Research</affiliation></author>
      <author><first>Caiming</first><last>Xiong</last><affiliation>Salesforce</affiliation></author>
      <pages>1267-1284</pages>
      <abstract>Text summarization aims to condense long documents and retain key information. Critical to the success of a summarization model is the faithful inference of latent representations of words or tokens in the source documents. Most recent models infer the latent representations with a transformer encoder, which is purely bottom-up and thus does not capture long-distance context well. Also, self-attention-based models face the challenge of quadratic complexity with respect to sequence length. We propose a method to improve summarization models on these two aspects. Our method assumes a hierarchical latent structure of a document where the top-level captures the long range dependency at a coarser time scale and the bottom token level preserves the details. Critically, our method enables token representations to be updated in both a bottom-up and top-down manner. In the bottom-up pass, token representations are inferred with local self-attention to leverage its efficiency. Top-down correction is then applied to allow tokens to capture global context. We demonstrate the effectiveness on a diverse set of summarization datasets, including narrative, conversational, scientific documents and news. Our model achieves state-of-the-art performance on a wide range of long document summarization benchmarks, compared to recent efficient transformers. We show that our model can summarize an entire book and achieve competitive performance using 0.27% parameters and much less training data, compared to a recent GPT-3-based model. These results indicate the general applicability and benefits of the framework.</abstract>
      <url hash="a103e5fa">2023.findings-eacl.94</url>
      <bibkey>pang-etal-2023-long</bibkey>
    </paper>
    <paper id="95">
      <title>Open Information Extraction with Entity Focused Constraints</title>
      <author><first>Prajna</first><last>Upadhyay</last><affiliation>Inria Saclay</affiliation></author>
      <author><first>Oana</first><last>Balalau</last><affiliation>Inria and Ecole Polytechnique</affiliation></author>
      <author><first>Ioana</first><last>Manolescu</last><affiliation>Inria and Ecole Polytechnique</affiliation></author>
      <pages>1285-1296</pages>
      <abstract>Open Information Extraction (OIE) is the task of extracting tuples of the form (subject, predicate, object), without any knowledge of the type and lexical form of the predicate, the subject, or the object. In this work, we focus on improving OIE quality by exploiting domain knowledge about the subject and object. More precisely, knowing that the subjects and objects in sentences are oftentimes named entities, we explore how to inject constraints in the extraction through constrained inference and constraint-aware training. Our work leverages the state-of-the-art OpenIE6 platform, which we adapt to our setting. Through a carefully constructed training dataset and constrained training, we obtain a 29.17% F1-score improvement in the CaRB metric and a 24.37% F1-score improvement in the WIRe57 metric. Our technique has important applications – one of them is investigative journalism, where automatically extracting conflict-of-interest between scientists and funding organizations helps understand the type of relations companies engage with the scientists.</abstract>
      <url hash="785c5846">2023.findings-eacl.95</url>
      <bibkey>upadhyay-etal-2023-open</bibkey>
    </paper>
    <paper id="96">
      <title><fixed-case>H</fixed-case>ierarchical3<fixed-case>D</fixed-case> Adapters for Long Video-to-text Summarization</title>
      <author><first>Pinelopi</first><last>Papalampidi</last><affiliation>DeepMind</affiliation></author>
      <author><first>Mirella</first><last>Lapata</last><affiliation>School of Informatics, University of Edinburgh</affiliation></author>
      <pages>1297-1320</pages>
      <abstract>In this paper, we focus on video-to-text summarization and investigate how to best utilize multimodal information for summarizing long inputs (e.g., an hour-long TV show) into long outputs (e.g., a multi-sentence summary). We extend SummScreen (Chen et al., 2022), a dialogue summarization dataset consisting of transcripts of TV episodes with reference summaries, and create a multimodal variant by collecting corresponding full-length videos. We incorporate multimodal information into a pre-trained textual summarizer efficiently using adapter modules augmented with a hierarchical structure while tuning only 3.8% of model parameters. Our experiments demonstrate that multimodal information offers superior performance over more memory-heavy and fully fine-tuned textual summarization methods.</abstract>
      <url hash="9c7bdf10">2023.findings-eacl.96</url>
      <bibkey>papalampidi-lapata-2023-hierarchical3d</bibkey>
    </paper>
    <paper id="97">
      <title>An Intra-Class Relation Guided Approach for Code Comment Generation</title>
      <author><first>Zhenni</first><last>Wang</last><affiliation>Peking University</affiliation></author>
      <author><first>Xiaohan</first><last>Yu</last><affiliation>Peking University</affiliation></author>
      <author><first>Yansong</first><last>Feng</last><affiliation>Peking University</affiliation></author>
      <author><first>Dongyan</first><last>Zhao</last><affiliation>Pku.edu.cn</affiliation></author>
      <pages>1321-1333</pages>
      <abstract>Code comments are critical for maintaining and comprehending software programs, but they are often missing, mismatched, or outdated in practice. Code comment generation task aims to automatically produce descriptive comments for code snippets. Recently, methods based on the neural encoder-decoder architecture have achieved impressive performance. These methods assume that all the information required to generate comments is encoded in the target function itself, yet in most realistic situations, it is hard to understand a function in isolation from the surrounding context. Furthermore, the global context may contain redundant information that should not be introduced. To address the above issues, we present a novel graph-based learning framework to capture various relations among functions in a class file. Our approach is based on a common real-world scenario in which only a few functions in the source file have human-written comments. Guided by intra-class function relations, our model incorporates contextual information extracted from both the source code and available comments to generate missing comments. We conduct experiments on a Java dataset collected from real-world projects. Experimental results show that the proposed method outperforms competitive baseline models on all automatic and human evaluation metrics.</abstract>
      <url hash="06c6c90d">2023.findings-eacl.97</url>
      <bibkey>wang-etal-2023-intra</bibkey>
    </paper>
    <paper id="98">
      <title>Spelling convention sensitivity in neural language models</title>
      <author><first>Elizabeth</first><last>Nielsen</last><affiliation>University of Edinburgh</affiliation></author>
      <author><first>Christo</first><last>Kirov</last><affiliation>Google</affiliation></author>
      <author><first>Brian</first><last>Roark</last><affiliation>Google Inc.</affiliation></author>
      <pages>1334-1346</pages>
      <abstract>We examine whether large neural language models, trained on very large collections of varied English text, learn the potentially long-distance dependency of British versus American spelling conventions, i.e., whether spelling is consistently one or the other within model-generated strings. In contrast to long-distance dependencies in non-surface underlying structure (e.g., syntax), spelling consistency is easier to measure both in LMs and the text corpora used to train them, which can provide additional insight into certain observed model behaviors. Using a set of probe words unique to either British or American English, we first establish that training corpora exhibit substantial (though not total) consistency. A large T5 language model does appear to internalize this consistency, though only with respect to observed lexical items (not nonce words with British/American spelling patterns). We further experiment with correcting for biases in the training data by fine-tuning T5 on synthetic data that has been debiased, and find that finetuned T5 remains only somewhat sensitive to spelling consistency. Further experiments show GPT2 to be similarly limited.</abstract>
      <url hash="3310ebab">2023.findings-eacl.98</url>
      <bibkey>nielsen-etal-2023-spelling</bibkey>
    </paper>
    <paper id="99">
      <title>Modelling Language Acquisition through Syntactico-Semantic Pattern Finding</title>
      <author><first>Jonas</first><last>Doumen</last><affiliation>KU Leuven, imec research group itec</affiliation></author>
      <author><first>Katrien</first><last>Beuls</last><affiliation>Faculté d’informatique, University of Namur</affiliation></author>
      <author><first>Paul</first><last>Van Eecke</last><affiliation>Artificial Intelligence Lab - Vrije Universiteit Brussel</affiliation></author>
      <pages>1347-1357</pages>
      <abstract>Usage-based theories of language acquisition have extensively documented the processes by which children acquire language through communicative interaction. Notably, Tomasello (2003) distinguishes two main cognitive capacities that underlie human language acquisition: intention reading and pattern finding. Intention reading is the process by which children try to continuously reconstruct the intended meaning of their interlocutors. Pattern finding refers to the process that allows them to distil linguistic schemata from multiple communicative interactions. Even though the fields of cognitive science and psycholinguistics have studied these processes in depth, no faithful computational operationalisations of these mechanisms through which children learn language exist to date. The research on which we report in this paper aims to fill part of this void by introducing a computational operationalisation of syntactico-semantic pattern finding. Concretely, we present a methodology for learning grammars based on similarities and differences in the form and meaning of linguistic observations alone. Our methodology is able to learn compositional lexical and item-based constructions of variable extent and degree of abstraction, along with a network of emergent syntactic categories. We evaluate our methodology on the CLEVR benchmark dataset and show that the methodology allows for fast, incremental and effective learning. The constructions and categorial network that result from the learning process are fully transparent and bidirectional, facilitating both language comprehension and production. Theoretically, our model provides computational evidence for the learnability of usage-based constructionist theories of language acquisition. Practically, the techniques that we present facilitate the learning of computationally tractable, usage-based construction grammars, which are applicable for natural language understanding and production tasks.</abstract>
      <url hash="21563627">2023.findings-eacl.99</url>
      <attachment type="dataset" hash="ad38bf7a">2023.findings-eacl.99.dataset.zip</attachment>
      <bibkey>doumen-etal-2023-modelling</bibkey>
    </paper>
    <paper id="100">
      <title>Benchmark Data and Evaluation Framework for Intent Discovery Around <fixed-case>COVID</fixed-case>-19 Vaccine Hesitancy</title>
      <author><first>Shai</first><last>Gretz</last><affiliation>IBM Research</affiliation></author>
      <author><first>Assaf</first><last>Toledo</last><affiliation>IBM Research</affiliation></author>
      <author><first>Roni</first><last>Friedman</last><affiliation>IBM Research</affiliation></author>
      <author><first>Dan</first><last>Lahav</last><affiliation>IBM Research</affiliation></author>
      <author><first>Rose</first><last>Weeks</last><affiliation>Johns Hopkins Bloomberg School of Public Health</affiliation></author>
      <author><first>Naor</first><last>Bar-Zeev</last><affiliation>Johns Hopkins University</affiliation></author>
      <author><first>João</first><last>Sedoc</last><affiliation>New York University</affiliation></author>
      <author><first>Pooja</first><last>Sangha</last><affiliation>Johns Hopkins University</affiliation></author>
      <author><first>Yoav</first><last>Katz</last><affiliation>IBM Research AI</affiliation></author>
      <author><first>Noam</first><last>Slonim</last><affiliation>IBM Research</affiliation></author>
      <pages>1358-1370</pages>
      <abstract>The COVID-19 pandemic has made a huge global impact and cost millions of lives. As COVID-19 vaccines were rolled out, they were quickly met with widespread hesitancy. To address the concerns of hesitant people, we launched VIRA, a public dialogue system aimed at addressing questions and concerns surrounding the COVID-19 vaccines. Here, we release VIRADialogs, a dataset of over 8k dialogues conducted by actual users with VIRA, providing a unique real-world conversational dataset. In light of rapid changes in users’ intents, due to updates in guidelines or in response to new information, we highlight the important task of intent discovery in this use-case. We introduce a novel automatic evaluation framework for intent discovery, leveraging the existing intent classifier of VIRA. We use this framework to report baseline intent discovery results over VIRADialogs, that highlight the difficulty of this task.</abstract>
      <url hash="c7ed9889">2023.findings-eacl.100</url>
      <bibkey>gretz-etal-2023-benchmark</bibkey>
    </paper>
    <paper id="101">
      <title>Learning Disentangled Representations for Natural Language Definitions</title>
      <author><first>Danilo</first><last>Silva De Carvalho</last><affiliation>University of Manchester</affiliation></author>
      <author><first>Giangiacomo</first><last>Mercatali</last><affiliation>University of Manchester</affiliation></author>
      <author><first>Yingji</first><last>Zhang</last><affiliation>The University of Manchester</affiliation></author>
      <author><first>André</first><last>Freitas</last><affiliation>University of Manchester</affiliation></author>
      <pages>1371-1384</pages>
      <abstract>Disentangling the encodings of neural models is a fundamental aspect for improving interpretability, semantic control and downstream task performance in Natural Language Processing. Currently, most disentanglement methods are unsupervised or rely on synthetic datasets with known generative factors. We argue that recurrent syntactic and semantic regularities in textual data can be used to provide the models with both structural biases and generative factors. We leverage the semantic structures present in a representative and semantically dense category of sentence types, definitional sentences, for training a Variational Autoencoder to learn disentangled representations. Our experimental results show that the proposed model outperforms unsupervised baselines on several qualitative and quantitative benchmarks for disentanglement, and it also improves the results in the downstream task of definition modeling.</abstract>
      <url hash="04379dee">2023.findings-eacl.101</url>
      <bibkey>silva-de-carvalho-etal-2023-learning</bibkey>
    </paper>
    <paper id="102">
      <title>Distinguishability Calibration to In-Context Learning</title>
      <author><first>Hongjing</first><last>Li</last><affiliation>Computer Science Department, the University of Warwick</affiliation></author>
      <author><first>Hanqi</first><last>Yan</last><affiliation>Computer Science Department, University of Warwick</affiliation></author>
      <author><first>Yanran</first><last>Li</last><affiliation>The Hong Kong Polytechnic University</affiliation></author>
      <author><first>Li</first><last>Qian</last><affiliation>XiaomiAI</affiliation></author>
      <author><first>Yulan</first><last>He</last><affiliation>King’s College London</affiliation></author>
      <author><first>Lin</first><last>Gui</last><affiliation>King’s College London</affiliation></author>
      <pages>1385-1397</pages>
      <abstract>Recent years have witnessed increasing interests in prompt-based learning in which models can be trained on only a few annotated instances, making them suitable in low-resource settings. It is even challenging in fine-grained classification as the pre-trained language models tend to generate similar output embedding which makes it difficult to discriminate for the prompt-based classifier. In this work, we alleviate this information diffusion issue by proposing a calibration method based on a transformation which rotates the embedding feature into a new metric space where we adapt the ratio of each dimension to a uniform distribution to guarantee the distinguishability of learned embeddings. Furthermore, we take the advantage of hyperbolic embedding to capture the relation between dimensions by a coarse-fine metric learning strategy to enhance interpretability. Extensive experiments on the three datasets under various settings demonstrate the effectiveness of our approach.</abstract>
      <url hash="f217d318">2023.findings-eacl.102</url>
      <bibkey>li-etal-2023-distinguishability</bibkey>
    </paper>
    <paper id="103">
      <title>Investigating anatomical bias in clinical machine learning algorithms</title>
      <author><first>Jannik</first><last>Pedersen</last><affiliation>University of Southern Denmark</affiliation></author>
      <author><first>Martin</first><last>Laursen</last><affiliation>University of Southern Denmark</affiliation></author>
      <author><first>Pernille</first><last>Vinholt</last><affiliation>Odense University Hospital</affiliation></author>
      <author><first>Anne</first><last>Alnor</last><affiliation>Odense University Hospital</affiliation></author>
      <author><first>Thiusius</first><last>Savarimuthu</last><affiliation>University of Southern Denmark</affiliation></author>
      <pages>1398-1410</pages>
      <abstract>Clinical machine learning algorithms have shown promising results and could potentially be implemented in clinical practice to provide diagnosis support and improve patient treatment. Barriers for realisation of the algorithms’ full potential include bias which is systematic and unfair discrimination against certain individuals in favor of others.The objective of this work is to measure anatomical bias in clinical text algorithms. We define anatomical bias as unfair algorithmic outcomes against patients with medical conditions in specific anatomical locations. We measure the degree of anatomical bias across two machine learning models and two Danish clinical text classification tasks, and find that clinical text algorithms are highly prone to anatomical bias. We argue that datasets for creating clinical text algorithms should be curated carefully to isolate the effect of anatomical location in order to avoid bias against patient subgroups.</abstract>
      <url hash="ae014a97">2023.findings-eacl.103</url>
      <attachment type="dataset" hash="f4aaa562">2023.findings-eacl.103.dataset.zip</attachment>
      <bibkey>pedersen-etal-2023-investigating</bibkey>
    </paper>
    <paper id="104">
      <title>Topic Ontologies for Arguments</title>
      <author><first>Yamen</first><last>Ajjour</last><affiliation>Leipzig University, Bauhaus-Universität Weimar</affiliation></author>
      <author><first>Johannes</first><last>Kiesel</last><affiliation>Bauhaus-Universität Weimar</affiliation></author>
      <author><first>Benno</first><last>Stein</last><affiliation>Bauhaus-Universität Weimar</affiliation></author>
      <author><first>Martin</first><last>Potthast</last><affiliation>Leipzig University</affiliation></author>
      <pages>1411-1427</pages>
      <abstract>Many computational argumentation tasks, such as stance classification, are topic-dependent: The effectiveness of approaches to these tasks depends largely on whether they are trained with arguments on the same topics as those on which they are tested. The key question is: What are these training topics? To answer this question, we take the first step of mapping the argumentation landscape with The Argument Ontology (TAO). TAO draws on three authoritative sources for argument topics: the World Economic Forum, Wikipedia’s list of controversial topics, and Debatepedia. By comparing the topics in our ontology with those in 59 argument corpora, we perform the first comprehensive assessment of their topic coverage. While TAO already covers most of the corpus topics, the corpus topics barely cover all the topics in TAO. This points to a new goal for corpus construction to achieve a broad topic coverage and thus better generalizability of computational argumentation approaches.</abstract>
      <url hash="f71acfa9">2023.findings-eacl.104</url>
      <bibkey>ajjour-etal-2023-topic</bibkey>
    </paper>
    <paper id="105">
      <title>Longtonotes: <fixed-case>O</fixed-case>nto<fixed-case>N</fixed-case>otes with Longer Coreference Chains</title>
      <author><first>Kumar</first><last>Shridhar</last><affiliation>ETH Zürich</affiliation></author>
      <author><first>Nicholas</first><last>Monath</last><affiliation>Google</affiliation></author>
      <author><first>Raghuveer</first><last>Thirukovalluru</last><affiliation>University of Massachusetts Amherst</affiliation></author>
      <author><first>Alessandro</first><last>Stolfo</last><affiliation>ETH Zurich</affiliation></author>
      <author><first>Manzil</first><last>Zaheer</last><affiliation>Google Inc</affiliation></author>
      <author><first>Andrew</first><last>McCallum</last><affiliation>UMass Amherst</affiliation></author>
      <author><first>Mrinmaya</first><last>Sachan</last><affiliation>ETH Zurich</affiliation></author>
      <pages>1428-1442</pages>
      <abstract>Ontonotes has served as the most important benchmark for coreference resolution. However, for ease of annotation, several long documents in Ontonotes were split into smaller parts.In this work, we build a corpus of coreference-annotated documents of significantly longer length than what is currently available.We do so by providing an accurate, manually-curated, merging of annotations from documents that were split into multiple parts in the original Ontonotes annotation process.The resulting corpus, which we call LongtoNotes contains documents in multiple genres of the English language with varying lengths, the longest of which are up to 8x the length of documents in Ontonotes, and 2x those in Litbank.We evaluate state-of-the-art neural coreference systems on this new corpus, analyze the relationships between model architectures/hyperparameters and document length on performance and efficiency of the models, and demonstrate areas of improvement in long-document coreference modelling revealed by our new corpus.</abstract>
      <url hash="5a212498">2023.findings-eacl.105</url>
      <bibkey>shridhar-etal-2023-longtonotes</bibkey>
    </paper>
    <paper id="106">
      <title>More Robust Schema-Guided Dialogue State Tracking via Tree-Based Paraphrase Ranking</title>
      <author><first>Alexandru</first><last>Coca</last><affiliation>University Cambridge</affiliation></author>
      <author><first>Bo-Hsiang</first><last>Tseng</last><affiliation>Apple</affiliation></author>
      <author><first>Weizhe</first><last>Lin</last><affiliation>University of Cambridge</affiliation></author>
      <author id="bill-byrne"><first>Bill</first><last>Byrne</last><affiliation>University of Cambridge</affiliation></author>
      <pages>1443-1454</pages>
      <abstract>The schema-guided paradigm overcomes scalability issues inherent in building task-oriented dialogue (TOD) agents with static ontologies. Rather than operating on dialogue context alone, agents have access to hierarchical schemas containing task-relevant natural language descriptions. Fine-tuned language models excel at schema-guided dialogue state tracking (DST) but are sensitive to the writing style of the schemas. We explore methods for improving the robustness of DST models. We propose a framework for generating synthetic schemas which uses tree-based ranking to jointly optimise lexical diversity and semantic faithfulness. The robust generalisation of strong baselines is improved when augmenting their training data with prompts generated by our framework, as demonstrated by marked improvements in average Joint Goal Accuracy (JGA) and schema sensitivity (SS) on the SGD-X benchmark.</abstract>
      <url hash="0103498c">2023.findings-eacl.106</url>
      <bibkey>coca-etal-2023-robust</bibkey>
    </paper>
    <paper id="107">
      <title>Language Model Decoding as Likelihood–Utility Alignment</title>
      <author><first>Martin</first><last>Josifoski</last><affiliation>Ecole Polytechnique Federale de Lausane</affiliation></author>
      <author><first>Maxime</first><last>Peyrard</last><affiliation>Epfl</affiliation></author>
      <author><first>Frano</first><last>Rajič</last><affiliation>Swiss Federal Institute of Technology Lausanne</affiliation></author>
      <author><first>Jiheng</first><last>Wei</last><affiliation>PSL University</affiliation></author>
      <author><first>Debjit</first><last>Paul</last><affiliation>Epfl</affiliation></author>
      <author><first>Valentin</first><last>Hartmann</last><affiliation>Epfl</affiliation></author>
      <author><first>Barun</first><last>Patra</last><affiliation>Microsoft</affiliation></author>
      <author><first>Vishrav</first><last>Chaudhary</last><affiliation>Microsoft</affiliation></author>
      <author><first>Emre</first><last>Kiciman</last><affiliation>Microsoft Research</affiliation></author>
      <author><first>Boi</first><last>Faltings</last><affiliation>Epfl</affiliation></author>
      <pages>1455-1470</pages>
      <abstract>A critical component of a successful language generation pipeline is the decoding algorithm. However, the general principles that should guide the choice of a decoding algorithm remain unclear. Previous works only compare decoding algorithms in narrow scenarios, and their findings do not generalize across tasks. We argue that the misalignment between the model’s likelihood and the task-specific notion of utility is the key factor in understanding the effectiveness of decoding algorithms. To structure the discussion, we introduce a taxonomy of misalignment mitigation strategies (MMSs), providing a unifying view of decoding as a tool for alignment. The MMS taxonomy groups decoding algorithms based on their implicit assumptions about likelihood–utility misalignment, yielding general statements about their applicability across tasks. Specifically, by analyzing the correlation between the likelihood and the utility of predictions across a diverse set of tasks, we provide empirical evidence supporting the proposed taxonomy and a set of principles to structure reasoning when choosing a decoding algorithm. Crucially, our analysis is the first to relate likelihood-based decoding algorithms with algorithms that rely on external information, such as value-guided methods and prompting, and covers the most diverse set of tasks to date. Code, data, and models are available at https://github.com/epfl-dlab/understanding-decoding.</abstract>
      <url hash="95e9a5ad">2023.findings-eacl.107</url>
      <bibkey>josifoski-etal-2023-language</bibkey>
    </paper>
    <paper id="108">
      <title>Lightweight Spatial Modeling for Combinatorial Information Extraction From Documents</title>
      <author><first>Yanfei</first><last>Dong</last><affiliation>National University of Singapore</affiliation></author>
      <author><first>Lambert</first><last>Deng</last><affiliation>PayPal</affiliation></author>
      <author><first>Jiazheng</first><last>Zhang</last><affiliation>PayPal</affiliation></author>
      <author><first>Xiaodong</first><last>Yu</last><affiliation>PayPal</affiliation></author>
      <author><first>Ting</first><last>Lin</last><affiliation>Nanyang Technology University</affiliation></author>
      <author><first>Francesco</first><last>Gelli</last><affiliation>PayPal</affiliation></author>
      <author><first>Soujanya</first><last>Poria</last><affiliation>Singapore University of Technology and Design</affiliation></author>
      <author><first>Wee Sun</first><last>Lee</last><affiliation>National University of Singapore</affiliation></author>
      <pages>1471-1484</pages>
      <abstract>Documents that consist of diverse templates and exhibit complex spatial structures pose a challenge for document entity classification. We propose KNN-Former, which incorporates a new kind of spatial bias in attention calculation based on the K-nearest-neighbor (KNN) graph of document entities. We limit entities’ attention only to their local radius defined by the KNN graph. We also use combinatorial matching to address the one-to-one mapping property that exists in many documents, where one field has only one corresponding entity. Moreover, our method is highly parameter-efficient compared to existing approaches in terms of the number of trainable parameters. Despite this, experiments across various datasets show our method outperforms baselines in most entity types. Many real-world documents exhibit combinatorial properties which can be leveraged as inductive biases to improve extraction accuracy, but existing datasets do not cover these documents.To facilitate future research into these types of documents, we release a new ID document dataset that covers diverse templates and languages. We also release enhanced annotations for an existing dataset.</abstract>
      <url hash="82906c0d">2023.findings-eacl.108</url>
      <bibkey>dong-etal-2023-lightweight</bibkey>
    </paper>
    <paper id="109">
      <title>On the Generalization Ability of Retrieval-Enhanced Transformers</title>
      <author><first>Tobias</first><last>Norlund</last><affiliation>Chalmers University of Technology / Recorded Future</affiliation></author>
      <author><first>Ehsan</first><last>Doostmohammadi</last><affiliation>Linköping University</affiliation></author>
      <author><first>Richard</first><last>Johansson</last><affiliation>University of Gothenburg</affiliation></author>
      <author><first>Marco</first><last>Kuhlmann</last><affiliation>Linköping University</affiliation></author>
      <pages>1485-1493</pages>
      <abstract>Recent work on the Retrieval-Enhanced Transformer (RETRO) model has shown impressive results: off-loading memory from trainable weights to a retrieval database can significantly improve language modeling and match the performance of non-retrieval models that are an order of magnitude larger in size. It has been suggested that at least some of this performance gain is due to non-trivial generalization based on both model weights and retrieval. In this paper, we try to better understand the relative contributions of these two components. We find that the performance gains from retrieval to a very large extent originate from overlapping tokens between the database and the test data, suggesting less of non-trivial generalization than previously assumed. More generally, our results point to the challenges of evaluating the generalization of retrieval-augmented language models such as RETRO, as even limited token overlap may significantly decrease test-time loss. We release our code and model at https://github.com/TobiasNorlund/retro</abstract>
      <url hash="e06e0ed2">2023.findings-eacl.109</url>
      <bibkey>norlund-etal-2023-generalization</bibkey>
    </paper>
    <paper id="110">
      <title>Assessing Monotonicity Reasoning in <fixed-case>D</fixed-case>utch through Natural Language Inference</title>
      <author><first>Gijs</first><last>Wijnholds</last><affiliation>Utrecht University</affiliation></author>
      <pages>1494-1500</pages>
      <abstract>In this paper we investigate monotonicity reasoning in Dutch, through a novel Natural Language Inference dataset. Monotonicity reasoning shows to be highly challenging for Transformer-based language models in English and here, we corroborate those findings using a parallel Dutch dataset, obtained by translating the Monotonicity Entailment Dataset of Yanaka et al. (2019). After fine-tuning two Dutch language models BERTje and RobBERT on the Dutch NLI dataset SICK-NL, we find that performance severely drops on the monotonicity reasoning dataset, indicating poor generalization capacity of the models. We provide a detailed analysis of the test results by means of the linguistic annotations in the dataset. We find that models struggle with downward entailing contexts, and argue that this is due to a poor understanding of negation. Additionally, we find that the choice of monotonicity context affects model performance on conjunction and disjunction. We hope that this new resource paves the way for further research in generalization of neural reasoning models in Dutch, and contributes to the development of better language technology for Natural Language Inference, specifically for Dutch.</abstract>
      <url hash="2c136d22">2023.findings-eacl.110</url>
      <attachment type="dataset" hash="73d0c51b">2023.findings-eacl.110.dataset.zip</attachment>
      <bibkey>wijnholds-2023-assessing</bibkey>
    </paper>
    <paper id="111">
      <title>Noisy Parallel Data Alignment</title>
      <author><first>Ruoyu</first><last>Xie</last><affiliation>George Mason University</affiliation></author>
      <author><first>Antonios</first><last>Anastasopoulos</last><affiliation>George Mason University</affiliation></author>
      <pages>1501-1513</pages>
      <abstract>An ongoing challenge in current natural language processing is how its major advancements tend to disproportionately favor resource-rich languages, leaving a significant number of under-resourced languages behind. Due to the lack of resources required to train and evaluate models, most modern language technologies are either nonexistent or unreliable to process endangered, local, and non-standardized languages. Optical character recognition (OCR) is often used to convert endangered language documents into machine-readable data. However, such OCR output is typically noisy, and most word alignment models are not built to work under such noisy conditions. In this work, we study the existing word-level alignment models under noisy settings and aim to make them more robust to noisy data. Our noise simulation and structural biasing method, tested on multiple language pairs, manages to reduce the alignment error rate on a state-of-the-art neural-based alignment model up to 59.6%.</abstract>
      <url hash="a63ceef5">2023.findings-eacl.111</url>
      <bibkey>xie-anastasopoulos-2023-noisy</bibkey>
    </paper>
    <paper id="112">
      <title>Enhancing Dialogue Generation with Conversational Concept Flows</title>
      <author><first>Siheng</first><last>Li</last><affiliation>Tsinghua Shenzhen International Graduate School, Tsinghua University</affiliation></author>
      <author><first>Wangjie</first><last>Jiang</last><affiliation>Tsinghua Shenzhen International Graduate School</affiliation></author>
      <author><first>Pengda</first><last>Si</last><affiliation>Tsinghua Shenzhen International Graduate School</affiliation></author>
      <author><first>Cheng</first><last>Yang</last><affiliation>Tsinghua Shenzhen International Graduate School</affiliation></author>
      <author><first>Qiu</first><last>Yao</last><affiliation>Tencent Inc, Beijing, China</affiliation></author>
      <author><first>Jinchao</first><last>Zhang</last><affiliation>Tencent Inc, Beijing, China</affiliation></author>
      <author><first>Jie</first><last>Zhou</last><affiliation>Tencent Inc, Beijing, China</affiliation></author>
      <author><first>Yujiu</first><last>Yang</last><affiliation>Tsinghua.edu.cn</affiliation></author>
      <pages>1514-1525</pages>
      <abstract>Human conversations contain natural and reasonable topic shifts, reflected as the concept flows across utterances.Previous researches prove that explicitly modeling concept flows with a large commonsense knowledge graph effectively improves response quality.However, we argue that there exists a gap between the knowledge graph and the conversation.The knowledge graph has limited commonsense knowledge and ignores the characteristics of natural conversations.Thus, many concepts and relations in conversations are not included.To bridge this gap, we propose to enhance dialogue generation with conversational concept flows.Specifically, we extract abundant concepts and relations from natural conversations and build a new conversation-aware knowledge graph.In addition, we design a novel relation-aware graph encoder to capture the concept flows guided by the knowledge graph.Experimental results on the large-scale Reddit conversation dataset indicate that our method performs better than strong baselines, andfurther analysis verifies the effectiveness of each component.All our code and data will be publicly available after acceptance.</abstract>
      <url hash="ba1de98b">2023.findings-eacl.112</url>
      <attachment type="software" hash="78809694">2023.findings-eacl.112.software.zip</attachment>
      <bibkey>li-etal-2023-enhancing</bibkey>
    </paper>
    <paper id="113">
      <title><fixed-case>SMHD</fixed-case>-<fixed-case>GER</fixed-case>: A Large-Scale Benchmark Dataset for Automatic Mental Health Detection from Social Media in <fixed-case>G</fixed-case>erman</title>
      <author><first>Sourabh</first><last>Zanwar</last><affiliation>RWTH Aachen University</affiliation></author>
      <author><first>Daniel</first><last>Wiechmann</last><affiliation>Institute for Logic Language and Computation</affiliation></author>
      <author><first>Yu</first><last>Qiao</last><affiliation>RWTH-Achen</affiliation></author>
      <author><first>Elma</first><last>Kerz</last><affiliation>RWTH Aachen University</affiliation></author>
      <pages>1526-1541</pages>
      <abstract>Mental health problems are a challenge to our modern society, and their prevalence is predicted to increase worldwide. Recently, a surge of research has demonstrated the potential of automated detection of mental health conditions (MHC) through social media posts, with the ultimate goal of enabling early intervention and monitoring population-level health outcomes in real-time. Progress in this area of research is highly dependent on the availability of high-quality datasets and benchmark corpora. However, the publicly available datasets for understanding and modelling MHC are largely confined to the English language. In this paper, we introduce SMHD-GER (Self-Reported Mental Health Diagnoses for German), a large-scale, carefully constructed dataset for MHC detection built on high-precision patterns and the approach proposed for English. We provide benchmark models for this dataset to facilitate further research and conduct extensive experiments. These models leverage engineered (psycho-)linguistic features as well as BERT-German. We also examine nuanced patterns of linguistic markers characteristics of specific MHC.</abstract>
      <url hash="9f1a2a2c">2023.findings-eacl.113</url>
      <bibkey>zanwar-etal-2023-smhd</bibkey>
    </paper>
    <paper id="114">
      <title>Exploring Data Augmentation for Code Generation Tasks</title>
      <author><first>Pinzhen</first><last>Chen</last><affiliation>University of Edinburgh</affiliation></author>
      <author><first>Gerasimos</first><last>Lampouras</last><affiliation>Huawei Noah’s Ark Lab</affiliation></author>
      <pages>1542-1550</pages>
      <abstract>Advances in natural language processing, such as transfer learning from pre-trained language models, have impacted how models are trained for programming language tasks too. Previous research primarily explored code pre-training and expanded it through multi-modality and multi-tasking, yet the data for downstream tasks remain modest in size. Focusing on data utilization for downstream tasks, we propose and adapt augmentation methods that yield consistent improvements in code translation and summarization by up to 6.9% and 7.5% respectively. Further analysis suggests that our methods work orthogonally and show benefits in output code style and numeric consistency. We also discuss test data imperfections.</abstract>
      <url hash="1fae719e">2023.findings-eacl.114</url>
      <bibkey>chen-lampouras-2023-exploring</bibkey>
    </paper>
    <paper id="115">
      <title>Stabilized In-Context Learning with Pre-trained Language Models for Few Shot Dialogue State Tracking</title>
      <author><first>Derek</first><last>Chen</last><affiliation>Columbia University</affiliation></author>
      <author><first>Kun</first><last>Qian</last><affiliation>Columbia University</affiliation></author>
      <author><first>Zhou</first><last>Yu</last><affiliation>Columbia University</affiliation></author>
      <pages>1551-1564</pages>
      <abstract>Prompt-based methods with large pre-trained language models (PLMs) have shown impressive unaided performance across many NLP tasks. These models improve even further with the addition of a few labeled in-context exemplars to guide output generation. However, for more complex tasks such as dialogue state tracking (DST), designing prompts that reliably convey the desired intent is nontrivial, leading to unstable results. Furthermore, building in-context exemplars for dialogue tasks is difficult because conversational contexts are long while model input lengths are relatively short.To overcome these issues we first adapt a meta-learning scheme to the dialogue domain which stabilizes the ability of the model to perform well under various prompts. We additionally design a novel training method to improve upon vanilla retrieval mechanisms to find ideal in-context examples. Finally, we introduce a saliency model to limit dialogue text length, allowing us to include more exemplars per query. In effect, we are able to achieve highly competitive results for few-shot DST on MultiWOZ.</abstract>
      <url hash="f2a86463">2023.findings-eacl.115</url>
      <bibkey>chen-etal-2023-stabilized</bibkey>
    </paper>
    <paper id="116">
      <title>Can Demographic Factors Improve Text Classification? Revisiting Demographic Adaptation in the Age of Transformers</title>
      <author><first>Chia-Chien</first><last>Hung</last><affiliation>University of Mannheim</affiliation></author>
      <author><first>Anne</first><last>Lauscher</last><affiliation>University of Hamburg</affiliation></author>
      <author><first>Dirk</first><last>Hovy</last><affiliation>Bocconi University</affiliation></author>
      <author><first>Simone Paolo</first><last>Ponzetto</last><affiliation>University of Mannheim</affiliation></author>
      <author><first>Goran</first><last>Glavaš</last><affiliation>University of Würzburg</affiliation></author>
      <pages>1565-1580</pages>
      <abstract>Demographic factors (e.g., gender or age) shape our language. Previous work showed that incorporating demographic factors can consistently improve performance for various NLP tasks with traditional NLP models. In this work, we investigate whether these previous findings still hold with state-of-the-art pretrained Transformer-based language models (PLMs). We use three common specialization methods proven effective for incorporating external knowledge into pretrained Transformers (e.g., domain-specific or geographic knowledge). We adapt the language representations for the demographic dimensions of gender and age, using continuous language modeling and dynamic multi-task learning for adaptation, where we couple language modeling objectives with the prediction of demographic classes. Our results, when employing a multilingual PLM, show substantial gains in task performance across four languages (English, German, French, and Danish), which is consistent with the results of previous work. However, controlling for confounding factors – primarily domain and language proficiency of Transformer-based PLMs – shows that downstream performance gains from our demographic adaptation do not actually stem from demographic knowledge. Our results indicate that demographic specialization of PLMs, while holding promise for positive societal impact, still represents an unsolved problem for (modern) NLP.</abstract>
      <url hash="4516c4d1">2023.findings-eacl.116</url>
      <bibkey>hung-etal-2023-demographic</bibkey>
    </paper>
    <paper id="117">
      <title><fixed-case>JBL</fixed-case>i<fixed-case>MP</fixed-case>: <fixed-case>J</fixed-case>apanese Benchmark of Linguistic Minimal Pairs</title>
      <author><first>Taiga</first><last>Someya</last><affiliation>The University of Tokyo</affiliation></author>
      <author><first>Yohei</first><last>Oseki</last><affiliation>University of Tokyo</affiliation></author>
      <pages>1581-1594</pages>
      <abstract>In this paper, we introduce JBLiMP (Japanese Benchmark of Linguistic Minimal Pairs), a novel dataset for targeted syntactic evaluations of language models in Japanese. JBLiMP consists of 331 minimal pairs, which are created based on acceptability judgments extracted from journal articles in theoretical linguistics. These minimal pairs are grouped into 11 categories, each covering a different linguistic phenomenon. JBLiMP is unique in that it successfully combines two important features independently observed in existing datasets: (i) coverage of complex linguistic phenomena (cf. CoLA) and (ii) presentation of sentences as minimal pairs (cf. BLiMP). In addition, JBLiMP is the first dataset for targeted syntactic evaluations of language models in Japanese, thus allowing the comparison of syntactic knowledge of language models across different languages. We then evaluate the syntactic knowledge of several language models on JBLiMP: GPT-2, LSTM, and n-gram language models. The results demonstrated that all the architectures achieved comparable overall accuracies around 75%. Error analyses by linguistic phenomenon further revealed that these language models successfully captured local dependencies like nominal structures, but not long-distance dependencies such as verbal agreement and binding.</abstract>
      <url hash="f2dd9340">2023.findings-eacl.117</url>
      <bibkey>someya-oseki-2023-jblimp</bibkey>
    </paper>
    <paper id="118">
      <title><fixed-case>SMATCH</fixed-case>++: Standardized and Extended Evaluation of Semantic Graphs</title>
      <author><first>Juri</first><last>Opitz</last><affiliation>Heidelberg University</affiliation></author>
      <pages>1595-1607</pages>
      <abstract>The Smatch metric is a popular method for evaluating graph distances, as is necessary, for instance, to assess the performance of semantic graph parsing systems. However, we observe some issues in the metric that jeopardize meaningful evaluation. E.g., opaque pre-processing choices can affect results, and current graph-alignment solvers do not provide us with upper-bounds. Without upper-bounds, however, fair evaluation is not guaranteed. Furthermore, adaptions of Smatch for extended tasks (e.g., fine-grained semantic similarity) are spread out, and lack a unifying framework. For better inspection, we divide the metric into three modules: pre-processing, alignment, and scoring. Examining each module, we specify its goals and diagnose potential issues, for which we discuss and test mitigation strategies. For pre-processing, we show how to fully conform to annotation guidelines that allow structurally deviating but valid graphs. For safer and enhanced alignment, we show the feasibility of optimal alignment in a standard evaluation setup, and develop a lossless graph compression method that shrinks the search space and significantly increases efficiency. For improved scoring, we propose standardized and extended metric calculation of fine-grained sub-graph meaning aspects. Our code is available at https://github.com/flipz357/smatchpp</abstract>
      <url hash="250c3657">2023.findings-eacl.118</url>
      <bibkey>opitz-2023-smatch</bibkey>
    </paper>
    <paper id="119">
      <title>An Extended Sequence Tagging Vocabulary for Grammatical Error Correction</title>
      <author><first>Stuart</first><last>Mesham</last><affiliation>University of Cambridge</affiliation></author>
      <author><first>Christopher</first><last>Bryant</last><affiliation>University of Cambridge</affiliation></author>
      <author><first>Marek</first><last>Rei</last><affiliation>Imperial College London</affiliation></author>
      <author><first>Zheng</first><last>Yuan</last><affiliation>King’s College London</affiliation></author>
      <pages>1608-1619</pages>
      <abstract>We extend a current sequence-tagging approach to Grammatical Error Correction (GEC) by introducing specialised tags for spelling correction and morphological inflection using the SymSpell and LemmInflect algorithms. Our approach improves generalisation: the proposed new tagset allows a smaller number of tags to correct a larger range of errors. Our results show a performance improvement both overall and in the targeted error categories. We further show that ensembles trained with our new tagset outperform those trained with the baseline tagset on the public BEA benchmark.</abstract>
      <url hash="5bba87a0">2023.findings-eacl.119</url>
      <attachment type="software" hash="6046b7c7">2023.findings-eacl.119.software.zip</attachment>
      <bibkey>mesham-etal-2023-extended</bibkey>
    </paper>
    <paper id="120">
      <title>Cheating to Identify Hard Problems for Neural Machine Translation</title>
      <author><first>Proyag</first><last>Pal</last><affiliation>University of Edinburgh</affiliation></author>
      <author><first>Kenneth</first><last>Heafield</last><affiliation>University of Edinburgh</affiliation></author>
      <pages>1620-1631</pages>
      <abstract>We identify hard problems for neural machine translation models by analyzing progressively higher-scoring translations generated by letting models cheat to various degrees. If a system cheats and still gets something wrong, that suggests it is a hard problem. We experiment with two forms of cheating: providing the model a compressed representation of the target as an additional input, and fine-tuning on the test set. Contrary to popular belief, we find that the most frequent tokens are not necessarily the most accurately translated due to these often being function words and punctuation that can be used more flexibly in translation, or content words which can easily be paraphrased. We systematically analyze system outputs to identify categories of tokens which are particularly hard for the model to translate, and find that this includes certain types of named entities, subordinating conjunctions, and unknown and foreign words. We also encounter a phenomenon where words, often names, which were not infrequent in the training data are still repeatedly mistranslated by the models — we dub this the Fleetwood Mac problem.</abstract>
      <url hash="7c468a9e">2023.findings-eacl.120</url>
      <bibkey>pal-heafield-2023-cheating</bibkey>
    </paper>
    <paper id="121">
      <title>Model-Agnostic Bias Measurement in Link Prediction</title>
      <author><first>Lena</first><last>Schwertmann</last><affiliation>Hasso Plattner Institute, University of Potsdam</affiliation></author>
      <author><first>Manoj Prabhakar</first><last>Kannan Ravi</last><affiliation>LexisNexis</affiliation></author>
      <author><first>Gerard</first><last>de Melo</last><affiliation>Hasso Plattner Institute, University of Potsdam</affiliation></author>
      <pages>1632-1648</pages>
      <abstract>Link prediction models based on factual knowledge graphs are commonly used in applications such as search and question answering. However, work investigating social bias in these models has been limited. Previous work focused on knowledge graph embeddings, so more recent classes of models achieving superior results by fine-tuning Transformers have not yet been investigated. We therefore present a model-agnostic approach for bias measurement leveraging fairness metrics to compare bias in knowledge graph embedding-based predictions (KG only) with models that use pre-trained, Transformer-based language models (KG+LM). We further create a dataset to measure gender bias in occupation predictions and assess whether the KG+LM models are more or less biased than KG only models. We find that gender bias tends to be higher for the KG+LM models and analyze potential connections to the accuracy of the models and the data bias inherent in our dataset.Finally, we discuss the limitations and ethical considerations of our work. The repository containing the source code and the data set is publicly available at https://github.com/lena-schwert/comparing-bias-in-KG-models.</abstract>
      <url hash="ff8d262c">2023.findings-eacl.121</url>
      <bibkey>schwertmann-etal-2023-model</bibkey>
    </paper>
    <paper id="122">
      <title>Divergence-Based Domain Transferability for Zero-Shot Classification</title>
      <author><first>Alexander</first><last>Pugantsov</last><affiliation>University of Glasgow</affiliation></author>
      <author><first>Richard</first><last>McCreadie</last><affiliation>University of Glasgow</affiliation></author>
      <pages>1649-1654</pages>
      <abstract>Transferring learned patterns from pretrained neural language models has been shown to significantly improve effectiveness across a variety of language-based tasks, meanwhile further tuning on intermediate tasks has been demonstrated to provide additional performance benefits, provided the intermediate task is sufficiently related to the target task. However, how to identify related tasks is an open problem, and brute-force searching effective task combinations is prohibitively expensive. Hence, the question arises, are we able to improve the effectiveness and efficiency of tasks with no training examples through selective fine-tuning? In this paper, we explore statistical measures that approximate the divergence between domain representations as a means to estimate whether tuning using one task pair will exhibit performance benefits over tuning another. This estimation can then be used to reduce the number of task pairs that need to be tested by eliminating pairs that are unlikely to provide benefits. Through experimentation over 58 tasks and over 6,600 task pair combinations, we demonstrate that statistical measures can distinguish effective task pairs, and the resulting estimates can reduce end-to-end runtime by up to 40%.</abstract>
      <url hash="ed1f36bf">2023.findings-eacl.122</url>
      <bibkey>pugantsov-mccreadie-2023-divergence</bibkey>
    </paper>
    <paper id="123">
      <title><fixed-case>EDU</fixed-case>-level Extractive Summarization with Varying Summary Lengths</title>
      <author><first>Yuping</first><last>Wu</last><affiliation>University of Manchester</affiliation></author>
      <author><first>Ching-Hsun</first><last>Tseng</last><affiliation>the University of Manchester</affiliation></author>
      <author><first>Jiayu</first><last>Shang</last><affiliation>University of Manchester</affiliation></author>
      <author><first>Shengzhong</first><last>Mao</last><affiliation>University of Manchester</affiliation></author>
      <author><first>Goran</first><last>Nenadic</last><affiliation>University of Manchester</affiliation></author>
      <author><first>Xiao-Jun</first><last>Zeng</last><affiliation>University of Manchester</affiliation></author>
      <pages>1655-1667</pages>
      <abstract>Extractive models usually formulate text summarization as extracting fixed top-k salient sentences from the document as a summary. Few works exploited extracting finer-grained Elementary Discourse Unit (EDU) with little analysis and justification for the extractive unit selection. Further, the selection strategy of the fixed top-k salient sentences fits the summarization need poorly, as the number of salient sentences in different documents varies and therefore a common or best k does not exist in reality. To fill these gaps, this paper first conducts the comparison analysis of oracle summaries based on EDUs and sentences, which provides evidence from both theoretical and experimental perspectives to justify and quantify that EDUs make summaries with higher automatic evaluation scores than sentences. Then, considering this merit of EDUs, this paper further proposes an EDU-level extractive model with Varying summary Lengths (EDU-VL) and develops the corresponding learning algorithm. EDU-VL learns to encode and predict probabilities of EDUs in the document, generate multiple candidate summaries with varying lengths based on various k values, and encode and score candidate summaries, in an end-to-end training manner. Finally, EDU-VL is experimented on single and multi-document benchmark datasets and shows improved performances on ROUGE scores in comparison with state-of-the-art extractive models, and further human evaluation suggests that EDU-constituent summaries maintain good grammaticality and readability.</abstract>
      <url hash="ed168e9f">2023.findings-eacl.123</url>
      <attachment type="software" hash="182f1ce9">2023.findings-eacl.123.software.zip</attachment>
      <bibkey>wu-etal-2023-edu</bibkey>
    </paper>
    <paper id="124">
      <title>“Chère maison” or “maison chère”? Transformer-based prediction of adjective placement in <fixed-case>F</fixed-case>rench</title>
      <author><first>Eleni</first><last>Metheniti</last><affiliation>CLLE-CNRS and IRIT-CNRS</affiliation></author>
      <author><first>Tim</first><last>Van de Cruys</last><affiliation>University of Leuven</affiliation></author>
      <author><first>Wissam</first><last>Kerkri</last><affiliation>Clle</affiliation></author>
      <author><first>Juliette</first><last>Thuilier</last><affiliation>Université Toulouse Jean Jaurès &amp; CLLE-ERSS</affiliation></author>
      <author><first>Nabil</first><last>Hathout</last><affiliation>CLLE, CNRS &amp; Universite de Toulouse</affiliation></author>
      <pages>1668-1683</pages>
      <abstract>In French, the placement of the adjective within a noun phrase is subject to variation: it can appear either before or after the noun. We conduct experiments to assess whether transformer-based language models are able to learn the adjective position in noun phrases in French –a position which depends on several linguistic factors. Prior findings have shown that transformer models are insensitive to permutated word order, but in this work, we show that finetuned models are successful at learning and selecting the correct position of the adjective. However, this success can be attributed to the process of finetuning rather than the linguistic knowledge acquired during pretraining, as evidenced by the low accuracy of experiments of classification that make use of pretrained embeddings. Comparing the finetuned models to the choices of native speakers (with a questionnaire), we notice that the models favor context and global syntactic roles, and are weaker with complex structures and fixed expressions.</abstract>
      <url hash="56bcd1df">2023.findings-eacl.124</url>
      <bibkey>metheniti-etal-2023-chere</bibkey>
    </paper>
    <paper id="125">
      <title>On the Role of Reviewer Expertise in Temporal Review Helpfulness Prediction</title>
      <author><first>Mir Tafseer</first><last>Nayeem</last><affiliation>University of Alberta</affiliation></author>
      <author><first>Davood</first><last>Rafiei</last><affiliation>University of Alberta</affiliation></author>
      <pages>1684-1692</pages>
      <abstract>Helpful reviews have been essential for the success of e-commerce services, as they help customers make quick purchase decisions and benefit the merchants in their sales. While many reviews are informative, others provide little value and may contain spam, excessive appraisal, or unexpected biases. With the large volume of reviews and their uneven quality, the problem of detecting helpful reviews has drawn much attention lately. Existing methods for identifying helpful reviews primarily focus on review text and ignore the two key factors of (1) who post the reviews and (2) when the reviews are posted. Moreover, the helpfulness votes suffer from scarcity for less popular products and recently submitted (a.k.a., cold-start) reviews. To address these challenges, we introduce a dataset and develop a model that integrates the reviewer’s expertise, derived from the past review history of the reviewers, and the temporal dynamics of the reviews to automatically assess review helpfulness. We conduct experiments on our dataset to demonstrate the effectiveness of incorporating these factors and report improved results compared to several well-established baselines.</abstract>
      <url hash="06bfaff6">2023.findings-eacl.125</url>
      <bibkey>nayeem-rafiei-2023-role</bibkey>
    </paper>
    <paper id="126">
      <title>Towards a Unified Model for Generating Answers and Explanations in Visual Question Answering</title>
      <author><first>Chenxi</first><last>Whitehouse</last><affiliation>City, University of London</affiliation></author>
      <author><first>Tillman</first><last>Weyde</last><affiliation>City, University of London</affiliation></author>
      <author><first>Pranava</first><last>Madhyastha</last><affiliation>City, University of London</affiliation></author>
      <pages>1693-1705</pages>
      <abstract>The field of visual question answering (VQA) has recently seen a surge in research focused on providing explanations for predicted answers. However, current systems mostly rely on separate models to predict answers and generate explanations, leading to less grounded and frequently inconsistent results. To address this, we propose a multitask learning approach towards a Unified Model for Answer and Explanation generation (UMAE). Our approach involves the addition of artificial prompt tokens to training data and fine-tuning a multimodal encoder-decoder model on a variety of VQA-related tasks. In our experiments, UMAE models surpass the prior state-of-the-art answer accuracy on A-OKVQA by 10 15%, show competitive results on OK-VQA, achieve new state-of-the-art explanation scores on A-OKVQA and VCR, and demonstrate promising out-of-domain performance on VQA-X.</abstract>
      <url hash="72fc7a80">2023.findings-eacl.126</url>
      <bibkey>whitehouse-etal-2023-towards</bibkey>
    </paper>
    <paper id="127">
      <title>Machine Translation between Spoken Languages and Signed Languages Represented in <fixed-case>S</fixed-case>ign<fixed-case>W</fixed-case>riting</title>
      <author><first>Zifan</first><last>Jiang</last><affiliation>University of Zurich</affiliation></author>
      <author><first>Amit</first><last>Moryossef</last><affiliation>Bar-Ilan university, University of Zurich</affiliation></author>
      <author><first>Mathias</first><last>Müller</last><affiliation>University of Zurich</affiliation></author>
      <author><first>Sarah</first><last>Ebling</last><affiliation>University of Zurich</affiliation></author>
      <pages>1706-1724</pages>
      <abstract>This paper presents work on novel machine translation (MT) systems between spoken and signed languages, where signed languages are represented in SignWriting, a sign language writing system. Our work seeks to address the lack of out-of-the-box support for signed languages in current MT systems and is based on the SignBank dataset, which contains pairs of spoken language text and SignWriting content. We introduce novel methods to parse, factorize, decode, and evaluate SignWriting, leveraging ideas from neural factored MT. In a bilingual setup—translating from American Sign Language to (American) English—our method achieves over 30 BLEU, while in two multilingual setups—translating in both directions between spoken languages and signed languages—we achieve over 20 BLEU. We find that common MT techniques used to improve spoken language translation similarly affect the performance of sign language translation. These findings validate our use of an intermediate text representation for signed languages to include them in natural language processing research.</abstract>
      <url hash="44d816fe">2023.findings-eacl.127</url>
      <bibkey>jiang-etal-2023-machine</bibkey>
    </paper>
    <paper id="128">
      <title>A Multi-dimensional Evaluation of Tokenizer-free Multilingual Pretrained Models</title>
      <author><first>Jimin</first><last>Sun</last><affiliation>Carnegie Mellon University</affiliation></author>
      <author><first>Patrick</first><last>Fernandes</last><affiliation>Carnegie Mellon University, Instituto de Telecomunicações</affiliation></author>
      <author><first>Xinyi</first><last>Wang</last><affiliation>Google</affiliation></author>
      <author><first>Graham</first><last>Neubig</last><affiliation>Carnegie Mellon University</affiliation></author>
      <pages>1725-1735</pages>
      <abstract>Recent works on tokenizer-free multilingual pretrained models show promising results in improving cross-lingual transfer and reducing engineering overhead compared to subword-based alternatives.However, previous work mainly focuses on reporting accuracy on a limited set of tasks and data settings, placing less emphasis on other important factors when tuning and deploying the models in practice, such as memory usage, inference speed, and finetuning data efficiency. We attempt to fill this gap by performing a comprehensive empirical comparison of multilingual tokenizer-free and subword-based models considering the various dimensions. Surprisingly, we find that subword-based models might still be the most practical choice in many settings, achieving better performance for lower inference latency and memory usage. Based on these results, we encourage future work in tokenizer-free methods to consider these factors when designing and evaluating new models.</abstract>
      <url hash="fa25f392">2023.findings-eacl.128</url>
      <bibkey>sun-etal-2023-multi</bibkey>
    </paper>
    <paper id="129">
      <title>Neural Ranking with Weak Supervision for Open-Domain Question Answering : A Survey</title>
      <author><first>Xiaoyu</first><last>Shen</last><affiliation>Amazon</affiliation></author>
      <author><first>Svitlana</first><last>Vakulenko</last><affiliation>Amazon</affiliation></author>
      <author><first>Marco</first><last>del Tredici</last><affiliation>Amazon</affiliation></author>
      <author><first>Gianni</first><last>Barlacchi</last><affiliation>Amazon Alexa</affiliation></author>
      <author id="bill-byrne"><first>Bill</first><last>Byrne</last><affiliation>University of Cambridge</affiliation></author>
      <author><first>Adria</first><last>de Gispert</last><affiliation>Amazon</affiliation></author>
      <pages>1736-1750</pages>
      <abstract>Neural ranking (NR) has become a key component for open-domain question-answering in order to access external knowledge. However, training a good NR model requires substantial amounts of relevance annotations, which is very costly to scale. To address this, a growing body of research works have been proposed to reduce the annotation cost by training the NR model with weak supervision (WS) instead. These works differ in what resources they require and employ a diverse set of WS signals to train the model. Understanding such differences is crucial for choosing the right WS technique. To facilitate this understanding, we provide a structured overview of standard WS signals used for training a NR model. Based on their required resources, we divide them into three main categories: (1) only documents are needed; (2) documents and questions are needed; and (3) documents and question-answer pairs are needed. For every WS signal, we review its general idea and choices. Promising directions are outlined for future research.</abstract>
      <url hash="6740f9e9">2023.findings-eacl.129</url>
      <bibkey>shen-etal-2023-neural</bibkey>
    </paper>
    <paper id="130">
      <title>Double Retrieval and Ranking for Accurate Question Answering</title>
      <author><first>Zeyu</first><last>Zhang</last><affiliation>School of Information, the University of Arizona</affiliation></author>
      <author><first>Thuy</first><last>Vu</last><affiliation>Amazon</affiliation></author>
      <author><first>Alessandro</first><last>Moschitti</last><affiliation>Amazon</affiliation></author>
      <pages>1751-1762</pages>
      <abstract>Recent work has shown that an answer verification step introduced in Transformer-based answer selection models can significantly improve the state of the art in Question Answering. This step is performed by aggregating the embeddings of top <tex-math>k</tex-math> answer candidates to support the verification of a target answer. Although the approach is intuitive and sound, it still shows two limitations: (i) the supporting candidates are ranked only according to the relevancy with the question and not with the answer, and (ii) the support provided by the other answer candidates is suboptimal as these are retrieved independently of the target answer. In this paper, we address both drawbacks by proposing (i) a double reranking model, which, for each target answer, selects the best support; and (ii) a second neural retrieval stage designed to encode question and answer pair as the query, which finds more specific verification information. The results on well-known datasets for Answer Sentence Selection show significant improvement over the state of the art.</abstract>
      <url hash="53c44d09">2023.findings-eacl.130</url>
      <bibkey>zhang-etal-2023-double</bibkey>
    </paper>
    <paper id="131">
      <title>Evaluating the Diversity, Equity, and Inclusion of <fixed-case>NLP</fixed-case> Technology: A Case Study for <fixed-case>I</fixed-case>ndian Languages</title>
      <author><first>Simran</first><last>Khanuja</last><affiliation>Carnegie Mellon University</affiliation></author>
      <author><first>Sebastian</first><last>Ruder</last><affiliation>Google</affiliation></author>
      <author><first>Partha</first><last>Talukdar</last><affiliation>Google Research and IISc</affiliation></author>
      <pages>1763-1777</pages>
      <abstract>In order for NLP technology to be widely applicable, fair, and useful, it needs to serve a diverse set of speakers across the world’s languages, be equitable, i.e., not unduly biased towards any particular language, and be inclusive of all users, particularly in low-resource settings where compute constraints are common. In this paper, we propose an evaluation paradigm that assesses NLP technologies across all three dimensions. While diversity and inclusion have received attention in recent literature, equity is currently unexplored. We propose to address this gap using the Gini coefficient, a well-established metric used for estimating societal wealth inequality. Using our paradigm, we highlight the distressed state of current technologies for Indian (IN) languages (a linguistically large and diverse set, with a varied speaker population), across all three dimensions. To improve upon these metrics, we demonstrate the importance of region-specific choices in model building and dataset creation, and more importantly, propose a novel, generalisable approach to optimal resource allocation during fine-tuning. Finally, we discuss steps to mitigate these biases and encourage the community to employ multi-faceted evaluation when building linguistically diverse and equitable technologies.</abstract>
      <url hash="5b4910ba">2023.findings-eacl.131</url>
      <bibkey>khanuja-etal-2023-evaluating</bibkey>
    </paper>
    <paper id="132">
      <title>Joint Reasoning on Hybrid-knowledge sources for Task-Oriented Dialog</title>
      <author><first>Mayank</first><last>Mishra</last><affiliation>IBM Research</affiliation></author>
      <author><first>Danish</first><last>Contractor</last><affiliation>IBM Research IBM Research</affiliation></author>
      <author><first>Dinesh</first><last>Raghu</last><affiliation>IBM Research</affiliation></author>
      <pages>1778-1787</pages>
      <abstract>Traditional systems designed for task oriented dialog utilize knowledge present only in structured knowledge sources to generate responses. However, relevant information required to generate responses may also reside in unstructured sources, such as documents. Recent state of the art models such as HyKnow (Gao et al., 2021b) and SEKNOW (Gao et al., 2021a) aimed at overcoming these challenges make limiting assumptions about the knowledge sources. For instance, these systems assume that certain types of information, such as a phone number, is always present in a structured knowledge base (KB) while information about aspects such as entrance ticket prices, would always be available in documents.In this paper, we create a modified version of the MutliWOZ-based dataset prepared by (Gao et al., 2021a) to demonstrate how current methods have significant degradation in performance when strict assumptions about the source of information are removed. Then, in line with recent work exploiting pre-trained language models, we fine-tune a BART (Lewiset al., 2020) based model using prompts (Brown et al., 2020; Sun et al., 2021) for the tasks of querying knowledge sources, as well as, for response generation, without makingassumptions about the information present in each knowledge source. Through a series of experiments, we demonstrate that our model is robust to perturbations to knowledge modality (source of information), and that it can fuse information from structured as well as unstructured knowledge to generate responses.</abstract>
      <url hash="527851d8">2023.findings-eacl.132</url>
      <bibkey>mishra-etal-2023-joint</bibkey>
    </paper>
    <paper id="133">
      <title>Revisiting Offline Compression: Going Beyond Factorization-based Methods for Transformer Language Models</title>
      <author><first>Mohammadreza</first><last>Banaei</last><affiliation>Epfl</affiliation></author>
      <author><first>Klaudia</first><last>Bałazy</last><affiliation>Jagiellonian University</affiliation></author>
      <author><first>Artur</first><last>Kasymov</last><affiliation>Jagiellonian University</affiliation></author>
      <author><first>Rémi</first><last>Lebret</last><affiliation>Epfl</affiliation></author>
      <author><first>Jacek</first><last>Tabor</last><affiliation>Jagiellonian University</affiliation></author>
      <author><first>Karl</first><last>Aberer</last><affiliation>Epfl</affiliation></author>
      <pages>1788-1805</pages>
      <abstract>Recent transformer language models achieve outstanding results in many natural language processing (NLP) tasks. However, their enormous size often makes them impractical on memory-constrained devices, requiring practitioners to compress them to smaller networks. In this paper, we explore offline compression methods, meaning computationally-cheap approaches that do not require further fine-tuning of the compressed model. We challenge the classical matrix factorization methods by proposing a novel, better-performing autoencoder-based framework. We perform a comprehensive ablation study of our approach, examining its different aspects over a diverse set of evaluation settings. Moreover, we show that enabling collaboration between modules across layers by compressing certain modules together positively impacts the final model performance. Experiments on various NLP tasks demonstrate that our approach significantly outperforms commonly used factorization-based offline compression methods.</abstract>
      <url hash="1d926a91">2023.findings-eacl.133</url>
      <bibkey>banaei-etal-2023-revisiting</bibkey>
    </paper>
    <paper id="134">
      <title><fixed-case>P</fixed-case>ri<fixed-case>M</fixed-case>e<fixed-case>SRL</fixed-case>-Eval: A Practical Quality Metric for Semantic Role Labeling Systems Evaluation</title>
      <author><first>Ishan</first><last>Jindal</last><affiliation>IBM Research</affiliation></author>
      <author><first>Alexandre</first><last>Rademaker</last><affiliation>IBM Research and EMAp/FGV</affiliation></author>
      <author><first>Khoi-Nguyen</first><last>Tran</last><affiliation>Ibm</affiliation></author>
      <author><first>Huaiyu</first><last>Zhu</last><affiliation>IBM Research - Almaden</affiliation></author>
      <author><first>Hiroshi</first><last>Kanayama</last><affiliation>IBM Research - Tokyo</affiliation></author>
      <author><first>Marina</first><last>Danilevsky</last><affiliation>IBM Research</affiliation></author>
      <author><first>Yunyao</first><last>Li</last><affiliation>Apple</affiliation></author>
      <pages>1806-1818</pages>
      <abstract>Semantic role labeling (SRL) identifies the predicate-argument structure in a sentence. This task is usually accomplished in four steps: predicate identification, predicate sense disambiguation, argument identification, and argument classification. Errors introduced at one step propagate to later steps. Unfortunately, the existing SRL evaluation scripts do not consider the full effect of this error propagation aspect. They either evaluate arguments independent of predicate sense (CoNLL09) or do not evaluate predicate sense at all (CoNLL05), yielding an inaccurate SRL model performance on the argument classification task. In this paper, we address key practical issues with existing evaluation scripts and propose a more strict SRL evaluation metric PriMeSRL. We observe that by employing PriMeSRL, the quality evaluation of all SoTA SRL models drops significantly, and their relative rankings also change. We also show that PriMeSRLsuccessfully penalizes actual failures in SoTA SRL models.</abstract>
      <url hash="ea374953">2023.findings-eacl.134</url>
      <attachment type="software" hash="e7bf8e40">2023.findings-eacl.134.software.zip</attachment>
      <bibkey>jindal-etal-2023-primesrl</bibkey>
    </paper>
    <paper id="135">
      <title>Prompt-based Learning for Text Readability Assessment</title>
      <author><first>Bruce W.</first><last>Lee</last><affiliation>University of Pennsylvania</affiliation></author>
      <author><first>Jason</first><last>Lee</last><affiliation>Lxper Ai</affiliation></author>
      <pages>1819-1824</pages>
      <abstract>We propose the novel adaptation of a pre-trained seq2seq model for readability assessment. We prove that a seq2seq model - T5 or BART - can be adapted to discern which text is more difficult from two given texts (pairwise). As an exploratory study to prompt-learn a neural network for text readability in a text-to-text manner, we report useful tips for future work in seq2seq training and ranking-based approach to readability assessment. Specifically, we test nine input-output formats/prefixes and show that they can significantly influence the final model performance.Also, we argue that the combination of text-to-text training and pairwise ranking setup 1) enables leveraging multiple parallel text simplification data for teaching readability and 2) trains a neural model for the general concept of readability (therefore, better cross-domain generalization). At last, we report a 99.6% pairwise classification accuracy on Newsela and a 98.7% for OneStopEnglish, through a joint training approach. Our code is available at github.com/brucewlee/prompt-learning-readability.</abstract>
      <url hash="50323060">2023.findings-eacl.135</url>
      <bibkey>lee-lee-2023-prompt</bibkey>
    </paper>
    <paper id="136">
      <title>Best Practices in the Creation and Use of Emotion Lexicons</title>
      <author><first>Saif</first><last>Mohammad</last><affiliation>Nrc</affiliation></author>
      <pages>1825-1836</pages>
      <abstract>Words play a central role in how we express ourselves. Lexicons of word–emotion associations are widely used in research and real-world applications for sentiment analysis, tracking emotions associated with products and policies, studying health disorders, tracking emotional arcs of stories, and so on. However, inappropriate and incorrect use of these lexicons can lead to not just sub-optimal results, but also inferences that are directly harmful to people. This paper brings together ideas from Affective Computing and AI Ethics to present, some of the practical and ethical considerations involved in the creation and use of emotion lexicons – best practices. The goal is to provide a comprehensive set of relevant considerations, so that readers (especially those new to work with emotions) can find relevant information in one place. We hope this work will facilitate more thoughtfulness when one is deciding on what emotions to work on, how to create an emotion lexicon, how to use an emotion lexicon, how to draw meaningful inferences, and how to judge success.</abstract>
      <url hash="d5a03e51">2023.findings-eacl.136</url>
      <bibkey>mohammad-2023-best</bibkey>
    </paper>
    <paper id="137">
      <title>The Role of Semantic Parsing in Understanding Procedural Text</title>
      <author><first>Hossein</first><last>Rajaby Faghihi</last><affiliation>Michigan State University</affiliation></author>
      <author><first>Parisa</first><last>Kordjamshidi</last><affiliation>Michigan State University</affiliation></author>
      <author><first>Choh Man</first><last>Teng</last><affiliation>Institute for Human and Machine Cognition</affiliation></author>
      <author><first>James</first><last>Allen</last><affiliation>University of Rochester</affiliation></author>
      <pages>1837-1849</pages>
      <abstract>In this paper, we investigate whether symbolic semantic representations, extracted from deep semantic parsers, can help reasoning over the states of involved entities in a procedural text. We consider a deep semantic parser (TRIPS) and semantic role labeling as two sources of semantic parsing knowledge. First, we propose PROPOLIS, a symbolic parsing-based procedural reasoning framework.Second, we integrate semantic parsing information into state-of-the-art neural models to conduct procedural reasoning.Our experiments indicate that explicitly incorporating such semantic knowledge improves procedural understanding. This paper presents new metrics for evaluating procedural reasoning tasks that clarify the challenges and identify differences among neural, symbolic, and integrated models.</abstract>
      <url hash="c5d442f0">2023.findings-eacl.137</url>
      <bibkey>rajaby-faghihi-etal-2023-role</bibkey>
    </paper>
    <paper id="138">
      <title>Named Entity Recognition in a Very Homogenous Domain</title>
      <author><first>Oshin</first><last>Agarwal</last><affiliation>University of Pennsylvania</affiliation></author>
      <author><first>Ani</first><last>Nenkova</last><affiliation>Adobe Research</affiliation></author>
      <pages>1850-1855</pages>
      <abstract>Machine Learning models have lower accuracy when tested on out-of-domain data. Developing models that perform well on several domains or can be quickly adapted to a new domain is an important research area. Domain, however, is a vague term, that can refer to any aspect of data such as language, genre, source and structure. We consider a very homogeneous source of data, specifically sentences from news articles from the same newspaper in English, and collect a dataset of such “in-domain” sentences annotated with named entities. We find that even in such a homogeneous domain, the performance of named entity recognition models varies significantly across news topics. Selection of diverse data, as we demonstrate, is crucial even in a seemingly homogeneous domain.</abstract>
      <url hash="ed8f4b60">2023.findings-eacl.138</url>
      <bibkey>agarwal-nenkova-2023-named</bibkey>
    </paper>
    <paper id="139">
      <title>Crawling The Internal Knowledge-Base of Language Models</title>
      <author><first>Roi</first><last>Cohen</last><affiliation>Tel Aviv University</affiliation></author>
      <author><first>Mor</first><last>Geva</last><affiliation>Google</affiliation></author>
      <author><first>Jonathan</first><last>Berant</last><affiliation>Tel Aviv University and AI2</affiliation></author>
      <author><first>Amir</first><last>Globerson</last><affiliation>Tel Aviv University, Google</affiliation></author>
      <pages>1856-1869</pages>
      <abstract>Language models are trained on large volumes of text, and as a result their parameters might contain a significant body of factual knowledge. Any downstream task performed by these models implicitly builds on these facts, and thus it is highly desirable to have means for representing this body of knowledge in an interpretable way. However, there is currently no mechanism for such a representation.Here, we propose to address this goal by extracting a knowledge-graph of facts from a given language model. We describe a procedure for “crawling” the internal knowledge-base of a language model. Specifically, given a seed entity, we expand a knowledge-graph around it. The crawling procedure is decomposed into sub-tasks, realized through specially designed prompts that control for both precision (i.e., that no wrong facts are generated) and recall (i.e., the number of facts generated). We evaluate our approach on graphs crawled starting from dozens of seed entities, and show it yields high precision graphs (82-92%), while emitting a reasonable number of facts per entity.</abstract>
      <url hash="1f54aae5">2023.findings-eacl.139</url>
      <bibkey>cohen-etal-2023-crawling</bibkey>
    </paper>
    <paper id="140">
      <title>Intent Identification and Entity Extraction for Healthcare Queries in <fixed-case>I</fixed-case>ndic Languages</title>
      <author><first>Ankan</first><last>Mullick</last><affiliation>Indian Institute of Technology, Kharagpur</affiliation></author>
      <author><first>Ishani</first><last>Mondal</last><affiliation>Microsoft</affiliation></author>
      <author><first>Sourjyadip</first><last>Ray</last><affiliation>Indian Institute of Technology, Kharagpur</affiliation></author>
      <author><first>Raghav</first><last>R</last><affiliation>Cmu</affiliation></author>
      <author><first>G</first><last>Chaitanya</last><affiliation>IIT Kharagpur</affiliation></author>
      <author><first>Pawan</first><last>Goyal</last><affiliation>IIT Kharagpur</affiliation></author>
      <pages>1870-1881</pages>
      <abstract>Scarcity of data and technological limitations for resource-poor languages in developing countries like India poses a threat to the development of sophisticated NLU systems for healthcare. To assess the current status of various state-of-the-art language models in healthcare, this paper studies the problem by initially proposing two different Healthcare datasets, Indian Healthcare Query Intent-WebMD and 1mg (IHQID-WebMD and IHQID-1mg) and one real world Indian hospital query data in English and multiple Indic languages (Hindi, Bengali, Tamil, Telugu, Marathi and Gujarati) which are annotated with the query intents as well as entities. Our aim is to detect query intents and corresponding entities. We perform extensive experiments on a set of models which in various realistic settings and explore two scenarios based on the access to English data only (less costly) and access to target language data (more expensive). We analyze context specific practical relevancy through empirical analysis. The results, expressed in terms of overall F-score show that our approach is practically useful to identify intents and entities.</abstract>
      <url hash="d72f9391">2023.findings-eacl.140</url>
      <bibkey>mullick-etal-2023-intent</bibkey>
    </paper>
    <paper id="141">
      <title>Text-Derived Knowledge Helps Vision: A Simple Cross-modal Distillation for Video-based Action Anticipation</title>
      <author><first>Sayontan</first><last>Ghosh</last><affiliation>Stony Brook University</affiliation></author>
      <author><first>Tanvi</first><last>Aggarwal</last><affiliation>Stony Brook University</affiliation></author>
      <author><first>Minh</first><last>Hoai</last><affiliation>Stony Brook University</affiliation></author>
      <author><first>Niranjan</first><last>Balasubramanian</last><affiliation>Stony Brook University</affiliation></author>
      <pages>1882-1897</pages>
      <abstract>Anticipating future actions in a video is useful for many autonomous and assistive technologies. Prior action anticipation work mostly treat this as a vision modality problem, where the models learn the task information primarily from the video features in the action anticipation datasets. However, knowledge about action sequences can also be obtained from external textual data. In this work, we show how knowledge in pretrained language models can be adapted and distilled into vision based action anticipation models. We show that a simple distillation technique can achieve effective knowledge transfer and provide consistent gains on a strong vision model (Anticipative Vision Transformer) for two action anticipation datasets (3.5% relative gain on EGTEA-GAZE+ and 7.2% relative gain on EPIC-KITCHEN 55), giving a new state-of-the-art result.</abstract>
      <url hash="93239279">2023.findings-eacl.141</url>
      <bibkey>ghosh-etal-2023-text</bibkey>
    </paper>
    <paper id="142">
      <title>Simple Yet Effective Synthetic Dataset Construction for Unsupervised Opinion Summarization</title>
      <author><first>Ming</first><last>Shen</last><affiliation>Arizona State University</affiliation></author>
      <author><first>Jie</first><last>Ma</last><affiliation>AWS AI Lab</affiliation></author>
      <author><first>Shuai</first><last>Wang</last><affiliation>Amazon AI</affiliation></author>
      <author><first>Yogarshi</first><last>Vyas</last><affiliation>AWS AI Labs</affiliation></author>
      <author><first>Kalpit</first><last>Dixit</last><affiliation>Amazon</affiliation></author>
      <author><first>Miguel</first><last>Ballesteros</last><affiliation>Amazon</affiliation></author>
      <author><first>Yassine</first><last>Benajiba</last><affiliation>AWS AI Labs</affiliation></author>
      <pages>1898-1911</pages>
      <abstract>Opinion summarization provides an important solution for summarizing opinions expressed among a large number of reviews. However, generating aspect-specific and general summaries is challenging due to the lack of annotated data. In this work, we propose two simple yet effective unsupervised approaches to generate both aspect-specific and general opinion summaries by training on synthetic datasets constructed with aspect-related review contents. Our first approach, Seed Words Based Leave-One-Out (SW-LOO), identifies aspect-related portions of reviews simply by exact-matching aspect seed words and outperforms existing methods by 3.4 ROUGE-L points on Space and 0.5 ROUGE-1 point on Oposum+ for aspect-specific opinion summarization.Our second approach, Natural Language Inference Based Leave-One-Out (NLI-LOO) identifies aspect-related sentences utilizing an NLI model in a more general setting without using seed words and outperforms existing approaches by 1.2 ROUGE-L points on Space for aspect-specific opinion summarization and remains competitive on other metrics.</abstract>
      <url hash="710841d3">2023.findings-eacl.142</url>
      <bibkey>shen-etal-2023-simple</bibkey>
    </paper>
    <paper id="143">
      <title>Towards Fine-tuning Pre-trained Language Models with Integer Forward and Backward Propagation</title>
      <author><first>Mohammadreza</first><last>Tayaranian Hosseini</last><affiliation>Huawei Technologies Canada</affiliation></author>
      <author><first>Alireza</first><last>Ghaffari</last><affiliation>Huawei Noah’s Ark Lab</affiliation></author>
      <author><first>Marzieh S.</first><last>Tahaei</last><affiliation>Huawei Noah’s Ark Lab</affiliation></author>
      <author><first>Mehdi</first><last>Rezagholizadeh</last><affiliation>Noah’s Ark Lab Huawei</affiliation></author>
      <author><first>Masoud</first><last>Asgharian</last><affiliation>McGill Universirty</affiliation></author>
      <author><first>Vahid</first><last>Partovi Nia</last><affiliation>Huawei Noah’s Ark Lab</affiliation></author>
      <pages>1912-1921</pages>
      <abstract>The large number of parameters of some prominent language models, such as BERT, makes their fine-tuning on downstream tasks computationally intensive and energy hungry.Previously researchers were focused on lower bit-width integer data types for the forward propagation of language models to save memory and computation.As for the backward propagation, however, only 16-bit floating-point data type has been used for the fine-tuning of BERT.In this work, we use integer arithmetic for both forward and back propagation in the fine-tuning of BERT.We study the effects of varying the integer bit-width on the model’s metric performance.Our integer fine-tuning uses integer arithmetic to perform forward propagation and gradient computation of linear, layer-norm, and embedding layers of BERT.We fine-tune BERT using our integer training method on SQuAD v1.1 and SQuAD v2., and GLUE benchmark.We demonstrate that metric performance of fine-tuning 16-bit integer BERT matches both 16-bit and 32-bit floating-point baselines.Furthermore, using the faster and more memory efficient 8-bit integer data type, integer fine-tuning of BERT loses an average of 3.1 points compared to the FP32 baseline.</abstract>
      <url hash="72105025">2023.findings-eacl.143</url>
      <bibkey>tayaranian-hosseini-etal-2023-towards</bibkey>
    </paper>
    <paper id="144">
      <title>Data Augmentation for Radiology Report Simplification</title>
      <author><first>Ziyu</first><last>Yang</last><affiliation>Temple University</affiliation></author>
      <author><first>Santhosh</first><last>Cherian</last><affiliation>Temple University Hospital</affiliation></author>
      <author><first>Slobodan</first><last>Vucetic</last><affiliation>Temple University</affiliation></author>
      <pages>1922-1932</pages>
      <abstract>This work considers the development of a text simplification model to help patients better understand their radiology reports. This paper proposes a data augmentation approach to address the data scarcity issue caused by the high cost of manual simplification. It prompts a large foundational pre-trained language model to generate simplifications of unlabeled radiology sentences. In addition, it uses paraphrasing of labeled radiology sentences. Experimental results show that the proposed data augmentation approach enables the training of a significantly more accurate simplification model than the baselines.</abstract>
      <url hash="1f70841a">2023.findings-eacl.144</url>
      <attachment type="dataset" hash="70c758d7">2023.findings-eacl.144.dataset.zip</attachment>
      <bibkey>yang-etal-2023-data</bibkey>
    </paper>
    <paper id="145">
      <title>Embedding Recycling for Language Models</title>
      <author><first>Jon</first><last>Saad-Falcon</last><affiliation>Stanford University</affiliation></author>
      <author><first>Amanpreet</first><last>Singh</last><affiliation>Allen Institute for Artificial Intelligence</affiliation></author>
      <author><first>Luca</first><last>Soldaini</last><affiliation>Allen Institute for AI</affiliation></author>
      <author><first>Mike</first><last>D’Arcy</last><affiliation>Northwestern University</affiliation></author>
      <author><first>Arman</first><last>Cohan</last><affiliation>Allen Institute for AI</affiliation></author>
      <author><first>Doug</first><last>Downey</last><affiliation>Allen Institute for AI, Northwestern University</affiliation></author>
      <pages>1933-1953</pages>
      <abstract>Real-world applications of neural language models often involve running many different models over the same corpus. The high computational cost of these runs has led to interest in techniques that can reuse the contextualized embeddings produced in previous runs to speed training and inference of future ones. We refer to this approach as embedding recycling (ER). While multiple ER techniques have been proposed, their practical effectiveness is still unknown because existing evaluations consider very few models and do not adequately account for overhead costs. We perform an extensive evaluation of ER across eight different models (17 to 900 million parameters) and fourteen tasks in English. We show how a simple ER technique that caches activations from an intermediate layer of a pretrained model, and learns task-specific adapters on the later layers, is broadly effective. For the best-performing baseline in our experiments (DeBERTa-v2 XL), adding a precomputed cache results in a 90% speedup during training and 87-91% speedup for inference, with negligible impact on accuracy. Our analysis reveals important areas of future work.</abstract>
      <url hash="5ca919c9">2023.findings-eacl.145</url>
      <bibkey>saad-falcon-etal-2023-embedding</bibkey>
    </paper>
    <paper id="146">
      <title>Trained on 100 million words and still in shape: <fixed-case>BERT</fixed-case> meets <fixed-case>B</fixed-case>ritish <fixed-case>N</fixed-case>ational <fixed-case>C</fixed-case>orpus</title>
      <author><first>David</first><last>Samuel</last><affiliation>University of Oslo, Language Technology Group</affiliation></author>
      <author><first>Andrey</first><last>Kutuzov</last><affiliation>University of Oslo</affiliation></author>
      <author><first>Lilja</first><last>Øvrelid</last><affiliation>Dept of Informatics, University of Oslo</affiliation></author>
      <author><first>Erik</first><last>Velldal</last><affiliation>University of Oslo</affiliation></author>
      <pages>1954-1974</pages>
      <abstract>While modern masked language models (LMs) are trained on ever larger corpora, we here explore the effects of down-scaling training to a modestly-sized but representative, well-balanced, and publicly available English text source – the British National Corpus. We show that pre-training on this carefully curated corpus can reach better performance than the original BERT model. We argue that this type of corpora has great potential as a language modeling benchmark. To showcase this potential, we present fair, reproducible and data-efficient comparative studies of LMs, in which we evaluate several training objectives and model architectures and replicate previous empirical results in a systematic way. We propose an optimized LM architecture called LTG-BERT.</abstract>
      <url hash="6ce1ab43">2023.findings-eacl.146</url>
      <bibkey>samuel-etal-2023-trained</bibkey>
    </paper>
    <paper id="147">
      <title>Generating Synthetic Speech from <fixed-case>S</fixed-case>poken<fixed-case>V</fixed-case>ocab for Speech Translation</title>
      <author><first>Jinming</first><last>Zhao</last><affiliation>Dept of Data Science and AI, Faculty of IT, Monash University</affiliation></author>
      <author><first>Gholamreza</first><last>Haffari</last><affiliation>Monash University</affiliation></author>
      <author><first>Ehsan</first><last>Shareghi</last><affiliation>Monash University</affiliation></author>
      <pages>1975-1981</pages>
      <abstract>Training end-to-end speech translation (ST) systems requires sufficiently large-scale data, which is unavailable for most language pairs and domains. One practical solution to the data scarcity issue is to convert text-based machine translation (MT) data to ST data via text-to-speech (TTS) systems.Yet, using TTS systems can be tedious and slow. In this work, we propose SpokenVocab, a simple, scalable and effective data augmentation technique to convert MT data to ST data on-the-fly. The idea is to retrieve and stitch audio snippets, corresponding to words in an MT sentence, from a spoken vocabulary bank. Our experiments on multiple language pairs show that stitched speech helps to improve translation quality by an average of 1.83 BLEU score, while performing equally well as TTS-generated speech in improving translation quality. We also showcase how SpokenVocab can be applied in code-switching ST for which often no TTS systems exit.</abstract>
      <url hash="f319dd4c">2023.findings-eacl.147</url>
      <bibkey>zhao-etal-2023-generating</bibkey>
    </paper>
    <paper id="148">
      <title>Bounding the Capabilities of Large Language Models in Open Text Generation with Prompt Constraints</title>
      <author><first>Albert</first><last>Lu</last><affiliation>Georgia Institute of Technology</affiliation></author>
      <author><first>Hongxin</first><last>Zhang</last><affiliation>Shanghai Jiao Tong University</affiliation></author>
      <author><first>Yanzhe</first><last>Zhang</last><affiliation>Georgia Institute of Technology</affiliation></author>
      <author><first>Xuezhi</first><last>Wang</last><affiliation>Google</affiliation></author>
      <author><first>Diyi</first><last>Yang</last><affiliation>Stanford University</affiliation></author>
      <pages>1982-2008</pages>
      <abstract>The limits of open-ended generative models are unclear, yet increasingly important. What causes them to succeed and what causes them to fail? In this paper, we take a prompt-centric approach to analyzing and bounding the abilities of open-ended generative models. We present a generic methodology of analysis with two challenging prompt constraint types: structural and stylistic. These constraint types are categorized into a set of well-defined constraints that are analyzable by a single prompt. We then systematically create a diverse set of simple, natural, and useful prompts to robustly analyze each individual constraint. Using the GPT-3 text-davinci-002 model as a case study, we generate outputs from our collection of prompts and analyze the model’s generative failures. We also show the generalizability of our proposed method on other large models like BLOOM and OPT. Our results and our in-context mitigation strategies reveal open challenges for future research.</abstract>
      <url hash="6f809fd3">2023.findings-eacl.148</url>
      <bibkey>lu-etal-2023-bounding</bibkey>
    </paper>
    <paper id="149">
      <title>Learning to Retrieve Engaging Follow-Up Queries</title>
      <author><first>Christopher</first><last>Richardson</last><affiliation>Georgia Institute of Technology</affiliation></author>
      <author><first>Sudipta</first><last>Kar</last><affiliation>Amazon Alexa AI</affiliation></author>
      <author><first>Anjishnu</first><last>Kumar</last><affiliation>Amazon Alexa</affiliation></author>
      <author><first>Anand</first><last>Ramachandran</last><affiliation>Amazon</affiliation></author>
      <author><first>Zeynab</first><last>Raeesy</last><affiliation>Amazon</affiliation></author>
      <author><first>Omar</first><last>Khan</last><affiliation>Amazon</affiliation></author>
      <author><first>Abhinav</first><last>Sethy</last><affiliation>Amazon</affiliation></author>
      <pages>2009-2016</pages>
      <abstract>Open domain conversational agents can answer a broad range of targeted queries. However, the sequential nature of interaction with these systems makes knowledge exploration a lengthy task which burdens the user with asking a chain of well phrased questions. In this paper, we present a retrieval based system and associated dataset for predicting the next questions that the user might have. Such a system can proactively assist users in knowledge exploration leading to a more engaging dialog. The retrieval system is trained on a dataset called the Follow-up Query Bank (FQ-Bank). FQ-Bank contains ~14K multi-turn information-seeking conversations with a valid follow-up question and a set of invalid candidates. The invalid candidates are generated to simulate various syntactic and semantic confounders such as paraphrases, partial entity match, irrelevant entity, and ASR errors. We use confounder specific techniques to simulate these negative examples on the OR-QuAC dataset. Then, we train ranking models on FQ-Bank and present results comparing supervised and unsupervised approaches. The results suggest that we can retrieve the valid follow-ups by ranking them in higher positions compared to confounders, but further knowledge grounding can improve ranking performance.FQ-Bank is publicly available at https://github.com/amazon-science/fq-bank.</abstract>
      <url hash="45df0353">2023.findings-eacl.149</url>
      <bibkey>richardson-etal-2023-learning</bibkey>
    </paper>
    <paper id="150">
      <title>Selective-<fixed-case>LAMA</fixed-case>: Selective Prediction for Confidence-Aware Evaluation of Language Models</title>
      <author><first>Hiyori</first><last>Yoshikawa</last><affiliation>Fujitsu Limited</affiliation></author>
      <author><first>Naoaki</first><last>Okazaki</last><affiliation>Tokyo Institute of Technology</affiliation></author>
      <pages>2017-2028</pages>
      <abstract>Recent studies have suggested that neural language models learn and store a large amount of facts and commonsense knowledge from training data. The ability of language models to restore such knowledge is often evaluated via zero-shot cloze-style QA tasks. However, such evaluations rely only on prediction accuracy without punishing the systems for their mistakes, e.g., simply guessing or hallucinating likely answers. Selective prediction is a more informative evaluation framework that takes the confidence of predictions into account. Under the selective prediction setting, a model is evaluated not only by the number of correct predictions, but also by the ability to filter out dubious predictions by estimating the confidence of individual predictions. Such confidence-aware evaluation is crucial for determining whether to trust zero-shot predictions of language models. In this paper, we apply the selective prediction setting to an existing benchmark, LAMA probe, and conduct extensive experiments with recent neural language models and different confidence functions. We empirically show that our Selective-LAMA evaluation is more robust to the effect of simple guesses than the conventional accuracy-based evaluation.Our evaluation reveals the importance of the choice of confidence functions by showing that simply relying on token probabilities is not always the best choice.Further analysis shows that various confidence functions exhibit different preferences over predicted tokens for a given context.</abstract>
      <url hash="270b8411">2023.findings-eacl.150</url>
      <attachment type="software" hash="ef302ab8">2023.findings-eacl.150.software.zip</attachment>
      <bibkey>yoshikawa-okazaki-2023-selective</bibkey>
    </paper>
    <paper id="151">
      <title>Multi-View Source Ablation for Faithful Summarization</title>
      <author><first>Shuyang</first><last>Cao</last><affiliation>Univerisity of Michigan</affiliation></author>
      <author><first>Liang</first><last>Ma</last><affiliation>Dataminr</affiliation></author>
      <author><first>Di</first><last>Lu</last><affiliation>Dataminr</affiliation></author>
      <author><first>Robert L</first><last>Logan IV</last><affiliation>Dataminr</affiliation></author>
      <author><first>Joel</first><last>Tetreault</last><affiliation>Dataminr</affiliation></author>
      <author><first>Alejandro</first><last>Jaimes</last><affiliation>Dataminr</affiliation></author>
      <pages>2029-2047</pages>
      <abstract>In this paper, we present MuFaSSa (Multi-view Faithfulness Scoring via Source Ablation), a metric for evaluating faithfulness of abstractive summaries, and for guiding training of more faithful summarizers. For evaluation, MuFaSSa employs different strategies (e.g., masking entity mentions) to first remove information from the source document to form multiple ablated views. Then, the faithfulness level of each token in a generated summary is measured by the difference between the token generation probabilities when given the original document and the ablated document as inputs to trained summarizers. For training, MuFaSSa uses a novel word truncation objective that drops unfaithful tokens located by MuFaSSa in both the decoder input and output. Alignments with human-annotated faithfulness labels on AggreFact show that MuFaSSa is comparable to or better than existing metrics built on classifiers or QA models pre-trained on other tasks. In experiments on summarization with XSum and CNN/DailyMail, models trained with word truncation using MuFaSSa outperform competitive methods according to both automatic faithfulness metrics and human assessments.</abstract>
      <url hash="77e28880">2023.findings-eacl.151</url>
      <bibkey>cao-etal-2023-multi</bibkey>
    </paper>
    <paper id="152">
      <title>Mining Effective Features Using Quantum Entropy for Humor Recognition</title>
      <author id="yang-liu-tianjin"><first>Yang</first><last>Liu</last><affiliation>College of Intelligence and Computing, Tianjin University, Tianjin, China</affiliation></author>
      <author><first>Yuexian</first><last>Hou</last><affiliation>College of Intelligence and Computing, Tianjin University, Tianjin, China</affiliation></author>
      <pages>2048-2053</pages>
      <abstract>Humor recognition has been extensively studied with different methods in the past years. However, existing studies on humor recognition do not understand the mechanisms that generate humor. In this paper, inspired by the incongruity theory, any joke can be divided into two components (the setup and the punchline). Both components have multiple possible semantics, and there is an incongruous relationship between them. We use density matrices to represent the semantic uncertainty of the setup and the punchline, respectively, and design QE-Uncertainty and QE-Incongruity with the help of quantum entropy as features for humor recognition. The experimental results on the SemEval2021 Task 7 dataset show that the proposed features are more effective than the baselines for recognizing humorous and non-humorous texts.</abstract>
      <url hash="40e55e09">2023.findings-eacl.152</url>
      <attachment type="dataset" hash="e117da59">2023.findings-eacl.152.dataset.rar</attachment>
      <bibkey>liu-hou-2023-mining</bibkey>
    </paper>
    <paper id="153">
      <title><fixed-case>A</fixed-case>dapter<fixed-case>S</fixed-case>oup: Weight Averaging to Improve Generalization of Pretrained Language Models</title>
      <author><first>Alexandra</first><last>Chronopoulou</last><affiliation>LMU Munich</affiliation></author>
      <author><first>Matthew</first><last>Peters</last><affiliation>Allen Institute for Artificial Intelligence</affiliation></author>
      <author><first>Alexander</first><last>Fraser</last><affiliation>Ludwig-Maximilians-Universität München</affiliation></author>
      <author><first>Jesse</first><last>Dodge</last><affiliation>Allen Institute for AI</affiliation></author>
      <pages>2054-2063</pages>
      <abstract>Pretrained language models (PLMs) are trained on massive corpora, but often need to specialize to specific domains. A parameter-efficient adaptation method suggests training an adapter for each domain on the task of language modeling. This leads to good in-domain scores but can be impractical for domain- or resource-restricted settings. A solution is to use a related-domain adapter for the novel domain at test time. In this paper, we introduce AdapterSoup, an approach that performs weight-space averaging of adapters trained on different domains. Our approach is embarrassingly parallel: first, we train a set of domain-specific adapters; then, for each novel domain, we determine which adapters should be averaged at test time. We present extensive experiments showing that AdapterSoup consistently improves performance to new domains without extra training. We also explore weight averaging of adapters trained on the same domain with different hyper-parameters, and show that it preserves the performance of a PLM on new domains while obtaining strong in-domain results. We explore various approaches for choosing which adapters to combine, such as text clustering and semantic similarity. We find that using clustering leads to the most competitive results on novel domains.</abstract>
      <url hash="4e92467b">2023.findings-eacl.153</url>
      <bibkey>chronopoulou-etal-2023-adaptersoup</bibkey>
    </paper>
    <paper id="154">
      <title>Towards End-to-End Open Conversational Machine Reading</title>
      <author><first>Sizhe</first><last>Zhou</last><affiliation>Shanghai Jiao Tong University</affiliation></author>
      <author><first>Siru</first><last>Ouyang</last><affiliation>University of Illinois Urbana-Champaign</affiliation></author>
      <author><first>Zhuosheng</first><last>Zhang</last><affiliation>Shanghai Jiao Tong University</affiliation></author>
      <author><first>Hai</first><last>Zhao</last><affiliation>Shanghai Jiao Tong University</affiliation></author>
      <pages>2064-2076</pages>
      <abstract>In open-retrieval conversational machine reading (OR-CMR) task, machines are required to do multi-turn question answering given dialogue history and a textual knowledge base. Existing works generally utilize two independent modules to approach this problem’s two successive sub-tasks: first with a hard-label decision making and second with a question generation aided by various entailment reasoning methods. Such usual cascaded modeling is vulnerable to error propagation and prevents the two sub-tasks from being consistently optimized. In this work, we instead model OR-CMR as a unified text-to-text task in a fully end-to-end style. Experiments on the ShARC and OR-ShARC dataset show the effectiveness of our proposed end-to-end framework on both sub-tasks by a large margin, achieving new state-of-the-art results. Further ablation studies support that our framework can generalize to different backbone models.</abstract>
      <url hash="74f2a5b6">2023.findings-eacl.154</url>
      <bibkey>zhou-etal-2023-towards</bibkey>
    </paper>
    <paper id="155">
      <title>Generative Knowledge Selection for Knowledge-Grounded Dialogues</title>
      <author><first>Weiwei</first><last>Sun</last><affiliation>Shandong University</affiliation></author>
      <author><first>Pengjie</first><last>Ren</last><affiliation>Shandong University</affiliation></author>
      <author><first>Zhaochun</first><last>Ren</last><affiliation>Shandong University</affiliation></author>
      <pages>2077-2088</pages>
      <abstract>Knowledge selection is the key in knowledge-grounded dialogues (KGD), which aims to select an appropriate knowledge snippet to be used in the utterance based on dialogue history. Previous studies mainly employ the classification approach to classify each candidate snippet as “relevant” or “irrelevant” independently. However, such approaches neglect the interactions between snippets, leading to difficulties in inferring the meaning of snippets. Moreover, they lack modeling of the discourse structure of dialogue-knowledge interactions. We propose a simple yet effective generative approach for knowledge selection, called GenKS. GenKS learns to select snippets by generating their identifiers with a sequence-to-sequence model. GenKS therefore captures intra-knowledge interaction inherently through attention mechanisms. Meanwhile, we devise a hyperlink mechanism to model the dialogue-knowledge interactions explicitly. We conduct experiments on three benchmark datasets, and verify GenKS achieves the best results on both knowledge selection and response generation.</abstract>
      <url hash="93a1f155">2023.findings-eacl.155</url>
      <bibkey>sun-etal-2023-generative</bibkey>
    </paper>
    <paper id="156">
      <title>Evaluating the Tradeoff Between Abstractiveness and Factuality in Abstractive Summarization</title>
      <author><first>Markus</first><last>Dreyer</last><affiliation>Amazon.com</affiliation></author>
      <author><first>Mengwen</first><last>Liu</last><affiliation>Amazon</affiliation></author>
      <author><first>Feng</first><last>Nan</last><affiliation>Aws Ai</affiliation></author>
      <author><first>Sandeep</first><last>Atluri</last><affiliation>Amazon</affiliation></author>
      <author><first>Sujith</first><last>Ravi</last><affiliation>SliceX AI</affiliation></author>
      <pages>2089-2105</pages>
      <abstract>Neural models for abstractive summarization tend to generate output that is fluent and well-formed but lacks semantic faithfulness, or factuality, with respect to the input documents. In this paper, we analyze the tradeoff between abstractiveness and factuality of generated summaries across multiple datasets and models, using extensive human evaluations of factuality. In our analysis, we visualize the rates of change in factuality as we gradually increase abstractiveness using a decoding constraint, and we observe that, while increased abstractiveness generally leads to a drop in factuality, the rate of factuality decay depends on factors such as the data that the system was trained on. We introduce two datasets with human factuality judgements; one containing 10.2k generated summaries with systematically varied degrees of abstractiveness; the other containing 4.2k summaries from five different summarization models. We propose new factuality metrics that adjust for the degree of abstractiveness, and we use them to compare the abstractiveness-adjusted factuality of previous summarization works, providing baselines for future work.</abstract>
      <url hash="be27149d">2023.findings-eacl.156</url>
      <bibkey>dreyer-etal-2023-evaluating</bibkey>
    </paper>
    <paper id="157">
      <title>Fairness in Language Models Beyond <fixed-case>E</fixed-case>nglish: Gaps and Challenges</title>
      <author><first>Krithika</first><last>Ramesh</last><affiliation>Microsoft Research India</affiliation></author>
      <author><first>Sunayana</first><last>Sitaram</last><affiliation>Microsoft Research India</affiliation></author>
      <author><first>Monojit</first><last>Choudhury</last><affiliation>Microsoft</affiliation></author>
      <pages>2106-2119</pages>
      <abstract>With language models becoming increasingly ubiquitous, it has become essential to address their inequitable treatment of diverse demographic groups and factors. Most research on evaluating and mitigating fairness harms has been concentrated on English, while multilingual models and non-English languages have received comparatively little attention. In this paper, we survey different aspects of fairness in languages beyond English and multilingual contexts. This paper presents a survey of fairness in multilingual and non-English contexts, highlighting the shortcomings of current research and the difficulties faced by methods designed for English. We contend that the multitude of diverse cultures and languages across the world makes it infeasible to achieve comprehensive coverage in terms of constructing fairness datasets. Thus, the measurement and mitigation of biases must evolve beyond the current dataset-driven practices that are narrowly focused on specific dimensions and types of biases and, therefore, impossible to scale across languages and cultures.</abstract>
      <url hash="2844454f">2023.findings-eacl.157</url>
      <bibkey>ramesh-etal-2023-fairness</bibkey>
    </paper>
    <paper id="158">
      <title>Global-Local Modeling with Prompt-Based Knowledge Enhancement for Emotion Inference in Conversation</title>
      <author><first>Renxi</first><last>Wang</last><affiliation>Northeastern University, China</affiliation></author>
      <author><first>Shi</first><last>Feng</last><affiliation>Northeastern University, China</affiliation></author>
      <pages>2120-2127</pages>
      <abstract>The ability to recognize emotions in conversations is necessary and important for the online chatbot to do tasks such as empathetic response generation and emotional support. Present researches mainly focus on recognizing emotions through a speaker’s utterance, while research on emotion inference predicts emotions of addressees through previous utterances. Because of the lack of the addressee’s utterance, emotion inference is more challenging than emotion recognition. In this paper, we propose a global-local modeling method based on recurrent neural networks (RNN) and pre-trained language models (PLM) to do emotion inference, which utilizes the sequence modeling ability of RNNs and abundant knowledge from PLMs. Moreover, we take the whole dialogue history as input of PLM to generate knowledge by in-context learning. Experimental results show that our model with knoledge enhancement achieves state-of-the-art performance on all three datasets.</abstract>
      <url hash="13b20ab3">2023.findings-eacl.158</url>
      <attachment type="dataset" hash="b7ae075f">2023.findings-eacl.158.dataset.zip</attachment>
      <bibkey>wang-feng-2023-global</bibkey>
    </paper>
    <paper id="159">
      <title>Headline Token-based Discriminative Learning for Subheading Generation in News Article</title>
      <author><first>Joonwon</first><last>Jang</last><affiliation>Sejong University</affiliation></author>
      <author><first>Misuk</first><last>Kim</last><affiliation>Sejong University</affiliation></author>
      <pages>2128-2135</pages>
      <abstract>The news subheading summarizes an article’s contents in several sentences to support the headline limited to solely conveying the main contents. So, it is necessary to generate compelling news subheadings in consideration of the structural characteristics of the news. In this paper, we propose a subheading generation model using topical headline information. We introduce a discriminative learning method that utilizes the prediction result of masked headline tokens. Experiments show that the proposed model is effective and outperforms the comparative models on three news datasets written in two languages. We also show that our model performs robustly on a small dataset and various masking ratios. Qualitative analysis and human evaluations also show that the overall quality of generated subheadings improved over the comparative models.</abstract>
      <url hash="1e09fa7d">2023.findings-eacl.159</url>
      <attachment type="dataset" hash="ef34f709">2023.findings-eacl.159.dataset.zip</attachment>
      <bibkey>jang-kim-2023-headline</bibkey>
    </paper>
    <paper id="160">
      <title>Decipherment as Regression: Solving Historical Substitution Ciphers by Learning Symbol Recurrence Relations</title>
      <author><first>Nishant</first><last>Kambhatla</last><affiliation>Simon Fraser University</affiliation></author>
      <author><first>Logan</first><last>Born</last><affiliation>Simon Fraser University</affiliation></author>
      <author><first>Anoop</first><last>Sarkar</last><affiliation>Simon Fraser University</affiliation></author>
      <pages>2136-2152</pages>
      <abstract>Solving substitution ciphers involves mapping sequences of cipher symbols to fluent text in a target language. This has conventionally been formulated as a search problem, to find the decipherment key using a character-level language model to constrain the search space. This work instead frames decipherment as a sequence prediction task, using a Transformer-based causal language model to learn recurrences between characters in a ciphertext. We introduce a novel technique for transcribing arbitrary substitution ciphers into a common recurrence encoding. By leveraging this technique, we (i) create a large synthetic dataset of homophonic ciphers using random keys, and (ii) train a decipherment model that predicts the plaintext sequence given a recurrence-encoded ciphertext. Our method achieves strong results on synthetic 1:1 and homophonic ciphers, and cracks several real historic homophonic ciphers. Our analysis shows that the model learns recurrence relations between cipher symbols and recovers decipherment keys in its self-attention.</abstract>
      <url hash="74cb7b46">2023.findings-eacl.160</url>
      <bibkey>kambhatla-etal-2023-decipherment</bibkey>
    </paper>
    <paper id="161">
      <title>A Survey on Recent Advances in Keyphrase Extraction from Pre-trained Language Models</title>
      <author><first>Mingyang</first><last>Song</last><affiliation>Beijing Jiaotong University</affiliation></author>
      <author><first>Yi</first><last>Feng</last><affiliation>BeiJing JiaoTong University</affiliation></author>
      <author><first>Liping</first><last>Jing</last><affiliation>Beijing Jiaotong Univesity</affiliation></author>
      <pages>2153-2164</pages>
      <abstract>Keyphrase Extraction (KE) is a critical component in Natural Language Processing (NLP) systems for selecting a set of phrases from the document that could summarize the important information discussed in the document. Typically, a keyphrase extraction system can significantly accelerate the speed of information retrieval and help people get first-hand information from a long document quickly and accurately. Specifically, keyphrases are capable of providing semantic metadata characterizing documents and producing an overview of the content of a document. In this paper, we introduce keyphrase extraction, present a review of the recent studies based on pre-trained language models, offer interesting insights on the different approaches, highlight open issues, and give a comparative experimental study of popular supervised as well as unsupervised techniques on several datasets. To encourage more instantiations, we release the related files mentioned in this paper.</abstract>
      <url hash="79dec4d8">2023.findings-eacl.161</url>
      <bibkey>song-etal-2023-survey</bibkey>
    </paper>
    <paper id="162">
      <title>Prompting for explanations improves Adversarial <fixed-case>NLI</fixed-case>. Is this true? {Yes} it is {true} because {it weakens superficial cues}</title>
      <author><first>Pride</first><last>Kavumba</last><affiliation>Tohoku University / RIKEN AIP</affiliation></author>
      <author><first>Ana</first><last>Brassard</last><affiliation>RIKEN AIP / Tohoku University</affiliation></author>
      <author><first>Benjamin</first><last>Heinzerling</last><affiliation>RIKEN AIP &amp; Tohoku University</affiliation></author>
      <author><first>Kentaro</first><last>Inui</last><affiliation>Tohoku University / Riken</affiliation></author>
      <pages>2165-2180</pages>
      <abstract>Explanation prompts ask language models to not only assign a particular label to a giveninput, such as true, entailment, or contradiction in the case of natural language inference but also to generate a free-text explanation that supports this label. For example: “This is label because explanation.” While this type of prompt was originally introduced with the aim of improving model interpretability, we showhere that explanation prompts also improve robustness to adversarial perturbations in naturallanguage inference benchmarks. Compared to prompting for labels only, explanation prompting consistently yields stronger performance on adversarial benchmarks, outperforming the state of the art on Adversarial Natural Language Inference, Counterfactually-Augmented Natural Language Inference, and SNLI-Hard datasets. We argue that the increase in robustness is due to the fact that prompting for explanations weakens superficial cues. Specifically, single tokens that are highly predictive of the correct answer in the label-only setting become uninformative when the model also has to generate explanations.</abstract>
      <url hash="aa869a9e">2023.findings-eacl.162</url>
      <bibkey>kavumba-etal-2023-prompting</bibkey>
    </paper>
    <paper id="163">
      <title><fixed-case>J</fixed-case>ob<fixed-case>XMLC</fixed-case>: <fixed-case>EX</fixed-case>treme Multi-Label Classification of Job Skills with Graph Neural Networks</title>
      <author><first>Nidhi</first><last>Goyal</last><affiliation>Iiit</affiliation></author>
      <author><first>Jushaan</first><last>Kalra</last><affiliation>PreCog</affiliation></author>
      <author><first>Charu</first><last>Sharma</last><affiliation>International Institute of Information Technology Hyderabad</affiliation></author>
      <author><first>Raghava</first><last>Mutharaju</last><affiliation>IIIT-Delhi</affiliation></author>
      <author><first>Niharika</first><last>Sachdeva</last><affiliation>Infoedge</affiliation></author>
      <author><first>Ponnurangam</first><last>Kumaraguru</last><affiliation>IIIT Hyderabad</affiliation></author>
      <pages>2181-2191</pages>
      <abstract>Writing a good job description is an important step in the online recruitment process to hire the best candidates. Most recruiters forget to include some relevant skills in the job description. These missing skills affect the performance of recruitment tasks such as job suggestions, job search, candidate recommendations, etc. Existing approaches are limited to contextual modelling, do not exploit inter-relational structures like job-job and job-skill relationships, and are not scalable. In this paper, we exploit these structural relationships using a graph-based approach. We propose a novel skill prediction framework called JobXMLC, which uses graph neural networks with skill attention to predict missing skills using job descriptions. JobXMLC enables joint learning over a job-skill graph consisting of 22.8K entities (jobs and skills) and 650K relationships. We experiment with real-world recruitment datasets to evaluate our proposed approach. We train JobXMLC on 20,298 job descriptions and 2,548 skills within 30 minutes on a single GPU machine. JobXMLC outperforms the state-of-the-art approaches by 6% in precision and 3% in recall. JobXMLC is 18X faster for training task and up to 634X faster in skill prediction on benchmark datasets enabling JobXMLC to scale up on larger datasets.</abstract>
      <url hash="67881392">2023.findings-eacl.163</url>
      <bibkey>goyal-etal-2023-jobxmlc</bibkey>
    </paper>
    <paper id="164">
      <title><fixed-case>V</fixed-case>i<fixed-case>LPA</fixed-case>ct: A Benchmark for Compositional Generalization on Multimodal Human Activities</title>
      <author><first>Terry Yue</first><last>Zhuo</last><affiliation>CSIRO’s Data61 and Monash University</affiliation></author>
      <author><first>Yaqing</first><last>Liao</last><affiliation>University of Electronic Science and Technology of China</affiliation></author>
      <author><first>Yuecheng</first><last>Lei</last><affiliation>University of Electronic Science and Technology of China</affiliation></author>
      <author><first>Lizhen</first><last>Qu</last><affiliation>Monash University</affiliation></author>
      <author><first>Gerard</first><last>de Melo</last><affiliation>HPI/University of Potsdam</affiliation></author>
      <author><first>Xiaojun</first><last>Chang</last><affiliation>University of Technology Sydney</affiliation></author>
      <author><first>Yazhou</first><last>Ren</last><affiliation>University of Electronic Science and Technology of China</affiliation></author>
      <author><first>Zenglin</first><last>Xu</last><affiliation>Harbin Institute of Technology</affiliation></author>
      <pages>2192-2207</pages>
<<<<<<< HEAD
      <abstract>We introduce {\texttt{ViLPAct}}, a novel vision-language benchmark for human activity planning. It is designed for a task where embodied AI agents can reason and forecast future actions of humans based on video clips about their initial activities and intents in text. The dataset consists of 2.9k videos from {\texttt{Charades}} extended with intents via crowdsourcing, a multi-choice question test set, and four strong baselines. One of the baselines implements a neurosymbolic approach based on a multi-modal knowledge base (MKB), while the other ones are deep generative models adapted from recent state-of-the-art (SOTA) methods. According to our extensive experiments, the key challenges are compositional generalization and effective use of information from both modalities.</abstract>
=======
      <abstract>We introduce \dataset, a novel vision-language benchmark for human activity planning. It is designed for a task where embodied AI agents can reason and forecast future actions of humans based on video clips about their initial activities and intents in text. The dataset consists of 2.9k videos from \charades extended with intents via crowdsourcing, a multi-choice question test set, and four strong baselines. One of the baselines implements a neurosymbolic approach based on a multi-modal knowledge base (MKB), while the other ones are deep generative models adapted from recent state-of-the-art (SOTA) methods. According to our extensive experiments, the key challenges are compositional generalization and effective use of information from both modalities.</abstract>
>>>>>>> 33874b76
      <url hash="b613eda2">2023.findings-eacl.164</url>
      <bibkey>zhuo-etal-2023-vilpact</bibkey>
    </paper>
    <paper id="165">
      <title>Grammatical Error Correction through Round-Trip Machine Translation</title>
      <author><first>Yova</first><last>Kementchedjhieva</last><affiliation>University of Copenhagen</affiliation></author>
      <author><first>Anders</first><last>Søgaard</last><affiliation>University of Copenhagen</affiliation></author>
      <pages>2208-2215</pages>
      <abstract>Machine translation (MT) operates on the premise of an interlingua which abstracts away from surface form while preserving meaning. A decade ago the idea of using round-trip MT to guide grammatical error correction was proposed as a way to abstract away from potential errors in surface forms (Madnani _et_ _al_., 2012). At the time, it did not pan out due to the low quality of MT systems of the day. Today much stronger MT systems are available so we re-evaluate this idea across five languages and models of various sizes. We find that for extra large models input augmentation through round-trip MT has little to no effect. For more ‘workable’ model sizes, however, it yields consistent improvements, sometimes bringing the performance of a _base_ or _large_ model up to that of a _large_ or _xl_ model, respectively. The round-trip translation comes at a computational cost though, so one would have to determine whether to opt for a larger model or for input augmentation on a case-by-case basis.</abstract>
      <url hash="2d237fc0">2023.findings-eacl.165</url>
      <bibkey>kementchedjhieva-sogaard-2023-grammatical</bibkey>
    </paper>
    <paper id="166">
      <title>Does Masked Language Model Pre-training with Artificial Data Improve Low-resource Neural Machine Translation?</title>
      <author><first>Hiroto</first><last>Tamura</last><affiliation>Tokyo Metropolitan University</affiliation></author>
      <author><first>Tosho</first><last>Hirasawa</last><affiliation>Tokyo Metropolitan University</affiliation></author>
      <author><first>Hwichan</first><last>Kim</last><affiliation>Tokyo Metropolitan University</affiliation></author>
      <author><first>Mamoru</first><last>Komachi</last><affiliation>Tokyo Metropolitan University</affiliation></author>
      <pages>2216-2225</pages>
      <abstract>Pre-training masked language models (MLMs) with artificial data has been proven beneficial for several natural language processing tasks such as natural language understanding and summarization; however, it has been less explored for neural machine translation (NMT).A previous study revealed the benefit of transfer learning for NMT in a limited setup, which differs from MLM.In this study, we prepared two kinds of artificial data and compared the translation performance of NMT when pre-trained with MLM.In addition to the random sequences, we created artificial data mimicking token frequency information from the real world.Our results showed that pre-training the models with artificial data by MLM improves translation performance in low-resource situations.Additionally, we found that pre-training on artificial data created considering token frequency information facilitates improved performance.</abstract>
      <url hash="43771cb6">2023.findings-eacl.166</url>
      <bibkey>tamura-etal-2023-masked</bibkey>
    </paper>
    <paper id="167">
      <title>Performance and Risk Trade-offs for Multi-word Text Prediction at Scale</title>
      <author><first>Aniket</first><last>Vashishtha</last><affiliation>Microsoft Research India</affiliation></author>
      <author><first>S Sai</first><last>Prasad</last><affiliation>Microsoft</affiliation></author>
      <author><first>Payal</first><last>Bajaj</last><affiliation>Microsoft</affiliation></author>
      <author><first>Vishrav</first><last>Chaudhary</last><affiliation>Microsoft</affiliation></author>
      <author><first>Kate</first><last>Cook</last><affiliation>Microsoft</affiliation></author>
      <author><first>Sandipan</first><last>Dandapat</last><affiliation>Microsoft India</affiliation></author>
      <author><first>Sunayana</first><last>Sitaram</last><affiliation>Microsoft Research India</affiliation></author>
      <author><first>Monojit</first><last>Choudhury</last><affiliation>Microsoft</affiliation></author>
      <pages>2226-2242</pages>
      <abstract>Large Language Models such as GPT-3 are well-suited for text prediction tasks, which can help and delight users during text composition. LLMs are known to generate ethically inappropriate predictions even for seemingly innocuous contexts. Toxicity detection followed by filtering is a common strategy for mitigating the harm from such predictions. However, as we shall argue in this paper, in the context of text prediction, it is not sufficient to detect and filter toxic content. One also needs to ensure factual correctness and group-level fairness of the predictions; failing to do so can make the system ineffective and nonsensical at best, and unfair and detrimental to the users at worst. We discuss the gaps and challenges of toxicity detection approaches - from blocklist-based approaches to sophisticated state-of-the-art neural classifiers - by evaluating them on the text prediction task for English against a manually crafted CheckList of harms targeted at different groups and different levels of severity.</abstract>
      <url hash="f7d08d89">2023.findings-eacl.167</url>
      <bibkey>vashishtha-etal-2023-performance</bibkey>
    </paper>
    <paper id="168">
      <title>Searching for Better Database Queries in the Outputs of Semantic Parsers</title>
      <author><first>Anton</first><last>Osokin</last><affiliation>HSE University, Yandex</affiliation></author>
      <author><first>Irina</first><last>Saparina</last><affiliation>HSE University, Yandex</affiliation></author>
      <author><first>Ramil</first><last>Yarullin</last><affiliation>HSE University, Yandex</affiliation></author>
      <pages>2243-2256</pages>
      <abstract>The task of generating a database query from a question in natural language suffers from ambiguity and insufficiently precise description of the goal. The problem is amplified when the system needs to generalize to databases unseen at training. In this paper, we consider the case when, at the test time, the system has access to an external criterion that evaluates the generated queries. The criterion can vary from checking that a query executes without errors to verifying the query on a set of tests. In this setting, we augment neural autoregressive models with a search algorithm that looks for a query satisfying the criterion. We apply our approach to the state-of-the-art semantic parsers and report that it allows us to find many queries passing all the tests on different datasets.</abstract>
      <url hash="cb389ec2">2023.findings-eacl.168</url>
      <bibkey>osokin-etal-2023-searching</bibkey>
    </paper>
    <paper id="169">
      <title>Style-Aware Contrastive Learning for Multi-Style Image Captioning</title>
      <author><first>Yucheng</first><last>Zhou</last><affiliation>University of Technology Sydney</affiliation></author>
      <author><first>Guodong</first><last>Long</last><affiliation>University of Technology Sydney</affiliation></author>
      <pages>2257-2267</pages>
      <abstract>Existing multi-style image captioning methods show promising results in generating a caption with accurate visual content and desired linguistic style. However, existing methods overlook the relationship between linguistic style and visual content. To overcome this drawback, we propose style-aware contrastive learning for multi-style image captioning. First, we present a style-aware visual encoder with contrastive learning to mine potential visual content relevant to style. Moreover, we propose a style-aware triplet contrast objective to distinguish whether the image, style and caption matched. To provide positive and negative samples for contrastive learning, we present three retrieval schemes: object-based retrieval, RoI-based retrieval and triplet-based retrieval, and design a dynamic trade-off function to calculate retrieval scores. Experimental results demonstrate that our approach achieves state-of-the-art performance. In addition, we conduct an extensive analysis to verify the effectiveness of our method.</abstract>
      <url hash="388e6ec8">2023.findings-eacl.169</url>
      <bibkey>zhou-long-2023-style</bibkey>
    </paper>
    <paper id="170">
      <title>Strategize Before Teaching: A Conversational Tutoring System with Pedagogy Self-Distillation</title>
      <author><first>Lingzhi</first><last>Wang</last><affiliation>The Chinese University of Hong Kong</affiliation></author>
      <author><first>Mrinmaya</first><last>Sachan</last><affiliation>ETH Zurich</affiliation></author>
      <author><first>Xingshan</first><last>Zeng</last><affiliation>Huawei Noah’s Ark Lab</affiliation></author>
      <author><first>Kam-Fai</first><last>Wong</last><affiliation>Department of Systems Engineering and Engineering Management, The Chinese University of Hong Kong, Hong Kong</affiliation></author>
      <pages>2268-2274</pages>
      <abstract>Conversational tutoring systems (CTSs) aim to help students master educational material with natural language interaction in the form of a dialog. CTSs have become a key pillar in educational data mining research. A key challenge in CTSs is to engage the student in the conversation while exposing them to a diverse set of teaching strategies, akin to a human teacher, thereby, helping them learn in the process. Different from previous work that generates responses given the strategies as input, we propose to jointly predict teaching strategies and generate tutor responses accordingly, which fits a more realistic application scenario. We benchmark several competitive models on three dialog tutoring datasets and propose a unified framework that combines teaching response generation and pedagogical strategy prediction, where a self-distillation mechanism is adopted to guide the teaching strategy learning and facilitate tutor response generation. Our experiments and analyses shed light on how teaching strategies affect dialog tutoring.</abstract>
      <url hash="3f366ebe">2023.findings-eacl.170</url>
      <bibkey>wang-etal-2023-strategize</bibkey>
    </paper>
    <paper id="171">
      <title><fixed-case>ICA</fixed-case>-Proto: Iterative Cross Alignment Prototypical Network for Incremental Few-Shot Relation Classification</title>
      <author><first>Wangjie</first><last>Jiang</last><affiliation>Tsinghua University</affiliation></author>
      <author><first>Zhihao</first><last>Ye</last><affiliation>Tencent Jarvis</affiliation></author>
      <author><first>Bang</first><last>Liu</last><affiliation>University of Montreal</affiliation></author>
      <author><first>Ruihui</first><last>Zhao</last><affiliation>Bytedance</affiliation></author>
      <author><first>Jianguang</first><last>Zheng</last><affiliation>Tencent Jarvis</affiliation></author>
      <author><first>Mengyao</first><last>Li</last><affiliation>Hunan University</affiliation></author>
      <author><first>Zhiyong</first><last>Li</last><affiliation>Hunan University</affiliation></author>
      <author><first>Yujiu</first><last>Yang</last><affiliation>Tsinghua.edu.cn</affiliation></author>
      <author><first>Yefeng</first><last>Zheng</last><affiliation>Tencent</affiliation></author>
      <pages>2275-2284</pages>
      <abstract>In the task of incremental few-shot relation classification, model performance is always limited by the incompatibility between the base feature embedding space and the novel feature embedding space. To tackle the issue, we propose a novel model named ICA-Proto: Iterative Cross Alignment prototypical network. Specifically, we incorporate the query representation into the encoding of novel prototypes and utilize the query-aware prototypes to update the query representation at the same time. Further, we implement the above process iteratively to achieve more interaction. In addition, a novel prototype quadruplet loss is designed to regulate the spatial distributions of embedding space, so as to make it easier for the relation classification. Experimental results on two benchmark datasets demonstrate that ICA-Proto significantly outperforms the state-of-the-art baseline model.</abstract>
      <url hash="c05e2333">2023.findings-eacl.171</url>
      <bibkey>jiang-etal-2023-ica</bibkey>
    </paper>
    <paper id="172">
      <title>A Large-Scale Multilingual Study of Visual Constraints on Linguistic Selection of Descriptions</title>
      <author><first>Uri</first><last>Berger</last><affiliation>The Hebrew University of Jerusalem, University of Melbourne</affiliation></author>
      <author><first>Lea</first><last>Frermann</last><affiliation>Melbourne University</affiliation></author>
      <author><first>Gabriel</first><last>Stanovsky</last><affiliation>The Hebrew University of Jerusalem</affiliation></author>
      <author><first>Omri</first><last>Abend</last><affiliation>The Hebrew University of Jerusalem</affiliation></author>
      <pages>2285-2299</pages>
      <abstract>We present a large, multilingual study into how vision constrains linguistic choice, covering four languages and five linguistic properties, such as verb transitivity or use of numerals. We propose a novel method that leverages existing corpora of images with captions written by native speakers, and apply it to nine corpora, comprising 600k images and 3M captions. We study the relation between visual input and linguistic choices by training classifiers to predict the probability of expressing a property from raw images, and find evidence supporting the claim that linguistic properties are constrained by visual context across languages. We complement this investigation with a corpus study, taking the test case of numerals. Specifically, we use existing annotations (number or type of objects) to investigate the effect of different visual conditions on the use of numeral expressions in captions, and show that similar patterns emerge across languages.Our methods and findings both confirm and extend existing research in the cognitive literature. We additionally discuss possible applications for language generation.</abstract>
      <url hash="a44d9367">2023.findings-eacl.172</url>
      <bibkey>berger-etal-2023-large</bibkey>
    </paper>
    <paper id="173">
      <title>How Much Syntactic Supervision is “Good Enough”?</title>
      <author><first>Hiroshi</first><last>Noji</last><affiliation>LeapMind Inc.</affiliation></author>
      <author><first>Yohei</first><last>Oseki</last><affiliation>University of Tokyo</affiliation></author>
      <pages>2300-2305</pages>
      <abstract>In this paper, we explore how much syntactic supervision is “good enough” to make language models (LMs) more human-like. Specifically, we propose the new method called syntactic ablation, where syntactic LMs, namely Recurrent Neural Network Grammars (RNNGs), are gradually ablated from full syntactic supervision to zero syntactic supervision (≈ unidirectional LSTM) by preserving NP, VP, PP, SBAR nonterminal symbols and the combinations thereof. The 17 ablated grammars are then evaluated via targeted syntactic evaluation on the SyntaxGym benchmark. The results of our syntactic ablation demonstrated that (i) the RNNG with zero syntactic supervision underperformed the RNNGs with some syntactic supervision, (ii) the RNNG with full syntactic supervision underperformed the RNNGs with less syntactic supervision, and (iii) the RNNG with mild syntactic supervision achieved the best performance comparable to the state-of-the-art GPT-2-XL. Those results may suggest that the “good enough” approach to language processing seems to make LMs more human-like.</abstract>
      <url hash="619e82af">2023.findings-eacl.173</url>
      <bibkey>noji-oseki-2023-much</bibkey>
    </paper>
    <paper id="174">
      <title>Are the Best Multilingual Document Embeddings simply Based on Sentence Embeddings?</title>
      <author><first>Sonal</first><last>Sannigrahi</last><affiliation>Saarland University</affiliation></author>
      <author><first>Josef</first><last>van Genabith</last><affiliation>Dfki</affiliation></author>
      <author><first>Cristina</first><last>España-Bonet</last><affiliation>DFKI GmbH</affiliation></author>
      <pages>2306-2316</pages>
      <abstract>Dense vector representations for textual data are crucial in modern NLP. Word embeddings and sentence embeddings estimated from raw texts are key in achieving state-of-the-art resultsin various tasks requiring semantic understanding. However, obtaining embeddings at the document level is challenging due to computational requirements and lack of appropriate data. Instead, most approaches fall back on computing document embeddings based on sentence representations. Although there exist architectures and models to encode documents fully, they are in general limited to English and few other high-resourced languages. In this work, we provide a systematic comparison of methods to produce document-level representations from sentences based on LASER, LaBSE, and Sentence BERT pre-trained multilingual models. We compare input token number truncation, sentence averaging as well as some simple windowing and in some cases new augmented and learnable approaches, on 3 multi- and cross-lingual tasks in 8 languages belonging to 3 different language families. Our task-based extrinsic evaluations show that, independently of the language, a clever combination of sentence embeddings is usually better than encoding the full document as a single unit, even when this is possible. We demonstrate that while a simple sentence average results in a strong baseline for classification tasks, more complex combinations are necessary for semantic tasks</abstract>
      <url hash="2557a6b9">2023.findings-eacl.174</url>
      <bibkey>sannigrahi-etal-2023-best</bibkey>
    </paper>
    <paper id="175">
      <title>Improving User Controlled Table-To-Text Generation Robustness</title>
      <author><first>Hanxu</first><last>Hu</last><affiliation>University of Edinburgh</affiliation></author>
      <author><first>Yunqing</first><last>Liu</last><affiliation>The Hong Kong Polytechnic University</affiliation></author>
      <author><first>Zhongyi</first><last>Yu</last><affiliation>University of Edinburgh</affiliation></author>
      <author><first>Laura</first><last>Perez-Beltrachini</last><affiliation>School of Informatics, University of Edinburgh</affiliation></author>
      <pages>2317-2324</pages>
      <abstract>In this work we study user controlled table-to-text generation where users explore the content in a table by selecting cells and reading a natural language description thereof automatically produce by a natural language generator. Such generation models usually learn from carefully selected cell combinations (clean cell selections); however, in practice users may select unexpected, redundant, or incoherent cell combinations (noisy cell selections). In experiments, we find that models perform well on test sets coming from the same distribution as the train data but their performance drops when evaluated on realistic noisy user inputs. We propose a fine-tuning regime with additional user-simulated noisy cell selections. Models fine-tuned with the proposed regime gain 4.85 BLEU points on user noisy test cases and 1.4 on clean test cases; and achieve comparable state-of-the-art performance on the ToTTo dataset.</abstract>
      <url hash="da9235d1">2023.findings-eacl.175</url>
      <bibkey>hu-etal-2023-improving</bibkey>
    </paper>
    <paper id="176">
      <title>Better Pre-Training by Reducing Representation Confusion</title>
      <author><first>Haojie</first><last>Zhang</last><affiliation>Peking University</affiliation></author>
      <author><first>Mingfei</first><last>Liang</last><affiliation>WeChat Search Application Department, Tencent, China</affiliation></author>
      <author><first>Ruobing</first><last>Xie</last><affiliation>WeChat, Tencent</affiliation></author>
      <author><first>Zhenlong</first><last>Sun</last><affiliation>WeChat Search Application Department, Tencent, China</affiliation></author>
      <author><first>Bo</first><last>Zhang</last><affiliation>WeChat Search Application Department, Tencent, China</affiliation></author>
      <author><first>Leyu</first><last>Lin</last><affiliation>WeChat Search Application Department, Tencent, China</affiliation></author>
      <pages>2325-2336</pages>
      <url hash="26b7cc31">2023.findings-eacl.176</url>
      <bibkey>zhang-etal-2023-better</bibkey>
      <abstract>In this work, we revisit the Transformer-based pre-trained language models and identify two different types of information confusion in position encoding and model representations, respectively. Firstly, we show that in the relative position encoding, the joint modeling about relative distances and directions brings confusion between two heterogeneous information. It may make the model unable to capture the associative semantics of the same distance and the opposite directions, which in turn affects the performance of downstream tasks. Secondly, we notice the BERT with Mask Language Modeling (MLM) pre-training objective outputs similar token representations (last hidden states of different tokens) and head representations (attention weightsof different heads), which may make the diversity of information expressed by different tokens and heads limited.Motivated by the above investigation, we propose two novel techniques to improve pre-trained language models: Decoupled Directional Relative Position (DDRP) encoding and MTH pre-training objective. DDRP decouples the relative distance features and the directional features in classical relative position encoding. MTH applies two novel auxiliary regularizers besides MLM to enlarge the dissimilarities between (a) last hidden states of different tokens, and (b) attention weights of different heads. These designs allow the model to capture different categories of information more clearly, as a way to alleviate information confusion in representation learning for better optimization.Extensive experiments and ablation studies on GLUE benchmark demonstrate the effectiveness of our proposed methods.</abstract>
    </paper>
    <paper id="177">
      <title><fixed-case>MAF</fixed-case>i<fixed-case>D</fixed-case>: Moving Average Equipped Fusion-in-Decoder for Question Answering over Tabular and Textual Data</title>
      <author><first>Sung-Min</first><last>Lee</last><affiliation>Jeonbuk National University</affiliation></author>
      <author><first>Eunhwan</first><last>Park</last><affiliation>Jeonbuk National University</affiliation></author>
      <author><first>Daeryong</first><last>Seo</last><affiliation>Naver</affiliation></author>
      <author><first>Donghyeon</first><last>Jeon</last><affiliation>NAVER Search</affiliation></author>
      <author><first>Inho</first><last>Kang</last><affiliation>Naver Search</affiliation></author>
      <author><first>Seung-Hoon</first><last>Na</last><affiliation>Jeonbuk National University</affiliation></author>
      <pages>2337-2344</pages>
      <url hash="e2a9eb0d">2023.findings-eacl.177</url>
      <bibkey>lee-etal-2023-mafid</bibkey>
      <abstract>Transformer-based models for question answering (QA) over tables and texts confront a “long” hybrid sequence over tabular and textual elements, causing long-range reasoning problems. To handle long-range reasoning, we extensively employ a fusion-in-decoder (FiD) and exponential moving average (EMA), proposing a Moving Average Equipped Fusion-in-Decoder (<b>MAFiD</b>). With FiD as the backbone architecture, MAFiD combines various levels of reasoning: <i>independent encoding</i> of homogeneous data and <i>single-row</i> and <i>multi-row heterogeneous reasoning</i>, using a <i>gated cross attention layer</i> to effectively aggregate the three types of representations resulting from various reasonings. Experimental results on HybridQA indicate that MAFiD achieves state-of-the-art performance by increasing exact matching (EM) and F1 by 1.1 and 1.7, respectively, on the blind test set.</abstract>
    </paper>
    <paper id="178">
      <title>Transformer-based Models for Long-Form Document Matching: Challenges and Empirical Analysis</title>
      <author><first>Akshita</first><last>Jha</last><affiliation>Virginia Tech</affiliation></author>
      <author><first>Adithya</first><last>Samavedhi</last><affiliation>Virginia Tech</affiliation></author>
      <author><first>Vineeth</first><last>Rakesh</last><affiliation>InterDigital</affiliation></author>
      <author><first>Jaideep</first><last>Chandrashekar</last><affiliation>InterDigital</affiliation></author>
      <author><first>Chandan</first><last>Reddy</last><affiliation>Virginia Tech</affiliation></author>
      <pages>2345-2355</pages>
      <abstract>Recent advances in the area of long document matching have primarily focused on using transformer-based models for long document encoding and matching. There are two primary challenges associated with these models. Firstly, the performance gain provided by transformer-based models comes at a steep cost – both in terms of the required training time and the resource (memory and energy) consumption. The second major limitation is their inability to handle more than a pre-defined input token length at a time. In this work, we empirically demonstrate the effectiveness of simple neural models (such as feed-forward networks, and CNNs) and simple embeddings (like GloVe, and Paragraph Vector) over transformer-based models on the task of document matching. We show that simple models outperform the more complex BERT-based models while taking significantly less training time, energy, and memory. The simple models are also more robust to variations in document length and text perturbations.</abstract>
      <url hash="69add9e2">2023.findings-eacl.178</url>
      <bibkey>jha-etal-2023-transformer</bibkey>
    </paper>
    <paper id="179">
      <title>Simple and Effective Multi-Token Completion from Masked Language Models</title>
      <author><first>Oren</first><last>Kalinsky</last><affiliation>Amazon</affiliation></author>
      <author><first>Guy</first><last>Kushilevitz</last><affiliation>Amazon</affiliation></author>
      <author><first>Alexander</first><last>Libov</last><affiliation>Amazon</affiliation></author>
      <author><first>Yoav</first><last>Goldberg</last><affiliation>Bar Ilan University</affiliation></author>
      <pages>2356-2369</pages>
      <abstract>Pre-trained neural masked language models are often used for predicting a replacement token for a given sequence position, in a cloze-like task. However, this usage is restricted to predicting a single token, from a relatively small pre-trained vocabulary. Recent Sequence2Sequence pre-trained LMs like T5 do allow predicting multi-token completions, but are more expensive to train and run. We show that pre-trained masked language models can be adapted to produce multi-token completions, with only a modest addition to their parameter count. We propose two simple adaptation approaches, trading parameter counts for accuracy. The first method generates multi-token completions from a conditioned RNN. It has a very low parameter count and achieves competitive results. The second method is even simpler: it adds items corresponding to multi-token units to the output prediction matrix. While being higher in parameter count than the RNN method, it also surpasses current state-of-the-art multi-token completion models, including T5-3B, while being significantly more parameter efficient. We demonstrate that our approach is flexible to different vocabularies and domains and can effectively leverage existing pre-trained models available in different domains. Finally, a human evaluation further validates our results and shows that our solution regularly provides valid completions, as well as reasonable correctness for factual-sentence completions.</abstract>
      <url hash="3a938f13">2023.findings-eacl.179</url>
      <bibkey>kalinsky-etal-2023-simple</bibkey>
    </paper>
    <paper id="180">
      <title>A Survey on Dynamic Neural Networks for Natural Language Processing</title>
      <author><first>Canwen</first><last>Xu</last><affiliation>UC San Diego</affiliation></author>
      <author><first>Julian</first><last>McAuley</last><affiliation>Ucsd</affiliation></author>
      <pages>2370-2381</pages>
      <abstract>Effectively scaling large Transformer models is a main driver of recent advances in natural language processing. Dynamic neural networks, as an emerging research direction, are capable of scaling up neural networks with sub-linear increases in computation and time by dynamically adjusting their computational path based on the input. Dynamic neural networks could be a promising solution to the growing parameter numbers of pretrained language models, allowing both model pretraining with trillions of parameters and faster inference on mobile devices. In this survey, we summarize the progress of three types of dynamic neural networks in NLP: skimming, mixture of experts, and early exit. We also highlight current challenges in dynamic neural networks and directions for future research.</abstract>
      <url hash="6dfdc695">2023.findings-eacl.180</url>
      <bibkey>xu-mcauley-2023-survey</bibkey>
    </paper>
    <paper id="181">
      <title>Transformers with Learnable Activation Functions</title>
      <author><first>Haishuo</first><last>Fang</last><affiliation>UKP Lab, TU Darmstadt</affiliation></author>
      <author><first>Ji-Ung</first><last>Lee</last><affiliation>UKP, TU Darmstadt</affiliation></author>
      <author><first>Nafise Sadat</first><last>Moosavi</last><affiliation>Department of Computer Science, The University of Sheffield</affiliation></author>
      <author><first>Iryna</first><last>Gurevych</last><affiliation>UKP Lab, Technische Universität Darmstadt</affiliation></author>
      <pages>2382-2398</pages>
      <abstract>Activation functions can have a significant impact on reducing the topological complexity of input data and therefore, improving a model’s performance. However, the choice of activation functions is seldom discussed or explored in Transformer-based language models. As a common practice, commonly used activation functions like Gaussian Error Linear Unit (GELU) are chosen beforehand and then remain fixed from pre-training to fine-tuning. In this paper, we investigate the impact of activation functions on Transformer-based models by utilizing rational activation functions (RAFs). In contrast to fixed activation functions (FAF), RAFs are capable of learning the optimal activation functions from data. Our experiments show that the RAF-based Transformer model (RAFT) achieves a better performance than its FAF-based counterpart (). For instance, we find that RAFT outperforms on the GLUE benchmark by 5.71 points when using only 100 training examples and by 2.05 points on SQuAD with all available data. Analyzing the shapes of the learned RAFs further unveils that they vary across different layers and different tasks; opening a promising way to better analyze and understand large, pre-trained language models.</abstract>
      <url hash="f7420647">2023.findings-eacl.181</url>
      <bibkey>fang-etal-2023-transformers</bibkey>
    </paper>
    <paper id="182">
      <title>The Solvability of Interpretability Evaluation Metrics</title>
      <author><first>Yilun</first><last>Zhou</last><affiliation>Mit</affiliation></author>
      <author><first>Julie</first><last>Shah</last><affiliation>Mit</affiliation></author>
      <pages>2399-2415</pages>
      <abstract>Feature attribution methods are popular for explaining neural network predictions, and they are often evaluated on metrics such as comprehensiveness and sufficiency. In this paper, we highlight an intriguing property of these metrics: their solvability. Concretely, we can define the problem of optimizing an explanation for a metric, which can be solved by beam search. This observation leads to the obvious yet unaddressed question: why do we use explainers (e.g., LIME) not based on solving the target metric, if the metric value represents explanation quality? We present a series of investigations showing strong performance of this beam search explainer and discuss its broader implication: a definition-evaluation duality of interpretability concepts. We implement the explainer and release the Python solvex package for models of text, image and tabular domains.</abstract>
      <url hash="87aa8ccd">2023.findings-eacl.182</url>
      <bibkey>zhou-shah-2023-solvability</bibkey>
    </paper>
    <paper id="183">
      <title>Reliable Gradient-free and Likelihood-free Prompt Tuning</title>
      <author><first>Maohao</first><last>Shen</last><affiliation>Massachusetts Institute of Technology</affiliation></author>
      <author><first>Soumya</first><last>Ghosh</last><affiliation>IBM Research</affiliation></author>
      <author><first>Prasanna</first><last>Sattigeri</last><affiliation>IBM Research</affiliation></author>
      <author><first>Subhro</first><last>Das</last><affiliation>MIT-IBM Watson AI Lab</affiliation></author>
      <author><first>Yuheng</first><last>Bu</last><affiliation>University of Florida</affiliation></author>
      <author><first>Gregory</first><last>Wornell</last><affiliation>Massachusetts Institute of Technology</affiliation></author>
      <pages>2416-2429</pages>
      <abstract>Due to privacy or commercial constraints, large pre-trained language models (PLMs) are often offered as black-box APIs. Fine-tuning such models to downstream tasks is challenging because one can neither access the model’s internal representations nor propagate gradients through it. This paper addresses these challenges by developing techniques for adapting PLMs with only API access. Building on recent work on soft prompt tuning, we develop methods to tune the soft prompts without requiring gradient computation. Further, we develop extensions that in addition to not requiring gradients also do not need to access any internal representation of the PLM beyond the input embeddings. Moreover, instead of learning a single prompt, our methods learn a distribution over prompts allowing us to quantify predictive uncertainty. Ours is the first work to consider uncertainty in prompts when only having API access to the PLM. Finally, through extensive experiments, we carefully vet the proposed methods and find them competitive with (and sometimes even improving on) gradient-based approaches with full access to the PLM.</abstract>
      <url hash="0bfa1f77">2023.findings-eacl.183</url>
      <bibkey>shen-etal-2023-reliable</bibkey>
    </paper>
    <paper id="184">
      <title>Combining Psychological Theory with Language Models for Suicide Risk Detection</title>
      <author><first>Daniel</first><last>Izmaylov</last><affiliation>Ben-Gurion University of the Negev</affiliation></author>
      <author><first>Avi</first><last>Segal</last><affiliation>Ben-Gurion University of the Negev</affiliation></author>
      <author><first>Kobi</first><last>Gal</last><affiliation>Ben-Gurion University of the Negev</affiliation></author>
      <author><first>Meytal</first><last>Grimland</last><affiliation>Ruppin Academic Center</affiliation></author>
      <author><first>Yossi</first><last>Levi-Belz</last><affiliation>Ruppin Academic Center</affiliation></author>
      <pages>2430-2438</pages>
      <abstract>With the increased awareness of situations of mental crisis and their societal impact, online services providing emergency support are becoming commonplace in many countries. Computational models, trained on discussions between help-seekers and providers, can support suicide prevention by identifying at-risk individuals. However, the lack of domain-specific models, especially in low-resource languages, poses a significant challenge for the automatic detection of suicide risk. We propose a model that combines pre-trained language models (PLM) with a fixed set of manually crafted (and clinically approved) set of suicidal cues, followed by a two-stage fine-tuning process.Our model achieves 0.91 ROC-AUC and an F2-score of 0.55, significantly outperforming an array of strong baselines even early on in the conversation, which is critical for real-time detection in the field. Moreover, the model performs well across genders and age groups.</abstract>
      <url hash="dc766402">2023.findings-eacl.184</url>
      <bibkey>izmaylov-etal-2023-combining</bibkey>
    </paper>
    <paper id="185">
      <title>Cross-Lingual Question Answering over Knowledge Base as Reading Comprehension</title>
      <author><first>Chen</first><last>Zhang</last><affiliation>Peking University</affiliation></author>
      <author><first>Yuxuan</first><last>Lai</last><affiliation>Peking University</affiliation></author>
      <author><first>Yansong</first><last>Feng</last><affiliation>Peking University</affiliation></author>
      <author><first>Xingyu</first><last>Shen</last><affiliation>Peking University</affiliation></author>
      <author><first>Haowei</first><last>Du</last><affiliation>Peking University</affiliation></author>
      <author><first>Dongyan</first><last>Zhao</last><affiliation>Pku.edu.cn</affiliation></author>
      <pages>2439-2452</pages>
      <abstract>Although many large-scale knowledge bases (KBs) claim to contain multilingual information, their support for many non-English languages is often incomplete. This incompleteness gives birth to the task of cross-lingual question answering over knowledge base (xKBQA), which aims to answer questions in languages different from that of the provided KB. One of the major challenges facing xKBQA is the high cost of data annotation, leading to limited resources available for further exploration. Another challenge is mapping KB schemas and natural language expressions in the questions under cross-lingual settings. In this paper, we propose a novel approach for xKBQA in a reading comprehension paradigm. We convert KB subgraphs into passages to narrow the gap between KB schemas and questions, which enables our model to benefit from recent advances in multilingual pre-trained language models (MPLMs) and cross-lingual machine reading comprehension (xMRC). Specifically, we use MPLMs, with considerable knowledge of cross-lingual mappings, for cross-lingual reading comprehension. Existing high-quality xMRC datasets can be further utilized to finetune our model, greatly alleviating the data scarcity issue in xKBQA. Extensive experiments on two xKBQA datasets in 12 languages show that our approach outperforms various baselines and achieves strong few-shot and zero-shot performance. Our dataset and code are released for further research.</abstract>
      <url hash="bb2bf885">2023.findings-eacl.185</url>
      <bibkey>zhang-etal-2023-cross</bibkey>
    </paper>
    <paper id="186">
      <title>Delving Deeper into Cross-lingual Visual Question Answering</title>
      <author><first>Chen</first><last>Liu</last><affiliation>Technische Universitat Darmstadt</affiliation></author>
      <author><first>Jonas</first><last>Pfeiffer</last><affiliation>Google</affiliation></author>
      <author><first>Anna</first><last>Korhonen</last><affiliation>University of Cambridge</affiliation></author>
      <author><first>Ivan</first><last>Vulić</last><affiliation>University of Cambridge</affiliation></author>
      <author><first>Iryna</first><last>Gurevych</last><affiliation>UKP Lab, Technische Universität Darmstadt</affiliation></author>
      <pages>2453-2468</pages>
      <abstract>Visual question answering (VQA) is one of the crucial vision-and-language tasks. Yet, existing VQA research has mostly focused on the English language, due to a lack of suitable evaluation resources. Previous work on cross-lingual VQA has reported poor zero-shot transfer performance of current multilingual multimodal Transformers with large gaps to monolingual performance, without any deeper analysis. In this work, we delve deeper into the different aspects of cross-lingual VQA, aiming to understand the impact of 1) modeling methods and choices, including architecture, inductive bias, fine-tuning; 2) learning biases: including question types and modality biases in cross-lingual setups. The key results of our analysis are: 1. We show that simple modifications to the standard training setup can substantially reduce the transfer gap to monolingual English performance, yielding +10 accuracy points over existing methods. 2. We analyze cross-lingual VQA across different question types of varying complexity for different multilingual multimodal Transformers, and identify question types that are the most difficult to improve on. 3. We provide an analysis of modality biases present in training data and models, revealing why zero-shot performance gaps remain for certain question types and languages.</abstract>
      <url hash="1b3f39b1">2023.findings-eacl.186</url>
      <bibkey>liu-etal-2023-delving</bibkey>
    </paper>
    <paper id="187">
      <title>Bridging Argument Quality and Deliberative Quality Annotations with Adapters</title>
      <author><first>Neele</first><last>Falk</last><affiliation>University of Stuttgart</affiliation></author>
      <author><first>Gabriella</first><last>Lapesa</last><affiliation>Universität Stuttgart, Institut für Maschinelle Sprachverarbeitung</affiliation></author>
      <pages>2469-2488</pages>
      <abstract>Assessing the quality of an argument is a complex, highly subjective task, influenced by heterogeneous factors (e.g., prior beliefs of the annotators, topic, domain, and application), and crucial for its impact in downstream tasks (e.g., argument retrieval or generation). Both the Argument Mining and the Social Science community have devoted plenty of attention to it, resulting in a wide variety of argument quality dimensions and a large number of annotated resources.This work aims at a better understanding of how the different aspects of argument quality relate to each other from a practical point of view. We employ adapter-fusion (Pfeiffer et al., 2021) as a multi-task learning framework which a) can improve the prediction of individual quality dimensions by injecting knowledge about related dimensions b) is efficient and modular and c) can serve as an analysis tool to investigate relations between different dimensions. We conduct experiments on 6 datasets and 20 quality dimensions. We find that the majority of the dimensions can be learned as a weighted combination of other quality aspects, and that for 8 dimensions adapter fusion improves quality prediction. Last, we show the benefits of this approach by improving the performance in an extrinsic, out-of-domain task: prediction of moderator interventions in a deliberative forum.</abstract>
      <url hash="11a1075a">2023.findings-eacl.187</url>
      <bibkey>falk-lapesa-2023-bridging</bibkey>
    </paper>
    <paper id="188">
      <title>Interventional Probing in High Dimensions: An <fixed-case>NLI</fixed-case> Case Study</title>
      <author><first>Julia</first><last>Rozanova</last><affiliation>University of Manchester</affiliation></author>
      <author><first>Marco</first><last>Valentino</last><affiliation>Idiap Research Institute</affiliation></author>
      <author><first>Lucas</first><last>Cordeiro</last><affiliation>University of Manchester</affiliation></author>
      <author><first>André</first><last>Freitas</last><affiliation>University of Manchester</affiliation></author>
      <pages>2489-2500</pages>
      <abstract>Probing strategies have been shown to detectthe presence of various linguistic features inlarge language models; in particular, seman-tic features intermediate to the “natural logic”fragment of the Natural Language Inferencetask (NLI). In the case of natural logic, the rela-tion between the intermediate features and theentailment label is explicitly known: as such,this provides a ripe setting for interventionalstudies on the NLI models’ representations, al-lowing for stronger causal conjectures and adeeper critical analysis of interventional prob-ing methods. In this work, we carry out newand existing representation-level interventionsto investigate the effect of these semantic fea-tures on NLI classification: we perform am-nesic probing (which removes features as di-rected by learned linear probes) and introducethe mnestic probing variation (which forgetsall dimensions except the probe-selected ones).Furthermore, we delve into the limitations ofthese methods and outline some pitfalls havebeen obscuring the effectivity of interventionalprobing studies.</abstract>
      <url hash="9ee97fe8">2023.findings-eacl.188</url>
      <bibkey>rozanova-etal-2023-interventional</bibkey>
    </paper>
    <paper id="189">
      <title>Program Synthesis for Complex <fixed-case>QA</fixed-case> on Charts via Probabilistic Grammar Based Filtered Iterative Back-Translation</title>
      <author><first>Shabbirhussain</first><last>Bhaisaheb</last><affiliation>TCS Research</affiliation></author>
      <author><first>Shubham</first><last>Paliwal</last><affiliation>TCS Research</affiliation></author>
      <author><first>Rajaswa</first><last>Patil</last><affiliation>TCS Research</affiliation></author>
      <author><first>Manasi</first><last>Patwardhan</last><affiliation>TCS Research</affiliation></author>
      <author><first>Lovekesh</first><last>Vig</last><affiliation>TCS Research</affiliation></author>
      <author><first>Gautam</first><last>Shroff</last><affiliation>TCS Research</affiliation></author>
      <pages>2501-2515</pages>
      <abstract>Answering complex reasoning questions from chart images is a challenging problem requiring a combination of natural language understanding, fine-grained perception, and analytical reasoning. Current chart-based Question Answering (QA) approaches largely address structural, visual or simple data retrieval-type questions with fixed-vocabulary answers and perform poorly on reasoning queries. We focus on answering realistic, complex, reasoning-based questions where the answer needs to be computed and not selected from a fixed set of choices. Our approach employs a neural semantic parser to transform Natural Language (NL) questions into SQL programs and execute them on a standardized schema populated from the extracted chart contents. In the absence of program annotations, i.e., in a weak supervision setting, we obtain initial SQL predictions from a pre-trained CodeT5 semantic parser and employ Filtered Iterative Back-Translation (FIBT) for iteratively augmenting our NL-SQL training set. The forward (neural semantic parser) and backward (language model) models are initially trained with an external NL-SQL dataset. We iteratively move towards the NL query distribution by generating NL questions from the synthesized SQL programs using a Probabilistic Context-Free Grammar (PCFG) where the production rule probabilities are induced to be inversely proportional to the probabilities in the training data. We filter out the generated NL queries with mismatched structures and compositions. Our FIBT approach achieves State-of-the-Art (SOTA) results on reasoning-based queries in the PlotQA dataset yielding a test accuracy of 60.44%, superseding the previous baselines by a large margin.</abstract>
      <url hash="8b35f87d">2023.findings-eacl.189</url>
      <bibkey>bhaisaheb-etal-2023-program</bibkey>
    </paper>
    <paper id="190">
      <title>Exploiting Language Characteristics for Legal Domain-Specific Language Model Pretraining</title>
      <author><first>Inderjeet</first><last>Nair</last><affiliation>Adobe Research</affiliation></author>
      <author><first>Natwar</first><last>Modani</last><affiliation>Adobe Research, India</affiliation></author>
      <pages>2516-2526</pages>
      <abstract>Pretraining large language models has resulted in tremendous performance improvement for many natural language processing (NLP) tasks. While for non-domain specific tasks, such models can be used directly, a common strategy to achieve better performance for specific domains involves pretraining these language models over domain specific data using objectives like Masked Language Modelling (MLM), Autoregressive Language Modelling, etc. While such pretraining addresses the change in vocabulary and style of language for the domain, it is otherwise a domain agnostic approach. In this work, we investigate the effect of incorporating pretraining objectives that explicitly tries to exploit the domain specific language characteristics in addition to such MLM based pretraining. Particularly, we examine two distinct characteristics associated with the legal domain and propose pretraining objectives modelling these characteristics. The proposed objectives target improvement of token-level feature representation, as well as aim to incorporate sentence level semantics. We demonstrate superiority in the performance of the models pretrained using our objectives against those trained using domain-agnostic objectives over several legal downstream tasks.</abstract>
      <url hash="4d266a5d">2023.findings-eacl.190</url>
      <bibkey>nair-modani-2023-exploiting</bibkey>
    </paper>
    <paper id="191">
      <title>Global Constraints with Prompting for Zero-Shot Event Argument Classification</title>
      <author><first>Zizheng</first><last>Lin</last><affiliation>The Hong Kong University of Science and Technology</affiliation></author>
      <author><first>Hongming</first><last>Zhang</last><affiliation>Tencent AI Lab, Bellevue</affiliation></author>
      <author><first>Yangqiu</first><last>Song</last><affiliation>Hkust</affiliation></author>
      <pages>2527-2538</pages>
      <abstract>Determining the role of event arguments is a crucial subtask of event extraction. Most previous supervised models leverage costly annotations, which is not practical for open-domain applications. In this work, we propose to use global constraints with prompting to effectively tackles event argument classification without any annotation and task-specific training. Specifically, given an event and its associated passage, the model first creates several new passages by prefix prompts and cloze prompts, where prefix prompts indicate event type and trigger span, and cloze prompts connect each candidate role with the target argument span. Then, a pre-trained language model scores the new passages, making the initial prediction. Our novel prompt templates can easily adapt to all events and argument types without manual effort. Next, the model regularizes the prediction by global constraints exploiting cross-task, cross-argument, and cross-event relations. Extensive experiments demonstrate our model’s effectiveness: it outperforms the best zero-shot baselines by 12.5% and 10.9% F1 on ACE and ERE with given argument spans and by 4.3% and 3.3% F1, respectively, without given argument spans. We have made our code publicly available.</abstract>
      <url hash="7bde8964">2023.findings-eacl.191</url>
      <bibkey>lin-etal-2023-global</bibkey>
    </paper>
    <paper id="192">
      <title>Distillation of encoder-decoder transformers for sequence labelling</title>
      <author><first>Marco</first><last>Farina</last><affiliation>Bloomberg L.P.</affiliation></author>
      <author><first>Duccio</first><last>Pappadopulo</last><affiliation>Bloomberg LP</affiliation></author>
      <author><first>Anant</first><last>Gupta</last><affiliation>Bloomberg.net</affiliation></author>
      <author><first>Leslie</first><last>Huang</last><affiliation>Bloomberg LP</affiliation></author>
      <author><first>Ozan</first><last>Irsoy</last><affiliation>Bloomberg</affiliation></author>
      <author><first>Thamar</first><last>Solorio</last><affiliation>University of Houston</affiliation></author>
      <pages>2539-2549</pages>
      <abstract>Driven by encouraging results on a wide range of tasks, the field of NLP is experiencing an accelerated race to develop bigger language models. This race for bigger models has also underscored the need to continue the pursuit of practical distillation approaches that can leverage the knowledge acquired by these big models in a compute-efficient manner. Having this goal in mind, we build on recent work to propose a hallucination-free framework for sequence tagging that is especially suited for distillation. We show empirical results of new state-of-the-art performance across multiple sequence labelling datasets and validate the usefulness of this framework for distilling a large model in a few-shot learning scenario.</abstract>
      <url hash="5e93decc">2023.findings-eacl.192</url>
      <bibkey>farina-etal-2023-distillation</bibkey>
    </paper>
    <paper id="193">
      <title>Predicting Desirable Revisions of Evidence and Reasoning in Argumentative Writing</title>
      <author><first>Tazin</first><last>Afrin</last><affiliation>Educational Testing Service</affiliation></author>
      <author><first>Diane</first><last>Litman</last><affiliation>University of Pittsburgh</affiliation></author>
      <pages>2550-2561</pages>
      <abstract>We develop models to classify desirable evidence and desirable reasoning revisions in student argumentative writing. We explore two ways to improve classifier performance – using the essay context of the revision, and using the feedback students received before the revision. We perform both intrinsic and extrinsic evaluation for each of our models and report a qualitative analysis. Our results show that while a model using feedback information improves over a baseline model, models utilizing context - either alone or with feedback - are the most successful in identifying desirable revisions.</abstract>
      <url hash="7662042c">2023.findings-eacl.193</url>
      <bibkey>afrin-litman-2023-predicting</bibkey>
    </paper>
    <paper id="194">
      <title>Discourse Structure Extraction from Pre-Trained and Fine-Tuned Language Models in Dialogues</title>
      <author><first>Chuyuan</first><last>Li</last><affiliation>Loria</affiliation></author>
      <author><first>Patrick</first><last>Huber</last><affiliation>University of British Columbia</affiliation></author>
      <author><first>Wen</first><last>Xiao</last><affiliation>University of British Columbia</affiliation></author>
      <author><first>Maxime</first><last>Amblard</last><affiliation>Université de Lorraine</affiliation></author>
      <author><first>Chloe</first><last>Braud</last><affiliation>Irit - Cnrs - Aniti</affiliation></author>
      <author><first>Giuseppe</first><last>Carenini</last><affiliation>University Of British Columbia</affiliation></author>
      <pages>2562-2579</pages>
      <abstract>Discourse processing suffers from data sparsity, especially for dialogues. As a result, we explore approaches to infer latent discourse structures for dialogues, based on attention matrices from Pre-trained Language Models (PLMs). We investigate multiple auxiliary tasks for fine-tuning and show that the dialogue-tailored Sentence Ordering task performs best. To locate and exploit discourse information in PLMs, we propose an unsupervised and a semi-supervised method. Our proposals thereby achieve encouraging results on the STAC corpus, with F1 scores of 57.2 and 59.3 for the unsupervised and semi-supervised methods, respectively. When restricted to projective trees, our scores improved to 63.3 and 68.1.</abstract>
      <url hash="389d2b00">2023.findings-eacl.194</url>
      <bibkey>li-etal-2023-discourse</bibkey>
    </paper>
    <paper id="195">
      <title>Relation Extraction with Weighted Contrastive Pre-training on Distant Supervision</title>
      <author><first>Zhen</first><last>Wan</last><affiliation>Kyoto University</affiliation></author>
      <author><first>Fei</first><last>Cheng</last><affiliation>Kyoto University</affiliation></author>
      <author><first>Qianying</first><last>Liu</last><affiliation>Kyoto University</affiliation></author>
      <author><first>Zhuoyuan</first><last>Mao</last><affiliation>Kyoto University</affiliation></author>
      <author><first>Haiyue</first><last>Song</last><affiliation>Kyoto University</affiliation></author>
      <author><first>Sadao</first><last>Kurohashi</last><affiliation>Kyoto University</affiliation></author>
      <pages>2580-2585</pages>
      <abstract>Contrastive pre-training on distant supervision has shown remarkable effectiveness in improving supervised relation extraction tasks. However, the existing methods ignore the intrinsic noise of distant supervision during the pre-training stage. In this paper, we propose a weighted contrastive learning method by leveraging the supervised data to estimate the reliability of pre-training instances and explicitly reduce the effect of noise.Experimental results on three supervised datasets demonstrate the advantages of our proposed weighted contrastive learning approach compared to two state-of-the-art non-weighted baselines.Our code and models are available at: https://github.com/YukinoWan/WCL.</abstract>
      <url hash="c5645035">2023.findings-eacl.195</url>
      <bibkey>wan-etal-2023-relation</bibkey>
    </paper>
    <paper id="196">
      <title><fixed-case>CK</fixed-case>-Transformer: Commonsense Knowledge Enhanced Transformers for Referring Expression Comprehension</title>
      <author><first>Zhi</first><last>Zhang</last><affiliation>University of Amsterdam</affiliation></author>
      <author><first>Helen</first><last>Yannakoudakis</last><affiliation>King’s College London, University of Cambridge</affiliation></author>
      <author><first>Xiantong</first><last>Zhen</last><affiliation>United Imaging Healthcare</affiliation></author>
      <author><first>Ekaterina</first><last>Shutova</last><affiliation>University of Amsterdam</affiliation></author>
      <pages>2586-2596</pages>
      <abstract>The task of multimodal referring expression comprehension (REC), aiming at localizing an image region described by a natural language expression, has recently received increasing attention within the research comminity. In this paper, we specifically focus on referring expression comprehension with commonsense knowledge (KB-Ref), a task which typically requires reasoning beyond spatial, visual or semantic information. We propose a novel framework for Commonsense Knowledge Enhanced Transformers (CK-Transformer) which effectively integrates commonsense knowledge into the representations of objects in an image, facilitating identification of the target objects referred to by the expressions. We conduct extensive experiments on several benchmarks for the task of KB-Ref. Our results show that the proposed CK-Transformer achieves a new state of the art, with an absolute improvement of 3.14% accuracy over the existing state of the art.</abstract>
      <url hash="fa01abcc">2023.findings-eacl.196</url>
      <bibkey>zhang-etal-2023-ck</bibkey>
    </paper>
    <paper id="197">
      <title>Curricular Next Conversation Prediction Pretraining for Transcript Segmentation</title>
      <author><first>Anvesh Rao</first><last>Vijjini</last><affiliation>UNC Chapel Hill</affiliation></author>
      <author><first>Hanieh</first><last>Deilamsalehy</last><affiliation>Adobe Research</affiliation></author>
      <author><first>Franck</first><last>Dernoncourt</last><affiliation>Adobe Research</affiliation></author>
      <author><first>Snigdha</first><last>Chaturvedi</last><affiliation>University of North Carolina, Chapel Hill</affiliation></author>
      <pages>2597-2607</pages>
      <abstract>Transcript segmentation is the task of dividing a single continuous transcript into multiple segments. While document segmentation is a popular task, transcript segmentation has significant challenges due to the relatively noisy and sporadic nature of data. We propose pretraining strategies to address these challenges. The strategies are based on “Next Conversation Prediction” (NCP) with the underlying idea of pretraining a model to identify consecutive conversations. We further introduce “Advanced NCP” to make the pretraining task more relevant to the downstream task of segmentation break prediction while being significantly easier. Finally we introduce a curriculum to Advanced NCP (Curricular NCP) based on the similarity between pretraining and downstream task samples. Curricular NCP applied to a state-of-the-art model for text segmentation outperforms prior results. We also show that our pretraining strategies make the model robust to speech recognition errors commonly found in automatically generated transcripts.</abstract>
      <url hash="8166576d">2023.findings-eacl.197</url>
      <bibkey>vijjini-etal-2023-curricular</bibkey>
    </paper>
  </volume>
</collection><|MERGE_RESOLUTION|>--- conflicted
+++ resolved
@@ -1880,11 +1880,7 @@
       <author><first>Yazhou</first><last>Ren</last><affiliation>University of Electronic Science and Technology of China</affiliation></author>
       <author><first>Zenglin</first><last>Xu</last><affiliation>Harbin Institute of Technology</affiliation></author>
       <pages>2192-2207</pages>
-<<<<<<< HEAD
       <abstract>We introduce {\texttt{ViLPAct}}, a novel vision-language benchmark for human activity planning. It is designed for a task where embodied AI agents can reason and forecast future actions of humans based on video clips about their initial activities and intents in text. The dataset consists of 2.9k videos from {\texttt{Charades}} extended with intents via crowdsourcing, a multi-choice question test set, and four strong baselines. One of the baselines implements a neurosymbolic approach based on a multi-modal knowledge base (MKB), while the other ones are deep generative models adapted from recent state-of-the-art (SOTA) methods. According to our extensive experiments, the key challenges are compositional generalization and effective use of information from both modalities.</abstract>
-=======
-      <abstract>We introduce \dataset, a novel vision-language benchmark for human activity planning. It is designed for a task where embodied AI agents can reason and forecast future actions of humans based on video clips about their initial activities and intents in text. The dataset consists of 2.9k videos from \charades extended with intents via crowdsourcing, a multi-choice question test set, and four strong baselines. One of the baselines implements a neurosymbolic approach based on a multi-modal knowledge base (MKB), while the other ones are deep generative models adapted from recent state-of-the-art (SOTA) methods. According to our extensive experiments, the key challenges are compositional generalization and effective use of information from both modalities.</abstract>
->>>>>>> 33874b76
       <url hash="b613eda2">2023.findings-eacl.164</url>
       <bibkey>zhuo-etal-2023-vilpact</bibkey>
     </paper>
