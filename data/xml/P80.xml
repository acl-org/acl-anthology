--- conflicted
+++ resolved
@@ -231,15 +231,9 @@
       <url>P80-1030</url>
     </paper>
     <paper id="31">
-<<<<<<< HEAD
       <title><fixed-case>ATN</fixed-case> GRAMMAR MODELING IN APPLIED LINGUISTICS</title>
-      <author><first>T. P.</first><last>KEHLER</last></author>
-      <author><first>R. C.</first><last>WOODS</last></author>
-=======
-      <title>ATN GRAMMAR MODELING IN APPLIED LINGUISTICS</title>
       <author><first>T. P.</first><last>Kehler</last></author>
       <author><first>R. C.</first><last>Woods</last></author>
->>>>>>> 853c9ac8
       <doi>10.3115/981436.981472</doi>
       <pages>123–126</pages>
       <url>P80-1031</url>
