<?xml version='1.0' encoding='UTF-8'?>
<collection id="2021.teachingnlp">
  <volume id="1" ingest-date="2021-05-24">
    <meta>
      <booktitle>Proceedings of the Fifth Workshop on Teaching NLP</booktitle>
      <editor><first>David</first><last>Jurgens</last></editor>
      <editor><first>Varada</first><last>Kolhatkar</last></editor>
      <editor><first>Lucy</first><last>Li</last></editor>
      <editor><first>Margot</first><last>Mieskes</last></editor>
      <editor><first>Ted</first><last>Pedersen</last></editor>
      <publisher>Association for Computational Linguistics</publisher>
      <address>Online</address>
      <month>June</month>
      <year>2021</year>
      <url hash="85c83d62">2021.teachingnlp-1</url>
    </meta>
    <frontmatter>
      <url hash="076b2c31">2021.teachingnlp-1.0</url>
    </frontmatter>
    <paper id="1">
      <title>Pedagogical Principles in the Online Teaching of Text Mining: A Retrospection</title>
      <author><first>Rajkumar</first><last>Saini</last></author>
      <author><first>György</first><last>Kovács</last></author>
      <author><first>Mohamadreza</first><last>Faridghasemnia</last></author>
      <author><first>Hamam</first><last>Mokayed</last></author>
      <author><first>Oluwatosin</first><last>Adewumi</last></author>
      <author><first>Pedro</first><last>Alonso</last></author>
      <author><first>Sumit</first><last>Rakesh</last></author>
      <author><first>Marcus</first><last>Liwicki</last></author>
      <pages>1–12</pages>
      <abstract>The ongoing COVID-19 pandemic has brought online education to the forefront of pedagogical discussions. To make this increased interest sustainable in a post-pandemic era, online courses must be built on strong pedagogical foundations. With a long history of pedagogic research, there are many principles, frameworks, and models available to help teachers in doing so. These models cover different teaching perspectives, such as constructive alignment, feedback, and the learning environment. In this paper, we discuss how we designed and implemented our online Natural Language Processing (NLP) course following constructive alignment and adhering to the pedagogical principles of LTU. By examining our course and analyzing student evaluation forms, we show that we have met our goal and successfully delivered the course. Furthermore, we discuss the additional benefits resulting from the current mode of delivery, including the increased reusability of course content and increased potential for collaboration between universities. Lastly, we also discuss where we can and will further improve the current course design.</abstract>
      <url hash="555e7aa7">2021.teachingnlp-1.1</url>
      <doi>10.18653/v1/2021.teachingnlp-1.1</doi>
    </paper>
    <paper id="2">
      <title>Teaching a Massive Open Online Course on Natural Language Processing</title>
      <author><first>Ekaterina</first><last>Artemova</last></author>
      <author><first>Murat</first><last>Apishev</last></author>
      <author><first>Denis</first><last>Kirianov</last></author>
      <author><first>Veronica</first><last>Sarkisyan</last></author>
      <author><first>Sergey</first><last>Aksenov</last></author>
      <author><first>Oleg</first><last>Serikov</last></author>
      <pages>13–27</pages>
      <abstract>In this paper we present a new Massive Open Online Course on Natural Language Processing, targeted at non-English speaking students. The course lasts 12 weeks, every week consists of lectures, practical sessions and quiz assigments. Three weeks out of 12 are followed by Kaggle-style coding assigments. Our course intents to serve multiple purposes: (i) familirize students with the core concepts and methods in NLP, such as language modelling or word or sentence representations, (ii) show that recent advances, including pre-trained Transformer-based models, are build upon these concepts; (iii) to introduce architectures for most most demanded real-life applications, (iii) to develop practical skills to process texts in multiple languages. The course was prepared and recorded during 2020 and so far have received positive feedback.</abstract>
      <url hash="1d822912">2021.teachingnlp-1.2</url>
      <doi>10.18653/v1/2021.teachingnlp-1.2</doi>
    </paper>
    <paper id="3">
      <title>Natural Language Processing 4 All (<fixed-case>NLP</fixed-case>4<fixed-case>A</fixed-case>ll): A New Online Platform for Teaching and Learning <fixed-case>NLP</fixed-case> Concepts</title>
      <author><first>Rebekah</first><last>Baglini</last></author>
      <author><first>Hermes</first><last>Hjorth</last></author>
      <pages>28–33</pages>
      <abstract>Natural Language Processing offers new insights into language data across almost all disciplines and domains, and allows us to corroborate and/or challenge existing knowledge. The primary hurdles to widening participation in and use of these new research tools are, first, a lack of coding skills in students across K-16, and in the population at large, and second, a lack of knowledge of how NLP-methods can be used to answer questions of disciplinary interest outside of linguistics and/or computer science. To broaden participation in NLP and improve NLP-literacy, we introduced a new tool web-based tool called Natural Language Processing 4 All (NLP4All). The intended purpose of NLP4All is to help teachers facilitate learning with and about NLP, by providing easy-to-use interfaces to NLP-methods, data, and analyses, making it possible for non- and novice-programmers to learn NLP concepts interactively.</abstract>
<<<<<<< HEAD
      <url hash="87bed85c">2021.teachingnlp-1.3</url>
      <doi>10.18653/v1/2021.teachingnlp-1.3</doi>
=======
      <url hash="cad60b21">2021.teachingnlp-1.3</url>
      <revision id="1" href="2021.teachingnlp-1.3v1" hash="87bed85c"/>
      <revision id="2" href="2021.teachingnlp-1.3v2" hash="cad60b21" date="2021-06-01">Fixed typo in equation and added new figure</revision>
>>>>>>> 4c520461
    </paper>
    <paper id="4">
      <title>A New Broad <fixed-case>NLP</fixed-case> Training from Speech to Knowledge</title>
      <author><first>Maxime</first><last>Amblard</last></author>
      <author><first>Miguel</first><last>Couceiro</last></author>
      <pages>34–45</pages>
      <abstract>In 2018, the Master Sc. in NLP opened at IDMC - Institut des Sciences du Digital, du Management et de la Cognition, Université de Lorraine - Nancy, France. Far from being a creation ex-nihilo, it is the product of a history and many reflections on the field and its teaching. This article proposes epistemological and critical elements on the opening and maintainance of this so far new master’s program in NLP.</abstract>
      <url hash="960bf07e">2021.teachingnlp-1.4</url>
      <doi>10.18653/v1/2021.teachingnlp-1.4</doi>
    </paper>
    <paper id="5">
      <title>Applied Language Technology: <fixed-case>NLP</fixed-case> for the Humanities</title>
      <author><first>Tuomo</first><last>Hiippala</last></author>
      <pages>46–48</pages>
      <abstract>This contribution describes a two-course module that seeks to provide humanities majors with a basic understanding of language technology and its applications using Python. The learning materials consist of interactive Jupyter Notebooks and accompanying YouTube videos, which are openly available with a Creative Commons licence.</abstract>
      <url hash="da6f3e5a">2021.teachingnlp-1.5</url>
      <doi>10.18653/v1/2021.teachingnlp-1.5</doi>
    </paper>
    <paper id="6">
      <title>A Crash Course on Ethics for Natural Language Processing</title>
      <author><first>Annemarie</first><last>Friedrich</last></author>
      <author><first>Torsten</first><last>Zesch</last></author>
      <pages>49–51</pages>
      <abstract>It is generally agreed upon in the natural language processing (NLP) community that ethics should be integrated into any curriculum. Being aware of and understanding the relevant core concepts is a prerequisite for following and participating in the discourse on ethical NLP. We here present ready-made teaching material in the form of slides and practical exercises on ethical issues in NLP, which is primarily intended to be integrated into introductory NLP or computational linguistics courses. By making this material freely available, we aim at lowering the threshold to adding ethics to the curriculum. We hope that increased awareness will enable students to identify potentially unethical behavior.</abstract>
      <url hash="2373da92">2021.teachingnlp-1.6</url>
      <doi>10.18653/v1/2021.teachingnlp-1.6</doi>
    </paper>
    <paper id="7">
      <title>A dissemination workshop for introducing young <fixed-case>I</fixed-case>talian students to <fixed-case>NLP</fixed-case></title>
      <author><first>Lucio</first><last>Messina</last></author>
      <author><first>Lucia</first><last>Busso</last></author>
      <author><first>Claudia Roberta</first><last>Combei</last></author>
      <author><first>Alessio</first><last>Miaschi</last></author>
      <author><first>Ludovica</first><last>Pannitto</last></author>
      <author><first>Gabriele</first><last>Sarti</last></author>
      <author><first>Malvina</first><last>Nissim</last></author>
      <pages>52–54</pages>
      <abstract>We describe and make available the game-based material developed for a laboratory run at several Italian science festivals to popularize NLP among young students.</abstract>
      <url hash="bf7cfe13">2021.teachingnlp-1.7</url>
      <attachment type="OptionalSupplementaryMaterial" hash="f93d21f2">2021.teachingnlp-1.7.OptionalSupplementaryMaterial.zip</attachment>
      <doi>10.18653/v1/2021.teachingnlp-1.7</doi>
    </paper>
    <paper id="8">
      <title><fixed-case>M</fixed-case>ini<fixed-case>VQA</fixed-case> - A resource to build your tailored <fixed-case>VQA</fixed-case> competition</title>
      <author><first>Jean-Benoit</first><last>Delbrouck</last></author>
      <pages>55–58</pages>
      <abstract>MiniVQA is a Jupyter notebook to build a tailored VQA competition for your students. The resource creates all the needed resources to create a classroom competition that engages and inspires your students on the free, self-service Kaggle platform. “InClass competitions make machine learning fun¡‘.</abstract>
      <url hash="50758ec6">2021.teachingnlp-1.8</url>
      <doi>10.18653/v1/2021.teachingnlp-1.8</doi>
    </paper>
    <paper id="9">
      <title>From back to the roots into the gated woods: Deep learning for <fixed-case>NLP</fixed-case></title>
      <author><first>Barbara</first><last>Plank</last></author>
      <pages>59–61</pages>
      <abstract>Deep neural networks have revolutionized many fields, including Natural Language Processing. This paper outlines teaching materials for an introductory lecture on deep learning in Natural Language Processing (NLP). The main submitted material covers a summer school lecture on encoder-decoder models. Complementary to this is a set of jupyter notebook slides from earlier teaching, on which parts of the lecture were based on. The main goal of this teaching material is to provide an overview of neural network approaches to natural language processing, while linking modern concepts back to the roots showing traditional essential counterparts. The lecture departs from count-based statistical methods and spans up to gated recurrent networks and attention, which is ubiquitous in today’s NLP.</abstract>
      <url hash="9c78dd8d">2021.teachingnlp-1.9</url>
      <doi>10.18653/v1/2021.teachingnlp-1.9</doi>
    </paper>
    <paper id="10">
      <title>Learning <fixed-case>P</fixed-case>y<fixed-case>T</fixed-case>orch Through A Neural Dependency Parsing Exercise</title>
      <author><first>David</first><last>Jurgens</last></author>
      <pages>62–64</pages>
      <abstract>Dependency parsing is increasingly the popular parsing formalism in practice. This assignment provides a practice exercise in implementing the shift-reduce dependency parser of Chen and Manning (2014). This parser is a two-layer feed-forward neural network, which students implement in PyTorch, providing practice in developing deep learning models and exposure to developing parser models.</abstract>
      <url hash="9cbe921e">2021.teachingnlp-1.10</url>
      <doi>10.18653/v1/2021.teachingnlp-1.10</doi>
    </paper>
    <paper id="11">
      <title>A Balanced and Broadly Targeted Computational Linguistics Curriculum</title>
      <author><first>Emma</first><last>Manning</last></author>
      <author><first>Nathan</first><last>Schneider</last></author>
      <author><first>Amir</first><last>Zeldes</last></author>
      <pages>65–69</pages>
      <abstract>This paper describes the primarily-graduate computational linguistics and NLP curriculum at Georgetown University, a U.S. university that has seen significant growth in these areas in recent years. We reflect on the principles behind our curriculum choices, including recognizing the various academic backgrounds and goals of our students; teaching a variety of skills with an emphasis on working directly with data; encouraging collaboration and interdisciplinary work; and including languages beyond English. We reflect on challenges we have encountered, such as the difficulty of teaching programming skills alongside NLP fundamentals, and discuss areas for future growth.</abstract>
      <url hash="a6dfe8c5">2021.teachingnlp-1.11</url>
      <doi>10.18653/v1/2021.teachingnlp-1.11</doi>
    </paper>
    <paper id="12">
      <title>Gaining Experience with Structured Data: Using the Resources of Dialog State Tracking Challenge 2</title>
      <author><first>Ronnie</first><last>Smith</last></author>
      <pages>70–79</pages>
      <abstract>This paper describes a class project for a recently introduced undergraduate NLP course that gives computer science students the opportunity to explore the data of Dialog State Tracking Challenge 2 (DSTC 2). Student background, curriculum choices, and project details are discussed. The paper concludes with some instructor advice and final reflections.</abstract>
      <url hash="6b9f3fed">2021.teachingnlp-1.12</url>
      <doi>10.18653/v1/2021.teachingnlp-1.12</doi>
    </paper>
    <paper id="13">
      <title>The Flipped Classroom model for teaching Conditional Random Fields in an <fixed-case>NLP</fixed-case> course</title>
      <author><first>Manex</first><last>Agirrezabal</last></author>
      <pages>80–86</pages>
      <abstract>In this article, we show and discuss our experience in applying the flipped classroom method for teaching Conditional Random Fields in a Natural Language Processing course. We present the activities that we developed together with their relationship to a cognitive complexity model (Bloom’s taxonomy). After this, we provide our own reflections and expectations of the model itself. Based on the evaluation got from students, it seems that students learn about the topic and also that the method is rewarding for some students. Additionally, we discuss some shortcomings and we propose possible solutions to them. We conclude the paper with some possible future work.</abstract>
      <url hash="e50843ff">2021.teachingnlp-1.13</url>
      <attachment type="OptionalSupplementaryMaterial" hash="48a32274">2021.teachingnlp-1.13.OptionalSupplementaryMaterial.pdf</attachment>
      <doi>10.18653/v1/2021.teachingnlp-1.13</doi>
    </paper>
    <paper id="14">
      <title>Flamingos and Hedgehogs in the Croquet-Ground: Teaching Evaluation of <fixed-case>NLP</fixed-case> Systems for Undergraduate Students</title>
      <author><first>Brielen</first><last>Madureira</last></author>
      <pages>87–91</pages>
      <abstract>This report describes the course Evaluation of NLP Systems, taught for Computational Linguistics undergraduate students during the winter semester 20/21 at the University of Potsdam, Germany. It was a discussion-based seminar that covered different aspects of evaluation in NLP, namely paradigms, common procedures, data annotation, metrics and measurements, statistical significance testing, best practices and common approaches in specific NLP tasks and applications.</abstract>
      <url hash="bf300cdc">2021.teachingnlp-1.14</url>
      <doi>10.18653/v1/2021.teachingnlp-1.14</doi>
    </paper>
    <paper id="15">
      <title>An Immersive Computational Text Analysis Course for Non-Computer Science Students at Barnard College</title>
      <author><first>Adam</first><last>Poliak</last></author>
      <author><first>Jalisha</first><last>Jenifer</last></author>
      <pages>92–95</pages>
      <abstract>We provide an overview of a new Computational Text Analysis course that will be taught at Barnard College over a six week period in May and June 2021. The course is targeted to non Computer Science at a Liberal Arts college that wish to incorporate fundamental Natural Language Processing tools in their re- search and studies. During the course, students will complete daily programming tutorials, read and review contemporary research papers, and propose and develop independent research projects.</abstract>
      <url hash="b1e5be1c">2021.teachingnlp-1.15</url>
      <doi>10.18653/v1/2021.teachingnlp-1.15</doi>
    </paper>
    <paper id="16">
      <title>Introducing Information Retrieval for Biomedical Informatics Students</title>
      <author><first>Sanya</first><last>Taneja</last></author>
      <author><first>Richard</first><last>Boyce</last></author>
      <author><first>William</first><last>Reynolds</last></author>
      <author><first>Denis</first><last>Newman-Griffis</last></author>
      <pages>96–98</pages>
      <abstract>Introducing biomedical informatics (BMI) students to natural language processing (NLP) requires balancing technical depth with practical know-how to address application-focused needs. We developed a set of three activities introducing introductory BMI students to information retrieval with NLP, covering document representation strategies and language models from TF-IDF to BERT. These activities provide students with hands-on experience targeted towards common use cases, and introduce fundamental components of NLP workflows for a wide variety of applications.</abstract>
      <url hash="8b421aec">2021.teachingnlp-1.16</url>
      <attachment type="OptionalSupplementaryMaterial" hash="ec927f84">2021.teachingnlp-1.16.OptionalSupplementaryMaterial.zip</attachment>
      <doi>10.18653/v1/2021.teachingnlp-1.16</doi>
    </paper>
    <paper id="17">
      <title>Contemporary <fixed-case>NLP</fixed-case> Modeling in Six Comprehensive Programming Assignments</title>
      <author><first>Greg</first><last>Durrett</last></author>
      <author><first>Jifan</first><last>Chen</last></author>
      <author><first>Shrey</first><last>Desai</last></author>
      <author><first>Tanya</first><last>Goyal</last></author>
      <author><first>Lucas</first><last>Kabela</last></author>
      <author><first>Yasumasa</first><last>Onoe</last></author>
      <author><first>Jiacheng</first><last>Xu</last></author>
      <pages>99–103</pages>
      <abstract>We present a series of programming assignments, adaptable to a range of experience levels from advanced undergraduate to PhD, to teach students design and implementation of modern NLP systems. These assignments build from the ground up and emphasize full-stack understanding of machine learning models: initially, students implement inference and gradient computation by hand, then use PyTorch to build nearly state-of-the-art neural networks using current best practices. Topics are chosen to cover a wide range of modeling and inference techniques that one might encounter, ranging from linear models suitable for industry applications to state-of-the-art deep learning models used in NLP research. The assignments are customizable, with constrained options to guide less experienced students or open-ended options giving advanced students freedom to explore. All of them can be deployed in a fully autogradable fashion, and have collectively been tested on over 300 students across several semesters.</abstract>
      <url hash="cc3ea62c">2021.teachingnlp-1.17</url>
      <doi>10.18653/v1/2021.teachingnlp-1.17</doi>
    </paper>
    <paper id="18">
      <title>Interactive Assignments for Teaching Structured Neural <fixed-case>NLP</fixed-case></title>
      <author><first>David</first><last>Gaddy</last></author>
      <author><first>Daniel</first><last>Fried</last></author>
      <author><first>Nikita</first><last>Kitaev</last></author>
      <author><first>Mitchell</first><last>Stern</last></author>
      <author><first>Rodolfo</first><last>Corona</last></author>
      <author><first>John</first><last>DeNero</last></author>
      <author><first>Dan</first><last>Klein</last></author>
      <pages>104–107</pages>
      <abstract>We present a set of assignments for a graduate-level NLP course. Assignments are designed to be interactive, easily gradable, and to give students hands-on experience with several key types of structure (sequences, tags, parse trees, and logical forms), modern neural architectures (LSTMs and Transformers), inference algorithms (dynamic programs and approximate search) and training methods (full and weak supervision). We designed assignments to build incrementally both within each assignment and across assignments, with the goal of enabling students to undertake graduate-level research in NLP by the end of the course.</abstract>
      <url hash="9edc5b4e">2021.teachingnlp-1.18</url>
      <doi>10.18653/v1/2021.teachingnlp-1.18</doi>
    </paper>
    <paper id="19">
      <title>Learning about Word Vector Representations and Deep Learning through Implementing Word2vec</title>
      <author><first>David</first><last>Jurgens</last></author>
      <pages>108–111</pages>
      <abstract>Word vector representations are an essential part of an NLP curriculum. Here, we describe a homework that has students implement a popular method for learning word vectors, word2vec. Students implement the core parts of the method, including text preprocessing, negative sampling, and gradient descent. Starter code provides guidance and handles basic operations, which allows students to focus on the conceptually challenging aspects. After generating their vectors, students evaluate them using qualitative and quantitative tests.</abstract>
      <url hash="d8bd617a">2021.teachingnlp-1.19</url>
      <doi>10.18653/v1/2021.teachingnlp-1.19</doi>
    </paper>
    <paper id="20">
      <title>Naive <fixed-case>B</fixed-case>ayes versus <fixed-case>BERT</fixed-case>: <fixed-case>J</fixed-case>upyter notebook assignments for an introductory <fixed-case>NLP</fixed-case> course</title>
      <author><first>Jennifer</first><last>Foster</last></author>
      <author><first>Joachim</first><last>Wagner</last></author>
      <pages>112–114</pages>
      <abstract>We describe two Jupyter notebooks that form the basis of two assignments in an introductory Natural Language Processing (NLP) module taught to final year undergraduate students at Dublin City University. The notebooks show the students how to train a bag-of-words polarity classifier using multinomial Naive Bayes, and how to fine-tune a polarity classifier using BERT. The students take the code as a starting point for their own experiments.</abstract>
      <url hash="8262ec41">2021.teachingnlp-1.20</url>
      <doi>10.18653/v1/2021.teachingnlp-1.20</doi>
    </paper>
    <paper id="21">
      <title>Natural Language Processing for Computer Scientists and Data Scientists at a Large State University</title>
      <author><first>Casey</first><last>Kennington</last></author>
      <pages>115–124</pages>
      <abstract>The field of Natural Language Processing (NLP) changes rapidly, requiring course offerings to adjust with those changes, and NLP is not just for computer scientists; it’s a field that should be accessible to anyone who has a sufficient background. In this paper, I explain how students with Computer Science and Data Science backgrounds can be well-prepared for an upper-division NLP course at a large state university. The course covers probability and information theory, elementary linguistics, machine and deep learning, with an attempt to balance theoretical ideas and concepts with practical applications. I explain the course objectives, topics and assignments, reflect on adjustments to the course over the last four years, as well as feedback from students.</abstract>
      <url hash="3d504ce6">2021.teachingnlp-1.21</url>
      <doi>10.18653/v1/2021.teachingnlp-1.21</doi>
    </paper>
    <paper id="22">
      <title>On Writing a Textbook on Natural Language Processing</title>
      <author><first>Jacob</first><last>Eisenstein</last></author>
      <pages>125–130</pages>
      <abstract>There are thousands of papers about natural language processing and computational linguistics, but very few textbooks. I describe the motivation and process for writing a college textbook on natural language processing, and offer advice and encouragement for readers who may be interested in writing a textbook of their own.</abstract>
      <url hash="8b27403f">2021.teachingnlp-1.22</url>
      <doi>10.18653/v1/2021.teachingnlp-1.22</doi>
    </paper>
    <paper id="23">
      <title>Learning How To Learn <fixed-case>NLP</fixed-case>: Developing Introductory Concepts Through Scaffolded Discovery</title>
      <author><first>Alexandra</first><last>Schofield</last></author>
      <author><first>Richard</first><last>Wicentowski</last></author>
      <author><first>Julie</first><last>Medero</last></author>
      <pages>131–137</pages>
      <abstract>We present a scaffolded discovery learning approach to introducing concepts in a Natural Language Processing course aimed at computer science students at liberal arts institutions. We describe some of the objectives of this approach, as well as presenting specific ways that four of our discovery-based assignments combine specific natural language processing concepts with broader analytic skills. We argue this approach helps prepare students for many possible future paths involving both application and innovation of NLP technology by emphasizing experimental data navigation, experiment design, and awareness of the complexities and challenges of analysis.</abstract>
      <url hash="988d906c">2021.teachingnlp-1.23</url>
      <doi>10.18653/v1/2021.teachingnlp-1.23</doi>
    </paper>
    <paper id="24">
      <title>The Online Pivot: Lessons Learned from Teaching a Text and Data Mining Course in Lockdown, Enhancing online Teaching with Pair Programming and Digital Badges</title>
      <author><first>Beatrice</first><last>Alex</last></author>
      <author><first>Clare</first><last>Llewellyn</last></author>
      <author><first>Pawel</first><last>Orzechowski</last></author>
      <author><first>Maria</first><last>Boutchkova</last></author>
      <pages>138–148</pages>
      <abstract>In this paper we provide an account of how we ported a text and data mining course online in summer 2020 as a result of the COVID-19 pandemic and how we improved it in a second pilot run. We describe the course, how we adapted it over the two pilot runs and what teaching techniques we used to improve students’ learning and community building online. We also provide information on the relentless feedback collected during the course which helped us to adapt our teaching from one session to the next and one pilot to the next. We discuss the lessons learned and promote the use of innovative teaching techniques applied to the digital such as digital badges and pair programming in break-out rooms for teaching Natural Language Processing courses to beginners and students with different backgrounds.</abstract>
      <url hash="092ea5d2">2021.teachingnlp-1.24</url>
      <doi>10.18653/v1/2021.teachingnlp-1.24</doi>
    </paper>
    <paper id="25">
      <title>Teaching <fixed-case>NLP</fixed-case> outside Linguistics and Computer Science classrooms: Some challenges and some opportunities</title>
      <author><first>Sowmya</first><last>Vajjala</last></author>
      <pages>149–159</pages>
      <abstract>NLP’s sphere of influence went much beyond computer science research and the development of software applications in the past decade. We see people using NLP methods in a range of academic disciplines from Asian Studies to Clinical Oncology. We also notice the presence of NLP as a module in most of the data science curricula within and outside of regular university setups. These courses are taken by students from very diverse backgrounds. This paper takes a closer look at some issues related to teaching NLP to these diverse audiences based on my classroom experiences, and identifies some challenges the instructors face, particularly when there is no ecosystem of related courses for the students. In this process, it also identifies a few challenge areas for both NLP researchers and tool developers.</abstract>
      <url hash="e04207cb">2021.teachingnlp-1.25</url>
      <doi>10.18653/v1/2021.teachingnlp-1.25</doi>
    </paper>
    <paper id="26">
      <title>Teaching <fixed-case>NLP</fixed-case> with Bracelets and Restaurant Menus: An Interactive Workshop for <fixed-case>I</fixed-case>talian Students</title>
      <author><first>Ludovica</first><last>Pannitto</last></author>
      <author><first>Lucia</first><last>Busso</last></author>
      <author><first>Claudia Roberta</first><last>Combei</last></author>
      <author><first>Lucio</first><last>Messina</last></author>
      <author><first>Alessio</first><last>Miaschi</last></author>
      <author><first>Gabriele</first><last>Sarti</last></author>
      <author><first>Malvina</first><last>Nissim</last></author>
      <pages>160–170</pages>
      <abstract>Although Natural Language Processing is at the core of many tools young people use in their everyday life, high school curricula (in Italy) do not include any computational linguistics education. This lack of exposure makes the use of such tools less responsible than it could be, and makes choosing computational linguistics as a university degree unlikely. To raise awareness, curiosity, and longer-term interest in young people, we have developed an interactive workshop designed to illustrate the basic principles of NLP and computational linguistics to high school Italian students aged between 13 and 18 years. The workshop takes the form of a game in which participants play the role of machines needing to solve some of the most common problems a computer faces in understanding language: from voice recognition to Markov chains to syntactic parsing. Participants are guided through the workshop with the help of instructors, who present the activities and explain core concepts from computational linguistics. The workshop was presented at numerous outlets in Italy between 2019 and 2020, both face-to-face and online.</abstract>
      <url hash="cfda28bb">2021.teachingnlp-1.26</url>
      <doi>10.18653/v1/2021.teachingnlp-1.26</doi>
    </paper>
  </volume>
</collection><|MERGE_RESOLUTION|>--- conflicted
+++ resolved
@@ -51,14 +51,10 @@
       <author><first>Hermes</first><last>Hjorth</last></author>
       <pages>28–33</pages>
       <abstract>Natural Language Processing offers new insights into language data across almost all disciplines and domains, and allows us to corroborate and/or challenge existing knowledge. The primary hurdles to widening participation in and use of these new research tools are, first, a lack of coding skills in students across K-16, and in the population at large, and second, a lack of knowledge of how NLP-methods can be used to answer questions of disciplinary interest outside of linguistics and/or computer science. To broaden participation in NLP and improve NLP-literacy, we introduced a new tool web-based tool called Natural Language Processing 4 All (NLP4All). The intended purpose of NLP4All is to help teachers facilitate learning with and about NLP, by providing easy-to-use interfaces to NLP-methods, data, and analyses, making it possible for non- and novice-programmers to learn NLP concepts interactively.</abstract>
-<<<<<<< HEAD
-      <url hash="87bed85c">2021.teachingnlp-1.3</url>
-      <doi>10.18653/v1/2021.teachingnlp-1.3</doi>
-=======
       <url hash="cad60b21">2021.teachingnlp-1.3</url>
       <revision id="1" href="2021.teachingnlp-1.3v1" hash="87bed85c"/>
       <revision id="2" href="2021.teachingnlp-1.3v2" hash="cad60b21" date="2021-06-01">Fixed typo in equation and added new figure</revision>
->>>>>>> 4c520461
+      <doi>10.18653/v1/2021.teachingnlp-1.3</doi>
     </paper>
     <paper id="4">
       <title>A New Broad <fixed-case>NLP</fixed-case> Training from Speech to Knowledge</title>
