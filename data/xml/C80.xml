<?xml version='1.0' encoding='UTF-8'?>
<collection id="C80">
  <volume id="1">
    <meta>
      <booktitle><fixed-case>COLING</fixed-case> 1980 Volume 1: The 8th International Conference on Computational Linguistics</booktitle>
    </meta>
    <frontmatter>
      <url>C80-1000</url>
    </frontmatter>
    <paper id="1">
      <title>MORPHOLOGICAL ASPECT OF <fixed-case>J</fixed-case>APANESE LANGUAGE PROCESSING</title>
      <author><first>Kosho</first><last>Shudo</last></author>
      <author><first>Toshiko</first><last>Narahara</last></author>
      <author><first>Sho</first><last>Yoshida</last></author>
      <url>C80-1001</url>
    </paper>
    <paper id="2">
      <title>AUTOMATIC PROCESSING OF WRITTEN <fixed-case>F</fixed-case>RENCH LANGUAGE</title>
      <author><first>J.L.</first><last>Binot</last></author>
      <author><first>M.</first><last>Graitson</last></author>
      <author><first>Ph.</first><last>Lemaire</last></author>
      <author><first>D.</first><last>Ribbens</last></author>
      <url>C80-1002</url>
    </paper>
    <paper id="3">
      <title>A SYNTAX PARSER BASED ON THE CASE DEPENDENCY GRAMMAR AND ITS EFFICIENCY</title>
      <author><first>Toru</first><last>Hitaka</last></author>
      <author><first>Sho</first><last>Yoshida</last></author>
      <url>C80-1003</url>
    </paper>
    <paper id="4">
      <title><fixed-case>SGS</fixed-case>: A SYSTEM FOR MECHANICAL GENERATION OF <fixed-case>J</fixed-case>APANESE SENTENCES</title>
      <author><first>Taisuke</first><last>Sato</last></author>
      <url>C80-1004</url>
    </paper>
    <paper id="5">
      <title>COMPUTER-AIDED GRAMMATICAL TAGGING OF SPOKEN <fixed-case>E</fixed-case>NGLISH</title>
      <author><first>Jan</first><last>Svartvik</last></author>
      <url>C80-1005</url>
    </paper>
    <paper id="6">
      <title>COMPUTATIONAL ANALYSIS OF PREDICATIONAL STRUCTURES IN <fixed-case>E</fixed-case>NGLISH</title>
      <author><first>Henry</first><last>Kucera</last></author>
      <url>C80-1006</url>
    </paper>
    <paper id="7">
      <title>A CONTEXT-FREE GRAMMAR OF <fixed-case>F</fixed-case>RENCH</title>
      <author><first>Morris</first><last>Salkoff</last></author>
      <url>C80-1007</url>
    </paper>
    <paper id="8">
      <title>A RULE-BASED APPROACH TO ILL-FORMED INPUT</title>
      <author><first>Norman K.</first><last>Sondheimer</last></author>
      <author><first>Ralph M.</first><last>Weischedel</last></author>
      <url>C80-1008</url>
    </paper>
    <paper id="9">
      <title>PARSING AND SYNTACTIC THEORY</title>
      <author id="stephen-pulman"><first>S.G.</first><last>Pulman</last></author>
      <url>C80-1009</url>
    </paper>
    <paper id="10">
      <title>THE ROLE OF PERCEPTUAL STRATEGIES IN THE PROCESSING OF <fixed-case>E</fixed-case>NGLISH RELATIVE CLAUSE STRUCTURES</title>
      <author><first>Gary D.</first><last>Prideaux</last></author>
      <url>C80-1010</url>
    </paper>
    <paper id="11">
      <title>LINGUISTIC MEANING AND KNOWLEDGE REPRESENTATION IN AUTOMATIC UNDERSTANDING OF NATURAL LANGUAGE</title>
      <author><first>Eva</first><last>Hajicova</last></author>
      <author><first>Petr</first><last>Sgall</last></author>
      <url>C80-1011</url>
    </paper>
    <paper id="12">
      <title>FUZZY WORD MEANING ANALYSIS AND REPRESENTATION IN LINGUISTIC SEMANTICS. AN EMPIRICAL APPROACH TO THE RECONSTRUCTION OF LEXICAL MEANINGS IN <fixed-case>E</fixed-case>AST- AND <fixed-case>W</fixed-case>EST-<fixed-case>G</fixed-case>ERMAN NEWSPAPER TEXTS.</title>
      <author><first>Burghard B.</first><last>Rieger</last></author>
      <url>C80-1012</url>
    </paper>
    <paper id="13">
      <title>HIERARCHICAL MEANING REPRESENTATION AND ANALYSIS OF NATURAL LANGUAGE DOCUMENTS</title>
      <author><first>Toyo-aki</first><last>Nishida</last></author>
      <author><first>Shuji</first><last>Doshita</last></author>
      <url>C80-1013</url>
    </paper>
    <paper id="14">
      <title>LINGUISTIC MODEL BASED ON THE GENERATIVE TOPOLOGICAL INFORMATION SPACE</title>
      <author><first>Seiichi</first><last>Uchinami</last></author>
      <author><first>Yoshikazu</first><last>Tezuka</last></author>
      <url>C80-1014</url>
    </paper>
    <paper id="15">
      <title>A MODEL OF NATURAL LANGUAGE PROCESSING OF TIME-RELATED EXPRESSIONS</title>
      <author><first>Yutaka</first><last>Kusanagi</last></author>
      <url>C80-1015</url>
    </paper>
    <paper id="16">
      <title>CONTROL STRUCTURES FOR ACTIONS IN PROCEDURAL TEXTS AND <fixed-case>PT</fixed-case>-CHART</title>
      <author><first>Yoshio</first><last>Momouchi</last></author>
      <url>C80-1016</url>
    </paper>
    <paper id="17">
      <title>RELATIVE SEMANTIC COMPLEXITY IN LEXICAL UNITS</title>
      <author><first>Bo</first><last>Ralph</last></author>
      <url>C80-1017</url>
    </paper>
    <paper id="18">
      <title>L’ANALYSE LOGIQUE DES TEMPS DU PASSE EN <fixed-case>F</fixed-case>RANCAIS: Comment on peut appliquer la distinction entre nom de matiere et nom comptable aux temps du verbe</title>
      <author><first>Christian</first><last>Rohrer</last></author>
      <url>C80-1018</url>
    </paper>
    <paper id="19">
      <title>CONCEPTUAL TAXONOMY OF <fixed-case>J</fixed-case>APANESE VERBS FOR UDERSTANDING NATURAL LANGUAGE AND PICTURE PATTERNS</title>
      <author><first>Naoyuki</first><last>Okada</last></author>
      <url>C80-1019</url>
    </paper>
    <paper id="20">
      <title>AN APPROACH TO A SEMANTIC ANALYSIS OF METAPHOR</title>
      <author><first>Fumio</first><last>Mizoguchi</last></author>
      <author><first>Akihiko</first><last>Yamamoto</last></author>
      <url>C80-1020</url>
    </paper>
    <paper id="21">
      <title>TOWARDS A COMPUTATIONAL MODEL FOR THE SEMANTICS OF WHY-QUESTIONS</title>
      <author id="wolfgang-wahlster"><first>W.</first><last>Wahlster</last></author>
      <url>C80-1021</url>
    </paper>
    <paper id="22">
      <title>THE KNOWLEDGE REPRESENTATION FOR A STORY UNDERSTANDING AND SIMULATION SYSTEM</title>
      <author><first>Hitoshi</first><last>Ogawa</last></author>
      <author><first>Junichiro</first><last>Nishi</last></author>
      <author><first>Kokichi</first><last>Tanaka</last></author>
      <url>C80-1022</url>
    </paper>
    <paper id="23">
      <title>A FORMAL GRAMMAR OF EXPRESSIVENESS FOR SACRED LEGENDS</title>
      <author id="felix-dreizin"><first>F.</first><last>Dreizin</last></author>
      <author><first>A.</first><last>Shenhar</last></author>
      <author><first>H.</first><last>Bar-Itzhak</last></author>
      <url>C80-1023</url>
    </paper>
    <paper id="24">
      <title>EFFICIENCY TOOLS IN THE SPEECHES OF <fixed-case>M</fixed-case>ARTIN <fixed-case>L</fixed-case>UTHER <fixed-case>K</fixed-case>ING, <fixed-case>J</fixed-case>R.</title>
      <author><first>M. Cassandra Foster</first><last>Smith</last></author>
      <url>C80-1024</url>
    </paper>
    <paper id="25">
      <title>PROBLEMS OF FORMAL REPRESENTATION OF TEXT STRUCTURE FROM THE POINT OF VIEW OF AUTOMATIC TRANSLATION</title>
      <author id="zoya-m-shalyapina"><first>Z.M.</first><last>Shalyapina</last></author>
      <url>C80-1025</url>
    </paper>
    <paper id="26">
      <title>A PRODUCTION SYSTEM MODEL OF FIRST LANGUAGE ACQUISITION</title>
      <author><first>Pat</first><last>Langley</last></author>
      <url>C80-1026</url>
    </paper>
    <paper id="27">
      <title>LINGUISTIC ANALYSIS OF NATURAL LANGUAGE COMMUNICATION WITH COMPUTERS</title>
      <author><first>Bozena Henisz</first><last>Thompson</last></author>
      <url>C80-1027</url>
    </paper>
    <paper id="28">
      <title>LEVELS OF REPRESENTATION IN NATURAL LANGUAGE BASED INFORMATION SYSTEMS AND THEIR RELATION TO THE METHODOLOGY OF COMPUTATIONAL LINGUISTICS</title>
      <author><first>G.</first><last>Zifonun</last></author>
      <url>C80-1028</url>
    </paper>
    <paper id="29">
      <title>EMBEDDED SUBLANGUAGES AND NATURAL LANGUAGE PROCESSING</title>
      <author><first>Richard</first><last>Kittredge</last></author>
      <url>C80-1029</url>
    </paper>
    <paper id="30">
      <title>ADAPTATION OF <fixed-case>M</fixed-case>ONTAGUE GRAMMAR TO THE REQUIREMENTS OF QUESTION-ANSWERING</title>
      <author><first>S.P.J.</first><last>Landsbergen</last></author>
      <url>C80-1030</url>
    </paper>
    <paper id="31">
      <title>MODEL THEORETIC SEMANTICS FOR MANY-PURPOSE LANGUAGES AND LANGUAGE HIERARCHIES</title>
      <author><first>H.</first><last>Andreka</last></author>
      <author><first>T.</first><last>Gergely</last></author>
      <author><first>T.</first><last>Gergely</last></author>
      <url>C80-1031</url>
    </paper>
    <paper id="32">
      <title>DATABASE SYSTEM BASED ON INTENSIONAL LOGIC</title>
      <author><first>Naoki</first><last>Yonezaki</last></author>
      <author><first>Hajime</first><last>Enomoto</last></author>
      <url>C80-1032</url>
    </paper>
    <paper id="33">
      <title>CONNOTATION AS A FORM OF INFERENCE</title>
      <author><first>JB</first><last>Berthelin</last></author>
      <url>C80-1033</url>
    </paper>
    <paper id="34">
      <title>ON THE DERIVATION OF A CONVERSATIONAL MAXIM</title>
      <author><first>Th. R.</first><last>Hofmann</last></author>
      <url>C80-1034</url>
    </paper>
    <paper id="35">
      <title>TOPIC-COMMENT STRUCTURE OF TEXTS (AND ITS CONTRIBUTION TO THE AUTOMATIC PROCESSING OF TEXTS)</title>
      <author><first>Ferenc</first><last>Kiefer</last></author>
      <url>C80-1035</url>
    </paper>
    <paper id="36">
      <title>AN ANALYSIS OF THE STANDARD <fixed-case>E</fixed-case>NGLISH KEYBOARD</title>
      <author><first>Yuzuru</first><last>Hiraga</last></author>
      <author><first>Yoshihiko</first><last>Ono</last></author>
      <author><last>Yamada</last><first>Hisao</first></author>
      <url>C80-1036</url>
    </paper>
    <paper id="37">
      <title>AN ASSIGNMENT OF KEY-CODES FOR A <fixed-case>J</fixed-case>APANESE CHARACTER KEYBOARD</title>
      <author><first>Yuzuru</first><last>Hiraga</last></author>
      <author><first>Yoshihiko</first><last>Ono</last></author>
      <author><last>Yamada</last><first>Hisao</first></author>
      <url>C80-1037</url>
    </paper>
    <paper id="38">
      <title>LINGUISTIC ERROR CORRECTION OF <fixed-case>J</fixed-case>APANESE SENTENCES</title>
      <author><first>Tsutomu</first><last>Kawada</last></author>
      <author><first>Shin-ya</first><last>Amano</last></author>
      <author><first>Kunio</first><last>Sakai</last></author>
      <url>C80-1038</url>
    </paper>
    <paper id="39">
      <title>ON <fixed-case>FROFF</fixed-case>: A TEXT PROCESSING SYSTEM FOR <fixed-case>E</fixed-case>NGLISH TEXTS AND FIGURES</title>
      <author><first>Norihiro</first><last>Abe</last></author>
      <author><first>Nobutaka</first><last>Uemura</last></author>
      <author><first>Masahiro</first><last>Higashide</last></author>
      <author><first>Saburo</first><last>Tsuji</last></author>
      <url>C80-1039</url>
    </paper>
    <paper id="40">
      <title>SCIENCE OF THE STROKE SEQUENCE OF KANJI</title>
      <author><first>Takeshi</first><last>Shimomura</last></author>
      <url>C80-1040</url>
    </paper>
    <paper id="41">
      <title>A <fixed-case>C</fixed-case>HINESE CHARACTERS CODING SCHEME FOR COMPUTER INPUT AND INTERNAL STORAGE</title>
      <author><first>Chorkin</first><last>Chan</last></author>
      <url>C80-1041</url>
    </paper>
    <paper id="42">
      <title>HUMAN FACTORS AND LINGUISTIC CONSIDERATIONS: KEYS TO HIGH-SPEED <fixed-case>C</fixed-case>HINESE CHARACTER INPUT</title>
      <author><first>Paul L.</first><last>King</last></author>
      <url>C80-1042</url>
    </paper>
    <paper id="43">
      <title>SYSTEM SUPPORT IN <fixed-case>C</fixed-case>HINESE DATA ENTRY</title>
      <author><first>Joseph E.</first><last>Grimes</last></author>
      <url>C80-1043</url>
    </paper>
    <paper id="44">
      <title>SOFT DISPLAY KEY FOR KANJI INPUT</title>
      <author><first>Jouko J.</first><last>Seppanen</last></author>
      <url>C80-1044</url>
    </paper>
    <paper id="45">
      <title>AN AUTOMATIC TRANSLATION SYSTEM OF NON-SEGMENTED KANA SENTENCES INTO KANJI-KANA SENTENCES</title>
      <author><first>Hiroshi</first><last>Makino</last></author>
      <author><first>Makoto</first><last>Kizawa</last></author>
      <url>C80-1045</url>
    </paper>
    <paper id="46">
      <title>GENERATION OF THESAURUS IN DIFFERENT LANGUAGES A COMPUTER BASED SYSTEM</title>
      <author><first>F. J.</first><last>Devadason</last></author>
      <url>C80-1046</url>
    </paper>
    <paper id="47">
      <title>STATISTICAL ANALYSIS OF <fixed-case>J</fixed-case>APANESE CHARACTERS</title>
      <author><first>Takushi</first><last>Tanaka</last></author>
      <url>C80-1047</url>
    </paper>
    <paper id="48">
<<<<<<< HEAD
      <title>AUTOMATIC COMPILATION OF MODERN <fixed-case>C</fixed-case>HINESE CONCORDANCES</title>
      <author><first>Syunsuke</first><last>UEMURA</last></author>
      <author><first>Yasuo</first><last>SUGAWARA</last></author>
      <author><first>Mantaro J.</first><last>HASHIMOTO</last></author>
      <author><first>Akihiro</first><last>FURUYA</last></author>
=======
      <title>AUTOMATIC COMPILATION OF MODERN CHINESE CONCORDANCES</title>
      <author><first>Syunsuke</first><last>Uemura</last></author>
      <author><first>Yasuo</first><last>Sugawara</last></author>
      <author><first>Mantaro J.</first><last>Hashimoto</last></author>
      <author><first>Akihiro</first><last>Furuya</last></author>
>>>>>>> 853c9ac8
      <url>C80-1048</url>
    </paper>
    <paper id="49">
      <title>TEXT PROCESSING OF <fixed-case>T</fixed-case>HAI LANGUAGE “<fixed-case>T</fixed-case>HE <fixed-case>T</fixed-case>HREE <fixed-case>S</fixed-case>EALS <fixed-case>L</fixed-case>AW”</title>
      <author><first>Shigeharu</first><last>Sugita</last></author>
      <url>C80-1049</url>
    </paper>
    <paper id="50">
      <title>AN AUTOMATIC PROCESSING OF THE NATURAL LANGUAGE IN THE WORD COUNT SYSTEM</title>
      <author><first>Hiroshi</first><last>Nakano</last></author>
      <author><first>Shin’ichi</first><last>Tsuchiya</last></author>
      <author><first>Akio</first><last>Tsuruoka</last></author>
      <url>C80-1050</url>
    </paper>
    <paper id="51">
      <title>PARSING FREE WORD ORDER LANGUAGES IN <fixed-case>P</fixed-case>ROLOG</title>
      <author><first>Janusz Stanislaw</first><last>Bien</last></author>
      <author><first>Krystyna</first><last>Laus-Maczyniska</last></author>
      <author><first>Stanislaw</first><last>Szpakowicz</last></author>
      <url>C80-1051</url>
    </paper>
    <paper id="52">
      <title>PARSING AGAINST LEXICAL AMBIGUITY</title>
      <author><first>Rob</first><last>Milne</last></author>
      <url>C80-1052</url>
    </paper>
    <paper id="53">
      <title>TEXT ANALYSIS LEARNING STRATEGIES</title>
      <author><first>Pierre</first><last>Plante</last></author>
      <url>C80-1053</url>
    </paper>
    <paper id="54">
      <title>SEMANTIC FOR TEXT PROCESSING</title>
      <author><first>Jean-Guy</first><last>Meunier</last></author>
      <url>C80-1054</url>
    </paper>
    <paper id="55">
      <title>ACTIVE SCHEMATA AND THEIR ROLE IN SEMANTIC PARSING</title>
      <author><first>Joachim H.</first><last>Laubsch</last></author>
      <author><first>Dietmar F.</first><last>Roesner</last></author>
      <url>C80-1055</url>
    </paper>
    <paper id="56">
      <title>HOW TO DEAL WITH AMBIGUITIES WHILE PARSING: <fixed-case>EXAM</fixed-case> - A SEMANTIC PROCESSING SYSTEM FOR <fixed-case>J</fixed-case>APANESE LANGUAGE</title>
      <author><first>Hidetosi</first><last>Sirai</last></author>
      <url>C80-1056</url>
    </paper>
    <paper id="57">
<<<<<<< HEAD
      <title>EXPLOITING A LARGE DATA BASE BY <fixed-case>L</fixed-case>ONGMAN</title>
      <author id="archibald-michiels"><first>A.</first><last>MICHIELS</last></author>
      <author><first>J.</first><last>MULLENDERS</last></author>
      <author><first>J.</first><last>NOEL</last></author>
      <url>C80-1057</url>
    </paper>
    <paper id="58">
      <title>UNIT-TO-UNIT INTERACTION AS A BASIS FOR SEMANTIC INTERPRETATION OF <fixed-case>J</fixed-case>APANESE SENTENCES</title>
      <author><first>Hozumi</first><last>TANAKA</last></author>
=======
      <title>EXPLOITING A LARGE DATA BASE BY LONGMAN</title>
      <author id="archibald-michiels"><first>A.</first><last>Michiels</last></author>
      <author><first>J.</first><last>Mullenders</last></author>
      <author><first>J.</first><last>Noel</last></author>
      <url>C80-1057</url>
    </paper>
    <paper id="58">
      <title>UNIT-TO-UNIT INTERACTION AS A BASIS FOR SEMANTIC INTERPRETATION OF JAPANESE SENTENCES</title>
      <author><first>Hozumi</first><last>Tanaka</last></author>
>>>>>>> 853c9ac8
      <url>C80-1058</url>
    </paper>
    <paper id="59">
      <title>PROCESSING OF SYNTAX AND SEMANTICS OF NATURAL LANGUAGE BY PREDICATE LOGIC OF PREDICATE LOGIC</title>
      <author><first>Hiroyuki</first><last>Yamauchi</last></author>
      <url>C80-1059</url>
    </paper>
    <paper id="60">
      <title>AUTOMATIC TRANSLATION WITH ATTRIBUTE GRAMMARS</title>
      <author><first>Werner</first><last>Dilger</last></author>
      <url>C80-1060</url>
    </paper>
    <paper id="61">
      <title>ON COMPUTATIONAL SENTENCE GENERATION FROM LOGICAL FORM</title>
      <author><first>Juen-tin</first><last>Wang</last></author>
      <url>C80-1061</url>
    </paper>
    <paper id="62">
      <title>FORMAL PROPERTIES OF RULE ORDERINGS IN LINGUISTICS</title>
      <author><first>Francis Jeffry</first><last>Pelletier</last></author>
      <url>C80-1062</url>
    </paper>
    <paper id="63">
      <title>A MACHINE TRANSLATION SYSTEM FROM <fixed-case>J</fixed-case>APANESE INTO <fixed-case>E</fixed-case>NGLISH - ANOTHER PERSPECTIVE OF <fixed-case>MT</fixed-case> SYSTEMS -</title>
      <author id="makoto-nagao"><first>M.</first><last>Nagao</last></author>
      <author id="junichi-tsujii"><first>J.</first><last>Tsujii</last></author>
      <author id="kei-mitamura"><first>K.</first><last>Mitamura</last></author>
      <author id="hideki-hirakawa"><first>H.</first><last>Hirakawa</last></author>
      <author id="masako-kume"><first>M.</first><last>Kume</last></author>
      <url>C80-1063</url>
    </paper>
    <paper id="64">
      <title><fixed-case>ITS</fixed-case>: INTERACTIVE TRANSLATION SYSTEM</title>
      <author><first>Alan K.</first><last>Melby</last></author>
      <author><first>Melvin R.</first><last>Smith</last></author>
      <author><first>Jill</first><last>Peterson</last></author>
      <url>C80-1064</url>
    </paper>
    <paper id="65">
      <title>PRESENT AND FUTURE PARADIGMS IN THE AUTOMATIZED TRANSLATION OF NATURAL LANGUAGES.</title>
      <author id="christian-boitet"><first>Ch.</first><last>Boitet</last></author>
      <author><first>P.</first><last>Chatelin</last></author>
      <author><first>P. Daun</first><last>Fraga</last></author>
      <url>C80-1065</url>
    </paper>
    <paper id="66">
<<<<<<< HEAD
      <title><fixed-case>R</fixed-case>USSIAN-<fixed-case>F</fixed-case>RENCH AT <fixed-case>GETA</fixed-case>: OUTLINE OF THE METHOD AND DETAILED EXAMPLE</title>
      <author id="christian-boitet"><first>Ch.</first><last>BOITET</last></author>
      <author id="nicolas-nedobejkine"><first>N.</first><last>NEDOBEJKINE</last></author>
=======
      <title>RUSSIAN-FRENCH AT GETA: OUTLINE OF THE METHOD AND DETAILED EXAMPLE</title>
      <author id="christian-boitet"><first>Ch.</first><last>Boitet</last></author>
      <author id="nicolas-nedobejkine"><first>N.</first><last>Nedobejkine</last></author>
>>>>>>> 853c9ac8
      <url>C80-1066</url>
    </paper>
    <paper id="67">
      <title><fixed-case>E</fixed-case>NGLISH-<fixed-case>J</fixed-case>APANESE TRANSLATION THROUGH CASE-STRUCTURE CONVERSION</title>
      <author><first>Fujio</first><last>Nishida</last></author>
      <author><first>Shinobu</first><last>Takamatsu</last></author>
      <author><first>Hiroaki</first><last>Kuroki</last></author>
      <url>C80-1067</url>
    </paper>
    <paper id="68">
      <title>A MACHINE TRANSLATION SYSTEM FROM <fixed-case>J</fixed-case>APANESE INTO <fixed-case>E</fixed-case>NGLISH BASED ON CONCEPTUAL STRUCTURE</title>
      <author><first>Hiroshi</first><last>Uchida</last></author>
      <author><first>Kenji</first><last>Sugiyama</last></author>
      <url>C80-1068</url>
    </paper>
    <paper id="69">
      <title>TERMINOLOGY DATA BANKS AS A BASIS FOR HIGH-QUALITY TRANSLATION</title>
      <author><first>Karl-Heinz</first><last>Brinkmann</last></author>
      <url>C80-1069</url>
    </paper>
    <paper id="70">
      <title>A TRIAL OF <fixed-case>J</fixed-case>APANESE TEXT INPUT SYSTEM USING SPEECH RECOGNITION</title>
      <author id="katsuhiko-shirai"><first>K.</first><last>Shirai</last></author>
      <author><first>Y.</first><last>Fukazawa</last></author>
      <author><first>T.</first><last>Matzui</last></author>
      <author><first>H.</first><last>Matzuura</last></author>
      <url>C80-1070</url>
    </paper>
    <paper id="71">
      <title>SPEECH RECOGNITION SYSTEM FOR SPOKEN <fixed-case>J</fixed-case>APANESE SENTENCES</title>
      <author><first>Minoru</first><last>Shigenaga</last></author>
      <author><first>Yoshihiro</first><last>Sekiguchi</last></author>
      <author><first>Chia-horng</first><last>Lai</last></author>
      <url>C80-1071</url>
    </paper>
    <paper id="72">
      <title>THE IMPATIENT TUTOR: AN INTEGRATED LANGUAGE UNDERSTANDING SYSTEM</title>
      <author><first>Brian</first><last>Phillips</last></author>
      <author><first>James</first><last>Hendler</last></author>
      <url>C80-1072</url>
    </paper>
    <paper id="73">
      <title><fixed-case>ATN</fixed-case>S USED AS A PROCEDURAL DIALOG MODEL</title>
      <author id="dieter-metzing"><first>D.</first><last>Metzing</last></author>
      <url>C80-1073</url>
    </paper>
    <paper id="74">
      <title>DECOMPOSITION OF <fixed-case>J</fixed-case>APANESE SENTENCES INTO NORMAL FORMS BASED ON HUMAN LINGUISTIC PROCESS</title>
      <author><first>Tsutomu</first><last>Endo</last></author>
      <author><first>Tuneo</first><last>Tamati</last></author>
      <url>C80-1074</url>
    </paper>
    <paper id="75">
      <title>CONJUNCTIONS AND MODULARITY IN LANGUAGE ANALYSIS PROCEDURES</title>
      <author><first>Ralph</first><last>Grishman</last></author>
      <url>C80-1075</url>
    </paper>
    <paper id="76">
      <title>An intelligent digester for interactive text processings</title>
      <author id="kenji-hanakata"><first>K.</first><last>Hanakata</last></author>
      <url>C80-1076</url>
    </paper>
    <paper id="77">
      <title>UNE EXPERIENCE PRATIQUE D’UTILISATION DE L’ANALYSE LINGUISTIQUE EN RECHERCHE D’INFORMATION: BILAN &amp; PERSPECTIVES</title>
      <author><first>Ernest</first><last>Grandjean</last></author>
      <author><first>Gerard</first><last>Veillon</last></author>
      <url>C80-1077</url>
    </paper>
    <paper id="78">
      <title><fixed-case>J</fixed-case>APANESE SENTENCE ANALYSIS FOR AUTOMATIC INDEXING</title>
      <author><first>Hiroshi</first><last>Kinukawa</last></author>
      <author><first>Hiroshi</first><last>Matsuoka</last></author>
      <author><first>Mutsuko</first><last>Kimura</last></author>
      <url>C80-1078</url>
    </paper>
    <paper id="79">
      <title>AN EXPERIMENTAL APPLICATIVE PROGRAMMING LANGUAGE FOR LINGUISTICS AND STRING PROCESSING</title>
      <author><first>P.A.C.</first><last>Bailes</last></author>
      <author id="larry-h-reeker"><first>L.H.</first><last>Reeker</last></author>
      <url>C80-1079</url>
    </paper>
    <paper id="80">
      <title>TRANSLATING INTERACTIVE COMPUTER DIALOGUES FROM IDEOGRAPHIC TO ALPHABETIC LANGUAGES</title>
      <author><first>Ian H.</first><last>Witten</last></author>
      <url>C80-1080</url>
    </paper>
    <paper id="81">
      <title>AN ATTEMPT TO COMPUTERIZED DICTIONARY DATA BASES</title>
      <author id="makoto-nagao"><first>M.</first><last>Nagao</last></author>
      <author id="junichi-tsujii"><first>J.</first><last>Tsujii</last></author>
      <author id="yoshihiro-ueda"><first>Y.</first><last>Ueda</last></author>
      <author><first>M.</first><last>Takiyama</last></author>
      <url>C80-1081</url>
    </paper>
    <paper id="82">
      <title>USING A NATURAL-ARTIFICIAL HYBRID LANGUAGE FOR DATABASE ACCESS</title>
      <author><first>Teruaki</first><last>Aizawa</last></author>
      <author><first>Nobuko</first><last>Hatada</last></author>
      <url>C80-1082</url>
    </paper>
    <paper id="83">
      <title>GOAL ORIENTED PARSING: IMPROVING THE EFFICIENCY OF NATURAL LANGUAGE ACCESS TO RELATIONAL DATA BASES</title>
      <author><first>Giovanni</first><last>Guida</last></author>
      <url>C80-1083</url>
    </paper>
    <paper id="84">
      <title>NATURLICHSPRACHIGE PROBLEMBESCHREIBUNG ALS EIN VERFAHREN FUR DEN BURGERNAHEN ZUGANG ZU DOKUMENTATIONSSYSTEMEN</title>
      <author><first>Harald H.</first><last>Zimmermann</last></author>
      <url>C80-1084</url>
    </paper>
    <paper id="85">
      <title>CONTENT GUIDED ANSWER SEARCH SYSTEM FOR NATURAL LANGUAGES</title>
      <author><first>Peter</first><last>Kummel</last></author>
      <url>C80-1085</url>
    </paper>
    <paper id="86">
      <title>INTERACTION WITH A LIMITED OBJECT DOMAIN - <fixed-case>ZAPSIB</fixed-case> PROJECT</title>
      <author><first>A.S.</first><last>Narin’yani</last></author>
      <url>C80-1086</url>
    </paper>
    <paper id="87">
      <title>INTEGRATED INFORMATION MANIPULATION SYSTEMS (<fixed-case>IMS</fixed-case>) - A COGNITIVE VIEW</title>
      <author><first>Gerhard</first><last>Fischer</last></author>
      <url>C80-1087</url>
    </paper>
    <paper id="88">
      <title>THE MORPHOLOGICAL ANALYSIS OF <fixed-case>B</fixed-case>AHASA <fixed-case>M</fixed-case>ALAYSIA</title>
      <author><first>Chang May</first><last>See</last></author>
      <url>C80-1088</url>
    </paper>
    <paper id="89">
      <title>A CONCEPTUAL FRAMEWORK FOR AUTOMATIC AND DYNAMIC THESAURUS UPDATING IN INFORMATION RETRIEVAL SYSTEMS</title>
      <author><first>M.F.</first><last>Bruandet</last></author>
      <url>C80-1089</url>
    </paper>
    <paper id="90">
      <title>A METHOD TO REDUCE LARGE NUMBER OF CONCORDANCES</title>
      <author><first>Maria</first><last>Pozzi</last></author>
      <author><first>Javier</first><last>Becerra</last></author>
      <author><first>Jaime</first><last>Rangel</last></author>
      <author><first>Luis Fernando</first><last>Lara</last></author>
      <url>C80-1090</url>
    </paper>
    <paper id="91">
      <title>A MATHEMATICAL MODEL OF THE VOCABULARY-TEXT RELATION</title>
      <author><first>Juhan</first><last>Tuldava</last></author>
      <url>C80-1091</url>
    </paper>
    <paper id="92">
      <title>COMPUTATIONAL DIALECTOLOGY USING <fixed-case>GLAPS</fixed-case> - Automated Processing of Field Survey Data -</title>
      <author><first>Tsunao</first><last>Ogino</last></author>
      <url>C80-1092</url>
    </paper>
    <paper id="93">
      <title>AUTHOR INDEX</title>
      <url>C80-1093</url>
    </paper>
  </volume>
</collection><|MERGE_RESOLUTION|>--- conflicted
+++ resolved
@@ -271,19 +271,11 @@
       <url>C80-1047</url>
     </paper>
     <paper id="48">
-<<<<<<< HEAD
       <title>AUTOMATIC COMPILATION OF MODERN <fixed-case>C</fixed-case>HINESE CONCORDANCES</title>
-      <author><first>Syunsuke</first><last>UEMURA</last></author>
-      <author><first>Yasuo</first><last>SUGAWARA</last></author>
-      <author><first>Mantaro J.</first><last>HASHIMOTO</last></author>
-      <author><first>Akihiro</first><last>FURUYA</last></author>
-=======
-      <title>AUTOMATIC COMPILATION OF MODERN CHINESE CONCORDANCES</title>
       <author><first>Syunsuke</first><last>Uemura</last></author>
       <author><first>Yasuo</first><last>Sugawara</last></author>
       <author><first>Mantaro J.</first><last>Hashimoto</last></author>
       <author><first>Akihiro</first><last>Furuya</last></author>
->>>>>>> 853c9ac8
       <url>C80-1048</url>
     </paper>
     <paper id="49">
@@ -332,27 +324,15 @@
       <url>C80-1056</url>
     </paper>
     <paper id="57">
-<<<<<<< HEAD
       <title>EXPLOITING A LARGE DATA BASE BY <fixed-case>L</fixed-case>ONGMAN</title>
-      <author id="archibald-michiels"><first>A.</first><last>MICHIELS</last></author>
-      <author><first>J.</first><last>MULLENDERS</last></author>
-      <author><first>J.</first><last>NOEL</last></author>
-      <url>C80-1057</url>
-    </paper>
-    <paper id="58">
-      <title>UNIT-TO-UNIT INTERACTION AS A BASIS FOR SEMANTIC INTERPRETATION OF <fixed-case>J</fixed-case>APANESE SENTENCES</title>
-      <author><first>Hozumi</first><last>TANAKA</last></author>
-=======
-      <title>EXPLOITING A LARGE DATA BASE BY LONGMAN</title>
       <author id="archibald-michiels"><first>A.</first><last>Michiels</last></author>
       <author><first>J.</first><last>Mullenders</last></author>
       <author><first>J.</first><last>Noel</last></author>
       <url>C80-1057</url>
     </paper>
     <paper id="58">
-      <title>UNIT-TO-UNIT INTERACTION AS A BASIS FOR SEMANTIC INTERPRETATION OF JAPANESE SENTENCES</title>
+      <title>UNIT-TO-UNIT INTERACTION AS A BASIS FOR SEMANTIC INTERPRETATION OF <fixed-case>J</fixed-case>APANESE SENTENCES</title>
       <author><first>Hozumi</first><last>Tanaka</last></author>
->>>>>>> 853c9ac8
       <url>C80-1058</url>
     </paper>
     <paper id="59">
@@ -399,15 +379,9 @@
       <url>C80-1065</url>
     </paper>
     <paper id="66">
-<<<<<<< HEAD
       <title><fixed-case>R</fixed-case>USSIAN-<fixed-case>F</fixed-case>RENCH AT <fixed-case>GETA</fixed-case>: OUTLINE OF THE METHOD AND DETAILED EXAMPLE</title>
-      <author id="christian-boitet"><first>Ch.</first><last>BOITET</last></author>
-      <author id="nicolas-nedobejkine"><first>N.</first><last>NEDOBEJKINE</last></author>
-=======
-      <title>RUSSIAN-FRENCH AT GETA: OUTLINE OF THE METHOD AND DETAILED EXAMPLE</title>
       <author id="christian-boitet"><first>Ch.</first><last>Boitet</last></author>
       <author id="nicolas-nedobejkine"><first>N.</first><last>Nedobejkine</last></author>
->>>>>>> 853c9ac8
       <url>C80-1066</url>
     </paper>
     <paper id="67">
