--- conflicted
+++ resolved
@@ -1191,15 +1191,6 @@
       <bibkey>pang-etal-2024-scl</bibkey>
     </paper>
     <paper id="94">
-<<<<<<< HEAD
-      <title>Deuce: Dual-diversity Enhancement and Uncertainty-awareness for Cold-start Active Learning</title>
-      <author><first>Jiaxin</first><last>Guo</last></author>
-      <author><first>C. L.</first><last>Philip Chen</last></author>
-      <author><first>Shuzhen</first><last>Li</last></author>
-      <author><first>Tong</first><last>Zhang</last></author>
-      <doi>10.1162/tacl_a_00731</doi>
-      <abstract>Cold-start active learning (CSAL) selects valuable instances from an unlabeled dataset for manual annotation. It provides high-quality data at a low annotation cost for label-scarce text classification. However, existing CSAL methods overlook weak classes and hard representative examples, resulting in biased learning. To address these issues, this paper proposes a novel dual-diversity enhancing and uncertainty-aware (Deuce) framework for CSAL. Specifically, Deuce leverages a pretrained language model (PLM) to efficiently extract textual representations, class predictions, and predictive uncertainty. Then, it constructs a Dual-Neighbor Graph (DNG) to combine information on both textual diversity and class diversity, ensuring a balanced data distribution. It further propagates uncertainty information via density-based clustering to select hard representative instances. Deuce performs well in selecting class-balanced and hard representative data by dual-diversity and informativeness. Experiments on six NLP datasets demonstrate the superiority and efficiency of Deuce.</abstract>
-=======
       <title><fixed-case>DEUCE</fixed-case>: Dual-diversity Enhancement and Uncertainty-awareness for Cold-start Active Learning</title>
       <author><first>Jiaxin</first><last>Guo</last></author>
       <author><first>C. L. Philip</first><last>Chen</last></author>
@@ -1207,7 +1198,6 @@
       <author><first>Tong</first><last>Zhang</last></author>
       <doi>10.1162/tacl_a_00731</doi>
       <abstract>Cold-start active learning (CSAL) selects valuable instances from an unlabeled dataset for manual annotation. It provides high-quality data at a low annotation cost for label-scarce text classification. However, existing CSAL methods overlook weak classes and hard representative examples, resulting in biased learning. To address these issues, this paper proposes a novel dual-diversity enhancing and uncertainty-aware (DEUCE) framework for CSAL. Specifically, DEUCE leverages a pretrained language model (PLM) to efficiently extract textual representations, class predictions, and predictive uncertainty. Then, it constructs a Dual-Neighbor Graph (DNG) to combine information on both textual diversity and class diversity, ensuring a balanced data distribution. It further propagates uncertainty information via density-based clustering to select hard representative instances. DEUCE performs well in selecting class-balanced and hard representative data by dual-diversity and informativeness. Experiments on six NLP datasets demonstrate the superiority and efficiency of DEUCE.</abstract>
->>>>>>> 7b24987d
       <pages>1736–1754</pages>
       <url hash="a87e74cb">2024.tacl-1.94</url>
       <bibkey>guo-etal-2024-deuce</bibkey>
