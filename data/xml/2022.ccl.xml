<?xml version='1.0' encoding='UTF-8'?>
<collection id="2022.ccl">
  <volume id="1" ingest-date="2022-10-05">
    <meta>
      <booktitle>Proceedings of the 21st Chinese National Conference on Computational Linguistics</booktitle>
      <editor><first>Maosong</first><last>Sun</last><variant script="hani"><first>茂松</first><last>孙</last></variant></editor>
      <editor id="yang-liu-ict"><first>Yang</first><last>Liu</last><variant script="hani"><first>洋</first><last>刘</last></variant></editor>
      <editor><first>Wanxiang</first><last>Che</last><variant script="hani"><first>万翔</first><last>车</last></variant></editor>
      <editor><first>Yang</first><last>Feng</last><variant script="hani"><first>洋</first><last>冯</last></variant></editor>
      <editor><first>Xipeng</first><last>Qiu</last><variant script="hani"><first>锡鹏</first><last>邱</last></variant></editor>
      <editor><first>Gaoqi</first><last>Rao</last><variant script="hani"><first>高琦</first><last>饶</last></variant></editor>
      <editor><first>Yubo</first><last>Chen</last><variant script="hani"><first>玉博</first><last>陈</last></variant></editor>
      <publisher>Chinese Information Processing Society of China</publisher>
      <address>Nanchang, China</address>
      <month>October</month>
      <year>2022</year>
      <url hash="79ded130">2022.ccl-1</url>
    </meta>
    <frontmatter>
      <url hash="79ded130">2022.ccl-1.0</url>
      <bibkey>ccl-2022-chinese</bibkey>
    </frontmatter>
    <paper id="1">
      <title>中国语言学研究 70 年:核心期刊的词汇增长(70 Years of Linguistics Research in <fixed-case>C</fixed-case>hina: Vocabulary Growth of Core Journals)</title>
      <author><first>Shan</first><last>Wang</last><variant script="hani"><first>珊</first><last>王</last></variant></author>
      <author><first>Runzhe</first><last>Zhan</last><variant script="hani"><first>润哲</first><last>詹</last></variant></author>
      <author><first>Shuangyun</first><last>Yao</last><variant script="hani"><first>双云</first><last>姚</last></variant></author>
      <pages>1–13</pages>
      <abstract>“建国以来我国语言学经过 70 年的发展取得了瞩目的成就,已有研究主要以回顾主要历史事件的方式介绍这一进程,但尚缺少使用量化手段分析其历时发展的研究。本文以词汇增长为切入点探究这一主题,首次创建大规模语言学中文核心期刊摘要的历时语料库,并使用三大词汇增长模型预测语料库中词汇的变化。本文选择拟合效果最好的 Heaps 模型分阶段深入分析语言学词汇的变化,显示出国家政策的指导作用和特定时代的语言生活特征。此外,与时序无关的验证程序支撑了本文研究方法的有效性。 关键词:中国语言学;词汇增长;核心期刊;摘要;语料库;历时发展”</abstract>
      <url hash="a8cbc2e9">2022.ccl-1.1</url>
      <language>zho</language>
      <bibkey>wang-etal-2022-zhong</bibkey>
    </paper>
    <paper id="2">
      <title>一个适合汉语的带有范畴转换的组合范畴语法(A <fixed-case>C</fixed-case>hinese-Suitable <fixed-case>C</fixed-case>ombinatory <fixed-case>C</fixed-case>ategorial <fixed-case>G</fixed-case>rammar with Categorial Conversions)</title>
      <author><first>Qingjiang</first><last>Wang</last><variant script="hani"><first>庆江</first><last>王</last></variant></author>
      <author><first>Shuxian</first><last>Chen</last><variant script="hani"><first>淑娴</first><last>陈</last></variant></author>
      <pages>14–23</pages>
      <abstract>“为使汉语句子中词或短语的范畴对应其充当的句法成分,为组合范畴语法增加范畴转换规则。把实词和短语结构的范畴分别按使用频次和是否由结合规则得到分为典型和非典型,建立短语结构中实词和短语结构的范畴转换规则。尽量不为虚词设立范畴规则,让实词或短语结构通过范畴转换与虚词搭配。树库显示,35%的短语结构形成需要范畴转换,使用范畴转换的短语直接成分中99.67%是实词或短语结构,这套范畴转换规则使组合范畴语法适合缺乏屈折的汉语。”</abstract>
      <url hash="8d7d5059">2022.ccl-1.2</url>
      <language>zho</language>
      <bibkey>wang-etal-2022-yi</bibkey>
    </paper>
    <paper id="3">
      <title>双重否定结构自动识别研究(The Research on Automatic Recognition of the Double Negation Structure)</title>
      <author><first>Yu</first><last>Wang</last><variant script="hani"><first>昱</first><last>王</last></variant></author>
      <author><first>Yulin</first><last>Yuan</last><variant script="hani"><first>毓林</first><last>袁</last></variant></author>
      <pages>24–34</pages>
      <abstract>“双重否定结构是一种“通过两次否定表示肯定意义”的特殊结构,其存在会对自然语言处理中的语义判断与情感分类产生重要影响。本文以“<tex-math>eg</tex-math>
        <tex-math>eg</tex-math> P== extgreater P”为标准,对现代汉语中所有的“否定词+否定词”结构进行了遍历研究,将双重否定结构按照格式分为了3大类,25小类,常用双重否定结构或构式132个。结合动词的叙实性、否定焦点、语义否定与语用否定等相关理论,本文归纳了双重否定结构的三大成立条件,并据此设计实现了基于规则的双重否定结构自动识别程序。程序实验的精确率为98.85%,召回率为98.90%,F1值为98.85%。同时,程序还从96281句语料中获得了8640句精确率约为99%的含有双重否定结构的句子,为后续基于统计的深度学习模型提供了语料支持的可能。”</abstract>
      <url hash="79c41785">2022.ccl-1.3</url>
      <language>zho</language>
      <bibkey>wang-etal-2022-shuang</bibkey>
    </paper>
    <paper id="4">
      <title>单项形容词定语分布考察及“的”字隐现研究(Study on Distribution of Single Item Adjective Attributives and Appearance and Disappearance of “de”)</title>
      <author><first>Rui</first><last>Song</last><variant script="hani"><first>锐</first><last>宋</last></variant></author>
      <author><first>Zhimin</first><last>Wang</last><variant script="hani"><first>治敏</first><last>王</last></variant></author>
      <pages>35–45</pages>
      <abstract>“本文以2019-2021年《人民日报》文章中单项形容词定语77845个词例为研究对象,从实用性的角度考察了粘合式与组合式定语词例的分布特征、音节组配模式及“的”字的隐现倾向性。通过研究我们发现,粘合式定语的词例数量明显少于组合式定语词例数量,但使用频数却高出组合式定语的4-5倍。两种定语结构中,形容词和名词重复使用的比例很高,但其共现组合的比例偏少,同时,真实文本中“的”字的隐现具有“两极分化”的特征,绝大部分词例在使用过程中带“的”或不带“的”都具有很强的倾向性,“的”字出现具有区分词义和突显信息的作用,“的”字隐藏能促使语义更加凝练,进一步固化句式结构,使得某些句式形成了特指或隐喻的表达方式。本文为形容词定语结构的词汇语义研究提供依据和参考。”</abstract>
      <url hash="5a9f6391">2022.ccl-1.4</url>
      <language>zho</language>
      <bibkey>song-etal-2022-dan</bibkey>
    </paper>
    <paper id="5">
      <title>基于<fixed-case>GPT</fixed-case>-2和互信息的语言单位信息量对韵律特征的影响(Prosodic Effects of Speech Unit’s Information Based on <fixed-case>GPT</fixed-case>-2 and Mutual Information)</title>
      <author><first>Yun</first><last>Hao</last><variant script="hani"><first>韵</first><last>郝</last></variant></author>
      <author><first>Yanlu</first><last>Xie</last><variant script="hani"><first>焱陆</first><last>解</last></variant></author>
      <author><first>Binghuai</first><last>Lin</last><variant script="hani"><first>炳怀</first><last>林</last></variant></author>
      <author><first>Jinsong</first><last>Zhang</last><variant script="hani"><first>劲松</first><last>张</last></variant></author>
      <pages>46–55</pages>
      <abstract>“基于信息论的言语产出研究发现携带信息量越大的语言单位,其语音信号越容易被强化。目前的相关研究主要通过自信息的方式衡量语言单位信息量,但该方法难以对长距离的上下文语境进行建模。本研究引入基于预训练语言模型GPT-2和文本-拼音互信息的语言单位信息量衡量方式,考察汉语的单词、韵母和声调信息量对语音产出的韵律特征的影响。研究结果显示汉语中单词和韵母信息量更大时,其韵律特征倾向于被增强,证明了我们提出的方法是有效的。其中信息量效应在音长特征上相比音高和音强特征更显著。”</abstract>
      <url hash="23abdd78">2022.ccl-1.5</url>
      <language>zho</language>
      <bibkey>hao-etal-2022-ji</bibkey>
    </paper>
    <paper id="6">
      <title>人文社科学术论文语言变异的多维度分析(A multi-dimensional analysis of register variations in <fixed-case>C</fixed-case>hinese academic papers of Humanities and Social Sciences)</title>
      <author><first>Liangjie</first><last>Yuan</last><variant script="hani"><first>亮杰</first><last>袁</last></variant></author>
      <author><first>Zhimin</first><last>Wang</last><variant script="hani"><first>治敏</first><last>王</last></variant></author>
      <author><first>Yu</first><last>Zhu</last><variant script="hani"><first>宇</first><last>朱</last></variant></author>
      <pages>56–69</pages>
      <abstract>“通过自建人文和社科领域中文学术期刊论文语料库(逾920万字),运用多维度分析法对111项语言特征的频次数据进行因子分析和维度识别,发现人文社科领域学术论文具有7个维度的语言特征共现模式:描述性vs.阐释性、概念判断vs.行为再现、铺陈与发展、已然性表述、计数与测量、模糊性表达、顺序与连接。进而,对语料在上述各维度的量化表现施以统计检验和聚类分析,发现学术语体在人文与社科两大领域的语言变异显著体现于除“计数与测量”、“顺序与连接”以外的其他5个维度;人文领域和社科领域内部学科的语言变异,各在6个维度上存在显著差异。本研究为学术汉语写作、汉语语体语法等提供一定启示。”</abstract>
      <url hash="107a8b6e">2022.ccl-1.6</url>
      <language>zho</language>
      <bibkey>yuan-etal-2022-ren</bibkey>
    </paper>
    <paper id="7">
      <title>基于语料的“一+形容词+量词+名词”构式语义考察(A Semantic Study of “One-Adjective-Quantifier-Noun” Based on Corpus)</title>
      <author><first>Ning</first><last>Wu</last><variant script="hani"><first>宁</first><last>吴</last></variant></author>
      <author><first>Zhimin</first><last>Wang</last><variant script="hani"><first>治敏</first><last>王</last></variant></author>
      <pages>70–78</pages>
      <abstract>"“数形量名”构式是我们日常语言交流中大量使用的结构。本文在北京语言大学BCC在线语料库5710条语料的基础上考察“一形量名”结构,寻求影响构式成立与否的的关键性因素。本文研究了语义限制下进入构式形容词的语义特点、“物理抽象度”对构式名词成分的限制以及量词在构式形成过程中的作用。研究表明,具备高拆分计量性等语义特征的形容词更易进入此构式,进入构式形容词中90%以上项目都可由单一变化物理量进行衡量,此部分形容词在同一意义层面上与构式内的量词互相和谐;“一形量名”构式对“物理抽象度([+易量化、+低有机活性、+形状易概括])”赋值低的名词包容性更高;此外,本文还发现集合量词的出现可降低整体构式的物理抽象度,从而增强“一形量名”构式成立可能性。”</abstract>
      <url hash="4601222f">2022.ccl-1.7</url>
      <language>zho</language>
      <bibkey>wu-etal-2022-ji</bibkey>
    </paper>
    <paper id="8">
      <title>基于熵的二语语音习得评价研究—以日本学习者习得汉语声母为例(An Entropy-based Evaluation of <fixed-case>L</fixed-case>2 Speech Acquisition: The Preliminary Report on <fixed-case>C</fixed-case>hinese Initials Produced by <fixed-case>J</fixed-case>apanese Learners)</title>
      <author><first>Xiaoli</first><last>Feng</last><variant script="hani"><first>晓莉</first><last>冯</last></variant></author>
      <author><first>Yingming</first><last>Gao</last><variant script="hani"><first>迎明</first><last>高</last></variant></author>
      <author><first>Binghuai</first><last>Lin</last><variant script="hani"><first>炳怀</first><last>林</last></variant></author>
      <author><first>Jinson</first><last>Zhang</last><variant script="hani"><first>劲松</first><last>张</last></variant></author>
      <pages>79–87</pages>
      <abstract>“本文引入“熵”对学习者二语音素发音错误的分布情况进行了量化研究。通过对不同音素及不同二语水平学习者音素错误率和错误分散度的分析发现:1.错误率与错误分散度有较高的相关性,二者的差异反映出错误分布的差异性;2.错误率类似的音素中,与母语音素相似度越高的音素错误分散度越小;3.较初级水平,中级水平学习者音素错误率下降而错误分散度上升。由此可见,熵可以在错误率基础上可以进一步揭示学习者母语音系及二语水平对音素发音错误分散度的影响。”</abstract>
      <url hash="11968e1e">2022.ccl-1.8</url>
      <language>zho</language>
      <bibkey>feng-etal-2022-ji</bibkey>
    </paper>
    <paper id="9">
      <title>儿童心理词汇输出策略及影响因素研究(A Study of Children’s Mental Vocabulary Output Strategies and The Factors Influencing Them)</title>
      <author><first>Jiaming</first><last>Gan</last><variant script="hani"><first>嘉铭</first><last>甘</last></variant></author>
      <author><first>Zhimin</first><last>Wang</last><variant script="hani"><first>治敏</first><last>王</last></variant></author>
      <pages>88–98</pages>
      <abstract>“儿童心理词汇研究是儿童词汇研究中的重要部分。本文基于心理词表假设,对827位712岁汉语母语儿童展开调查,收集其脑内潜藏的心理词汇,并采用基础词汇定序模型,提取儿童心理词汇定序词表。通过分析词表发现,儿童词汇主要涵盖生活类词汇和以学习为核心的词汇。同时,儿童词汇输出存在思维链的现象,在输出思维链时儿童主要采用了场景策略、范畴策略以及组词策略。此外,通过探究儿童词汇输出影响因素,我们发现儿童输出的词汇量随年龄增长而不断增加,儿童词汇发展从低年龄组到高年龄组发生了显著变化,性别在儿童输出词数上无显著差异,但男孩、女孩关注的词汇类别有各自的倾向。”</abstract>
      <url hash="dee93db1">2022.ccl-1.9</url>
      <language>zho</language>
      <bibkey>gan-etal-2022-er</bibkey>
    </paper>
    <paper id="10">
      <title>汉语增强依存句法自动转换研究(Transformation of Enhanced Dependencies in <fixed-case>C</fixed-case>hinese)</title>
      <author><first>Jingsi</first><last>Yu</last><variant script="hani"><first>婧思</first><last>余</last></variant></author>
      <author><first>Shi</first><last>Jialu</last><variant script="hani"><first>佳璐</first><last>师</last></variant></author>
      <author><first>Liner</first><last>Yang</last><variant script="hani"><first>麟儿</first><last>杨</last></variant></author>
      <author><first>Dan</first><last>Xiao</last><variant script="hani"><first>丹</first><last>肖</last></variant></author>
      <author><first>Erhong</first><last>Yang</last><variant script="hani"><first>尔弘</first><last>杨</last></variant></author>
      <pages>99–109</pages>
      <abstract>“自动句法分析是自然语言处理中的一项核心任务,受限于依存句法中每个节点只能有一条入弧的规则,基础依存句法中许多实词之间的关系无法用依存弧和依存标签直接标明;同时,已有的依存句法体系中的依存关系还有进一步细化、提升的空间,以便从中提取连贯的语义关系。面对这种情况,本文在斯坦福基础依存句法规范的基础上,研制了汉语增强依存句法规范,主要贡献在于:介词和连词的增强、并列项的传播、句式转换和特殊句式的增强。此外,本文提供了基于Python的汉语增强依存句法转换的转换器,以及一个基于Web的演示,该演示将句子从基础依存句法树通过本文的规范解析成依存图。最后,本文探索了增强依存句法的实际应用,并以搭配抽取和信息抽取为例进行相关讨论。”</abstract>
      <url hash="d17331de">2022.ccl-1.10</url>
      <language>zho</language>
      <bibkey>yu-etal-2022-yi</bibkey>
      <pwcdataset url="https://paperswithcode.com/dataset/universal-dependencies">Universal Dependencies</pwcdataset>
    </paper>
    <paper id="11">
      <title>名动词多能性指数研究及词类标记的组合应用(A study of nominal verb polyfunctionality index and the combined application of <fixed-case>POS</fixed-case> tag)</title>
      <author><first>Jiaomei</first><last>Zhou</last><variant script="hani"><first>姣美</first><last>周</last></variant></author>
      <author><first>Lijiao</first><last>Yang</last><variant script="hani"><first>丽姣</first><last>杨</last></variant></author>
      <author><first>Hang</first><last>Xiao</last><variant script="hani"><first>航</first><last>肖</last></variant></author>
      <pages>110–119</pages>
      <abstract>“名动词是汉语词类研究及词性标注的难点问题。过去五六十年来,有关名动词概念与体系类属、鉴定标准、标注方法等方面的争议不断,但基于语料库资源,以名动词的动态分布以及量化研究为支撑的研究较为缺乏。本文以现代汉语名动词作为主要考察对象,基于语言学理论方法的反思,将信息论与语料库方法相结合,引入香农圭维纳指数作为量化指标,从多能性指数的研究视角对名动词进行考察,结合《信息处理用现代汉语词类标记规范》的修订研究,分析了名动词类别属性判断在现有印欧系语法词类体系框架下的困境,探讨了名动词跨类属性、词类标记的组合处理及其对于语料库建设、词典编纂等应用领域词类信息标注的探索意义。”</abstract>
      <url hash="68217778">2022.ccl-1.11</url>
      <language>zho</language>
      <bibkey>zhou-etal-2022-ming</bibkey>
    </paper>
    <paper id="12">
      <title>基于新闻图式结构的篇章功能语用识别方法(Discourse Functional Pragmatics Recognition Based on News Schemata)</title>
      <author><first>Mengqi</first><last>Du</last><variant script="hani"><first>梦琦</first><last>杜</last></variant></author>
      <author><first>Feng</first><last>Jiang</last><variant script="hani"><first>峰</first><last>蒋</last></variant></author>
      <author><first>Xiaomin</first><last>Chu</last><variant script="hani"><first>晓敏</first><last>褚</last></variant></author>
      <author><first>Peifeng</first><last>Li</last><variant script="hani"><first>培峰</first><last>李</last></variant></author>
      <pages>120–131</pages>
      <abstract>“篇章分析是自然语言处理领域的研究热点和重点,篇章功能语用研究旨在分析篇章单元在篇章中的功能和作用,有助于深入理解篇章的主题和内容。目前篇章分析研究以形式语法为主,而篇章作为一个整体的语义单位,其功能和语义却没有引起足够重视。已有功能语用研究以面向事件抽取任务为主,并未进行通用领域的功能语用研究。鉴于功能语用研究的重要性和研究现状,本文提出了基于新闻图式结构的篇章功能语用识别方法来识别篇章功能语用。该方法在获取段落交互信息的同时又融入了篇章的新闻图式结构信息,并结合段落所在篇章中的位置信息,从而有效地提高了篇章功能语用的识别能力。在汉语宏观篇章树库的实验结果证明,本文提出的方法优于所有基准系统。”</abstract>
      <url hash="8a7287e4">2022.ccl-1.12</url>
      <language>zho</language>
      <bibkey>du-etal-2022-ji</bibkey>
    </paper>
    <paper id="13">
      <title>融合知识的多目标词联合框架语义分析模型(Knowledge-integrated Joint Model For Multi-target Frame Semantic Parsing)</title>
      <author><first>Xudong</first><last>Chen</last><variant script="hani"><first>旭东</first><last>陈</last></variant></author>
      <author><first>Ce</first><last>Zheng</last><variant script="hani"><first>策</first><last>郑</last></variant></author>
      <author><first>Baobao</first><last>Chang</last><variant script="hani"><first>宝宝</first><last>常</last></variant></author>
      <pages>132–142</pages>
      <abstract>“框架语义分析任务是自然语言处理领域的一项基础性任务。先前的研究工作大多针对单目标词进行模型设计,无法一次性完成多个目标词的框架语义结构提取。本文提出了一个面向多目标的框架语义分析模型,实现对多目标词的联合预测。该模型对框架语义分析的各项子任务进行交互性建模,实现子任务间的双向交互。此外,本文利用关系图网络对框架关系信息进行编码,将其作为框架语义学知识融入模型中。实验表明,本文模型在不借助额外语料的情况下相比之前模型都有不同程度的提高。消融实验证明了本文模型设计的有效性。此外我们分析了模型目前存在的局限性以及未来的改进方向。”</abstract>
      <url hash="2b83c412">2022.ccl-1.13</url>
      <language>zho</language>
      <bibkey>chen-etal-2022-rong</bibkey>
    </paper>
    <paper id="14">
      <title>专业技术文本关键词抽取方法(Keyword Extraction on Professional Technical Text)</title>
      <author><first>Xiangdong</first><last>Ning</last><variant script="hani"><first>祥东</first><last>宁</last></variant></author>
      <author><first>Bin</first><last>Gong</last><variant script="hani"><first>斌</first><last>龚</last></variant></author>
      <author><first>Lin</first><last>Wan</last><variant script="hani"><first>林</first><last>万</last></variant></author>
      <author><first>Yuqing</first><last>Sun</last><variant script="hani"><first>宇清</first><last>孙</last></variant></author>
      <pages>143–154</pages>
      <abstract>“相关性和特异性对于专业技术文本关键词抽取问题至关重要,本文针对代码检索任务,综合语义信息、序列关系和句法结构提出了专业技术文本关键词抽取模型。采用预训练语言模型BERT提取文本抽象语义信息;采用序列关系和句法结构融合分析的方法构建语义关联图,以捕获词汇之间的长距离语义依赖关系;基于随机游走算法和词汇知识计算关键词权重,以兼顾关键词的相关性和特异性。在两个数据集和其他模型进行了性能比较,结果表明本模型抽取的关键词具有更好地相关性和特异性。”</abstract>
      <url hash="3033dca8">2022.ccl-1.14</url>
      <language>zho</language>
      <bibkey>ning-etal-2022-zhuan</bibkey>
    </paper>
    <paper id="15">
      <title>基于实体信息增强及多粒度融合的多文档摘要(Multi-Document Summarization Based on Entity Information Enhancement and Multi-Granularity Fusion)</title>
      <author><first>Jiarui</first><last>Tang</last><variant script="hani"><first>嘉蕊</first><last>唐</last></variant></author>
      <author><first>Liu</first><last>Meiling</last><variant script="hani"><first>美玲</first><last>刘</last></variant></author>
      <author><first>Tiejun</first><last>Zhao</last><variant script="hani"><first>铁军</first><last>赵</last></variant></author>
      <author><first>Jiyun</first><last>Zhou</last><variant script="hani"><first>继云</first><last>周</last></variant></author>
      <pages>155–165</pages>
      <abstract>“神经网络模型的快速发展使得多文档摘要可以获得人类可读的流畅的摘要,对大规模的数据进行预训练可以更好的从自然语言文本中捕捉更丰富的语义信息,并更好的作用于下游任务。目前很多的多文档摘要的工作也应用了预训练模型(如BERT)并取得了一定的效果,但是这些预训练模型不能更好的从文本中捕获事实性知识,没有考虑到多文档文本的结构化的实体-关系信息,本文提出了基于实体信息增强和多粒度融合的多文档摘要模型MGNIE,将实体关系信息融入预训练模型ERNIE中,增强知识事实以获得多层语义信息,解决摘要生成的事实一致性问题。进而从多种粒度进行多文档层次结构的融合建模,以词信息、实体信息以及句子信息捕捉长文本信息摘要生成所需的关键信息点。本文设计的模型,在国际标准评测数据集MultiNews上对比强基线模型效果和竞争力获得较大提升。”</abstract>
      <url hash="c641118e">2022.ccl-1.15</url>
      <language>zho</language>
      <bibkey>tang-etal-2022-ji</bibkey>
      <pwcdataset url="https://paperswithcode.com/dataset/multi-news">Multi-News</pwcdataset>
    </paper>
    <paper id="16">
      <title>融合提示学习的故事生成方法(A Story Generation Method Incorporating Prompt Learning)</title>
      <author><first>Xuanfan</first><last>Ni</last><variant script="hani"><first>宣凡</first><last>倪</last></variant></author>
      <author><first>Piji</first><last>Li</last><variant script="hani"><first>丕绩</first><last>李</last></variant></author>
      <pages>166–177</pages>
      <abstract>“开放式自动故事生成通过输入故事的开头、大纲、主线等,得到具有一致性、连贯性和逻辑性的故事。现有的方法想要提升生成故事的质量,往往需要大量训练数据和更多参数的模型。针对以上问题,该文利用提示学习在零样本与少样本场景下的优势,同时使用外部常识推理知识,提出了一种故事生成方法。该方法将故事生成分为三个阶段:输入故事的开头,常识推理模型生成可能的事件;根据类型不同,将事件填入问题模板中,构建引导模型生成合理回答的问题;问答模型产生对应问题的答案,并选择困惑度最小的作为故事下文。重复上述过程,最终生成完整的故事。自动评测与人工评测指标表明,与基线模型相比,该文提出的方法能够生成更连贯、具体和合乎逻辑的故事。”</abstract>
      <url hash="528b77b8">2022.ccl-1.16</url>
      <language>zho</language>
      <bibkey>ni-etal-2022-rong</bibkey>
      <pwcdataset url="https://paperswithcode.com/dataset/eli5">ELI5</pwcdataset>
    </paper>
    <paper id="17">
      <title>生成,推理与排序:基于多任务架构的数学文字题生成(Generating, Reasoning &amp; Ranking: Multitask Learning Framework for Math Word Problem Generation)</title>
      <author><first>Tianyang</first><last>Cao</last><variant script="hani"><first>天旸</first><last>曹</last></variant></author>
      <author><first>Xiaodan</first><last>Xu</last><variant script="hani"><first>晓丹</first><last>许</last></variant></author>
      <author><first>Baobao</first><last>Chang</last><variant script="hani"><first>宝宝</first><last>常</last></variant></author>
      <pages>178–189</pages>
      <abstract>“数学文字题是一段能反映数学等式潜在逻辑的叙述性文本。成功的数学问题生成在语言生成和教育领域都具有广阔的应用前景。前人的工作大多需要人工标注的模板或关键词作为输入,且未考虑数学表达式本身的特点。本文提出了一种多任务联合训练的问题文本生成模型。我们设计了三个辅助任务,包括数字间关系抽取、数值排序和片段替换预测。他们与生成目标联合训练,用以监督解码器的学习,增强模型对运算逻辑和问题条件的感知能力。实验证明所提方法能有效提升生成的数学文字题的质量。”</abstract>
      <url hash="1c664b28">2022.ccl-1.17</url>
      <language>zho</language>
      <bibkey>cao-etal-2022-sheng</bibkey>
    </paper>
    <paper id="18">
      <title>基于<fixed-case>S</fixed-case>oft<fixed-case>L</fixed-case>exicon和注意力机制的中文因果关系抽取(<fixed-case>C</fixed-case>hinese Causality Extraction Based on <fixed-case>S</fixed-case>oft<fixed-case>L</fixed-case>exicon and Attention Mechanism)</title>
      <author><first>Shilin</first><last>Cui</last><variant script="hani"><first>仕林</first><last>崔</last></variant></author>
      <author><first>Rong</first><last>Yan</last><variant script="hani"><first>蓉</first><last>闫</last></variant></author>
      <pages>190–200</pages>
      <abstract>“针对现有中文因果关系抽取方法对因果事件边界难以识别和文本特征表示不充分的问题,提出了一种基于外部词汇信息和注意力机制的中文因果关系抽取模型BiLSTM-TWAM+CRF。该模型首次使用SoftLexicon方法引入外部词汇信息构建词集,解决了因果事件边界难以识别的问题。通过构建的双路关注模块TWAM(Two Way Attention Module),实现了从局部和全局两个角度充分刻画文本特征。实验结果表明,与当前中文因果关系抽取模型相比较,本文方法表现出更优的抽取效果。”</abstract>
      <url hash="b0dc8f5d">2022.ccl-1.18</url>
      <language>zho</language>
      <bibkey>cui-etal-2022-ji</bibkey>
    </paper>
    <paper id="19">
      <title>基于<fixed-case>GCN</fixed-case>和门机制的汉语框架排歧方法(<fixed-case>C</fixed-case>hinese Frame Disambiguation Method Based on <fixed-case>GCN</fixed-case> and Gate Mechanism)</title>
      <author><first>Yanan</first><last>You</last><variant script="hani"><first>亚男</first><last>游</last></variant></author>
      <author><first>Ru</first><last>Li</last><variant script="hani"><first>茹</first><last>李</last></variant></author>
      <author><first>Xuefeng</first><last>Su</last><variant script="hani"><first>雪峰</first><last>苏</last></variant></author>
      <author><first>Zhichao</first><last>Yan</last><variant script="hani"><first>智超</first><last>闫</last></variant></author>
      <author><first>Minshuai</first><last>Sun</last><variant script="hani"><first>民帅</first><last>孙</last></variant></author>
      <author><first>Chao</first><last>Wang</last><variant script="hani"><first>超</first><last>王</last></variant></author>
      <pages>201–210</pages>
      <abstract>“汉语框架排歧旨在候选框架中给句子中的目标词选择一个符合其语义场景的框架。目前研究方法存在隐层向量的计算与目标词无关,并且忽略了句法结构信息对框架排歧的影响等缺陷。针对上述问题,使用GCN对句法结构信息进行建模;引入门机制过滤隐层向量中与目标词无关的噪声信息;并在此基础上,提出一种约束机制来约束模型的学习,改进向量表示。该模型在CFN、FN1.5和FN1.7数据集上优于当前最好模型,证明了方法的有效性。”</abstract>
      <url hash="cd3b231b">2022.ccl-1.19</url>
      <language>zho</language>
      <bibkey>you-etal-2022-ji</bibkey>
      <pwcdataset url="https://paperswithcode.com/dataset/framenet">FrameNet</pwcdataset>
    </paper>
    <paper id="20">
      <title>基于中文电子病历知识图谱的实体对齐研究(Research on Entity Alignment Based on Knowledge Graph of <fixed-case>C</fixed-case>hinese Electronic Medical Record)</title>
      <author><first>Lishuang</first><last>Li</last><variant script="hani"><first>丽双</first><last>李</last></variant></author>
      <author><first>Jiangyuan</first><last>Dong</last><variant script="hani"><first>姜媛</first><last>董</last></variant></author>
      <pages>211–221</pages>
      <abstract>“医疗知识图谱中知识重叠和互补的现象普遍存在,利用实体对齐进行医疗知识图谱融合成为迫切需要。然而据我们调研,目前医疗领域中的实体对齐尚没有一个完整的处理方案。因此本文提出了一个规范的基于中文电子病历的医疗知识图谱实体对齐流程,为医疗领域的实体对齐提供了一种可行的方案。同时针对基于中文电子病历医疗知识图谱之间结构异构性的特点,设计了一个双视角并行图神经网络丨乄乵乐乎乥乴丩模型用于解决医疗领域实体对齐,并取得较好的效果。”</abstract>
      <url hash="6484b195">2022.ccl-1.20</url>
      <language>zho</language>
      <bibkey>li-etal-2022-ji</bibkey>
    </paper>
    <paper id="21">
      <title>基于平行交互注意力网络的中文电子病历实体及关系联合抽取(Parallel Interactive Attention Network for Joint Entity and Relation Extraction Based on <fixed-case>C</fixed-case>hinese Electronic Medical Record)</title>
      <author><first>LiShuang</first><last>Li</last><variant script="hani"><first>丽双</first><last>李</last></variant></author>
      <author><first>Zehao</first><last>Wang</last><variant script="hani"><first>泽昊</first><last>王</last></variant></author>
      <author><first>Xueyang</first><last>Qin</last><variant script="hani"><first>雪洋</first><last>秦</last></variant></author>
      <author><first>Yuan</first><last>Guanghui</last><variant script="hani"><first>光辉</first><last>袁</last></variant></author>
      <pages>222–233</pages>
      <abstract>“基于电子病历构建医学知识图谱对医疗技术的发展具有重要意义,实体和关系抽取是构建知识图谱的关键技术。本文针对目前实体关系联合抽取中存在的特征交互不充分的问题,提出了一种平行交互注意力网络(PIAN)以充分挖掘实体与关系的相关性,在多个标准的医学和通用数据集上取得最优结果;当前中文医学实体及关系标注数据集较少,本文基于中文电子病历构建了实体和关系抽取数据集(CEMRIE),与医学专家共同制定了语料标注规范,并基于所提出的模型实验得出基准结果。”</abstract>
      <url hash="90ec459d">2022.ccl-1.21</url>
      <language>zho</language>
      <bibkey>li-etal-2022-ji-yu</bibkey>
    </paper>
    <paper id="22">
      <title>基于框架语义映射和类型感知的篇章事件抽取(Document-Level Event Extraction Based on Frame Semantic Mapping and Type Awareness)</title>
      <author><first>Jiang</first><last>Lu</last><variant script="hani"><first>江</first><last>卢</last></variant></author>
      <author><first>Ru</first><last>Li</last><variant script="hani"><first>茹</first><last>李</last></variant></author>
      <author><first>Xuefeng</first><last>Su</last><variant script="hani"><first>雪峰</first><last>苏</last></variant></author>
      <author><first>Zhichao</first><last>Yan</last><variant script="hani"><first>智超</first><last>闫</last></variant></author>
      <author><first>Jiaxing</first><last>Chen</last><variant script="hani"><first>加兴</first><last>陈</last></variant></author>
      <pages>234–245</pages>
      <abstract>“篇章事件抽取是从给定的文本中识别其事件类型和事件论元。目前篇章事件普遍存在数据稀疏和多值论元耦合的问题。基于此,本文将汉语框架网(CFN)与中文篇章事件建立映射,同时引入滑窗机制和触发词释义改善了事件检测的数据稀疏问题;使用基于类型感知标签的多事件分离策略缓解了论元耦合问题。为了提升模型的鲁棒性,进一步引入对抗训练。本文提出的方法在DuEE-Fin和CCKS2021数据集上实验结果显著优于现有方法。”</abstract>
      <url hash="16c8a4d9">2022.ccl-1.22</url>
      <language>zho</language>
      <bibkey>lu-etal-2022-ji</bibkey>
    </paper>
    <paper id="23">
      <title>期货领域知识图谱构建(Construction of Knowledge Graph in Futures Field)</title>
      <author><first>Wenxin</first><last>Li</last><variant script="hani"><first>雯昕</first><last>李</last></variant></author>
      <author><first>Hongying</first><last>Zan</last><variant script="hani"><first>红英</first><last>昝</last></variant></author>
      <author><first>Tongfeng</first><last>Guan</last><variant script="hani"><first>同峰</first><last>关</last></variant></author>
      <author><first>Yingjie</first><last>Han</last><variant script="hani"><first>英杰</first><last>韩</last></variant></author>
      <pages>246–256</pages>
      <abstract>“期货领域是数据最丰富的领域之一,本文以商品期货的研究报告为数据来源构建了期货领域知识图谱(Commodity Futures Knowledge Graph,CFKG)。以期货产品为核心,确立了概念分类体系及关系描述体系,形成图谱的概念层;在MHS-BIA与GPN模型的基础上,通过领域专家指导对242万字的研报文本进行标注与校对,形成了CFKG数据层,并设计了可视化查询系统。所构建的CFKG包含17,003个农产品期货关系三元组、13,703种非农产品期货关系三元组,为期货领域文本分析、舆情监控和推理决策等应用提供知识支持。”</abstract>
      <url hash="e596fe0a">2022.ccl-1.23</url>
      <language>zho</language>
      <bibkey>li-etal-2022-qi</bibkey>
    </paper>
    <paper id="24">
      <title>近四十年湘方言语音研究的回顾与展望——基于知识图谱绘制和文献计量分析(Review and Prospect of the Phonetic Research of <fixed-case>X</fixed-case>iang Dialects in Recent Forty Years:Based on Knowledge Mapping and Bibliometric Analysis)</title>
      <author><first>Yuting</first><last>Yang</last><variant script="hani"><first>玉婷</first><last>杨</last></variant></author>
      <author><first>Xinzhong</first><last>Liu</last><variant script="hani"><first>新中</first><last>刘</last></variant></author>
      <author><first>Zhifeng</first><last>Peng</last><variant script="hani"><first>志峰</first><last>彭</last></variant></author>
      <pages>257–267</pages>
      <abstract>“湘方言语音研究已取得丰硕的研究成果,本文以中国知网中的“学术期刊库”为数据来源,采用文献计量分析的方法,通过CiteSpace等工具,从发文信息、聚类分析及演进趋势等维度对相关文献进行统计分析和可视化知识图谱绘制,全方位考察近四十年的研究概貌,提出“类型学”、“语音层次”将会是湘方言语音研究较新的、有待进一步开拓的领域,为今后开拓新的研究方向提供理论依据,为湖南语保工程的资源进行深度开发利用提供数据支撑。”</abstract>
      <url hash="582cdfd6">2022.ccl-1.24</url>
      <language>zho</language>
      <bibkey>yang-etal-2022-jin</bibkey>
    </paper>
    <paper id="25">
      <title>基于知识监督的标签降噪实体对齐(Refined De-noising for Labeled Entity Alignment from Auxiliary Evidence Knowledge)</title>
      <author><first>Fenglong</first><last>Su</last><variant script="hani"><first>丰龙</first><last>苏</last></variant></author>
      <author><first>Ning</first><last>Jing</last><variant script="hani"><first>宁</first><last>景</last></variant></author>
      <pages>268–280</pages>
      <abstract>“大多数现有的实体对齐解决方案都依赖于干净的标记数据来训练模型,很少关注种子噪声。为了解决实体对齐中的噪声问题,本文提出了一个标签降噪框架,在实体对齐中注入辅助知识和附带监督,以纠正标记和引导过程中的种子错误。特别是,考虑到以前基于邻域嵌入方法的弱点,本文应用了一种新的对偶关系注意力匹配编码器来加速知识图谱的结构学习,同时使用辅助知识来弥补结构表征的不足。然后,通过对抗训练来执行弱监督标签降噪。对于误差累积的问题,本文进一步使用对齐精化模块来提高模型的性能。实验结果表明,所提的框架能够轻松应对含噪声环境下的实体对齐问题,在多个真实数据集上的对齐准确性和噪声辨别能力始终优于其他基线方法。”</abstract>
      <url hash="94466a04">2022.ccl-1.25</url>
      <language>zho</language>
      <bibkey>su-etal-2022-ji</bibkey>
    </paper>
    <paper id="26">
      <title>基于图文细粒度对齐语义引导的多模态神经机器翻译方法(Based on Semantic Guidance of Fine-grained Alignment of Image-Text for Multi-modal Neural Machine Translation)</title>
      <author><first>Junjie</first><last>Ye</last><variant script="hani"><first>俊杰</first><last>叶</last></variant></author>
      <author><first>Junjun</first><last>Guo</last><variant script="hani"><first>军军</first><last>郭</last></variant></author>
      <author><first>Kaiwen</first><last>Tan</last><variant script="hani"><first>凯文</first><last>谭</last></variant></author>
      <author><first>Yan</first><last>Xiang</last><variant script="hani"><first>艳</first><last>相</last></variant></author>
      <author><first>Zhengtao</first><last>Yu</last><variant script="hani"><first>正涛</first><last>余</last></variant></author>
      <pages>281–292</pages>
      <abstract>“多模态神经机器翻译旨在利用视觉信息来提高文本翻译质量。传统多模态机器翻译将图像的全局语义信息融入到翻译模型,而忽略了图像的细粒度信息对翻译质量的影响。对此,该文提出一种基于图文细粒度对齐语义引导的多模态神经机器翻译方法,该方法首先跨模态交互图文信息,以提取图文细粒度对齐语义信息,然后以图文细粒度对齐语义信息为枢纽,采用门控机制将多模态细粒度信息对齐到文本信息上,实现图文多模态特征融合。在多模态机器翻译基准数据集Multi30K 英语→德语、英语→法语以及英语→捷克语翻译任务上的实验结果表明,论文提出方法的有效性,并且优于大多数最先进的多模态机器翻译方法。”</abstract>
      <url hash="6d9a9a37">2022.ccl-1.26</url>
      <language>zho</language>
      <bibkey>ye-etal-2022-ji</bibkey>
    </paper>
    <paper id="27">
      <title>多特征融合的越英端到端语音翻译方法(A <fixed-case>V</fixed-case>ietnamese-<fixed-case>E</fixed-case>nglish end-to-end speech translation method based on multi-feature fusion)</title>
      <author><first>Houli</first><last>Ma</last><variant script="hani"><first>候丽</first><last>马</last></variant></author>
      <author><first>Ling</first><last>Dong</last><variant script="hani"><first>凌</first><last>董</last></variant></author>
      <author><first>Wenjun</first><last>Wang</last><variant script="hani"><first>文君</first><last>王</last></variant></author>
      <author><first>Jian</first><last>Wang</last><variant script="hani"><first>剑</first><last>王</last></variant></author>
      <author><first>Shengxiang</first><last>Gao</last><variant script="hani"><first>盛祥</first><last>高</last></variant></author>
      <author><first>Zhengtao</first><last>Yu</last><variant script="hani"><first>正涛</first><last>余</last></variant></author>
      <pages>293–304</pages>
      <abstract>“语音翻译的编码器需要同时编码语音中的声学和语义信息,单一的Fbank或Wav2vec2语音特征表征能力存在不足。本文通过分析人工的Fbank特征与自监督的Wav2vec2特征间的差异性,提出基于交叉注意力机制的声学特征融合方法,并探究了不同的自监督特征和融合方式,加强模型对语音中声学和语义信息的学习。结合越南语语音特点,以Fbank特征为主、Pitch特征为辅混合编码Fbank表征,构建多特征融合的越-英语音翻译模型。实验表明,使用多特征的语音翻译模型相比单特征翻译效果更优,与简单的特征拼接方法相比更有效,所提的多特征融合方法在越-英语音翻译任务上提升了1.97个BLEU值。”</abstract>
      <url hash="369c45d2">2022.ccl-1.27</url>
      <language>zho</language>
      <bibkey>ma-etal-2022-duo</bibkey>
    </paper>
    <paper id="28">
      <title>融入音素特征的英-泰-老多语言神经机器翻译方法(<fixed-case>E</fixed-case>nglish-<fixed-case>T</fixed-case>hai-<fixed-case>L</fixed-case>ao multilingual neural machine translation fused with phonemic features)</title>
      <author><first>Zheng</first><last>Shen</last><variant script="hani"><first>政</first><last>沈</last></variant></author>
      <author><first>Cunli</first><last>Mao</last><variant script="hani"><first>存礼</first><last>毛</last></variant></author>
      <author><first>Zhengtao</first><last>Yu</last><variant script="hani"><first>正涛</first><last>余</last></variant></author>
      <author><first>Shengxiang</first><last>Gao</last><variant script="hani"><first>盛祥</first><last>高</last></variant></author>
      <author><first>Linqin</first><last>Wang</last><variant script="hani"><first>琳钦</first><last>王</last></variant></author>
      <author><first>Yuxin</first><last>Huang</last><variant script="hani"><first>于欣</first><last>黄</last></variant></author>
      <pages>305–316</pages>
      <abstract>“多语言神经机器翻译是提升低资源语言翻译质量的有效手段。由于不同语言之间字符差异较大,现有方法难以得到统一的词表征形式。泰语和老挝语属于具有音素相似性的低资源语言,考虑到利用语言相似性能够拉近语义距离,提出一种融入音素特征的多语言词表征学习方法:(1)设计音素特征表示模块和泰老文本表示模块,基于交叉注意力机制得到融合音素特征后的泰老文本表示,拉近泰老之间的语义距离;(2)在微调阶段,基于参数分化得到不同语言对特定的训练参数,缓解联合训练造成模型过度泛化的问题。实验结果表明在ALT数据集上,提出方法在泰-英和老-英两个翻译方向上,相比基线模型提升0.97和0.99个BLEU值。”</abstract>
      <url hash="c7f8e04b">2022.ccl-1.28</url>
      <language>zho</language>
      <bibkey>shen-etal-2022-rong</bibkey>
    </paper>
    <paper id="29">
      <title>机器音译研究综述(Survey on Machine Transliteration)</title>
      <author><first>Zhuo</first><last>Li</last><variant script="hani"><first>卓</first><last>李</last></variant></author>
      <author><first>Zhijuan</first><last>Wang</last><variant script="hani"><first>志娟</first><last>王</last></variant></author>
      <author><first>Xiaobing</first><last>Zhao</last><variant script="hani"><first>小兵</first><last>赵</last></variant></author>
      <pages>317–332</pages>
      <abstract>“机器音译是基于语音相似性自动将文本从一种语言转换为另一种语言的过程,它是机器翻译的一个子任务,侧重于语音信息的翻译。音译后可知道源单词在另一种语言中的发音,使不熟悉源语言的人更容易理解该语言,有益于消除语言和拼写障碍。机器音译在多语言文本处理、语料库对齐、信息抽取等自然语言应用中发挥着重要作用。本文阐述了目前机器音译任务中存在的挑战,对主要的音译方法进行了剖析、分类和整理,对音译数据集进行了罗列汇总,并列出了常用的音译效果评价指标,最后对该领域目前存在的问题进行了说明并对音译学的未来进行了展望。本文以期对进入该领域的新人提供快速的入门指南,或供其他研究者参考。”</abstract>
      <url hash="057a26e8">2022.ccl-1.29</url>
      <language>zho</language>
      <bibkey>li-etal-2022-ji-qi</bibkey>
      <pwcdataset url="https://paperswithcode.com/dataset/anetac">ANETAC</pwcdataset>
    </paper>
    <paper id="30">
      <title>面向 Transformer 模型的蒙古语语音识别词特征编码方法(Researching of the <fixed-case>M</fixed-case>ongolian word encoding method based on Transformer <fixed-case>M</fixed-case>ongolian speech recognition)</title>
      <author><first>Xiaoxu</first><last>Zhang</last><variant script="hani"><first>晓旭</first><last>张</last></variant></author>
      <author><first>Zhiqiang</first><last>Ma</last><variant script="hani"><first>志强</first><last>马</last></variant></author>
      <author><first>Zhiqiang</first><last>Liu</last><variant script="hani"><first>志强</first><last>刘</last></variant></author>
      <author><first>Caijilahu</first><last>Bao</last><variant script="hani"><first>财吉拉呼</first><last>宝</last></variant></author>
      <pages>333–343</pages>
      <abstract>“针对 Transformer 模型在蒙古语语音识别任务中无法学习到带有控制符的蒙古语词和语音之间的对应关系,造成模型对蒙古语的不适应问题。提出一种面向 Transformer 模型的蒙古语词编码方法,方法使用蒙古语字母特征与词特征进行混合编码,通过结合蒙古语字母信息使 Transformer 模型能够区分带有控制符的蒙古语词,学习到蒙古语词与语音之间的对应关系。在 IMUT-MC 数据集上,构建 Transformer 模型并进行了词特征编码方法的消融实验和对比实验。消融实验结果表明,词特征编码方法在 HWER、WER、SER 上分别降低了 23.4%、6.9%、2.6%;对比实验结果表明,词特征编码方法领先于所有方法,HWER 和 WER 分别达到 11.8%、19.8%。”</abstract>
      <url hash="086594f4">2022.ccl-1.30</url>
      <language>zho</language>
      <bibkey>zhang-etal-2022-mian</bibkey>
    </paper>
    <paper id="31">
      <title>基于注意力的蒙古语说话人特征提取方法(Attention based <fixed-case>M</fixed-case>ongolian Speaker Feature Extraction)</title>
      <author><first>Fangyuan</first><last>Zhu</last><variant script="hani"><first>方圆</first><last>朱</last></variant></author>
      <author><first>Zhiqiang</first><last>Ma</last><variant script="hani"><first>志强</first><last>马</last></variant></author>
      <author><first>Zhiqiang</first><last>Liu</last><variant script="hani"><first>志强</first><last>刘</last></variant></author>
      <author><first>Caijilahu</first><last>Bao</last><variant script="hani"><first>财吉拉呼</first><last>宝</last></variant></author>
      <author><first>Hongbin</first><last>Wang</last><variant script="hani"><first>洪彬</first><last>王</last></variant></author>
      <pages>344–354</pages>
      <abstract>“说话人特征提取模型提取到的说话人特征之间区分性低,使得蒙古语声学模型无法学习到区分性信息,导致模型无法适应不同说话人。提出一种基于注意力的说话人自适应方法,方法引入神经图灵机进行自适应,增加记忆模块存放说话人特征,采用注意力机制计算记忆模块中说话人特征与当前语音说话人特征的相似权重矩阵,通过权重矩阵重新组合成说话人特征s-vector,进而提高说话人特征之间的区分性。在IMUT-MCT数据集上,进行说话人特征提取方法的消融实验、模型自适应实验和案例分析。实验结果表明,对比不同说话人特征s-vector、i-vector与d-vector,s-vector比其他两种方法的SER和WER分别降低4.96%、1.08%;在不同的蒙古语声学模型上进行比较,提出的方法相对于基线均有性能提升。”</abstract>
      <url hash="0182fbaa">2022.ccl-1.31</url>
      <language>zho</language>
      <bibkey>zhu-etal-2022-ji</bibkey>
    </paper>
    <paper id="32">
      <title>融合双重注意力机制的缅甸语图像文本识别方法(<fixed-case>B</fixed-case>urmese image text recognition method with dual attention mechanism)</title>
      <author><first>Fengxiao</first><last>Wang</last><variant script="hani"><first>奉孝</first><last>王</last></variant></author>
      <author><first>Cunli</first><last>Mao</last><variant script="hani"><first>存礼</first><last>毛</last></variant></author>
      <author><first>Zhengtao</first><last>Yu</last><variant script="hani"><first>正涛</first><last>余</last></variant></author>
      <author><first>Shengxiang</first><last>Gao</last><variant script="hani"><first>盛祥</first><last>高</last></variant></author>
      <author><first>Huang</first><last>Yuxin</last><variant script="hani"><first>于欣</first><last>黄</last></variant></author>
      <author><first>Fuhao</first><last>Liu</last><variant script="hani"><first>福浩</first><last>刘</last></variant></author>
      <pages>355–365</pages>
      <abstract>“由于缅甸语字符具有独特的语言编码结构以及字符组合规则,现有图像文本识别方法在缅甸语图像识别任务中无法充分关注文字边缘的特征,会导致缅甸语字符上下标丢失的问题。因此,本文基于Transformer框架的图像文本识别方法做出改进,提出一种融合通道和空间注意力机制的视觉关注模块,旨在捕获像素级成对关系和通道依赖关系,降低缅甸语图像中噪声干扰从而获得语义更完整的特征图。此外,在解码过程中,将基于多头注意力的解码单元组合为解码器,用于将特征序列转化为缅甸语文字。实验结果表明,该方法在自构的缅甸语图像文本识别数据集上相比Transformer识别准确率提高0.5%,达到95.3%。”</abstract>
      <url hash="e8976c12">2022.ccl-1.32</url>
      <language>zho</language>
      <bibkey>wang-etal-2022-rong</bibkey>
    </paper>
    <paper id="33">
      <title>基于预训练及控制码法的藏文律诗自动生成方法(Automatic Generation of <fixed-case>T</fixed-case>ibetan Poems based on Pre-training and Control Code Method)</title>
      <author><first>Jia</first><last>Secha</last><variant script="hani"><first>甲</first><last>色差</last></variant></author>
      <author><first>Jiacuo</first><last>Cizhen</last><variant script="hani"><first>嘉措</first><last>慈祯</last></variant></author>
      <author><first>Jia</first><last>Cairang</last><variant script="hani"><first>加</first><last>才让</last></variant></author>
      <author><first>Cairang</first><last>Huaguo</last><variant script="hani"><first>才让</first><last>华果</last></variant></author>
      <pages>366–373</pages>
      <abstract>“诗歌自动写作研究是自然语言生成的一个重要研究领域,被认为是极具挑战且有趣的任务之一。本文提出一种基于预训练及控制码法的藏文律诗生成方法。在藏文预训练语言模型上进行微调后生成质量显著提升,然而引入控制码法后在很大程度上确保了扣题程度,即关键词在生成诗作中的平均覆盖率居高。此外,在生成诗作中不仅提高词汇的丰富性,而且生成结果的多样性也明显提升。经测试表明,基于预训练及控制码法的生成方法显著优于基线方法。”</abstract>
      <url hash="5c3edbca">2022.ccl-1.33</url>
      <language>zho</language>
      <bibkey>secha-etal-2022-ji</bibkey>
    </paper>
    <paper id="34">
      <title>基于词典注入的藏汉机器翻译模型预训练方法(Dictionary Injection Based Pretraining Method for <fixed-case>T</fixed-case>ibetan-<fixed-case>C</fixed-case>hinese Machine Translation Model)</title>
      <author><first>Duanzhu</first><last>Sangjie</last><variant script="hani"><first>端珠</first><last>桑杰</last></variant></author>
      <author><first>Jia</first><last>Cairang</last><variant script="hani"><first>加</first><last>才让</last></variant></author>
      <pages>374–383</pages>
      <abstract>“近年来,预训练方法在自然语言处理领域引起了广泛关注,但是在比如藏汉机器等低资源的任务设定下,由于双语监督信息无法直接参与预训练,限制了预训练模型在此类任务上的性能改进。考虑到双语词典是丰富且廉价的先验翻译知识来源,同时受到跨语言交流中人们往往会使用混合语言增加以沟通效率这一现象启发,本文提出一种基于词典注入的藏汉机器翻译模型的预训练方法,为预训练提供学习双语知识关联的广泛可能。经验证,该方法在藏汉和汉藏翻译方向测试集上的 BLEU 值比 BART 强基准分别高出 2.3 和 2.1,证实了本文所提出的方法在藏汉机器翻译任务上的有效性。”</abstract>
      <url hash="3798a875">2022.ccl-1.34</url>
      <language>zho</language>
      <bibkey>sangjie-etal-2022-ji</bibkey>
    </paper>
    <paper id="35">
      <title>基于特征融合的汉语被动句自动识别研究(Automatic Recognition of <fixed-case>C</fixed-case>hinese Passive Sentences Based on Feature Fusion)</title>
      <author><first>Kang</first><last>Hu</last><variant script="hani"><first>康</first><last>胡</last></variant></author>
      <author><first>Weiguang</first><last>Qu</last><variant script="hani"><first>维光</first><last>曲</last></variant></author>
      <author><first>Tingxin</first><last>Wei</last><variant script="hani"><first>庭新</first><last>魏</last></variant></author>
      <author><first>Junsheng</first><last>Zhou</last><variant script="hani"><first>俊生</first><last>周</last></variant></author>
      <author><first>Yanhui</first><last>Gu</last><variant script="hani"><first>彦慧</first><last>顾</last></variant></author>
      <author><first>Bin</first><last>Li</last><variant script="hani"><first>斌</first><last>李</last></variant></author>
      <pages>384–394</pages>
      <abstract>“汉语中的被动句根据有无被动标记词可分为有标记被动句和无标记被动句。由于其形态构成复杂多样,给自然语言理解带来很大困难,因此实现汉语被动句的自动识别对自然语言处理下游任务具有重要意义。本文构建了一个被动句语料库,提出了一个融合词性和动词论元框架信息的PC-BERT-CNN模型,对汉语被动句进行自动识别。实验结果表明,本文提出的模型能够准确地识别汉语被动句,其中有标记被动句识别F1值达到98.77%,无标记被动句识别F1值达到96.72%。”</abstract>
      <url hash="0123f6bc">2022.ccl-1.35</url>
      <language>zho</language>
      <bibkey>hu-etal-2022-ji</bibkey>
    </paper>
    <paper id="36">
      <title>中文糖尿病问题分类体系及标注语料库构建研究(The Construction of Question Taxonomy and An Annotated <fixed-case>C</fixed-case>hinese Corpus for Diabetes Question Classification)</title>
      <author><first>Xiaobo</first><last>Qian</last><variant script="hani"><first>晓波</first><last>钱</last></variant></author>
      <author><first>Wenxiu</first><last>Xie</last><variant script="hani"><first>文秀</first><last>谢</last></variant></author>
      <author><first>Shaopei</first><last>Long</last><variant script="hani"><first>绍沛</first><last>龙</last></variant></author>
      <author><first>Murong</first><last>Lan</last><variant script="hani"><first>牧融</first><last>兰</last></variant></author>
      <author><first>Yuanyuan</first><last>Mu</last><variant script="hani"><first>媛媛</first><last>慕</last></variant></author>
      <author><first>Tianyong</first><last>Hao</last><variant script="hani"><first>天永</first><last>郝</last></variant></author>
      <pages>395–405</pages>
      <abstract>“糖尿病作为一种典型慢性疾病已成为全球重大公共卫生挑战之一。随着互联网的快速发展,庞大的二型糖尿病患者和高危人群对糖尿病专业信息获取的需求日益突出,糖尿病自动问答服务对患者和高危人群的日常健康服务也发挥着越来越重要的作用,然而存在缺乏细粒度分类等突出问题。本文设计了一个表示用户意图的新型糖尿病问题分类体系,包括6个大类和23个细类。基于该体系,本文从两个专业医疗问答网站爬取并构建了一个包含122732个问答对的中文糖尿病问答语料库DaCorp,同时对其中的8000个糖尿病问题进行人工标注,形成一个细粒度的糖尿病标注数据集。此外,为评估该标注数据集的质量,本文实现了8个主流基线分类模型。实验结果表明,最佳分类模型的准确率达到88.7%,验证了糖尿病标注数据集及所提分类体系的有效性。Dacorp、糖尿病标注数据集和标注指南已在线发布,可以免费用于学术研究。”</abstract>
      <url hash="62599dd0">2022.ccl-1.36</url>
      <language>zho</language>
      <bibkey>qian-etal-2022-zhong</bibkey>
    </paper>
    <paper id="37">
      <title>古汉语嵌套命名实体识别数据集的构建和应用研究(Construction and application of classical <fixed-case>C</fixed-case>hinese nested named entity recognition data set)</title>
      <author><first>Zhiqiang</first><last>Xie</last><variant script="hani"><first>志强</first><last>谢</last></variant></author>
      <author><first>Jinzhu</first><last>Liu</last><variant script="hani"><first>金柱</first><last>刘</last></variant></author>
      <author><first>Genhui</first><last>Liu</last><variant script="hani"><first>根辉</first><last>刘</last></variant></author>
      <pages>406–416</pages>
      <abstract>“本文聚焦研究较少的古汉语嵌套命名实体识别任务,以《史记》作为原始语料,针对古文意义丰富而导致的实体分类模糊问题,分别构建了基于字词本义和语境义2个标注标准的古汉语嵌套命名实体数据集,探讨了数据集的实体分类原则和标注格式,并用RoBERTa-classical-chinese+GlobalPointer模型进行对比试验,标准一数据集F1值为80.42%,标准二F1值为77.43%,以此确定了数据集的标注标准。之后对比了六种预训练模型配合GlobalPointer在古汉语嵌套命名实体识别任务上的表现。最终试验结果:RoBERTa-classical-chinese模型F1值为84.71%,表现最好。”</abstract>
      <url hash="1d67b3a1">2022.ccl-1.37</url>
      <language>zho</language>
      <bibkey>xie-etal-2022-gu</bibkey>
    </paper>
    <paper id="38">
      <title><fixed-case>C</fixed-case>ore<fixed-case>V</fixed-case>alue:面向价值观计算的中文核心价值-行为体系及知识库(<fixed-case>C</fixed-case>ore<fixed-case>V</fixed-case>alue: <fixed-case>C</fixed-case>hinese Core Value-Behavior Frame and Knowledge Base for Value Computing)</title>
      <author><first>Pengyuan</first><last>Liu</last><variant script="hani"><first>鹏远</first><last>刘</last></variant></author>
      <author><first>Sanle</first><last>Zhang</last><variant script="hani"><first>三乐</first><last>张</last></variant></author>
      <author><first>Dong</first><last>Yu</last><variant script="hani"><first>东</first><last>于</last></variant></author>
      <author><first>Lin</first><last>Bo</last><variant script="hani"><first>琳</first><last>薄</last></variant></author>
      <pages>417–430</pages>
      <abstract>“由主体行为推断其价值观是人工智能理解并具有人类价值观的前提之一。在NLP相关领域,研究主要集中在对文本价值观或道德的是非判断上,鲜见由主体行为推断其价值观的工作,也缺乏相应的数据资源。该文首先构建了中文核心价值-行为体系。该体系以社会主义核心价值观为基础,分为两部分:1)类别体系。共包含8大类核心价值,进一步细分为19小类双方向价值并对应38类行为;2)要素体系。划分为核心与非核心要素共7种。随后,抽取语料中含有主体行为的文本句,依据该体系进行人工标注,构建了一个包含6994个行为句及其对应的细粒度价值与方向,34965个要素的细粒度中文价值-行为知识库。最后,该文提出了价值观类别判别、方向判别及联合判别任务并进行了实验。结果表明,基于预训练语言模型的方法在价值观方向判别上表现优异,在细粒度价值类别判别以及价值类别多标签判别上,有较大提升空间。”</abstract>
      <url hash="9873e57d">2022.ccl-1.38</url>
      <language>zho</language>
      <bibkey>liu-etal-2022-corevalue</bibkey>
      <pwcdataset url="https://paperswithcode.com/dataset/ethics-1">ETHICS</pwcdataset>
      <pwcdataset url="https://paperswithcode.com/dataset/moral-stories">Moral Stories</pwcdataset>
    </paper>
    <paper id="39">
      <title>基于《同义词词林》的中文语体分类资源构建(Construction of <fixed-case>C</fixed-case>hinese register classification resources based on “Tongyici Cilin”)</title>
      <author><first>Guojing</first><last>Huang</last><variant script="hani"><first>国敬</first><last>黄</last></variant></author>
      <author><first>Liwei</first><last>Zhou</last><variant script="hani"><first>立炜</first><last>周</last></variant></author>
      <author><first>Gaoqi</first><last>Rao</last><variant script="hani"><first>高琦</first><last>饶</last></variant></author>
      <author><first>Jiaojiao</first><last>Zang</last><variant script="hani"><first>娇娇</first><last>臧</last></variant></author>
      <pages>431–443</pages>
      <abstract>“语体词是指在某一语体中专用的词语,是语体的语言要素和形式标记。而语体词的资源可以服务于与现实场景息息相关的NLP应用,但目前此类资源较为稀缺。对此,本文基于《大词林》,完成了“语体词标注”“语体(词)链条标注”和“平行构式标注”三个任务,建立了以语体词为基础的语体分类资源。本资源包含55,710条词语、5017个语体链条和433组平行构式。基于此本文分析中文语体词的分布概况、形态差异以及词义词性的分布情况。”</abstract>
      <url hash="04cba8e2">2022.ccl-1.39</url>
      <language>zho</language>
      <bibkey>huang-etal-2022-ji</bibkey>
    </paper>
    <paper id="40">
      <title>《二十四史》古代汉语语义依存图库构建(Construction of Semantic Dependency Graph Bank of <fixed-case>A</fixed-case>ncient <fixed-case>C</fixed-case>hinese in twenty four histories)</title>
      <author><first>Tian</first><last>Huang</last><variant script="hani"><first>恬</first><last>黄</last></variant></author>
      <author><first>Yanqiu</first><last>Shao</last><variant script="hani"><first>艳秋</first><last>邵</last></variant></author>
      <author><first>Wei</first><last>Li</last><variant script="hani"><first>炜</first><last>李</last></variant></author>
      <pages>444–454</pages>
      <abstract>“语义依存图是NLP处理语义的深层分析方法,能够对句子中词与词之间的语义进行分析。该文针对古代汉语特点,在制定古代汉语语义依存图标注规范的基础上,以《二十四史》为语料来源,完成标注了规模为3000句的古代汉语语义依存图库,标注一致性的kappa值为78.83%。通过与现代汉语语义依存图库的对比,对依存图库基本情况进行统计,分析古代汉语的语义特色和规律。统计显示,古代汉语语义分布宏观上符合齐普夫定律,在语义事件描述上具有强烈的历史性叙事和正式文体特征,如以人物纪传为中心,时间、地点等周边角色描述细致,叙事语言冷静客观,缺少描述情态、语气、程度、时间状态等的修饰词语等。 "</abstract>
      <url hash="9d056a92">2022.ccl-1.40</url>
      <language>zho</language>
      <bibkey>huang-etal-2022-er</bibkey>
    </paper>
    <paper id="41">
      <title>中文专利关键信息语料库的构建研究(Research on the construction of <fixed-case>C</fixed-case>hinese patent key information corpus)</title>
      <author><first>Wenting</first><last>Zhang</last><variant script="hani"><first>文婷</first><last>张</last></variant></author>
      <author><first>Meihan</first><last>Zhao</last><variant script="hani"><first>美含</first><last>赵</last></variant></author>
      <author><first>Yixuan</first><last>Ma</last><variant script="hani"><first>翊轩</first><last>马</last></variant></author>
      <author><first>Wenrui</first><last>Wang</last><variant script="hani"><first>文瑞</first><last>王</last></variant></author>
      <author><first>Yuzhe</first><last>Liu</last><variant script="hani"><first>宇哲</first><last>刘</last></variant></author>
      <author><first>Muyun</first><last>Yang</last><variant script="hani"><first>沐昀</first><last>杨</last></variant></author>
      <pages>455–463</pages>
      <abstract>“专利文献是一种重要的技术文献,是知识产权强国的重要工作内容。目前专利语料库多集中于信息检索、机器翻译以及文本文分类等领域,尚缺乏更细粒度的标注,不足以支持问答、阅读理解等新形态的人工智能技术研发。本文面向专利智能分析的需要,提出了从解决问题、技术手段、效果三个角度对发明专利进行专利标注,并最终构建了包含313篇的中文专利关键信息语料库。利用命名实体识别技术对语料库关键信息进行识别和验证,表明专利关键信息的识别是不同于领域命名实体识别的更大粒度的信息抽取难题。”</abstract>
      <url hash="6ecfa5a2">2022.ccl-1.41</url>
      <language>zho</language>
      <bibkey>zhang-etal-2022-zhong</bibkey>
    </paper>
    <paper id="42">
      <title>句式结构树库的自动构建研究(Automatic Construction of Sentence Pattern Structure Treebank)</title>
      <author><first>Chenhui</first><last>Xie</last><variant script="hani"><first>晨晖</first><last>谢</last></variant></author>
      <author><first>Zhengsheng</first><last>Hu</last><variant script="hani"><first>正升</first><last>胡</last></variant></author>
      <author><first>Liner</first><last>Yang</last><variant script="hani"><first>麟儿</first><last>杨</last></variant></author>
      <author><first>Tianxin</first><last>Liao</last><variant script="hani"><first>田昕</first><last>廖</last></variant></author>
      <author><first>Erhong</first><last>Yang</last><variant script="hani"><first>尔弘</first><last>杨</last></variant></author>
      <pages>464–474</pages>
      <abstract>“句式结构树库是以句本位语法为理论基础构建的句法资源,对汉语教学以及句式结构自动句法分析等研究具有重要意义。目前已有的句式结构树库语料主要来源于教材领域,其他领域的标注数据较为缺乏,如何高效地扩充高质量的句法树库是值得研究的问题。人工标注句法树库费时费力,并且树库质量也难以保证,为此,本文尝试通过规则的方法,将宾州中文树库(ctb)转换为句式结构树库,从而扩大现有句式结构树库的规模。实验结果表明,本文提出的基于树库转换规则的方法是有效的。”</abstract>
      <url hash="bda39015">2022.ccl-1.42</url>
      <language>zho</language>
      <bibkey>xie-etal-2022-ju</bibkey>
    </paper>
    <paper id="43">
      <title>面向情感分析的汉语构式语料库构建与应用研究—对汉语构式情感分析问题的思考(A Study of <fixed-case>C</fixed-case>hinese Construction Corpus Compilation and Application for Sentiment Analysis: A Discussion of Sentiment)</title>
      <author><first>Yinqing</first><last>Wu</last><variant script="hani"><first>尹清</first><last>吴</last></variant></author>
      <author><first>Dejun</first><last>Li</last><variant script="hani"><first>德俊</first><last>李</last></variant></author>
      <pages>475–484</pages>
      <abstract>“文本情感分析又称为意见挖掘,是基于网络大数据对评价主体倾向性的研究。由于其在舆情监控、市场营销、金融等应用领域的特殊意义,近年来受到了越来越广泛的关注。本文关注情感分析面临的语义隐匿性问题,通过构建一个汉语构式语料库,对语料库中的汉语构式进行量化统计,讨论汉语构式与情感分析之间的关系。文章对语料库中表达量级和态度义的构式与词汇进行了标注,并基于该语料库对相关构式和词汇进行了计量分析,按照构式类型、语义类别、常项变项个数等标准统计了语料库中量级和态度义构式的信息,并与量级和态度义词汇的统计信息进行了比对,通过分析构式表义比重和词汇表义比重这两个指标,发现语料库中词汇承载了大部分态度和量级语义信息,构式所承载的态度和量级语义信息较少。虽然构式不是主要的表义单位,但其承载的态度语义信息仍占一定比例。文章为构式语法应用于汉语情感分析提供了实证数据,为后续该类研究提供了一种方法,也为汉语构式研究提供了基于汉语真实文本的数据。文章还专门探讨了目前构式语法应用于汉语情感分析乃至自然语言处理所面临的困难,对后续研究提出了展望。”</abstract>
      <url hash="0c9af32d">2022.ccl-1.43</url>
      <language>zho</language>
      <bibkey>wu-etal-2022-mian</bibkey>
    </paper>
    <paper id="44">
      <title>基于关系图注意力网络和宽度学习的负面情绪识别方法(Negative Emotion Recognition Method Based on Rational Graph Attention Network and Broad Learning)</title>
      <author><first>Sancheng</first><last>Peng</last><variant script="hani"><first>三城</first><last>彭</last></variant></author>
      <author><first>Guanghao</first><last>Chen</last><variant script="hani"><first>广豪</first><last>陈</last></variant></author>
      <author><first>Lihong</first><last>Cao</last><variant script="hani"><first>丽红</first><last>曹</last></variant></author>
      <author><first>Rong</first><last>Zeng</last><variant script="hani"><first>嵘</first><last>曾</last></variant></author>
      <author><first>Yongmei</first><last>Zhou</last><variant script="hani"><first>咏梅</first><last>周</last></variant></author>
      <author><first>Xinguang</first><last>Li</last><variant script="hani"><first>心广</first><last>李</last></variant></author>
      <pages>485–496</pages>
      <abstract>“对话文本负面情绪识别主要是从对话文本中识别出每个话语的负面情绪,近年来已成为了一个研究热点。然而,让机器在对话文本中识别负面情绪是一项具有挑战性的任务,因为人们在对话中的情感表达通常存在上下文关系。为了解决上述问题,本文提出一种基于关系图注意力网络(Rational Graph Attention Network, RGAT)和宽度学习(Broad Learning, BL)的对话文本负面情绪识别方法,即RGAT-BL。该方法采用预训练模型RoBERTa生成对话文本的初始向量;然后,采用Bi-LSTM对文本向量的局部特征和上下文语义特征进行提取,从而获取话语级别的特征;采用RGAT对说话者之间的长距离依赖关系进行提取,从而获取说话者级别的特征;采用BL对上述两种拼接后的特征进行处理,从而实现对负面情绪进行分类输出。通过在三种数据集上与基线模型进行对比实验,结果表明所提出的方法在三个数据集上的weighted-F 1、macroF 1值都优于基线模型。”</abstract>
      <url hash="e154d244">2022.ccl-1.44</url>
      <language>zho</language>
      <bibkey>peng-etal-2022-ji</bibkey>
      <pwcdataset url="https://paperswithcode.com/dataset/iemocap">IEMOCAP</pwcdataset>
      <pwcdataset url="https://paperswithcode.com/dataset/meld">MELD</pwcdataset>
    </paper>
    <paper id="45">
      <title>基于知识迁移的情感-原因对抽取(Emotion-Cause Pair Extraction Based on Knowledge-Transfer)</title>
      <author><first>Fengyuan</first><last>Zhao</last><variant script="hani"><first>凤园</first><last>赵</last></variant></author>
      <author><first>Dexi</first><last>Liu</last><variant script="hani"><first>德喜</first><last>刘</last></variant></author>
      <author><first>Qizhi</first><last>Wan</last><variant script="hani"><first>齐智</first><last>万</last></variant></author>
      <author><first>Changxuan</first><last>Wan</last><variant script="hani"><first>常选</first><last>万</last></variant></author>
      <author><first>Xiping</first><last>Liu</last><variant script="hani"><first>喜平</first><last>刘</last></variant></author>
      <author><first>Guoqiong</first><last>Liao</last><variant script="hani"><first>国琼</first><last>廖</last></variant></author>
      <pages>497–509</pages>
      <abstract>“现有的情感瘭原因对抽取模型均没有通过加入外部知识来提升情感瘭原因对的抽取效果。本文提出基于知识迁移的情感瘭原因对抽取模型瘨癅癃癐癅瘭癋癔瘩,采用知识库获取文本的显性知识编码;随后引入外部情感分类语料库迁移得到子句的隐性知识编码;最后拼接两个知识编码,加入情感瘨原因瘩子句预测概率及相对位置,搭配癔癲癡癮癳癦癯癲癭癥癲机制融合上下文,并采用窗口机制优化计算压力,实现情感瘭原因对抽取。在癅癃癐癅数据集上的实验结果显示,本文提出的方法超过当前最先进的模型癅癃癐癅瘭瘲癄。”</abstract>
      <url hash="94feddd3">2022.ccl-1.45</url>
      <language>zho</language>
      <bibkey>zhao-etal-2022-ji</bibkey>
    </paper>
    <paper id="46">
      <title>中文自然语言处理多任务中的职业性别偏见测量(Measurement of Occupational Gender Bias in <fixed-case>C</fixed-case>hinese Natural Language Processing Tasks)</title>
      <author><first>Mengqing</first><last>Guo</last><variant script="hani"><first>梦清</first><last>郭</last></variant></author>
      <author><first>Jiali</first><last>Li</last><variant script="hani"><first>加厉</first><last>李</last></variant></author>
      <author><first>Jishun</first><last>Zhao</last><variant script="hani"><first>继舜</first><last>赵</last></variant></author>
      <author><first>Shucheng</first><last>Zhu</last><variant script="hani"><first>述承</first><last>朱</last></variant></author>
      <author><first>Ying</first><last>Liu</last><variant script="hani"><first>颖</first><last>刘</last></variant></author>
      <author><first>Pengyuan</first><last>Liu</last><variant script="hani"><first>鹏远</first><last>刘</last></variant></author>
      <pages>510–522</pages>
      <abstract>“尽管悲观者认为,职场中永远不可能存在性别平等。但随着人们观念的转变,愈来愈多的人们相信,职业的选择应只与个人能力相匹配,而不应由个体的性别决定。目前已经发现自然语言处理的各个任务中都存在着职业性别偏见。但这些研究往往只针对特定的英文任务,缺乏针对中文的、综合多任务的职业性别偏见测量研究。本文基于霍兰德职业模型,从中文自然语言处理中常见的三个任务出发,测量了词向量、共指消解和文本生成中的职业性别偏见,发现不同任务中的职业性别偏见既有一定的共性,又存在着独特的差异性。总体来看,不同任务中的职业性别偏见反映了现实生活中人们对于不同性别所选择职业的刻板印象。此外,在设计不同任务的偏见测量指标时,还需要考虑如语体、词序等语言学要素的影响。”</abstract>
      <url hash="7aba0a8e">2022.ccl-1.46</url>
      <language>zho</language>
      <bibkey>guo-etal-2022-zhong</bibkey>
    </paper>
    <paper id="47">
      <title>基于异构用户知识融合的隐式情感分析研究(Research on Implicit Sentiment Analysis based on Heterogeneous User Knowledge Fusion)</title>
      <author><first>Jian</first><last>Liao</last><variant script="hani"><first>健</first><last>廖</last></variant></author>
      <author><first>Kai</first><last>Zhang</last><variant script="hani"><first>楷</first><last>张</last></variant></author>
      <author><first>Suge</first><last>Wang</last><variant script="hani"><first>素格</first><last>王</last></variant></author>
      <author><first>Jia</first><last>Lei</last><variant script="hani"><first>佳</first><last>雷</last></variant></author>
      <author><first>Yiyang</first><last>Zhang</last><variant script="hani"><first>益阳</first><last>张</last></variant></author>
      <pages>523–534</pages>
      <abstract>“隐式情感分析因其缺乏显式情感线索的特性是情感分析领域的重要研究难点之一。传统的隐式情感分析方法通常针对隐式情感文本本身的信息进行建模,没有考虑隐式情感的主观差异性特征。本文提出了一种基于异构用户知识融合的隐式情感分析模型HELENE,首先从用户数据中挖掘用户异构的内容知识、社会化属性知识以及社会化关系知识,异构用户知识融合学习框架基于图神经网络模型结合动态预训练模型分别从用户的内部信息和外部信息两个维度对其进行画像建模;在此基础上与隐式情感文本语义信息进行融合学习,使得模型可以对隐式情感进行主观差异化建模表示。此外,本文构建了一个用户个性化通用情感分析语料库,涵盖了较为完整的文本内容信息、用户社会化属性信息和关系信息,可同时满足面向用户个性化建模的隐式或显式情感分析相关研究任务的需要。在所构建数据集上的实验结果显示,本文的方法相比基线模型在用户个性化隐式情感分析任务上具有显著的提升效果。”</abstract>
      <url hash="67f23bf6">2022.ccl-1.47</url>
      <language>zho</language>
      <bibkey>liao-etal-2022-ji</bibkey>
    </paper>
    <paper id="48">
      <title>基于主题提示学习的零样本立场检测方法(A Topic-based Prompt Learning Method for Zero-Shot Stance Detection)</title>
      <author><first>Zixiao</first><last>Chen</last><variant script="hani"><first>子潇</first><last>陈</last></variant></author>
      <author><first>Bin</first><last>Liang</last><variant script="hani"><first>斌</first><last>梁</last></variant></author>
      <author><first>Ruifeng</first><last>Xu</last><variant script="hani"><first>睿峰</first><last>徐</last></variant></author>
      <pages>535–544</pages>
      <abstract>“零样本立场检测目的是针对未知目标数据进行立场极性预测。一般而言,文本的立场表达是与所讨论的目标主题是紧密联系的。针对未知目标的立场检测,本文将立场表达划分为两种类型:一类在说话者面向不同的主题和讨论目标时表达相同的立场态度,称之为目标无关的表达;另一类在说话者面向特定主题和讨论目标时才表达相应的立场态度,本文称之为目标依赖的表达。对这两种表达进行区分,有效学习到目标无关的表达方式并忽略目标依赖的表达方式,有望强化模型的可迁移能力,使其更加适应零样本立场检测任务。据此,本文提出了一种基于主题提示学习的零样本立场检测方法。具体而言,受自监督学习的启发,本文为了零样本立场检测设置了一个代理任务框架。其中,代理任务通过掩盖上下文中的目标主题词生成辅助样本,并基于提示学习分别预测原样本和辅助样本的立场表达,随后判断原样本和辅助样本的立场表达是否一致,从而在无需人工标注的情况下判断样本的立场表达是否依赖于目标的代理标签。然后,将此代理标签提供给立场检测模型,对应学习可迁移的立场检测特征。在两个基准数据集上的大量实验表明,本文提出的方法在零样本立场检测任务中相比基线模型取得了更优的性能。”</abstract>
      <url hash="d3dd25ac">2022.ccl-1.48</url>
      <language>zho</language>
      <bibkey>chen-etal-2022-ji</bibkey>
      <revision id="1" href="2022.ccl-1.48v1" hash="4d678ec1"/>
      <revision id="2" href="2022.ccl-1.48v2" hash="d3dd25ac" date="2022-10-13">Corrected corresponding author.</revision>
    </paper>
    <paper id="49">
      <title>标签先验知识增强的方面类别情感分析方法研究(Aspect-Category based Sentiment Analysis Enhanced by Label Prior Knowledge)</title>
      <author><first>Renwei</first><last>Wu</last><variant script="hani"><first>任伟</first><last>吴</last></variant></author>
      <author><first>Lin</first><last>Li</last><variant script="hani"><first>琳</first><last>李</last></variant></author>
      <author><first>Zheng</first><last>He</last><variant script="hani"><first>铮</first><last>何</last></variant></author>
      <author><first>Jingling</first><last>Yuan</last><variant script="hani"><first>景凌</first><last>袁</last></variant></author>
      <pages>545–556</pages>
      <abstract>“当前,基于方面类别的情感分析研究旨在将方面类别检测和面向类别的情感分类两个任务协同进行。然而,现有研究未能有效关注情感数据集中存在的噪声标签,影响了情感分析的质量。基于此,本文提出一种标签先验知识增强的方面类别情感分析方法(AP-LPK)。首先本文为面向类别的情感分类构建了自回归提示训练方式,可以激发预训练语言模型的潜力。同时该方式通过自回归生成标签词,以期获得比非自回归更好的语义一致性。其次,每个类别的标签分布作为标签先验知识引入,并通过伯努利分布对其进行进一步精炼,以用于减轻噪声标签的干扰。然后,AP-LPK将上述两个步骤分别得到的情感类别分布进行融合,以获得最终的情感类别预测概率。最后,本文提出的AP-LPK方法在五个数据集上进行评估,包括SemEval 2015和2016的四个基准数据集和AI Challenger 2018的餐厅领域大规模数据集。实验结果表明,本文提出的方法在F1指标上优于现有方法。”</abstract>
      <url hash="d9cfd53f">2022.ccl-1.49</url>
      <language>zho</language>
      <bibkey>wu-etal-2022-biao</bibkey>
    </paper>
    <paper id="50">
      <title>面向话题的讽刺识别:新任务、新数据和新方法(Topic-Oriented Sarcasm Detection: New Task, New Dataset and New Method)</title>
      <author><first>Bin</first><last>Liang</last><variant script="hani"><first>斌</first><last>梁</last></variant></author>
      <author><first>Zijie</first><last>Lin</last><variant script="hani"><first>子杰</first><last>林</last></variant></author>
      <author><first>Bing</first><last>Qin</last><variant script="hani"><first>兵</first><last>秦</last></variant></author>
      <author><first>Ruifeng</first><last>Xu</last><variant script="hani"><first>睿峰</first><last>徐</last></variant></author>
      <pages>557–568</pages>
      <abstract>“现有的文本讽刺识别研究通常只停留在句子级别的讽刺表达分类,缺乏考虑讽刺对象对讽刺表达的影响。针对这一问题,本文提出一个新的面向话题的讽刺识别任务。该任务通过话题的引入,以话题作为讽刺对象,有助于更好地理解和建模讽刺表达。对应地,本文构建了一个新的面向话题的讽刺识别数据集。这个数据集包含了707个话题,以及对应的4871个话题-评论对组。在此基础上,基于提示学习和大规模预训练语言模型,提出了一种面向话题的讽刺表达提示学习模型。在本文构建的面向话题讽刺识别数据集上的实验结果表明,相比基线模型,本文所提出的面向话题的讽刺表达提示学习模型取得了更优的性能。同时,实验分析也表明本文提出的面向话题的讽刺识别任务相比传统的句子级讽刺识别任务更具挑战性。”</abstract>
      <url hash="092d16fa">2022.ccl-1.50</url>
      <language>zho</language>
      <bibkey>liang-etal-2022-mian</bibkey>
    </paper>
    <paper id="51">
      <title>基于相似度进行句子选择的机器阅读理解数据增强(Machine reading comprehension data Augmentation for sentence selection based on similarity)</title>
      <author><first>Shuang</first><last>Nie</last><variant script="hani"><first>双</first><last>聂</last></variant></author>
      <author><first>Zheng</first><last>Ye</last><variant script="hani"><first>正</first><last>叶</last></variant></author>
      <author><first>Jun</first><last>Qin</last><variant script="hani"><first>俊</first><last>覃</last></variant></author>
      <author><first>Jing</first><last>Liu</last><variant script="hani"><first>晶</first><last>刘</last></variant></author>
      <pages>569–579</pages>
      <abstract>“目前常见的机器阅读理解数据增强方法如回译,单独对文章或者问题进行数据增强,没有考虑文章、问题和选项三元组之间的联系。因此,本文探索了一种利用三元组联系进行文章句子筛选的数据增强方法,通过比较文章与问题以及选项的相似度,选取文章中与二者联系紧密的句子。同时为了使不同选项的三元组区别增大,我们选用了正则化Dropout的策略。实验结果表明,在RACE数据集上的准确率可提高3.8%。”</abstract>
      <url hash="3c6ad3b0">2022.ccl-1.51</url>
      <language>zho</language>
      <bibkey>nie-etal-2022-ji</bibkey>
      <pwcdataset url="https://paperswithcode.com/dataset/race">RACE</pwcdataset>
    </paper>
    <paper id="52">
      <title>一种非结构化数据表征增强的术后风险预测模型(An Unstructured Data Representation Enhanced Model for Postoperative Risk Prediction)</title>
      <author><first>Yaqiang</first><last>Wang</last><variant script="hani"><first>亚强</first><last>王</last></variant></author>
      <author><first>Xiao</first><last>Yang</last><variant script="hani"><first>潇</first><last>杨</last></variant></author>
      <author><first>Xuechao</first><last>Hao</last><variant script="hani"><first>学超</first><last>郝</last></variant></author>
      <author><first>Hongping</first><last>Shu</last><variant script="hani"><first>红平</first><last>舒</last></variant></author>
      <author><first>Guo</first><last>Chen</last><variant script="hani"><first>果</first><last>陈</last></variant></author>
      <author><first>Tao</first><last>Zhu</last><variant script="hani"><first>涛</first><last>朱</last></variant></author>
      <pages>580–590</pages>
      <abstract>“准确的术后风险预测对临床资源规划和应急方案准备以及降低患者的术后风险和死亡率具有积极作用。术后风险预测目前主要基于术前和术中的患者基本信息、实验室检查、生命体征等结构化数据,而蕴含丰富语义信息的非结构化术前诊断的价值还有待验证。针对该问题,本文提出一种非结构化数据表征增强的术后风险预测模型,利用自注意力机制,精巧的将结构化数据与术前诊断数据进行信息加权融合。基于临床数据,将本文方法与术后风险预测常用的统计机器学习模型以及最新的深度神经网络进行对比,本文方法不仅提升了术后风险预测的性能,同时也为预测模型带来了良好的可解释性。”</abstract>
      <url hash="fe9fa11a">2022.ccl-1.52</url>
      <language>zho</language>
      <bibkey>wang-etal-2022-yi-chong</bibkey>
    </paper>
    <paper id="53">
      <title>融合外部语言知识的流式越南语语音识别(Streaming <fixed-case>V</fixed-case>ietnamese Speech Recognition Based on Fusing External <fixed-case>V</fixed-case>ietnamese Language Knowledge)</title>
      <author><first>Junqiang</first><last>Wang</last><variant script="hani"><first>俊强</first><last>王</last></variant></author>
      <author><first>Zhengtao</first><last>Yu</last><variant script="hani"><first>正涛</first><last>余</last></variant></author>
      <author><first>Ling</first><last>Dong</last><variant script="hani"><first>凌</first><last>董</last></variant></author>
      <author><first>Shengxiang</first><last>Gao</last><variant script="hani"><first>盛祥</first><last>高</last></variant></author>
      <author><first>Wenjun</first><last>Wang</last><variant script="hani"><first>文君</first><last>王</last></variant></author>
      <pages>591–599</pages>
      <abstract>“越南语为低资源语言,训练语料难以获取;流式端到端模型在训练过程中难以学习到外部大量文本中的语言知识,这些问题在一定程度上都限制了流式越南语语音识别模型的性能。因此,本文以越南语音节作为语言模型和流式越南语语音识别模型的建模单元,提出了一种将预训练越南语语言模型在训练阶段融合到流式语音识别模型的方法。在训练阶段,通过最小化预训练越南语语言模型和解码器的输出计算一个新的损失函数LAE D−LM ,帮助流式越南语语音识别模型学习一些越南语语言知识从而优化其模型参数;在解码阶段,使用孓孨孡孬孬孯孷 孆孵孳孩孯孮或者字孆孓孔技术再次融合预训练语言模型进一步提升模型识别率。实验结果表明,在孖孉孖孏孓数据集上,相比基线模型,在训练阶段融合语言模型可以将流式越南语语音识别模型的词错率提升嬲嬮嬴嬵嬥;在解码阶段使用孓孨孡孬孬孯孷 孆孵孳孩孯孮或字孆孓孔再次融合语言模型,还可以将模型词错率分别提升嬱嬮嬳嬵嬥和嬴嬮嬷嬵嬥。”</abstract>
      <url hash="54f2f327">2022.ccl-1.53</url>
      <language>zho</language>
      <bibkey>wang-etal-2022-rong-wai</bibkey>
    </paper>
    <paper id="54">
      <title>针对古代经典文献的引用查找问题的数据构建与匹配方法(Data Construction and Matching Method for the Task of Ancient Classics Reference Detection)</title>
      <author><first>Wei</first><last>Li</last><variant script="hani"><first>炜</first><last>李</last></variant></author>
      <author><first>Yanqiu</first><last>Shao</last><variant script="hani"><first>艳秋</first><last>邵</last></variant></author>
      <author><first>Mengxi</first><last>Bi</last><variant script="hani"><first>梦曦</first><last>毕</last></variant></author>
      <pages>600–610</pages>
      <abstract>“中国古代思想家的思想建构往往建立在对更早期经典的创造性诠释中,将这些诠释中包含的引用查找出来对思想史研究意义重大。但一些体量较大的文献如果完全依靠手工标记引用将耗费大量时间与人力成本,因此找到一种自动化的方法辅助专家进行引用标记查找非常重要。以预训练语言模型为代表的自然语言处理技术的发展提升了计算机对于文本处理和语义理解的能力。据此,本文提出多种利用专家知识或深度学习语义理解能力的无监督基线方法来自动查找古代思想家著作中对早期经典的引用。为了验证本文提出的方法的效果并推动自然语言处理技术在数字人文领域的应用,本文以宋代具有重大影响力的理学家二程(程颢、程颐)对早期儒家经典的引用为例进行研究,并构建和发布相应的引用查找数据集1。实验结果表明本文提出的基于预训练语言模型和对比学习目标的复合方法可以较为准确地判断是否存在引用关系。基于短句的引用探测ROC-AUC值达到了87.83,基于段落的引用探测ROC-AUC值达到了91.02。进一步的分析表明本文的方法不仅有利于自动化找到引用关系,更能够有效帮助专家提高引用查找判断效率。本方法在注释整理、文本溯源、重出文献查找、引用统计分析、索引文献集制作等方面具有广阔的应用前景。”</abstract>
      <url hash="c541d514">2022.ccl-1.54</url>
      <language>zho</language>
      <bibkey>li-etal-2022-zhen</bibkey>
    </paper>
    <paper id="55">
      <title>基于批数据过采样的中医临床记录四诊描述抽取方法(Four Diagnostic Description Extraction in Clinical Records of Traditional <fixed-case>C</fixed-case>hinese Medicine with Batch Data Oversampling)</title>
      <author><first>Yaqiang</first><last>Wang</last><variant script="hani"><first>亚强</first><last>王</last></variant></author>
      <author><first>Kailun</first><last>Li</last><variant script="hani"><first>凯伦</first><last>李</last></variant></author>
      <author><first>Yongguang</first><last>Jiang</last><variant script="hani"><first>永光</first><last>蒋</last></variant></author>
      <author><first>Hongping</first><last>Shu</last><variant script="hani"><first>红平</first><last>舒</last></variant></author>
      <pages>611–622</pages>
      <abstract>“中医临床记录四诊描述抽取对中医临床辨证论治的提质增效具有重要的应用价值,然而该抽取任务尚有待探索,类别分布不均衡是该任务的关键挑战之一。本文围绕该任务展开研究,构建了中医临床四诊描述抽取语料库;基于无标注中医临床记录微调通用预训练语言模型实现领域适应;利用小规模标注数据,采用批数据过采样算法,实现中医临床记录四诊描述抽取模型的训练。实验结果表明本文提出方法的总体性能均优于对比方法,与对比方法的最优结果相比,本文提出的方法将少见类别的抽取性能F1值平均提升了2.13%。”</abstract>
      <url hash="5034c811">2022.ccl-1.55</url>
      <language>zho</language>
      <bibkey>wang-etal-2022-ji</bibkey>
    </paper>
    <paper id="56">
      <title>篇章级小句复合体结构自动分析(<fixed-case>C</fixed-case>hinese Clause Complex Structure Automatic Analysis on Passage)</title>
      <author><first>Zhiyong</first><last>Luo</last><variant script="hani"><first>智勇</first><last>罗</last></variant></author>
      <author><first>Ruifang</first><last>Han</last><variant script="hani"><first>瑞昉</first><last>韩</last></variant></author>
      <author><first>Mingming</first><last>Zhang</last><variant script="hani"><first>明明</first><last>张</last></variant></author>
      <author><first>Yujiao</first><last>Han</last><variant script="hani"><first>玉蛟</first><last>韩</last></variant></author>
      <author><first>Zhilin</first><last>Zhao</last><variant script="hani"><first>志琳</first><last>赵</last></variant></author>
      <pages>623–633</pages>
      <abstract>“话头话身共享关系是小句组合成小句复合体的重要语法手段,也是汉语篇章级句法语义分析的重要基础。本文通过引入窗口滑动机制,将篇章文本及其成分共享关系转换为文本片段及片段内部的成分共享关系预测问题,并针对预测结果合并与选择问题,依据话头话身共享关系的语法限定性,提出了多种候选项消除策略。实验结果表明,本文方法在缺少小句复合体边界信息条件下仍取得了与传统基于NTC的方法可比的实验结果,尤其是在确实缺失共享成分的待预测位置处的召回率提高了约0.4个百分点。”</abstract>
      <url hash="c8f0e9ef">2022.ccl-1.56</url>
      <language>zho</language>
      <bibkey>luo-etal-2022-pian</bibkey>
    </paper>
    <paper id="57">
      <title>基于话头话体共享结构信息的机器阅读理解研究(Rearch on Machine reading comprehension based on shared structure information between Naming and Telling)</title>
      <author><first>Yujiao</first><last>Han</last><variant script="hani"><first>玉蛟</first><last>韩</last></variant></author>
      <author><first>Zhiyong</first><last>Luo</last><variant script="hani"><first>智勇</first><last>罗</last></variant></author>
      <author><first>Mingming</first><last>Zhang</last><variant script="hani"><first>明明</first><last>张</last></variant></author>
      <author><first>Zhilin</first><last>Zhao</last><variant script="hani"><first>志琳</first><last>赵</last></variant></author>
      <author><first>Qing</first><last>Zhang</last><variant script="hani"><first>青</first><last>张</last></variant></author>
      <pages>634–643</pages>
      <abstract>“机器阅读理解(Machine Reading Comprehension, MRC)任务旨在让机器回答给定上下文的问题来测试机器理解自然语言的能力。目前,基于大规模预训练语言模型的神经机器阅读理解模型已经取得重要进展,但在涉及答案要素、线索要素和问题要素跨标点句、远距离关联时,答案抽取的准确率还有待提升。本文通过篇章内话头话体结构分析,建立标点句间远距离关联关系、补全共享缺失成分,辅助机器阅读理解答案抽取;设计和实现融合话头话体结构信息的机器阅读理解模型,在公开数据集CMRC2018上的实验结果表明,模型的F1值相对于基线模型提升2.4%,EM值提升6%。”</abstract>
      <url hash="027ecb2b">2022.ccl-1.57</url>
      <language>zho</language>
      <bibkey>han-etal-2022-ji</bibkey>
      <pwcdataset url="https://paperswithcode.com/dataset/clue">CLUE</pwcdataset>
      <pwcdataset url="https://paperswithcode.com/dataset/dureader">DuReader</pwcdataset>
    </paper>
    <paper id="58">
      <title>基于神经网络的半监督<fixed-case>CRF</fixed-case>中文分词(Semi-supervised <fixed-case>CRF</fixed-case> <fixed-case>C</fixed-case>hinese Word Segmentation based on Neural Network)</title>
      <author><first>Zhiyong</first><last>Luo</last><variant script="hani"><first>智勇</first><last>罗</last></variant></author>
      <author><first>Mingming</first><last>Zhang</last><variant script="hani"><first>明明</first><last>张</last></variant></author>
      <author><first>Yujiao</first><last>Han</last><variant script="hani"><first>玉蛟</first><last>韩</last></variant></author>
      <author><first>Zhilin</first><last>Zhao</last><variant script="hani"><first>志琳</first><last>赵</last></variant></author>
      <pages>644–655</pages>
      <abstract>“分词是中文信息处理的基础任务之一。目前全监督中文分词技术已相对成熟并在通用领域取得较好效果,但全监督方法存在依赖大规模标注语料且领域迁移能力差的问题,特别是跨领域未登录词识别性能不佳。为缓解上述问题,本文提出了一种充分利用相对易得的目标领域无标注文本、实现跨领域迁移的半监督中文分词框架;并设计实现了基于词记忆网络和序列条件熵的半监督权杒杆中文分词模型。实验结果表明本该模型在多个领域数据集上杆札值和杒杏杏杖值分别取得最高朲.朳朵朥和朱朲.朱朲朥的提升,并在多个数据集上成为当前好结果。”</abstract>
      <url hash="5708f81b">2022.ccl-1.58</url>
      <language>zho</language>
      <bibkey>luo-etal-2022-ji</bibkey>
    </paper>
    <paper id="59">
      <title>数字人文视角下的《史记》《汉书》比较研究(A Comparative Study of Shiji and Hanshu from the Perspective of Digital Humanities)</title>
      <author><first>Zekun</first><last>Deng</last><variant script="hani"><first>泽琨</first><last>邓</last></variant></author>
      <author><first>Hao</first><last>Yang</last><variant script="hani"><first>浩</first><last>杨</last></variant></author>
      <author><first>Jun</first><last>Wang</last><variant script="hani"><first>军</first><last>王</last></variant></author>
      <pages>656–670</pages>
      <abstract>"《史记》和《汉书》具有经久不衰的研究价值。尽管两书异同的研究已经较为丰富,但研究的全面性、完备性、科学性、客观性均仍显不足。在数字人文的视角下,本文利用计算语言学方法,通过对字、词、命名实体、段落等的多粒度、多角度分析,开展对于《史》《汉》的比较研究。首先,本文对于《史》《汉》中的字、词、命名实体的分布和特点进行对比,以遍历穷举的考察方式提炼出两书在主要内容上的相同点与不同点,揭示了汉武帝之前和汉武帝到西汉灭亡两段历史时期在政治、文化、思想上的重要变革与承袭。其次,本文使用一种融入命名实体作为外部特征的文本相似度算法对于《史记》《汉书》的异文进行自动发现,成功识别出过去研究者通过人工手段没有发现的袭用段落,使得我们对于《史》《汉》的承袭关系形成更加完整和立体的认识。再次,本文通过计算异文段落之间的最长公共子序列来自动得出两段异文之间存在的差异,从宏观统计上证明了《汉书》文字风格《史记》的差别,并从微观上进一步对二者语言特点进行了阐释,为理解《史》《汉》异文特点提供了新的角度和启发。本研究站在数字人文的视域下,利用先进的计算方法对于传世千年的中国古代经典进行了再审视、再发现,其方法对于今人研究古籍有一定的借鉴价值。”</abstract>
      <url hash="00a67fec">2022.ccl-1.59</url>
      <language>zho</language>
      <bibkey>deng-etal-2022-shu</bibkey>
    </paper>
    <paper id="60">
      <title>生成模型在层次结构极限多标签文本分类中的应用(Generation Model for Hierarchical Extreme Multi-label Text Classification)</title>
      <author><first>Linqing</first><last>Chen</last><variant script="hani"><first>林卿</first><last>陈</last></variant></author>
      <author><first>Dawang</first><last>He</last><variant script="hani"><first>大望</first><last>何</last></variant></author>
      <author><first>Yansi</first><last>Xiao</last><variant script="hani"><first>燕思</first><last>肖</last></variant></author>
      <author><first>Yilin</first><last>Liu</last><variant script="hani"><first>依林</first><last>刘</last></variant></author>
      <author><first>Jianping</first><last>Lu</last><variant script="hani"><first>剑平</first><last>陆</last></variant></author>
      <author><first>Weilei</first><last>Wang</last><variant script="hani"><first>为磊</first><last>王</last></variant></author>
      <pages>671–683</pages>
      <abstract>“层次结构极限多标签文本分类是自然语言处理研究领域中一个重要而又具有挑战性的课题。该任务类别标签数量巨大且自成体系,标签与标签之间还具有不同层级间的依赖关系或同层次间的相关性,这些特性进一步增加了任务难度。该文提出将层次结构极限多标签文本分类任务视为序列转换问题,将输出标签视为序列,从而可以直接从数十万标签中生成与文本相关的类别标签。通过软约束机制和词表复合映射在解码过程中利用标签之间的层次结构与相关信息。实验结果表明,该文提出的方法与基线模型相比取得了有意义的性能提升。进一步分析表明,该方法不仅可以捕获利用不同层级标签之间的上下位关系,还对极限多标签体系自身携带的噪声具有一定容错能力。”</abstract>
      <url hash="a87158f0">2022.ccl-1.60</url>
      <language>zho</language>
      <bibkey>chen-etal-2022-sheng</bibkey>
    </paper>
    <paper id="61">
      <title>基于多源知识融合的领域情感词典表示学习研究(Domain Sentiment Lexicon Representation Learning Based on Multi-source Knowledge Fusion)</title>
      <author><first>Ruihua</first><last>Qi</last><variant script="hani"><first>瑞华</first><last>祁</last></variant></author>
      <author><first>Jia</first><last>Wei</last><variant script="hani"><first>佳</first><last>魏</last></variant></author>
      <author><first>Zhen</first><last>Shao</last><variant script="hani"><first>震</first><last>邵</last></variant></author>
      <author><first>Xu</first><last>Guo</last><variant script="hani"><first>旭</first><last>郭</last></variant></author>
      <author><first>Heng</first><last>Chen</last><variant script="hani"><first>恒</first><last>陈</last></variant></author>
      <pages>684–693</pages>
      <abstract>“本文旨在解决领域情感词典构建任务中标注数据资源相对匮乏以及情感语义表示不充分问题,通过多源数据领域差异计算联合权重,融合先验情感知识和Fasttext词向量表示学习,将情感语义知识映射到新的词向量空间,从无标注数据中自动构建适应大数据多领域和多语言环境的领域情感词典。在中英文多领域公开数据集上的对比实验表明,与情感词典方法和预训练词向量方法相比,本文提出的多源知识融合的领域情感词典表示学习方法在实验数据集上的分类正确率均有明显提升,并在多种算法、多语言、多领域和多数据集上具有较好的鲁棒性。本文还通过消融实验验证了所提出模型的各个模块在提升情感分类效果中的作用。”</abstract>
      <url hash="91294487">2022.ccl-1.61</url>
      <language>zho</language>
      <bibkey>qi-etal-2022-ji</bibkey>
    </paper>
    <paper id="62">
      <title>俄语网络仇恨言论语料库研究与构建(An <fixed-case>R</fixed-case>ussian <fixed-case>I</fixed-case>nternet Corpus for Hate Speech Detection)</title>
      <author><first>Xin</first><last>Wen</last><variant script="hani"><first>昕</first><last>温</last></variant></author>
      <author><first>Minjiao</first><last>Zheng</last><variant script="hani"><first>敏娇</first><last>郑</last></variant></author>
      <pages>694–703</pages>
      <abstract>“近年来,网络科技的飞速发展在为整个社会带来极大便利的同时,也加剧了仇恨言论的传播。仇恨言论可能会构成网络暴力,诱发仇恨性的犯罪行为,对社会公共文明和网络空间秩序造成极大的威胁。因此,对网络仇恨言论进行主动的监管和制约具有重大意义。而当前学术界针对俄语的网络仇恨言论研究不足,尤其缺乏俄语网络仇恨言论语料库,这极大地限制了相关技术和应用的发展。2022年俄乌冲突爆发以后,对于俄语网络仇恨言论语料库的研究与构建显得更加迫切。在本文中,作者提出了一种细粒度的俄语网络仇恨言论语料库构建及标注方案,并基于该方案首次创建了包含20476条文本数据,具有针对性、话题统一的俄语仇恨性言论语料库。”</abstract>
      <url hash="0c976fbd">2022.ccl-1.62</url>
      <language>zho</language>
      <bibkey>wen-etal-2022-e</bibkey>
    </paper>
    <paper id="63">
      <title>基于强化学习的古今汉语句子对齐研究(Research on Sentence Alignment of Ancient and <fixed-case>M</fixed-case>odern <fixed-case>C</fixed-case>hinese based on Reinforcement Learning)</title>
      <author><first>Kuai</first><last>Yu</last><variant script="hani"><first>快</first><last>喻</last></variant></author>
      <author><first>Yanqiu</first><last>Shao</last><variant script="hani"><first>艳秋</first><last>邵</last></variant></author>
      <author><first>Wei</first><last>Li</last><variant script="hani"><first>炜</first><last>李</last></variant></author>
      <pages>704–715</pages>
      <abstract>“基于深度学习的有监督机器翻译取得了良好的效果,但训练过程中需要大量质量较高的对齐语料。对于中文古今翻译场景,高质量的平行语料并不多,而粗对齐的篇章、段语料比较容易获得,因此语料对齐很有研究价值和研究必要。在传统双语平行语料的句子对齐研究中,传统方法根据双语文本中的长度、词汇、共现文字等语法信息,建立一个综合评判标准来衡量两个句对之间相似度。此类方法虽然在单句对齐上取得了较好的效果,但是对于句子语义匹配的能力有限,并且在一些多对多的对齐模式上的性能表现不佳。在本文中我们提出尝试利用现在发展迅速且具有强大语义表示能力的预训练语言模型来考虑双语的语义信息,但是单独使用预训练语言模型只能考虑相对局部的信息,因此我们提出采用基于动态规划算法的强化学习训练目标来整合段落全局信息,并且进行无监督训练。实验结果证明我们提出的方法训练得到的模型性能优于此前获得最好表现的基线模型,尤其相较于传统模型难以处理的多对多对齐模式下,性能提升较大。”</abstract>
      <url hash="4a823dc2">2022.ccl-1.63</url>
      <language>zho</language>
      <bibkey>yu-etal-2022-ji</bibkey>
    </paper>
    <paper id="64">
      <title>基于情感增强非参数模型的社交媒体观点聚类(A Sentiment Enhanced Nonparametric Model for Social Media Opinion Clustering)</title>
      <author><first>Kan</first><last>Liu</last><variant script="hani"><first>勘</first><last>刘</last></variant></author>
      <author><first>Yu</first><last>Chen</last><variant script="hani"><first>昱</first><last>陈</last></variant></author>
      <author><first>Jiarui</first><last>He</last><variant script="hani"><first>佳瑞</first><last>何</last></variant></author>
      <pages>716–727</pages>
      <abstract>“本文旨在使用文本聚类技术,将社交媒体文本根据用户主张的观点汇总,直观呈现网民群体所持有的不同立场。针对社交媒体文本模式复杂与情感丰富等特点,本文提出使用情感分布增强方法改进现有的非参数短文本聚类算法,以高斯分布建模文本情感,捕获文本情感特征的同时能够自动确定聚类簇数量并实现观点聚类。在公开数据集上的实验显示,该方法在多项聚类指标上取得了超越现有模型的聚类表现,并在主观性较强的数据集中具有更显著的优势。”</abstract>
      <url hash="5b8f3645">2022.ccl-1.64</url>
      <language>zho</language>
      <bibkey>liu-etal-2022-ji</bibkey>
    </paper>
    <paper id="65">
      <title>Discourse Markers as the Classificatory Factors of Speech Acts</title>
      <author><first>Da</first><last>Qi</last></author>
      <author><first>Chenliang</first><last>Zhou</last></author>
      <author><first>Haitao</first><last>Liu</last></author>
      <pages>728–737</pages>
      <abstract>“Since the debut of the speech act theory, the classification standards of speech acts have been in dispute. Traditional abstract taxonomies seem insufficient to meet the needs of artificial intelligence for identifying and even understanding speech acts. To facilitate the automatic identification of the communicative intentions in human dialogs, scholars have tried some data-driven methods based on speech-act annotated corpora. However, few studies have objectively evaluated those classification schemes. In this regard, the current study applied the frequencies of the eleven discourse markers (oh, well, and, but, or, so, because, now, then, I mean, and you know) proposed by Schiffrin (1987) to investigate whether they can be effective indicators of speech act variations. The results showed that the five speech acts of Agreement can be well classified in terms of their functions by the frequencies of discourse markers. Moreover, it was found that the discourse markers well and oh are rather efficacious in differentiating distinct speech acts. This paper indicates that quantitative indexes can reflect the characteristics of human speech acts, and more objective and data-based classification schemes might be achieved based on these metrics.”</abstract>
      <url hash="2d3a7146">2022.ccl-1.65</url>
      <language>eng</language>
      <bibkey>da-etal-2022-discourse</bibkey>
    </paper>
    <paper id="66">
      <title><fixed-case>DIFM</fixed-case>:An effective deep interaction and fusion model for sentence matching</title>
      <author><first>Jiang</first><last>Kexin</last></author>
      <author><first>Zhao</first><last>Yahui</last></author>
      <author><first>Cui</first><last>Rongyi</last></author>
      <pages>738–747</pages>
      <abstract>“Natural language sentence matching is the task of comparing two sentences and identifying the relationship between them. It has a wide range of applications in natural language processing tasks such as reading comprehension, question and answer systems. The main approach is to compute the interaction between text representations and sentence pairs through an attention mechanism, which can extract the semantic information between sentence pairs well. However, this kind of methods fail to capture deep semantic information and effectively fuse the semantic information of the sentence. To solve this problem, we propose a sentence matching method based on deep interaction and fusion. We first use pre-trained word vectors Glove and characterlevel word vectors to obtain word embedding representations of the two sentences. In the encoding layer, we use bidirectional LSTM to encode the sentence pairs. In the interaction layer, we initially fuse the information of the sentence pairs to obtain low-level semantic information; at the same time, we use the bi-directional attention in the machine reading comprehension model and self-attention to obtain the high-level semantic information. We use a heuristic fusion function to fuse the low-level semantic information and the high-level semantic information to obtain the final semantic information, and finally we use the convolutional neural network to predict the answer. We evaluate our model on two tasks: text implication recognition and paraphrase recognition. We conducted experiments on the SNLI datasets for the recognizing textual entailment task, the Quora dataset for the paraphrase recognition task. The experimental results show that the proposed algorithm can effectively fuse different semantic information that verify the effectiveness of the algorithm on sentence matching tasks.”</abstract>
      <url hash="432e596e">2022.ccl-1.66</url>
      <language>eng</language>
      <bibkey>kexin-etal-2022-difm</bibkey>
      <pwcdataset url="https://paperswithcode.com/dataset/snli">SNLI</pwcdataset>
    </paper>
    <paper id="67">
      <title><fixed-case>C</fixed-case>on<fixed-case>I</fixed-case>s<fixed-case>I</fixed-case>: A Contrastive Framework with Inter-sentence Interaction for Self-supervised Sentence Representation</title>
      <author><first>Sun</first><last>Meng</last></author>
      <author><first>Huang</first><last>Degen</last></author>
      <pages>748–760</pages>
      <abstract>“Learning sentence representation is a fundamental task in natural language processing and has been studied extensively. Recently, many works have obtained high-quality sentence representation based on contrastive learning from pre-trained models. However, these works suffer the inconsistency of input forms between the pre-training and fine-tuning stages. Also, they typically encode a sentence independently and lack feature interaction between sentences. To conquer these issues, we propose a novel Contrastive framework with Inter-sentence Interaction (ConIsI), which introduces a sentence-level objective to improve sentence representation based on contrastive learning by fine-grained interaction between sentences. The sentence-level objective guides the model to focus on fine-grained semantic information by feature interaction between sentences, and we design three different sentence construction strategies to explore its effect. We conduct experiments on seven Semantic Textual Similarity (STS) tasks. The experimental results show that our ConIsI models based on BERTbase and RoBERTabase achieve state-ofthe-art performance, substantially outperforming previous best models SimCSE-BERTbase and SimCSE-RoBERTabase by 2.05% and 0.77% respectively.”</abstract>
      <url hash="1f9384a8">2022.ccl-1.67</url>
      <language>eng</language>
      <bibkey>meng-degen-2022-conisi</bibkey>
    </paper>
    <paper id="68">
      <title>Data Synthesis and Iterative Refinement for Neural Semantic Parsing without Annotated Logical Forms</title>
      <author><first>Wu</first><last>Shan</last></author>
      <author><first>Chen</first><last>Bo</last></author>
      <author><first>Han</first><last>Xianpei</last></author>
      <author><first>Sun</first><last>Le</last></author>
      <pages>761–773</pages>
      <abstract>“Semantic parsing aims to convert natural language utterances to logical forms. A critical challenge for constructing semantic parsers is the lack of labeled data. In this paper, we propose a data synthesis and iterative refinement framework for neural semantic parsing, which can build semantic parsers without annotated logical forms. We first generate a naive corpus by sampling logic forms from knowledge bases and synthesizing their canonical utterances. Then, we further propose a bootstrapping algorithm to iteratively refine data and model, via a denoising language model and knowledge-constrained decoding. Experimental results show that our approach achieves competitive performance on GEO, ATIS and OVERNIGHT datasets in both unsupervised and semi-supervised data settings.”</abstract>
      <url hash="e8103ace">2022.ccl-1.68</url>
      <language>eng</language>
      <bibkey>shan-etal-2022-data</bibkey>
    </paper>
    <paper id="69">
      <title><fixed-case>E</fixed-case>vent<fixed-case>BERT</fixed-case>: Incorporating Event-based Semantics for Natural Language Understanding</title>
      <author><first>Zou</first><last>Anni</last></author>
      <author><first>Zhang</first><last>Zhuosheng</last></author>
      <author><first>Zhao</first><last>Hai</last></author>
      <pages>774–785</pages>
      <abstract>“Natural language understanding tasks require a comprehensive understanding of natural language and further reasoning about it, on the basis of holistic information at different levels to gain comprehensive knowledge. In recent years, pre-trained language models (PrLMs) have shown impressive performance in natural language understanding. However, they rely mainly on extracting context-sensitive statistical patterns without explicitly modeling linguistic information, such as semantic relationships entailed in natural language. In this work, we propose EventBERT, an event-based semantic representation model that takes BERT as the backbone and refines with event-based structural semantics in terms of graph convolution networks. EventBERT benefits simultaneously from rich event-based structures embodied in the graph and contextual semantics learned in pre-trained model BERT. Experimental results on the GLUE benchmark show that the proposed model consistently outperforms the baseline model.”</abstract>
      <url hash="0168431c">2022.ccl-1.69</url>
      <language>eng</language>
      <bibkey>anni-etal-2022-eventbert</bibkey>
      <pwcdataset url="https://paperswithcode.com/dataset/cola">CoLA</pwcdataset>
      <pwcdataset url="https://paperswithcode.com/dataset/glue">GLUE</pwcdataset>
      <pwcdataset url="https://paperswithcode.com/dataset/mrpc">MRPC</pwcdataset>
      <pwcdataset url="https://paperswithcode.com/dataset/qnli">QNLI</pwcdataset>
      <pwcdataset url="https://paperswithcode.com/dataset/sst">SST</pwcdataset>
    </paper>
    <paper id="70">
      <title>An Exploration of Prompt-Based Zero-Shot Relation Extraction Method</title>
      <author><first>Zhao</first><last>Jun</last></author>
      <author><first>Hu</first><last>Yuan</last></author>
      <author><first>Xu</first><last>Nuo</last></author>
      <author><first>Gui</first><last>Tao</last></author>
      <author><first>Zhang</first><last>Qi</last></author>
      <author><first>Chen</first><last>Yunwen</last></author>
      <author><first>Gao</first><last>Xiang</last></author>
      <pages>786–797</pages>
      <abstract>“Zero-shot relation extraction is an important method for dealing with the newly emerging relations in the real world which lacks labeled data. However, the mainstream two-tower zero-shot methods usually rely on large-scale and in-domain labeled data of predefined relations. In this work, we view zero-shot relation extraction as a semantic matching task optimized by prompt-tuning, which still maintains superior generalization performance when the labeled data of predefined relations are extremely scarce. To maximize the efficiency of data exploitation, instead of directly fine-tuning, we introduce a prompt-tuning technique to elicit the existing relational knowledge in pre-trained language model (PLMs). In addition, very few relation descriptions are exposed to the model during training, which we argue is the performance bottleneck of two-tower methods. To break through the bottleneck, we model the semantic interaction between relational instances and their descriptions directly during encoding. Experiment results on two academic datasets show that (1) our method outperforms the previous state-of-the-art method by a large margin with different samples of predefined relations; (2) this advantage will be further amplified in the low-resource scenario.”</abstract>
      <url hash="0aa77447">2022.ccl-1.70</url>
      <language>eng</language>
      <bibkey>jun-etal-2022-exploration</bibkey>
      <pwcdataset url="https://paperswithcode.com/dataset/fewrel">FewRel</pwcdataset>
      <pwcdataset url="https://paperswithcode.com/dataset/tacred">TACRED</pwcdataset>
    </paper>
    <paper id="71">
      <title>Abstains from Prediction: Towards Robust Relation Extraction in Real World</title>
      <author><first>Zhao</first><last>Jun</last></author>
      <author><first>Zhang</first><last>Yongxin</last></author>
      <author><first>Xu</first><last>Nuo</last></author>
      <author><first>Gui</first><last>Tao</last></author>
      <author><first>Zhang</first><last>Qi</last></author>
      <author><first>Chen</first><last>Yunwen</last></author>
      <author><first>Gao</first><last>Xiang</last></author>
      <pages>798–810</pages>
      <abstract>“Supervised learning is a classic paradigm of relation extraction (RE). However, a well-performing model can still confidently make arbitrarily wrong predictions when exposed to samples of unseen relations. In this work, we propose a relation extraction method with rejection option to improve robustness to unseen relations. To enable the classifier to reject unseen relations, we introduce contrastive learning techniques and carefully design a set of class-preserving transformations to improve the discriminability between known and unseen relations. Based on the learned representation, inputs of unseen relations are assigned a low confidence score and rejected. Off-the-shelf open relation extraction (OpenRE) methods can be adopted to discover the potential relations in these rejected inputs. In addition, we find that the rejection can be further improved via readily available distantly supervised data. Experiments on two public datasets prove the effectiveness of our method capturing discriminative representations for unseen relation rejection.”</abstract>
      <url hash="895fe852">2022.ccl-1.71</url>
      <language>eng</language>
      <bibkey>jun-etal-2022-abstains</bibkey>
      <pwcdataset url="https://paperswithcode.com/dataset/fewrel">FewRel</pwcdataset>
      <pwcdataset url="https://paperswithcode.com/dataset/tacred">TACRED</pwcdataset>
    </paper>
    <paper id="72">
      <title>Using Extracted Emotion Cause to Improve Content-Relevance for Empathetic Conversation Generation</title>
      <author><first>Zou</first><last>Minghui</last></author>
      <author><first>Pan</first><last>Rui</last></author>
      <author><first>Zhang</first><last>Sai</last></author>
      <author><first>Zhang</first><last>Xiaowang</last></author>
      <pages>811–823</pages>
      <abstract>“Empathetic conversation generation intends to endow the open-domain conversation model with the capability for understanding, interpreting, and expressing emotion. Humans express not only their emotional state but also the stimulus that caused the emotion, i.e., emotion cause, during a conversation. Most existing approaches focus on emotion modeling, emotion recognition and prediction, and emotion fusion generation, ignoring the critical aspect of the emotion cause, which results in generating responses with irrelevant content. Emotion cause can help the model understand the user’s emotion and make the generated responses more content-relevant. However, using the emotion cause to enhance empathetic conversation generation is challenging. Firstly, the model needs to accurately identify the emotion cause without large-scale labeled data. Second, the model needs to effectively integrate the emotion cause into the generation process. To this end, we present an emotion cause extractor using a semi-supervised training method and an empathetic conversation generator using a biased self-attention mechanism to overcome these two issues. Experimental results indicate that our proposed emotion cause extractor improves recall scores markedly compared to the baselines, and the proposed empathetic conversation generator has superior performance and improves the content-relevance of generated responses.”</abstract>
      <url hash="16eeb264">2022.ccl-1.72</url>
      <language>eng</language>
      <bibkey>minghui-etal-2022-using</bibkey>
      <pwcdataset url="https://paperswithcode.com/dataset/emocause">EmoCause</pwcdataset>
    </paper>
    <paper id="73">
      <title>To Adapt or to Fine-tune: A Case Study on Abstractive Summarization</title>
      <author><first>Zheng</first><last>Zhao</last></author>
      <author><first>Pinzhen</first><last>Chen</last></author>
      <pages>824–835</pages>
      <abstract>“Recent advances in the field of abstractive summarization leverage pre-trained language models rather than train a model from scratch. However, such models are sluggish to train and accompanied by a massive overhead. Researchers have proposed a few lightweight alternatives such as smaller adapters to mitigate the drawbacks. Nonetheless, it remains uncertain whether using adapters benefits the task of summarization, in terms of improved efficiency without an unpleasant sacrifice in performance. In this work, we carry out multifaceted investigations on fine-tuning and adapters for summarization tasks with varying complexity: language, domain, and task transfer. In our experiments, fine-tuning a pre-trained language model generally attains a better performance than using adapters; the performance gap positively correlates with the amount of training data used. Notably, adapters exceed fine-tuning under extremely low-resource conditions. We further provide insights on multilinguality, model convergence, and robustness, hoping to shed light on the pragmatic choice of fine-tuning or adapters in abstractive summarization.”</abstract>
      <url hash="fc3034d5">2022.ccl-1.73</url>
      <language>eng</language>
      <bibkey>zhao-chen-2022-adapt</bibkey>
<<<<<<< HEAD
=======
      <pwccode url="https://github.com/zsquaredz/adapt_vs_finetune" additional="false">zsquaredz/adapt_vs_finetune</pwccode>
>>>>>>> cad6df62
      <pwcdataset url="https://paperswithcode.com/dataset/booksum">BookSum</pwcdataset>
      <pwcdataset url="https://paperswithcode.com/dataset/cnn-daily-mail-1">CNN/Daily Mail</pwcdataset>
      <pwcdataset url="https://paperswithcode.com/dataset/ncls">NCLS</pwcdataset>
      <pwcdataset url="https://paperswithcode.com/dataset/wikilingua">WikiLingua</pwcdataset>
      <pwcdataset url="https://paperswithcode.com/dataset/xl-sum">XL-Sum</pwcdataset>
    </paper>
    <paper id="74">
      <title><fixed-case>MRC</fixed-case>-based Medical <fixed-case>NER</fixed-case> with Multi-task Learning and Multi-strategies</title>
      <author><first>Xiaojing</first><last>Du</last></author>
      <author><first>Jia</first><last>Yuxiang</last></author>
      <author><first>Zan</first><last>Hongying</last></author>
      <pages>836–847</pages>
      <abstract>“Medical named entity recognition (NER), a fundamental task of medical information extraction, is crucial for medical knowledge graph construction, medical question answering, and automatic medical record analysis, etc. Compared with named entities (NEs) in general domain, medical named entities are usually more complex and prone to be nested. To cope with both flat NEs and nested NEs, we propose a MRC-based approach with multi-task learning and multi-strategies. NER can be treated as a sequence labeling (SL) task or a span boundary detection (SBD) task. We integrate MRC-CRF model for SL and MRC-Biaffine model for SBD into the multi-task learning architecture, and select the more efficient MRC-CRF as the final decoder. To further improve the model, we employ multi-strategies, including adaptive pre-training, adversarial training, and model stacking with cross validation. Experiments on both nested NER corpus CMeEE and flat NER corpus CCKS2019 show the effectiveness of the MRC-based model with multi-task learning and multi-strategies.”</abstract>
      <url hash="b0bb5199">2022.ccl-1.74</url>
      <language>eng</language>
      <bibkey>du-etal-2022-mrc</bibkey>
      <pwcdataset url="https://paperswithcode.com/dataset/cmeee">CMeEE</pwcdataset>
    </paper>
    <paper id="75">
      <title>A Multi-Gate Encoder for Joint Entity and Relation Extraction</title>
      <author><first>Xiong</first><last>Xiong</last></author>
      <author><first>Liu</first><last>Yunfei</last></author>
      <author><first>Liu</first><last>Anqi</last></author>
      <author><first>Gong</first><last>Shuai</last></author>
      <author><first>Li</first><last>Shengyang</last></author>
      <pages>848–860</pages>
      <abstract>“Named entity recognition and relation extraction are core sub-tasks of relational triple extraction. Recent studies have used parameter sharing or joint decoding to create interaction between these two tasks. However, ensuring the specificity of task-specific traits while the two tasks interact properly is a huge difficulty. We propose a multi-gate encoder that models bidirectional task interaction while keeping sufficient feature specificity based on gating mechanism in this paper. Precisely, we design two types of independent gates: task gates to generate task-specific features and interaction gates to generate instructive features to guide the opposite task. Our experiments show that our method increases the state-of-the-art (SOTA) relation F1 scores on ACE04, ACE05 and SciERC datasets to 63.8% (+1.3%), 68.2% (+1.4%), 39.4% (+1.0%), respectively, with higher inference speed over previous SOTA model.”</abstract>
      <url hash="64cfd8a6">2022.ccl-1.75</url>
      <language>eng</language>
      <bibkey>xiong-etal-2022-multi</bibkey>
      <pwcdataset url="https://paperswithcode.com/dataset/scierc">SciERC</pwcdataset>
    </paper>
    <paper id="76">
      <title>Improving Event Temporal Relation Classification via Auxiliary Label-Aware Contrastive Learning</title>
      <author><first>Sun</first><last>Tiesen</last></author>
      <author><first>Li</first><last>Lishuang</last></author>
      <pages>861–871</pages>
      <abstract>“Event Temporal Relation Classification (ETRC) is crucial to natural language understanding. In recent years, the mainstream ETRC methods may not take advantage of lots of semantic information contained in golden temporal relation labels, which is lost by the discrete one-hot labels. To alleviate the loss of semantic information, we propose learning Temporal semantic information of the golden labels by Auxiliary Contrastive Learning (TempACL). Different from traditional contrastive learning methods, which further train the PreTrained Language Model (PTLM) with unsupervised settings before fine-tuning on target tasks, we design a supervised contrastive learning framework and make three improvements. Firstly, we design a new data augmentation method that generates augmentation data via matching templates established by us with golden labels. Secondly, we propose patient contrastive learning and design three patient strategies. Thirdly we design a label-aware contrastive learning loss function. Extensive experimental results show that our TempACL effectively adapts contrastive learning to supervised learning tasks which remain a challenge in practice. TempACL achieves new state-of-the-art results on TB-Dense and MATRES and outperforms the baseline model with up to 5.37%F1 on TB-Dense and 1.81%F1 on MATRES.”</abstract>
      <url hash="862069c0">2022.ccl-1.76</url>
      <language>eng</language>
      <bibkey>tiesen-lishuang-2022-improving</bibkey>
      <pwcdataset url="https://paperswithcode.com/dataset/matres">MATRES</pwcdataset>
    </paper>
    <paper id="77">
      <title>Towards Making the Most of Pre-trained Translation Model for Quality Estimation</title>
      <author><first>Li</first><last>Chunyou</last></author>
      <author><first>Di</first><last>Hui</last></author>
      <author><first>Huang</first><last>Hui</last></author>
      <author><first>Ouchi</first><last>Kazushige</last></author>
      <author><first>Chen</first><last>Yufeng</last></author>
      <author><first>Liu</first><last>Jian</last></author>
      <author><first>Xu</first><last>Jinan</last></author>
      <pages>872–883</pages>
      <abstract>“Machine translation quality estimation (QE) aims to evaluate the quality of machine translation automatically without relying on any reference. One common practice is applying the translation model as a feature extractor. However, there exist several discrepancies between the translation model and the QE model. The translation model is trained in an autoregressive manner, while the QE model is performed in a non-autoregressive manner. Besides, the translation model only learns to model human-crafted parallel data, while the QE model needs to model machinetranslated noisy data. In order to bridge these discrepancies, we propose two strategies to posttrain the translation model, namely Conditional Masked Language Modeling (CMLM) and Denoising Restoration (DR). Specifically, CMLM learns to predict masked tokens at the target side conditioned on the source sentence. DR firstly introduces noise to the target side of parallel data, and the model is trained to detect and recover the introduced noise. Both strategies can adapt the pre-trained translation model to the QE-style prediction task. Experimental results show that our model achieves impressive results, significantly outperforming the baseline model, verifying the effectiveness of our proposed methods.”</abstract>
      <url hash="9dd3b060">2022.ccl-1.77</url>
      <language>eng</language>
      <bibkey>chunyou-etal-2022-towards</bibkey>
    </paper>
    <paper id="78">
      <title>Supervised Contrastive Learning for Cross-lingual Transfer Learning</title>
      <author><first>Wang</first><last>Shuaibo</last></author>
      <author><first>Di</first><last>Hui</last></author>
      <author><first>Huang</first><last>Hui</last></author>
      <author><first>Lai</first><last>Siyu</last></author>
      <author><first>Ouchi</first><last>Kazushige</last></author>
      <author><first>Chen</first><last>Yufeng</last></author>
      <author><first>Xu</first><last>Jinan</last></author>
      <pages>884–895</pages>
      <abstract>“Multilingual pre-trained representations are not well-aligned by nature, which harms their performance on cross-lingual tasks. Previous methods propose to post-align the multilingual pretrained representations by multi-view alignment or contrastive learning. However, we argue that both methods are not suitable for the cross-lingual classification objective, and in this paper we propose a simple yet effective method to better align the pre-trained representations. On the basis of cross-lingual data augmentations, we make a minor modification to the canonical contrastive loss, to remove false-negative examples which should not be contrasted. Augmentations with the same class are brought close to the anchor sample, and augmentations with different class are pushed apart. Experiment results on three cross-lingual tasks from XTREME benchmark show our method could improve the transfer performance by a large margin with no additional resource needed. We also provide in-detail analysis and comparison between different post-alignment strategies.”</abstract>
      <url hash="4d807c50">2022.ccl-1.78</url>
      <language>eng</language>
      <bibkey>shuaibo-etal-2022-supervised</bibkey>
      <pwcdataset url="https://paperswithcode.com/dataset/paws-x">PAWS-X</pwcdataset>
      <pwcdataset url="https://paperswithcode.com/dataset/xnli">XNLI</pwcdataset>
    </paper>
    <paper id="79">
      <title>Interactive <fixed-case>M</fixed-case>ongolian Question Answer Matching Model Based on Attention Mechanism in the Law Domain</title>
      <author><first>Peng</first><last>Yutao</last></author>
      <author><first>Wang</first><last>Weihua</last></author>
      <author><first>Bao</first><last>Feilong</last></author>
      <pages>896–907</pages>
      <abstract>“Mongolian question answer matching task is challenging, since Mongolian is a kind of lowresource language and its complex morphological structures lead to data sparsity. In this work, we propose an Interactive Mongolian Question Answer Matching Model (IMQAMM) based on attention mechanism for Mongolian question answering system. The key parts of the model are interactive information enhancement and max-mean pooling matching. Interactive information enhancement contains sequence enhancement and multi-cast attention. Sequence enhancement aims to provide a subsequent encoder with an enhanced sequence representation, and multi-cast attention is designed to generate scalar features through multiple attention mechanisms. MaxMean pooling matching is to obtain the matching vectors for aggregation. Moreover, we introduce Mongolian morpheme representation to better learn the semantic feature. The model experimented on the Mongolian corpus, which contains question-answer pairs of various categories in the law domain. Experimental results demonstrate that our proposed Mongolian question answer matching model significantly outperforms baseline models.”</abstract>
      <url hash="b2da3df5">2022.ccl-1.79</url>
      <language>eng</language>
      <bibkey>yutao-etal-2022-interactive</bibkey>
    </paper>
    <paper id="80">
      <title><fixed-case>TCM</fixed-case>-<fixed-case>SD</fixed-case>: A Benchmark for Probing Syndrome Differentiation via Natural Language Processing</title>
      <author><first>Ren</first><last>Mucheng</last></author>
      <author><first>Huang</first><last>Heyan</last></author>
      <author><first>Zhou</first><last>Yuxiang</last></author>
      <author><first>Cao</first><last>Qianwen</last></author>
      <author><first>Bu</first><last>Yuan</last></author>
      <author><first>Gao</first><last>Yang</last></author>
      <pages>908–920</pages>
      <abstract>“Traditional Chinese Medicine (TCM) is a natural, safe, and effective therapy that has spread and been applied worldwide. The unique TCM diagnosis and treatment system requires a comprehensive analysis of a patient’s symptoms hidden in the clinical record written in free text. Prior studies have shown that this system can be informationized and intelligentized with the aid of artificial intelligence (AI) technology, such as natural language processing (NLP). However, existing datasets are not of sufficient quality nor quantity to support the further development of data-driven AI technology in TCM. Therefore, in this paper, we focus on the core task of the TCM diagnosis and treatment system—syndrome differentiation (SD)—and we introduce the first public large-scale benchmark for SD, called TCM-SD. Our benchmark contains 54,152 real-world clinical records covering 148 syndromes. Furthermore, we collect a large-scale unlabelled textual corpus in the field of TCM and propose a domain-specific pre-trained language model, called ZYBERT. We conducted experiments using deep neural networks to establish a strong performance baseline, reveal various challenges in SD, and prove the potential of domain-specific pre-trained language model. Our study and analysis reveal opportunities for incorporating computer science and linguistics knowledge to explore the empirical validity of TCM theories.”</abstract>
      <url hash="0c541596">2022.ccl-1.80</url>
      <language>eng</language>
      <bibkey>mucheng-etal-2022-tcm</bibkey>
      <pwccode url="https://github.com/borororo/zy-bert" additional="false">borororo/zy-bert</pwccode>
    </paper>
    <paper id="81">
      <title><fixed-case>COMPILING</fixed-case>: A Benchmark Dataset for <fixed-case>C</fixed-case>hinese Complexity Controllable Definition Generation</title>
      <author><first>Yuan</first><last>Jiaxin</last></author>
      <author><first>Kong</first><last>Cunliang</last></author>
      <author><first>Xie</first><last>Chenhui</last></author>
      <author><first>Yang</first><last>Liner</last></author>
      <author><first>Yang</first><last>Erhong</last></author>
      <pages>921–931</pages>
      <abstract>“The definition generation task aims to generate a word’s definition within a specific context automatically. However, owing to the lack of datasets for different complexities, the definitions produced by models tend to keep the same complexity level. This paper proposes a novel task of generating definitions for a word with controllable complexity levels. Correspondingly, we introduce COMPILING, a dataset given detailed information about Chinese definitions, and each definition is labeled with its complexity levels. The COMPILING dataset includes 74,303 words and 106,882 definitions. To the best of our knowledge, it is the largest dataset of the Chinese definition generation task. We select various representative generation methods as baselines for this task and conduct evaluations, which illustrates that our dataset plays an outstanding role in assisting models in generating different complexity-level definitions. We believe that the COMPILING dataset will benefit further research in complexity controllable definition generation.”</abstract>
      <url hash="9e526a65">2022.ccl-1.81</url>
      <language>eng</language>
      <bibkey>jiaxin-etal-2022-compiling</bibkey>
    </paper>
    <paper id="82">
      <title>Can We Really Trust Explanations? Evaluating the Stability of Feature Attribution Explanation Methods via Adversarial Attack</title>
      <author><first>Yang</first><last>Zhao</last></author>
      <author><first>Zhang</first><last>Yuanzhe</last></author>
      <author><first>Jiang</first><last>Zhongtao</last></author>
      <author><first>Ju</first><last>Yiming</last></author>
      <author><first>Zhao</first><last>Jun</last></author>
      <author><first>Liu</first><last>Kang</last></author>
      <pages>932–944</pages>
      <abstract>“Explanations can increase the transparency of neural networks and make them more trustworthy. However, can we really trust explanations generated by the existing explanation methods? If the explanation methods are not stable enough, the credibility of the explanation will be greatly reduced. Previous studies seldom considered such an important issue. To this end, this paper proposes a new evaluation frame to evaluate the stability of current typical feature attribution explanation methods via textual adversarial attack. Our frame could generate adversarial examples with similar textual semantics. Such adversarial examples will make the original models have the same outputs, but make most current explanation methods deduce completely different explanations. Under this frame, we test five classical explanation methods and show their performance on several stability-related metrics. Experimental results show our evaluation is effective and could reveal the stability performance of existing explanation methods.”</abstract>
      <url hash="b666acea">2022.ccl-1.82</url>
      <language>eng</language>
      <bibkey>zhao-etal-2022-really</bibkey>
      <pwcdataset url="https://paperswithcode.com/dataset/imdb-movie-reviews">IMDb Movie Reviews</pwcdataset>
      <pwcdataset url="https://paperswithcode.com/dataset/sst">SST</pwcdataset>
    </paper>
    <paper id="83">
      <title>Dynamic Negative Example Construction for Grammatical Error Correction using Contrastive Learning</title>
      <author><first>He</first><last>Junyi</last></author>
      <author><first>Zhuang</first><last>Junbin</last></author>
      <author><first>Li</first><last>Xia</last></author>
      <pages>945–957</pages>
      <abstract>“Grammatical error correction (GEC) aims at correcting texts with different types of grammatical errors into natural and correct forms. Due to the difference of error type distribution and error density, current grammatical error correction systems may over-correct writings and produce a low precision. To address this issue, in this paper, we propose a dynamic negative example construction method for grammatical error correction using contrastive learning. The proposed method can construct sufficient negative examples with diverse grammatical errors, and can be dynamically used during model training. The constructed negative examples are beneficial for the GEC model to correct sentences precisely and suppress the model from over-correction. Experimental results show that our proposed method enhances model precision, proving the effectiveness of our method.”</abstract>
      <url hash="a50cde33">2022.ccl-1.83</url>
      <language>eng</language>
      <bibkey>junyi-etal-2022-dynamic</bibkey>
    </paper>
    <paper id="84">
      <title><fixed-case>SPACL</fixed-case>: Shared-Private Architecture based on Contrastive Learning for Multi-domain Text Classification</title>
      <author><first>Xiong</first><last>Guoding</last></author>
      <author><first>Zhou</first><last>Yongmei</last></author>
      <author><first>Wang</first><last>Deheng</last></author>
      <author><first>Ouyang</first><last>Zhouhao</last></author>
      <pages>958–965</pages>
      <abstract>“With the development of deep learning in recent years, text classification research has achieved remarkable results. However, text classification task often requires a large amount of annotated data, and data in different fields often force the model to learn different knowledge. It is often difficult for models to distinguish data labeled in different domains. Sometimes data from different domains can even damage the classification ability of the model and reduce the overall performance of the model. To address these issues, we propose a shared-private architecture based on contrastive learning for multi-domain text classification which can improve both the accuracy and robustness of classifiers. Extensive experiments are conducted on two public datasets. The results of experiments show that the our approach achieves the state-of-the-art performance in multi-domain text classification.”</abstract>
      <url hash="06c893d1">2022.ccl-1.84</url>
      <language>eng</language>
      <bibkey>guoding-etal-2022-spacl</bibkey>
    </paper>
    <paper id="85">
      <title>Low-Resource Named Entity Recognition Based on Multi-hop Dependency Trigger</title>
      <author><first>Wu</first><last>Jiangxu</last></author>
      <author><first>Yan</first><last>Peiqi</last></author>
      <pages>966–972</pages>
      <abstract>“This paper introduces DepTrigger, a simple and effective model in low-resource named entity recognition (NER) based on multi-hop dependency triggers. Dependency triggers refer to salient nodes relative to an entity in the dependency graph of a context sentence. Our main observation is that triggers generally play an important role in recognizing the location and the type of entity in a sentence. Instead of exploiting the manual labeling of triggers, we use the syntactic parser to annotate triggers automatically. We train DepTrigger using an independent model architectures which are Match Network encoder and Entity Recognition Network encoder. Compared to the previous model TriggerNER, DepTrigger outperforms for long sentences, while still maintain good performance for short sentences as usual. Our framework is significantly more cost-effective in real business.”</abstract>
      <url hash="4aad739b">2022.ccl-1.85</url>
      <language>eng</language>
      <bibkey>jiangxu-peiqi-2022-low</bibkey>
      <pwccode url="https://github.com/wjx-git/deptriggerner" additional="false">wjx-git/deptriggerner</pwccode>
      <pwcdataset url="https://paperswithcode.com/dataset/bc5cdr">BC5CDR</pwcdataset>
      <pwcdataset url="https://paperswithcode.com/dataset/conll-2003">CoNLL-2003</pwcdataset>
    </paper>
    <paper id="86">
      <title>Fundamental Analysis based Neural Network for Stock Movement Prediction</title>
      <author><first>Zheng</first><last>Yangjia</last></author>
      <author><first>Li</first><last>Xia</last></author>
      <author><first>Ma</first><last>Junteng</last></author>
      <author><first>Chen</first><last>Yuan</last></author>
      <pages>973–984</pages>
      <abstract>“Stock movements are influenced not only by historical prices, but also by information outside the market such as social media and news about the stock or related stock. In practice, news or prices of a stock in one day are normally impacted by different days with different weights, and they can influence each other. In terms of this issue, in this paper, we propose a fundamental analysis based neural network for stock movement prediction. First, we propose three new technical indicators based on raw prices according to the finance theory as the basic encode of the prices of each day. Then, we introduce a coattention mechanism to capture the sufficient context information between text and prices across every day within a time window. Based on the mutual promotion and influence of text and price at different times, we obtain more sufficient stock representation. We perform extensive experiments on the real-world StockNet dataset and the experimental results demonstrate the effectiveness of our method.”</abstract>
      <url hash="38dab96e">2022.ccl-1.86</url>
      <language>eng</language>
      <bibkey>yangjia-etal-2022-fundamental</bibkey>
      <pwcdataset url="https://paperswithcode.com/dataset/stocknet-1">StockNet</pwcdataset>
    </paper>
  </volume>
</collection><|MERGE_RESOLUTION|>--- conflicted
+++ resolved
@@ -916,10 +916,7 @@
       <url hash="fc3034d5">2022.ccl-1.73</url>
       <language>eng</language>
       <bibkey>zhao-chen-2022-adapt</bibkey>
-<<<<<<< HEAD
-=======
       <pwccode url="https://github.com/zsquaredz/adapt_vs_finetune" additional="false">zsquaredz/adapt_vs_finetune</pwccode>
->>>>>>> cad6df62
       <pwcdataset url="https://paperswithcode.com/dataset/booksum">BookSum</pwcdataset>
       <pwcdataset url="https://paperswithcode.com/dataset/cnn-daily-mail-1">CNN/Daily Mail</pwcdataset>
       <pwcdataset url="https://paperswithcode.com/dataset/ncls">NCLS</pwcdataset>
