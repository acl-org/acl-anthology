--- conflicted
+++ resolved
@@ -792,19 +792,11 @@
       <url>C90-3037</url>
     </paper>
     <paper id="38">
-<<<<<<< HEAD
       <title>NEURAL NETWORK APPROACH TO WORD CATEGORY PREDICTION FOR <fixed-case>E</fixed-case>NGLISH TEXTS</title>
-      <author><first>Masami</first><last>NAKAMURA</last></author>
-      <author><first>Katsuteru</first><last>MARUYAMA</last></author>
-      <author><first>Takeshi</first><last>KAWABATA</last></author>
-      <author><first>Kiyohiro</first><last>SHIKANO</last></author>
-=======
-      <title>NEURAL NETWORK APPROACH TO WORD CATEGORY PREDICTION FOR ENGLISH TEXTS</title>
       <author><first>Masami</first><last>Nakamura</last></author>
       <author><first>Katsuteru</first><last>Maruyama</last></author>
       <author><first>Takeshi</first><last>Kawabata</last></author>
       <author><first>Kiyohiro</first><last>Shikano</last></author>
->>>>>>> 853c9ac8
       <url>C90-3038</url>
     </paper>
     <paper id="39">
@@ -922,13 +914,8 @@
       <url>C90-3057</url>
     </paper>
     <paper id="58">
-<<<<<<< HEAD
       <title>A LARGE <fixed-case>R</fixed-case>USSIAN MORPHOLOGICAL VOCABULARY FOR IBM COMPATIBLES AND METHODS OF ITS COMPRESSION</title>
-      <author><first>Igor A.</first><last>BOLSHAKOV</last></author>
-=======
-      <title>A LARGE RUSSIAN MORPHOLOGICAL VOCABULARY FOR IBM COMPATIBLES AND METHODS OF ITS COMPRESSION</title>
       <author><first>Igor A.</first><last>Bolshakov</last></author>
->>>>>>> 853c9ac8
       <url>C90-3058</url>
     </paper>
     <paper id="59">
@@ -983,13 +970,8 @@
       <url>C90-3066</url>
     </paper>
     <paper id="67">
-<<<<<<< HEAD
       <title>A PHRASE STRUCTURE GRAMMAR OF THE <fixed-case>A</fixed-case>RABIC LANGUAGE</title>
-      <author><first>AYMAN</first><last>ELNAGGAR</last></author>
-=======
-      <title>A PHRASE STRUCTURE GRAMMAR OF THE ARABIC LANGUAGE</title>
       <author><first>Ayman</first><last>Elnaggar</last></author>
->>>>>>> 853c9ac8
       <url>C90-3067</url>
     </paper>
     <paper id="68">
@@ -1004,13 +986,8 @@
       <url>C90-3069</url>
     </paper>
     <paper id="70">
-<<<<<<< HEAD
       <title>A SELF-LEARNING SYSTEM FOR THE <fixed-case>C</fixed-case>HINESE CHARACTERS</title>
-      <author><first>Georges</first><last>FAFIOTTE</last></author>
-=======
-      <title>A SELF-LEARNING SYSTEM FOR THE CHINESE CHARACTERS</title>
       <author><first>Georges</first><last>Fafiotte</last></author>
->>>>>>> 853c9ac8
       <url>C90-3070</url>
     </paper>
     <paper id="71">
