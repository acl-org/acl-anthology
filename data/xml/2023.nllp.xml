--- conflicted
+++ resolved
@@ -138,12 +138,8 @@
       <abstract>This paper formulates a new task of extracting privacy parameters from a privacy policy, through the lens of Contextual Integrity (CI), an established social theory framework for reasoning about privacy norms. Through extensive experiments, we further show that incorporating CI-based domain-specific knowledge into a BERT-based SRL model results in the highest precision and recall, achieving an F1 score of 84%. With our work, we would like to motivate new research in building NLP applications for the privacy domain.</abstract>
       <url hash="e4c127e9">2023.nllp-1.10</url>
       <bibkey>shvartzshanider-etal-2023-beyond</bibkey>
-<<<<<<< HEAD
       <revision id="1" href="2023.nllp-1.10v1" hash="fea1c897"/>
       <revision id="2" href="2023.nllp-1.10v2" hash="e4c127e9" date="2023-12-09">Typo correction in the CI labels in Section 5.4.</revision>
-=======
-      <doi>10.18653/v1/2023.nllp-1.10</doi>
->>>>>>> c62341fa
     </paper>
     <paper id="11">
       <title>Towards Mitigating Perceived Unfairness in Contracts from a Non-Legal Stakeholder’s Perspective</title>
