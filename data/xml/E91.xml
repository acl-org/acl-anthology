<?xml version='1.0' encoding='UTF-8'?>
<collection id="E91">
  <volume id="1">
    <meta>
      <booktitle>Fifth Conference of the <fixed-case>E</fixed-case>uropean Chapter of the Association for Computational Linguistics</booktitle>
      <editor><first>Jürgen</first><last>Kunze</last></editor>
      <editor><first>Dorothee</first><last>Reimann</last></editor>
      <publisher>Association for Computational Linguistics</publisher>
      <address>Berlin, Germany</address>
      <month>April</month>
      <year>1991</year>
    </meta>
    <frontmatter>
      <url>E91-1000</url>
    </frontmatter>
    <paper id="1">
      <title>Towards Reusable Linquistic Resources</title>
      <author id="antonio-zampolli"><first>A.</first><last>Zampolli</last></author>
      <url>E91-1001</url>
    </paper>
    <paper id="2">
      <title>COMPARATIVES AND ELLIPSIS</title>
      <author id="stephen-pulman"><first>S. G.</first><last>Pulman</last></author>
      <url>E91-1002</url>
    </paper>
    <paper id="3">
      <title>DESIGNING ILLUSTRATED TEXTS: HOW LANGUAGE PRODUCTION IS INFLUENCED BY GRAPHICS GENERATION</title>
      <author><first>Wolfgang</first><last>Wahlster</last></author>
      <author><first>Elisabeth</first><last>Andre</last></author>
      <author><first>Winfried</first><last>Graf</last></author>
      <author><first>Thomas</first><last>Rist</last></author>
      <url>E91-1003</url>
    </paper>
    <paper id="4">
      <title><fixed-case>P</fixed-case>earl: A Probabilistic Chart Parser</title>
      <author><first>David M.</first><last>Magerrnan</last></author>
      <author><first>Mitchell P.</first><last>Marcus</last></author>
      <url>E91-1004</url>
    </paper>
    <paper id="5">
      <title>Long-Distance Scrambling and Tree Adjoining Grammars</title>
      <author><first>Tilman</first><last>Becker</last></author>
      <author><first>Aravind K.</first><last>Joshi</last></author>
      <author><first>Owen</first><last>Rambow</last></author>
      <url>E91-1005</url>
    </paper>
    <paper id="6">
      <title>BIDIRECTIONAL PARSING OF LEXICALIZED TREE ADJOINING GRAMMARS</title>
      <author><first>Alberto</first><last>Lavelli</last></author>
      <author><first>Giorgio</first><last>Satta</last></author>
      <url>E91-1006</url>
    </paper>
    <paper id="7">
      <title><fixed-case>H</fixed-case>ORN EXTENDED FEATURE STRUCTURES: FAST UNIFICATION WITH NEGATION AND LIMITED DISJUNCTION</title>
      <author><first>Stephen J.</first><last>IIegner</last></author>
      <url>E91-1007</url>
    </paper>
    <paper id="8">
      <title>INDEXING AND A REFERENTIAL DEPENDENCIES WITHIN BINDING THEORY: COMPUTATIONAL FRAMEWORK</title>
      <author><first>Fabio</first><last>Pianesi</last></author>
      <url>E91-1008</url>
    </paper>
    <paper id="9">
      <title>ON THE SYNTACTIC-SEMANTIC ANALYSIS OF BOUND ANAPHORA</title>
      <author><first>Manfred</first><last>Pinkal</last></author>
      <url>E91-1009</url>
    </paper>
    <paper id="10">
      <title>AN INDEXING TECHNIQUE FOR IMPLEMENTING COMMAND RELATIONS</title>
      <author><first>Longin</first><last>Latecki</last></author>
      <url>E91-1010</url>
    </paper>
    <paper id="11">
      <title>Processing Language with Logical Types and Active Constraints</title>
      <author><first>Patrick</first><last>Saint-Dizier</last></author>
      <url>E91-1011</url>
    </paper>
    <paper id="12">
      <title>Non-deterministic Recursive Ascent Parsing</title>
      <author><first>Rene</first><last>Leermakers</last></author>
      <url>E91-1012</url>
    </paper>
    <paper id="13">
      <title>AN EXTENDED LR PARSING ALGORITHM FOR GRAMMARS USING FEATURE-BASED SYNTACTIC CATEGORIES</title>
      <author><first>Tsuneko</first><last>Nakazawa</last></author>
      <url>E91-1013</url>
    </paper>
    <paper id="14">
      <title>WHAT SORT OF TREES DO WE SPEAK? A COMPUTATIONAL MODEL OF THE SYNTAX-PROSODY INTERFACE IN <fixed-case>T</fixed-case>OKYO <fixed-case>J</fixed-case>APANESE</title>
      <author><first>Pete</first><last>Whitelock</last></author>
      <url>E91-1014</url>
    </paper>
    <paper id="15">
      <title>A TASK INDEPENDENT ORAL DIALOGUE MODEL</title>
      <author><first>Eric</first><last>Bilange</last></author>
      <url>E91-1015</url>
    </paper>
    <paper id="16">
      <title>A LOGICAL APPROACH TO <fixed-case>A</fixed-case>RABIC PHONOLOGY</title>
      <author><first>Steven</first><last>Bird</last></author>
      <author><first>Patrick</first><last>Blackburn</last></author>
      <url>E91-1016</url>
    </paper>
    <paper id="17">
      <title>A UNIFIED MANAGEMENT AND PROCESSING OF WORD-FORMS, IDIOMS AND ANALYTICAL COMPOUNDS</title>
      <author><first>Dan</first><last>Tufis</last></author>
      <author><first>Octav</first><last>Popescu</last></author>
      <url>E91-1017</url>
    </paper>
    <paper id="18">
      <title>Analysis of Unknown Words through Morphological Decomposition</title>
      <author><first>Alan W.</first><last>Black</last></author>
      <author><first>Joke</first><last>van de Plassche</last></author>
      <author><first>Briony</first><last>Williams</last></author>
      <url>E91-1018</url>
    </paper>
    <paper id="19">
      <title>AUTOMATIC LEARNING OF WORD TRANSDUCERS FROM EXAMPLES</title>
      <author><first>Michel</first><last>Gilloux</last></author>
      <url>E91-1019</url>
    </paper>
    <paper id="20">
      <title>STRUCTURE-DRIVEN GENERATION FROM SEPARATE SEMANTIC REPRESENTATIONS</title>
      <author><first>Stephan</first><last>Busemann</last></author>
      <url>E91-1020</url>
    </paper>
    <paper id="21">
      <title>USING PLAUSIBLE INFERENCE RULES IN DESCRIPTION PLANNING</title>
      <author><first>Alison</first><last>Cawsey</last></author>
      <url>E91-1021</url>
    </paper>
    <paper id="22">
      <title>Generating Sentences from Different Perspectives</title>
      <author><first>Lee</first><last>Fedder</last></author>
      <url>E91-1022</url>
    </paper>
    <paper id="23">
      <title>PROSODIC INHERITANCE AND MORPHOLOGICAL GENERALISATIONS</title>
      <author><first>Sabine</first><last>Reinhard</last></author>
      <author><first>Dafydd</first><last>Gibbon</last></author>
      <url>E91-1023</url>
    </paper>
    <paper id="24">
      <title>DATR AS A LEXICAL COMPONENT FOR <fixed-case>PATR</fixed-case></title>
      <author><first>James</first><last>Kilbury</last></author>
      <author><first>Petra</first><last>Naerger</last></author>
      <author><first>Ingrid</first><last>Renz</last></author>
      <url>E91-1024</url>
    </paper>
    <paper id="25">
      <title>Parsing without lexicon: the <fixed-case>M</fixed-case>or<fixed-case>P</fixed-case> system</title>
      <author><first>Gunnel</first><last>Kallgren</last></author>
      <url>E91-1025</url>
    </paper>
    <paper id="26">
      <title>TEACHING THE <fixed-case>E</fixed-case>NGLISH TENSE: INTEGRATING NAIVE AND FORMAL GRAMMARS IN AN INTELLIGENT TUTOR FOR FOREIGN LANGUAGE TEACHING</title>
      <author><first>Danilo</first><last>Fum</last></author>
      <author><first>Bruno</first><last>Pani</last></author>
      <author><first>Carlo</first><last>Tasso</last></author>
      <url>E91-1026</url>
    </paper>
    <paper id="27">
      <title>THE RECOGNITION CAPACITY OF LOCAL SYNTACTIC CONSTRAINTS</title>
      <author><first>Mori</first><last>Rimon</last></author>
      <url>E91-1027</url>
    </paper>
    <paper id="28">
      <title>Generating Referring Expressions Involving Relations</title>
      <author><first>Robert</first><last>Dale</last></author>
      <author><first>Nicholas</first><last>Haddock</last></author>
      <url>E91-1028</url>
    </paper>
    <paper id="29">
      <title>COORDINATION IN UNIFICATION-BASED GRAMMARS</title>
      <author><first>Richard P.</first><last>Cooper</last></author>
      <url>E91-1029</url>
    </paper>
    <paper id="30">
      <title>The Formal and Processing Models of <fixed-case>CLG</fixed-case></title>
      <author><first>Luis</first><last>Damas</last></author>
      <author><first>Giovanni B.</first><last>Varile</last></author>
      <url>E91-1030</url>
    </paper>
    <paper id="31">
      <title>Prediction in Chart Parsing Algorithms for Categorial Unification Grammar</title>
      <author><first>Gosse</first><last>Bouma</last></author>
      <url>E91-1031</url>
    </paper>
    <paper id="32">
      <title>Multiple Interpreters in a Principle-Based Model of Sentence Processing</title>
      <author><first>Matthew W.</first><last>Crocker</last></author>
      <url>E91-1032</url>
    </paper>
    <paper id="33">
      <title>EXPLOITING CONVERSATIONAL IMPLICATURE FOR GENERATING CONCISE EXPLANATIONS</title>
      <author><first>Helmut</first><last>Horacek</last></author>
      <url>E91-1033</url>
    </paper>
    <paper id="34">
      <title>SEMANTIC FEATURES AND SELECTION RESTRICTIONS</title>
      <author><first>Elena V.</first><last>Paducheva</last></author>
      <url>E91-1034</url>
    </paper>
    <paper id="35">
      <title>PROOF FIGURES AND STRUCTURAL OPERATORS FOR CATEGORIAL GRAMMAR</title>
      <author><first>Guy</first><last>Barry</last></author>
      <author><first>Mark</first><last>Hepple</last></author>
      <author><first>Neil</first><last>Leslie</last></author>
      <author><first>Glyn</first><last>Morrill</last></author>
      <url>E91-1035</url>
    </paper>
    <paper id="36">
      <title>CLASSICAL LOGICS FOR ATTRIBUTE-VALUE LANGUAGES</title>
      <author><first>Jurgen</first><last>Wedekind</last></author>
      <url>E91-1036</url>
    </paper>
    <paper id="37">
      <title>Computational Aspects of M-grammars</title>
      <author><first>Joep</first><last>Rous</last></author>
      <url>E91-1037</url>
    </paper>
    <paper id="38">
      <title>The Semantics of Collocational Patterns for Reporting Verbs</title>
      <author><first>Sabine</first><last>Bergler</last></author>
      <url>E91-1038</url>
    </paper>
    <paper id="39">
      <title>AUTOMATIC SEMANTIC CLASSIFICATION OF VERBS FROM THEIR SYNTACTIC CONTEXTS: AN IMPLEMENTED CLASSIFIER FOR STATIVITY</title>
      <author><first>Michael R.</first><last>Brent</last></author>
      <url>E91-1039</url>
    </paper>
    <paper id="40">
      <title>AN ASSESSMENT OF SEMANTIC INFORMATION AUTOMATICALLY EXTRACTED FROM MACHINE READABLE DICTIONARIES</title>
      <author><first>Jean</first><last>Veronis</last></author>
      <author><first>Nancy</first><last>Ide</last></author>
      <url>E91-1040</url>
    </paper>
    <paper id="41">
      <title>A DIALOGUE MANAGER USING INITIATIVE-RESPONSE UNITS AND DISTRIBUTED CONTROL</title>
      <author><first>Arne</first><last>Jonsson</last></author>
      <url>E91-1041</url>
    </paper>
    <paper id="42">
      <title>Modelling Knowledge for a Natural Language Understanding System</title>
      <author><first>Gudrun</first><last>Klose</last></author>
      <author><first>Thomas</first><last>Pirlein</last></author>
      <url>E91-1042</url>
    </paper>
    <paper id="43">
      <title>A BIDIRECTIONAL MODEL FOR NATURAL LANGUAGE PROCESSING</title>
      <author><first>Gunter</first><last>Neumann</last></author>
      <url>E91-1043</url>
    </paper>
    <paper id="44">
      <title>AN ALGORITHM FOR GENERATING NON-REDUNDANT QUANTIFIER SCOPINGS</title>
      <author><first>Espen J.</first><last>Vestre</last></author>
      <url>E91-1044</url>
    </paper>
    <paper id="45">
      <title>HELPFUL ANSWERS TO MODAL AND HYPOTHETICAL QUESTIONS</title>
      <author><first>Anne De</first><last>Roeck</last></author>
      <author><first>Richard</first><last>Ball</last></author>
      <author><first>Keith</first><last>Brown</last></author>
      <author><first>Chris</first><last>Fox</last></author>
      <author><first>Marjolein</first><last>Groefsema</last></author>
      <author><first>Nadim</first><last>Obeid</last></author>
      <author><first>Ray</first><last>Turner</last></author>
      <url>E91-1045</url>
    </paper>
    <paper id="46">
      <title>THE TEXTUAL DEVELOPMENT OF NON-STEREOTYPIC CONCEPTS</title>
      <author><first>Karin</first><last>Haenelt</last></author>
      <author><first>Michael</first><last>Konyves–Toth</last></author>
      <url>E91-1046</url>
    </paper>
    <paper id="47">
<<<<<<< HEAD
      <title>LIMITS OF A SENTENCE BASED PROCEDURAL APPROACH FOR ASPECT CHOICE IN <fixed-case>G</fixed-case>ERMAN-<fixed-case>R</fixed-case>USSIAN <fixed-case>MT</fixed-case></title>
      <author><first>Bianka</first><last>BUSCHBECK</last></author>
      <author><first>Renate</first><last>HENSCHEL</last></author>
      <author><first>Iris</first><last>HOSER</last></author>
      <author><first>Gerda</first><last>KLIMONOW</last></author>
      <author><first>Andreas</first><last>KUSTNER</last></author>
      <author><first>Ingrid</first><last>STARKE</last></author>
=======
      <title>LIMITS OF A SENTENCE BASED PROCEDURAL APPROACH FOR ASPECT CHOICE IN GERMAN-RUSSIAN MT</title>
      <author><first>Bianka</first><last>Buschbeck</last></author>
      <author><first>Renate</first><last>Henschel</last></author>
      <author><first>Iris</first><last>Hoser</last></author>
      <author><first>Gerda</first><last>Klimonow</last></author>
      <author><first>Andreas</first><last>Kustner</last></author>
      <author><first>Ingrid</first><last>Starke</last></author>
>>>>>>> 853c9ac8
      <url>E91-1047</url>
    </paper>
    <paper id="48">
      <title>Lexical Transfer based on bilingual signs: Towards interaction during transfer</title>
      <author><first>Jun-ich</first><last>Tsujii</last></author>
      <author><first>Kimikazu</first><last>Fujita</last></author>
      <url>E91-1048</url>
    </paper>
    <paper id="49">
      <title>A PREFERENCE MECHANISM BASED ON MULTIPLE CRITERIA RESOLUTION</title>
      <author><first>Yannis</first><last>Dologlou</last></author>
      <author><first>Giovanni</first><last>Malnati</last></author>
      <author><first>Patrizia</first><last>Paggio</last></author>
      <url>E91-1049</url>
    </paper>
    <paper id="50">
      <title>A Language for the Statement of Binary Relations over Feature Structures</title>
      <author><first>Graham</first><last>Russell</last></author>
      <author><first>Afzal</first><last>Ballim</last></author>
      <author><first>Dominique</first><last>Estival</last></author>
      <author><first>Susan</first><last>Warwick-Armstrong</last></author>
      <url>E91-1050</url>
    </paper>
    <paper id="51">
      <title>STRUCTURAL NON-CORRESPONDENCE IN TRANSLATION</title>
      <author><first>Louisa</first><last>Sadler</last></author>
      <author><first>Henry S.</first><last>Thompson</last></author>
      <url>E91-1051</url>
    </paper>
    <paper id="52">
      <title>An Extension of Earley’s Algorithm for S-Attributed Grammars</title>
      <author><first>Nelson</first><last>Correa</last></author>
      <url>E91-1052</url>
    </paper>
    <paper id="53">
      <title>TOWARDS A CORE VOCABULARY FOR A NATURAL LANGUAGE SYSTEM</title>
      <author><first>Hubert</first><last>Lehmann</last></author>
      <url>E91-1053</url>
    </paper>
    <paper id="54">
      <title>SUBLANGUAGES IN MACHINE TRANSLATION</title>
      <author><first>Heinz-Dirk</first><last>Luckhardt</last></author>
      <url>E91-1054</url>
    </paper>
    <paper id="55">
      <title>A COMMON FRAMEWORK FOR ANALYSIS AND GENERATION</title>
      <author><first>Allan</first><last>Ramsay</last></author>
      <url>E91-1055</url>
    </paper>
  </volume>
</collection><|MERGE_RESOLUTION|>--- conflicted
+++ resolved
@@ -274,23 +274,13 @@
       <url>E91-1046</url>
     </paper>
     <paper id="47">
-<<<<<<< HEAD
       <title>LIMITS OF A SENTENCE BASED PROCEDURAL APPROACH FOR ASPECT CHOICE IN <fixed-case>G</fixed-case>ERMAN-<fixed-case>R</fixed-case>USSIAN <fixed-case>MT</fixed-case></title>
-      <author><first>Bianka</first><last>BUSCHBECK</last></author>
-      <author><first>Renate</first><last>HENSCHEL</last></author>
-      <author><first>Iris</first><last>HOSER</last></author>
-      <author><first>Gerda</first><last>KLIMONOW</last></author>
-      <author><first>Andreas</first><last>KUSTNER</last></author>
-      <author><first>Ingrid</first><last>STARKE</last></author>
-=======
-      <title>LIMITS OF A SENTENCE BASED PROCEDURAL APPROACH FOR ASPECT CHOICE IN GERMAN-RUSSIAN MT</title>
       <author><first>Bianka</first><last>Buschbeck</last></author>
       <author><first>Renate</first><last>Henschel</last></author>
       <author><first>Iris</first><last>Hoser</last></author>
       <author><first>Gerda</first><last>Klimonow</last></author>
       <author><first>Andreas</first><last>Kustner</last></author>
       <author><first>Ingrid</first><last>Starke</last></author>
->>>>>>> 853c9ac8
       <url>E91-1047</url>
     </paper>
     <paper id="48">
