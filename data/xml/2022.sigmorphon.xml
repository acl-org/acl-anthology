--- conflicted
+++ resolved
@@ -125,11 +125,8 @@
       <abstract>Arabic is a morphologically rich and complex language, with numerous dialectal variants. Previous efforts on Arabic morphology modeling focused on specific variants and specific domains using a range of techniques with different degrees of linguistic modeling transparency. In this paper we propose a new approach to modeling Arabic morphology with an eye towards multi-dialectness, resource openness, and easy extensibility and use. We demonstrate our approach by modeling verbs from Standard Arabic and Egyptian Arabic, within a common framework, and with high coverage.</abstract>
       <url hash="5f5e3acb">2022.sigmorphon-1.10</url>
       <bibkey>habash-etal-2022-morphotactic</bibkey>
-<<<<<<< HEAD
       <doi>10.18653/v1/2022.sigmorphon-1.10</doi>
-=======
       <pwccode url="https://github.com/CAMeL-Lab/camel_morph" additional="false">CAMeL-Lab/camel_morph</pwccode>
->>>>>>> 7e4c9041
     </paper>
     <paper id="11">
       <title>The <fixed-case>SIGMORPHON</fixed-case> 2022 Shared Task on Morpheme Segmentation</title>
@@ -262,11 +259,8 @@
       <abstract>The 2022 SIGMORPHON–UniMorph shared task on large scale morphological inflection generation included a wide range of typologically diverse languages: 33 languages from 11 top-level language families: Arabic (Modern Standard), Assamese, Braj, Chukchi, Eastern Armenian, Evenki, Georgian, Gothic, Gujarati, Hebrew, Hungarian, Itelmen, Karelian, Kazakh, Ket, Khalkha Mongolian, Kholosi, Korean, Lamahalot, Low German, Ludic, Magahi, Middle Low German, Old English, Old High German, Old Norse, Polish, Pomak, Slovak, Turkish, Upper Sorbian, Veps, and Xibe. We emphasize generalization along different dimensions this year by evaluating test items with unseen lemmas and unseen features separately under small and large training conditions. Across the five submitted systems and two baselines, the prediction of inflections with unseen features proved challenging, with average performance decreased substantially from last year. This was true even for languages for which the forms were in principle predictable, which suggests that further work is needed in designing systems that capture the various types of generalization required for the world’s languages.</abstract>
       <url hash="9b1c3e81">2022.sigmorphon-1.19</url>
       <bibkey>kodner-etal-2022-sigmorphon</bibkey>
-<<<<<<< HEAD
       <doi>10.18653/v1/2022.sigmorphon-1.19</doi>
-=======
       <pwccode url="https://github.com/sigmorphon/2022inflectionst" additional="false">sigmorphon/2022inflectionst</pwccode>
->>>>>>> 7e4c9041
     </paper>
     <paper id="20">
       <title><fixed-case>SIGMORPHON</fixed-case> 2022 Task 0 Submission Description: Modelling Morphological Inflection with Data-Driven and Rule-Based Approaches</title>
