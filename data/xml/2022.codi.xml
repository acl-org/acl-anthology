--- conflicted
+++ resolved
@@ -169,12 +169,8 @@
       <address>Gyeongju, Republic of Korea</address>
       <month>October</month>
       <year>2022</year>
-<<<<<<< HEAD
-      <url hash="1ddb7266">2022.codi-crac</url>
+      <url hash="104bf628">2022.codi-crac</url>
       <venue>codi</venue>
-=======
-      <url hash="104bf628">2022.codi-crac</url>
->>>>>>> 399cc936
     </meta>
     <frontmatter>
       <url hash="efe11497">2022.codi-crac.0</url>
