--- conflicted
+++ resolved
@@ -1033,12 +1033,7 @@
       <url hash="09fbefa9">2020.icon-workshop</url>
     </meta>
     <frontmatter>
-<<<<<<< HEAD
-      <url hash="af81548f">2020.icon-1.0</url>
-      <bibkey>icon-2020-international</bibkey>
-=======
       <url hash="9c6f186a">2020.icon-workshop.0</url>
->>>>>>> af2c42ac
     </frontmatter>
     <paper id="1">
       <title>Neighbor Contextual Information Learners for Joint Intent and Slot Prediction</title>
@@ -1047,12 +1042,8 @@
       <author><first>Sameer</first><last>Jain</last></author>
       <pages>1–9</pages>
       <abstract>Intent Identification and Slot Identification aretwo important task for Natural Language Understanding(NLU). Exploration in this areahave gained significance using networks likeRNN, LSTM and GRU. However, modelscontaining the above modules are sequentialin nature, which consumes lot of resourceslike memory to train the model in cloud itself.With the advent of many voice assistantsdelivering offline solutions for manyapplications, there is a need for finding replacementfor such sequential networks. Explorationin self-attention, CNN modules hasgained pace in the recent times. Here we exploreCNN based models like Trellis and modifiedthe architecture to make it bi-directionalwith fusion techniques. In addition, we proposeCNN with Self Attention network calledNeighbor Contextual Information Projector usingMulti Head Attention (NCIPMA) architecture.These architectures beat state of the art inopen source datasets like ATIS, SNIPS.</abstract>
-<<<<<<< HEAD
-      <url hash="beb0f2b7">2020.icon-1.1</url>
+      <url hash="e889ac02">2020.icon-workshop.1</url>
       <bibkey>natarajan-etal-2020-neighbor</bibkey>
-=======
-      <url hash="e889ac02">2020.icon-workshop.1</url>
->>>>>>> af2c42ac
     </paper>
     <paper id="2">
       <title>Unified Multi Intent Order and Slot Prediction using Selective Learning Propagation</title>
@@ -1062,12 +1053,8 @@
       <author><first>Divya Verma</first><last>Gogoi</last></author>
       <pages>10–18</pages>
       <abstract>Natural Language Understanding (NLU) involves two important task namely Intent Determination(ID) and Slot Filling (SF). With recent advancements in Intent Determination and Slot Filling tasks, explorations on handling of multiple intent information in a single utterance is increasing to make the NLU more conversation-based rather than command execution-based. Many have proven this task with huge multi-intent training data. In addition, lots of research have addressed multi intent problem only. The problem of multi intent also poses the challenge of addressing the order of execution of intents found. Hence, we are proposing a unified architecture to address multi-intent detection, associated slotsdetection and order of execution of found intents using low proportion multi-intent corpusin the training data. This architecture consists of Multi Word Importance relation propagator using Multi-Head GRU and Importance learner propagator module using self-attention. This architecture has beaten state-of-the-art by 2.58% on the MultiIntentData dataset.</abstract>
-<<<<<<< HEAD
-      <url hash="ef4055ce">2020.icon-1.2</url>
+      <url hash="b88f2254">2020.icon-workshop.2</url>
       <bibkey>natarajan-etal-2020-unified</bibkey>
-=======
-      <url hash="b88f2254">2020.icon-workshop.2</url>
->>>>>>> af2c42ac
     </paper>
     <paper id="3">
       <title><fixed-case>E</fixed-case>mp<fixed-case>L</fixed-case>ite: A Lightweight Sequence Labeling Model for Emphasis Selection of Short Texts</title>
@@ -1080,12 +1067,8 @@
       <author><first>Barath Raj</first><last>Kandur Raja</last></author>
       <pages>19–26</pages>
       <abstract>Word emphasis in textual content aims at conveying the desired intention by changing the size, color, typeface, style (bold, italic, etc.), and other typographical features. The emphasized words are extremely helpful in drawing the readers’ attention to specific information that the authors wish to emphasize. However, performing such emphasis using a soft keyboard for social media interactions is time-consuming and has an associated learning curve. In this paper, we propose a novel approach to automate the emphasis word detection on short written texts. To the best of our knowledge, this work presents the first lightweight deep learning approach for smartphone deployment of emphasis selection. Experimental results show that our approach achieves comparable accuracy at a much lower model size than existing models. Our best lightweight model has a memory footprint of 2.82 MB with a matching score of 0.716 on SemEval-2020 public benchmark dataset.</abstract>
-<<<<<<< HEAD
-      <url hash="1563f2aa">2020.icon-1.3</url>
+      <url hash="de471aeb">2020.icon-workshop.3</url>
       <bibkey>agarwal-etal-2020-emplite</bibkey>
-=======
-      <url hash="de471aeb">2020.icon-workshop.3</url>
->>>>>>> af2c42ac
     </paper>
     <paper id="4">
       <title>Named Entity Popularity Determination using Ensemble Learning</title>
@@ -1098,12 +1081,8 @@
       <author><first>Ranjan</first><last>Samal</last></author>
       <pages>27–32</pages>
       <abstract>Determining the popularity of a Named Entity after completion of Named Entity Recognition (NER) task finds many applications. This work studies Named Entities of Music and Movie domains and solves the problem considering relevant 11 features. Decision Trees and Random Forests approaches were applied on the dataset and the latter algorithm resulted in acceptable accuracy.</abstract>
-<<<<<<< HEAD
-      <url hash="a56ca55e">2020.icon-1.4</url>
+      <url hash="c8d255f9">2020.icon-workshop.4</url>
       <bibkey>karthikeyan-etal-2020-named</bibkey>
-=======
-      <url hash="c8d255f9">2020.icon-workshop.4</url>
->>>>>>> af2c42ac
     </paper>
     <paper id="5">
       <title>Optimized Web-Crawling of Conversational Data from Social Media and Context-Based Filtering</title>
@@ -1116,12 +1095,8 @@
       <author><first>Meer</first><last>Sawood</last></author>
       <pages>33–39</pages>
       <abstract>Building Chabot’s requires a large amount of conversational data. In this paper, a web crawler is designed to fetch multi-turn dialogues from websites such as Twitter, YouTube and Reddit in the form of a JavaScript Object Notation (JSON) file. Tools like Twitter Application Programming Interface (API), LXML Library, and JSON library are used to crawl Twitter, YouTube and Reddit to collect conversational chat data. The data obtained in a raw form cannot be used directly as it will have only text metadata such as author or name, time to provide more information on the chat data being scraped. The data collected has to be formatted for proper use case and the JSON library of python allows us to format the data easily. The scraped dialogues are further filtered based on the context of a search keyword without introducing bias and with flexible strictness of classification.</abstract>
-<<<<<<< HEAD
-      <url hash="73376bc3">2020.icon-1.5</url>
+      <url hash="2233ef28">2020.icon-workshop.5</url>
       <bibkey>patil-etal-2020-optimized</bibkey>
-=======
-      <url hash="2233ef28">2020.icon-workshop.5</url>
->>>>>>> af2c42ac
     </paper>
     <paper id="6">
       <title>A character representation enhanced on-device Intent Classification</title>
@@ -1130,12 +1105,8 @@
       <author><first>Harichandana</first><last>B S S</last></author>
       <pages>40–46</pages>
       <abstract>Intent classification is an important task in natural language understanding systems. Existing approaches have achieved perfect scores on the benchmark datasets. However they are not suitable for deployment on low-resource devices like mobiles, tablets, etc. due to their massive model size. Therefore, in this paper, we present a novel light-weight architecture for intent classification that can run efficiently on a device. We use character features to enrich the word representation. Our experiments prove that our proposed model outperforms existing approaches and achieves state-of-the-art results on benchmark datasets. We also report that our model has tiny memory footprint of ~5 MB and low inference time of ~2 milliseconds, which proves its efficiency in a resource-constrained environment.</abstract>
-<<<<<<< HEAD
-      <url hash="4b71a807">2020.icon-1.6</url>
+      <url hash="826854d9">2020.icon-workshop.6</url>
       <bibkey>shivnikar-etal-2020-character</bibkey>
-=======
-      <url hash="826854d9">2020.icon-workshop.6</url>
->>>>>>> af2c42ac
     </paper>
   </volume>
 </collection>