--- conflicted
+++ resolved
@@ -2071,21 +2071,11 @@
     </paper>
   </volume>
   <event id="aacl-2022">
-<<<<<<< HEAD
-    <colocated>
-      <volume-id>2022.findings-aacl</volume-id>
-      <volume-id>2022.cogalex-1</volume-id>
-      <volume-id>2022.eval4nlp-1</volume-id>
-      <volume-id>2022.nlp4dh-1</volume-id>
-      <volume-id>2022.sumeval-1</volume-id>
-    </colocated>
-=======
     <colocated>2022.findings-aacl</colocated>
     <colocated>2022.cogalex-1</colocated>
     <colocated>2022.eval4nlp-1</colocated>
     <colocated>2022.nlp4dh-1</colocated>
     <colocated>2022.sumeval-1</colocated>
     <colocated>2022.wiesp-1</colocated>
->>>>>>> f4d9e8f6
   </event>
 </collection>