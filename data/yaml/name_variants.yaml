--- conflicted
+++ resolved
@@ -10861,7 +10861,6 @@
 - canonical: {first: Zhihao, last: Wang}
   comment: May refer to multiple people
   id: zhihao-wang
-<<<<<<< HEAD
 - canonical: {first: Qi, last: Li}
   degree: University at Buffalo
   orcid: 0000-0002-3136-2157
@@ -10869,12 +10868,10 @@
 - canonical: {first: Qi, last: Li}
   comment: May refer to multiple people
   id: qi-li
-=======
 - canonical: {first: Zhihan, last: Zhang}
   degree: Singapore Management University
   orcid: 0009-0009-5813-9172
   id: zhihan-zhang-smu
 - canonical: {first: Zhihan, last: Zhang}
   comment: May refer to multiple people
-  id: zhihan-zhang
->>>>>>> c7ed0285
+  id: zhihan-zhang