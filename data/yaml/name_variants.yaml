- canonical: {first: Benjamin Matthias, last: Ruppik}
  id: benjamin-matthias-ruppik
  orcid: 0000-0001-9035-9217
  variants:
  - {first: Benjamin, last: Ruppik}
- canonical: {first: Kranti, last: Chalamalasetti}
  id: kranti-chalamalasetti
  variants:
  - {first: Chalamalasetti, last: Kranti}
- canonical: {first: Felicia, last: Körner}
  id: felicia-koerner
  variants:
  - {first: Felicia, last: Koerner}
- canonical: {first: Pranav, last: A}
  comment: UC Santa Cruz
  id: pranav-a
  similar: [pranav-anand]
- canonical: {first: Balamurali, last: AR}
  variants:
  - {first: Balamurali, last: A.R.}
  - {first: Balamurali, last: A.R}
- canonical: {first: Solomon Teferra, last: Abate}
  variants:
  - {first: Solomon, last: Teferra Abate}
  - {first: Solomon, last: Teferra}
- canonical: {first: Ramzi, last: Abbès}
  variants:
  - {first: Ramzi, last: Abbes}
- canonical: {first: Samir, last: AbdelRahman}
  variants:
  - {first: Samir, last: Abdelrahman}
- canonical: {first: Anne, last: Abeillé}
  variants:
  - {first: Anne, last: Abeille}
- canonical: {first: Steven, last: Abney}
  id: steven-abney
  variants:
  - {first: Steve, last: Abney}
  - {first: Steven P., last: Abney}
- canonical: {first: Victor, last: Abrash}
  id: victor-abrash
- canonical: {first: José I., last: Abreu}
  variants:
  - {first: Jose I., last: Abreu}
  - {first: José, last: Abreu}
- canonical: {first: Sarkis, last: Abrilian}
  id: sarkis-abrilian
- canonical: {first: Ahmed, last: AbuRa’ed}
  variants:
  - {first: Ahmed, last: Abura’ed}
- canonical: {first: Esref, last: Adali}
  variants:
  - {first: Eşref, last: Adalı}
  - {first: Eşref, last: Adali}
- canonical: {first: Gilles, last: Adda}
  id: gilles-adda
- canonical: {first: Martine, last: Adda-Decker}
  id: martine-adda-decker
  variants:
  - {first: Martine, last: Adda-decker}
- canonical: {first: David Ifeoluwa, last: Adelani}
  variants:
  - {first: David, last: Adelani}
  - {first: David I., last: Adelani}
- canonical: {first: Giovanni, last: Adorni}
  id: giovanni-adorni
- canonical: {first: Geert, last: Adriaens}
  id: geert-adriaens
- canonical: {first: Itziar, last: Aduriz}
  id: itziar-aduriz
- canonical: {first: Rodrigo, last: Agerri}
  id: rodrigo-agerri
- canonical: {first: Eneko, last: Agirre}
  id: eneko-agirre
- canonical: {first: Željko, last: Agić}
  variants:
  - {first: Zeljko, last: Agic}
- canonical: {first: Shyam Sundar, last: Agrawal}
  variants:
  - {first: Shyam, last: Agrawal}
- canonical: {first: David W., last: Aha}
  variants:
  - {first: David, last: Aha}
- canonical: {first: Thomas, last: Ahlswede}
  variants:
  - {first: Thomas E., last: Ahlswede}
- canonical: {first: Elisabeth, last: Ahlsén}
  variants:
  - {first: Elisabeth, last: Ahlsen}
- canonical: {first: Faisal, last: Ahmad}
  variants:
  - {first: Faisal, last: Ahmed}
- canonical: {first: Wasi, last: Ahmad}
  variants:
  - {first: Wasi Uddin, last: Ahmad}
- canonical: {first: Tafseer, last: Ahmed}
  variants:
  - {first: Tafseer, last: Ahmed Khan}
- canonical: {first: Byung-Gyu, last: Ahn}
  variants:
  - {first: Byung Gyu, last: Ahn}
- canonical: {first: Gregory, last: Aist}
  variants:
  - {first: Greg, last: Aist}
- canonical: {first: Salah, last: Ait-Mokhtar}
  variants:
  - {first: Salah, last: Aït-Mokhtar}
- canonical: {first: Akiko, last: Aizawa}
  variants:
  - {first: Akiko N., last: Aizawa}
- canonical: {first: Gianmaria, last: Ajani}
  id: gianmaria-ajani
- canonical: {first: Hiroyuki, last: Akama}
  variants:
  - {first: Hiroyuki, last: Akam}
- canonical: {first: Mohammad, last: Akbar}
  id: mohammad-akbar
- canonical: {first: A., last: Akilandeswari}
  variants:
  - {first: Akilandeswari, last: A}
- canonical: {first: Berfin, last: Aktaş}
  variants:
  - {first: Berfin, last: Aktas}
- canonical: {first: Khalid, last: Al Khatib}
  variants:
  - {first: Khalid, last: Al-Khatib}
- canonical: {first: Mosleh Hmoud, last: Al-Adhaileh}
  variants:
  - {first: Mosleh H., last: Al-Adhaileh}
- canonical: {first: Adil, last: Al-Kufaishi}
  id: adil-al-kufaishi
- canonical: {first: Yaser, last: Al-Onaizan}
  variants:
  - {first: Yaser, last: Al-onaizan}
- canonical: {first: Amal, last: Al-Saif}
  variants:
  - {first: Amal, last: Alsaif}
- canonical: {first: Vicent, last: Alabau}
  variants:
  - {first: Vicente, last: Alabau}
- canonical: {first: Jesujoba, last: Alabi}
  variants:
  - {first: Jesujoba O., last: Alabi}
  - {first: Jesujoba Oluwadara, last: Alabi}
- canonical: {first: Danniel Liwanag, last: Alcantara}
  variants:
  - {first: Danniel, last: Alcantara}
- canonical: {first: Izaskun, last: Aldezabal}
  id: izaskun-aldezabal
- canonical: {first: Iñaki, last: Alegría}
  id: inaki-alegria
  variants:
  - {first: Iñaki, last: Alegria}
  - {first: Inaki, last: Alegria}
- canonical: {first: Beatrice, last: Alex}
  variants:
  - {first: Bea, last: Alex}
- canonical: {first: Zoltán, last: Alexin}
  id: zoltan-alexin
- canonical: {first: James, last: Allan}
  comment: UMass Amherst
  id: james-allan
  similar: [james-allen]
- canonical: {first: James, last: Allen}
  comment: Rochester
  id: james-allen
  similar: [james-allan]
  variants:
  - {first: James F., last: Allen}
- canonical: {first: Jonathan, last: Allen}
  variants:
  - {first: Jonathan, last: All}
- canonical: {first: Hector, last: Allende-Cid}
  variants:
  - {first: Héctor, last: Allende}
  - {first: Héctor, last: Allende-Cid}
- canonical: {first: Fil, last: Alleva}
  id: fil-alleva
  variants:
  - {first: Fileno, last: Alleva}
- canonical: {first: José João, last: Almeida}
  variants:
  - {first: Jose Joao, last: Almeida}
- canonical: {first: Miguel B., last: Almeida}
  variants:
  - {first: Miguel, last: Almeida}
- canonical: {first: Huda, last: Almuzaini}
  id: huda-almuzaini
- canonical: {first: Jose M., last: Alonso}
  variants:
  - {first: Jose, last: Alonso}
- canonical: {first: Miguel A., last: Alonso}
  variants:
  - {first: Miguel, last: Alonso Pardo}
  - {first: Miguel A., last: Alonso Pardo}
- canonical: {first: Laura, last: Alonso Alemany}
  variants:
  - {first: Laura, last: Alonso i Alemany}
  - {first: Laura, last: Alonso}
- canonical: {first: Erick, last: Alphonse}
  id: erick-alphonse
- canonical: {first: Hiyan, last: Alshawi}
  variants:
  - {first: Hiyan, last: Alsawi}
- canonical: {first: Romina, last: Altamirano}
  variants:
  - {first: Ivana Romina, last: Altamirano}
- canonical: {first: Mohamed, last: Altantawy}
  variants:
  - {first: Mohamed, last: AlTantawy}
- canonical: {first: Sandra, last: Aluísio}
  variants:
  - {first: Sandra Maria, last: Aluísio}
  - {first: Sandra, last: Aluisio}
  - {first: Sandra M., last: Aluísio}
- canonical: {first: Carlos, last: Alzate}
  variants:
  - {first: Carlos, last: Alzate Perez}
- canonical: {first: Diego Raphael, last: Amancio}
  variants:
  - {first: Diego, last: Amancio}
- canonical: {first: Shin-ya, last: Amano}
  variants:
  - {first: Sin-ya, last: Amano}
- canonical: {first: Fredy A., last: Amaya}
  id: fredy-a-amaya
- canonical: {first: Juan Carlos, last: Amengual}
  id: juan-carlos-amengual
- canonical: {first: Mohamed R., last: Amer}
  variants:
  - {first: Mohamed, last: Amer}
- canonical: {first: Enrique, last: Amigó}
  variants:
  - {first: Enrique, last: Amigo}
- canonical: {first: Massih R., last: Amini}
  variants:
  - {first: Massih-Reza, last: Amini}
- canonical: {first: Reinald Kim, last: Amplayo}
  variants:
  - {first: Reinald, last: Kim Amplayo}
- canonical: {first: Marcelo Adriano, last: Amâncio}
  variants:
  - {first: Marcelo, last: Amancio}
- canonical: {first: Pranav, last: Anand}
  comment: Dayta AI
  id: pranav-anand
  similar: [pranav-a]
- canonical: {first: Animashree, last: Anandkumar}
  variants:
  - {first: Anima, last: Anandkumar}
- canonical: {first: Øistein E., last: Andersen}
  variants:
  - {first: Øistein, last: Andersen}
- canonical: {first: Andrew J., last: Anderson}
  variants:
  - {first: Andrew, last: Anderson}
- canonical: {first: Anne H., last: Anderson}
  variants:
  - {first: Anne, last: Anderson}
- canonical: {first: Kenneth M., last: Anderson}
  variants:
  - {first: Kenneth, last: Anderson}
  - {first: Ken, last: Anderson}
- canonical: {first: Tim, last: Anderson}
  variants:
  - {first: Timothy, last: Anderson}
- canonical: {first: Winston N, last: Anderson}
  variants:
  - {first: Winston, last: Anderson}
- canonical: {first: Shinichi, last: Ando}
  variants:
  - {first: Sinichi, last: Ando}
  - {first: Shin-ichi, last: Ando}
  - {first: Shin-Ichi, last: Ando}
- canonical: {first: Elisabeth, last: Andre}
  variants:
  - {first: Elisabeth, last: André}
- canonical: {first: Alexandre, last: Andreewsky}
  comment: LIMSI
  id: alexandre-andreewsky
  similar: [alexander-andreyewsky]
- canonical: {first: Alexander, last: Andreyewsky}
  comment: IBM
  id: alexander-andreyewsky
  similar: [alexandre-andreewsky]
- canonical: {first: Peter, last: Anick}
  variants:
  - {first: Peter G., last: Anick}
- canonical: {first: Olatz, last: Ansa}
  id: olatz-ansa
- canonical: {first: Georges, last: Antoniadis}
  id: georges-antoniadis
- canonical: {first: Juliano D., last: Antonio}
  id: juliano-d-antonio
- canonical: {first: Waqas, last: Anwar}
  variants:
  - {first: Muhammad Waqas, last: Anwar}
- canonical: {first: Douglas, last: Appelt}
  variants:
  - {first: Douglas E., last: Appelt}
  - {first: Doug, last: Appelt}
- canonical: {first: Noriko H., last: Arai}
  variants:
  - {first: Noriko, last: Arai}
- canonical: {first: Kenji, last: Araki}
  id: kenji-araki
- canonical: {first: Masahiro, last: Araki}
  id: masahiro-araki
- canonical: {first: Mihael, last: Arcan}
  variants:
  - {first: Mihael, last: Arčan}
- canonical: {first: Nikolay, last: Arefyev}
  variants:
  - {first: Nikolay, last: Arefiev}
- canonical: {first: Nerea, last: Areta}
  id: nerea-areta
- canonical: {first: Susan, last: Armstrong}
  id: susan-armstrong
  variants:
  - {first: Susan, last: Warwick-Armstrong}
  - {first: Susan, last: Warwick}
- canonical: {first: Alan R., last: Aronson}
  variants:
  - {first: Alan, last: Aronson}
- canonical: {first: Xabier, last: Arregi}
  id: xabier-arregi
- canonical: {first: Jose Mari, last: Arriola}
  id: jose-mari-arriola
- canonical: {first: Núria, last: Artigas}
  id: nuria-artigas
- canonical: {first: Xabier, last: Artola}
  id: xabier-artola
- canonical: {first: Kavosh, last: Asadi Atui}
  variants:
  - {first: Kavosh, last: Asadi}
- canonical: {first: Noushin Rezapour, last: Asheghi}
  variants:
  - {first: Noushin, last: Rezapour Asheghi}
- canonical: {first: Nicholas, last: Asher}
  variants:
  - {first: Nicolas, last: Asher}
- canonical: {first: Kevin D., last: Ashley}
  variants:
  - {first: Kevin, last: Ashley}
- canonical: {first: Àlex R., last: Atrio}
  variants:
  - {first: Àlex, last: Atrio}
- canonical: {first: Jordi, last: Atserias}
  id: jordi-atserias
  variants:
  - {first: Jordi, last: Atserias Batalla}
- canonical: {first: Mohamed, last: Attia}
  id: mohamed-attia
- canonical: {first: Eric, last: Atwell}
  variants:
  - {first: Eric Steven, last: Atwell}
  - {first: Eric S., last: Atwell}
- canonical: {first: Steve, last: Austin}
  id: steve-austin
- canonical: {first: Luciana Beatriz, last: Avila}
  variants:
  - {first: Luciana Beatriz, last: Ávila}
  - {first: Luciana, last: Ávila}
- canonical: {first: Aiti, last: Aw}
  variants:
  - {first: AiTi, last: Aw}
  - {first: Ai Ti, last: Aw}
- canonical: {first: Christelle, last: Ayache}
  id: christelle-ayache
- canonical: {first: Necip Fazil, last: Ayan}
  variants:
  - {first: Necip, last: Fazil Ayan}
- canonical: {first: Damaris, last: Ayuso}
  id: damaris-ayuso
  variants:
  - {first: Damaris M., last: Ayuso}
- canonical: {first: Saliha, last: Azzam}
  id: saliha-azzam
- canonical: {first: Harald, last: Baayen}
  variants:
  - {first: R. Harald, last: Baayen}
- canonical: {first: Ismail, last: Babaoğlu}
  variants:
  - {first: Ismail, last: Babaoglu}
- canonical: {first: Ciprian, last: Bacalu}
  id: ciprian-bacalu
- canonical: {first: Ngo Xuan, last: Bach}
  variants:
  - {first: Ngo, last: Xuan Bach}
- canonical: {first: Joan, last: Bachenko}
  id: joan-bachenko
- canonical: {first: Daniel, last: Bachut}
  id: daniel-bachut
- canonical: {first: Brett W., last: Bader}
  variants:
  - {first: Brett, last: Bader}
- canonical: {first: Adriana, last: Badulescu}
  variants:
  - {first: Adriana, last: Bădulescu}
- canonical: {first: Hee-Sook, last: Bae}
  variants:
  - {first: Hee Sook, last: Bae}
- canonical: {first: Erik, last: Baert}
  id: erik-baert
- canonical: {first: Mirko, last: Baglioni}
  id: mirko-baglioni
- canonical: {first: Jeanne, last: Baguenier Desormeaux}
  variants:
  - {first: Jeanne, last: Baguenier-Desormeaux}
- canonical: {first: Lalit R., last: Bahl}
  id: lalit-r-bahl
- canonical: {first: Mohammad, last: Bahrani}
  id: mohammad-bahrani
- canonical: {first: Ruzena, last: Bajcsy}
  id: ruzena-bajcsy
- canonical: {first: Ondřej, last: Bajgar}
  variants:
  - {first: Ondrej, last: Bajgar}
- canonical: {first: Stylianos, last: Bakamidis}
  id: stylianos-bakamidis
- canonical: {first: Collin F., last: Baker}
  variants:
  - {first: Collin, last: Baker}
- canonical: {first: George, last: Baker}
  id: george-baker
  variants:
  - {first: George Arthur, last: Baker}
- canonical: {first: James, last: Baker}
  variants:
  - {first: James K., last: Baker}
- canonical: {first: Janet, last: Baker}
  variants:
  - {first: Janet M., last: Baker}
- canonical: {first: Kathryn, last: Baker}
  variants:
  - {first: Kathryn L., last: Baker}
- canonical: {first: Pedro, last: Balage Filho}
  variants:
  - {first: Pedro, last: Balage}
  - {first: Pedro Paulo, last: Balage Filho}
  - {first: Pedro P. Balage, last: Filho}
  - {first: Pedro, last: Filho}
- canonical: {first: Alexandra, last: Balahur}
  variants:
  - {first: Alexandra, last: Balahur-Dobrescu}
- canonical: {first: Timothy, last: Baldwin}
  variants:
  - {first: Tim, last: Baldwin}
- canonical: {first: Catherine N., last: Ball}
  variants:
  - {first: Catherine, last: Ball}
- canonical: {first: Bruce W., last: Ballard}
  id: bruce-w-ballard
  variants:
  - {first: Bruce, last: Ballard}
- canonical: {first: Rafael E., last: Banchs}
  variants:
  - {first: Rafael, last: Banchs}
- canonical: {first: Sivaji, last: Bandyopadhyay}
  variants:
  - {first: Sivaji, last: Bandopadhyay}
  - {first: Sivaju, last: Bandyopadhyay}
  - {first: Sivaji, last: B}
- canonical: {first: Eduardo R., last: Banga}
  id: eduardo-r-banga
  variants:
  - {first: Eduardo, last: R. Banga}
  - {first: Eduardo Rodríguez, last: Banga}
- canonical: {first: Srinivas, last: Bangalore}
  variants:
  - {first: B., last: Srinivas}
  - {first: '', last: Srinivas}
- canonical: {first: Forrest, last: Bao}
  variants:
  - {first: Forrest Sheng, last: Bao}
- canonical: {first: Petra, last: Barancikova}
  variants:
  - {first: Petra, last: Barančíková}
- canonical: {first: Cătălina, last: Barbu}
  id: catalina-barbu
  variants:
  - {first: Catalina, last: Barbu}
- canonical: {first: Verginica, last: Barbu Mititelu}
  variants:
  - {first: Verginica Barbu, last: Mititelu}
- canonical: {first: Anup, last: Barman}
  variants:
  - {first: Anup Kr., last: Barman}
- canonical: {first: John, last: Barnden}
  id: john-barnden
  variants:
  - {first: John A., last: Barnden}
- canonical: {first: Marco, last: Baroni}
  id: marco-baroni
- canonical: {first: Roberto, last: Barra-Chicote}
  variants:
  - {first: Roberto Barra, last: Chicote}
- canonical: {first: Sergio, last: Barrachina}
  id: sergio-barrachina
- canonical: {first: Claude, last: Barras}
  id: claude-barras
- canonical: {first: Caroline, last: Barriere}
  variants:
  - {first: Caroline, last: Barrière}
- canonical: {first: Chris, last: Barry}
  id: chris-barry
- canonical: {first: Valentina, last: Bartalesi Lenzi}
  id: valentina-bartalesi-lenzi
- canonical: {first: François, last: Barthélemy}
  variants:
  - {first: Francois, last: Barthelemy}
- canonical: {first: G. Edward, last: Barton}
  variants:
  - {first: G. Edward, last: 'Barton, Jr.'}
- canonical: {first: Guntis, last: Barzdins}
  variants:
  - {first: Guntis, last: Bārzdiņš}
- canonical: {first: Karine, last: Baschung}
  id: karine-baschung
- canonical: {first: Roberto, last: Basili}
  id: roberto-basili
- canonical: {first: Colin, last: Batchelor}
  variants:
  - {first: Colin R., last: Batchelor}
- canonical: {first: John, last: Bateman}
  variants:
  - {first: John A., last: Bateman}
- canonical: {first: Madeleine, last: Bates}
  id: madeleine-bates
  variants:
  - {first: Madeline, last: Bates}
- canonical: {first: Riza Theresa, last: Batista-Navarro}
  variants:
  - {first: Riza, last: Batista-Navarro}
- canonical: {first: Anton, last: Batliner}
  id: anton-batliner
- canonical: {first: Istvan, last: Batori}
  id: istvan-batori
- canonical: {first: Marco, last: Battista}
  id: marco-battista
- canonical: {first: William A., last: 'Baumgartner, Jr.'}
  variants:
  - {first: William A., last: Baumgartner Jr.}
  - {first: William A., last: Baumgartner}
  - {first: William, last: Baumgartner}
  - {first: William, last: Baumgartner Jr.}
- canonical: {first: Samuel, last: Bayer}
  variants:
  - {first: Sam, last: Bayer}
- canonical: {first: Andrew David, last: Beale}
  variants:
  - {first: Andrew, last: David}
- canonical: {first: David L., last: Bean}
  variants:
  - {first: David, last: Bean}
- canonical: {first: John, last: Bear}
  id: john-bear
- canonical: {first: Hannah, last: Bechara}
  variants:
  - {first: Hanna, last: Béchara}
  - {first: Hanna, last: Bechara}
  - {first: Hannah, last: Béchara}
- canonical: {first: Frederic, last: Bechet}
  id: frederic-bechet
  variants:
  - {first: Frédéric, last: Bechét}
  - {first: Frédéric, last: Béchet}
  - {first: Frederic, last: Béchet}
- canonical: {first: Chedi, last: Bechikh Ali}
  variants:
  - {first: Chedi, last: Bechikh}
- canonical: {first: Daniel, last: Beck}
  variants:
  - {first: Daniel Emilio, last: Beck}
- canonical: {first: Lee, last: Becker}
  variants:
  - {first: Lee A., last: Becker}
- canonical: {first: Russell, last: Beckley}
  variants:
  - {first: Russ, last: Beckley}
- canonical: {first: Paul, last: Bedaride}
  variants:
  - {first: Paul, last: Bédaride}
- canonical: {first: Cosmin Adrian, last: Bejan}
  variants:
  - {first: Cosmin, last: Adrian Bejan}
  - {first: Cosmin, last: Bejan}
- canonical: {first: Núria, last: Bel}
  variants:
  - {first: Nuria, last: Bel}
- canonical: {first: Gemma, last: Bel-Enguix}
  variants:
  - {first: Gemma Bel, last: Enguix}
  - {first: Gemma, last: Bel Enguix}
- canonical: {first: Julie, last: Belião}
  variants:
  - {first: Julie, last: Beliao}
- canonical: {first: Narjès, last: Bellamine Ben Saoud}
  variants:
  - {first: Narjès Bellamine Ben, last: Saoud}
- canonical: {first: Patrice, last: Bellot}
  id: patrice-bellot
- canonical: {first: Valérie, last: Bellynck}
  variants:
  - {first: Valerie, last: Bellynck}
- canonical: {first: Islam, last: Beltagy}
  id: islam-beltagy
- canonical: {first: Robert S., last: Belvin}
  variants:
  - {first: Robert, last: Belvin}
  - {first: Robert S., last: Melvin}
- canonical: {first: Anja, last: Belz}
  variants:
  - {first: Anya, last: Belz}
- canonical: {first: Roni, last: Ben Aharon}
  variants:
  - {first: Roni, last: Ben-Aharon}
- canonical: {first: Abdelmajid, last: Ben Hamadou}
  variants:
  - {first: Abdelmajid, last: Ben hamadou}
  - {first: Abdelmajid, last: Benhamadou}
  - {first: Abdelmajid-Lin, last: Ben Hamadou}
- canonical: {first: Abderrahim, last: Benabbou}
  id: abderrahim-benabbou
- canonical: {first: Farah, last: Benamara}
  variants:
  - {first: Farah, last: Beanamara}
  - {first: Farah, last: Benamara Zitoune}
- canonical: {first: Chomicha, last: Bendahman}
  id: chomicha-bendahman
- canonical: {first: Emily M., last: Bender}
  variants:
  - {first: Emily, last: Bender}
- canonical: {first: José-Miguel, last: Benedí}
  id: jose-miguel-benedi
  variants:
  - {first: Jose-Miguel, last: Benedi}
  - {first: José Miguel, last: Benedí}
  - {first: José Miguel, last: Benedí Ruíz}
  - {first: José-M., last: Benedí}
  - {first: José Miguel, last: Benedi Ruiz}
  - {first: José-Miguel, last: Benedí Ruíz}
- canonical: {first: Simon, last: Benigeri}
  id: simon-benigeri
  variants:
  - {first: Simon, last: Ben Igeri}
- canonical: {first: Andrew, last: Bennett}
  id: andrew-bennett
  similar: [andrew-bennetts]
- canonical: {first: Paul, last: Bennett}
  variants:
  - {first: Paul N., last: Bennett}
- canonical: {first: Andrew, last: Bennetts}
  id: andrew-bennetts
  similar: [andrew-bennett]
- canonical: {first: Alexander, last: Berg}
  variants:
  - {first: Alex, last: Berg}
  - {first: Alexander C, last: Berg}
- canonical: {first: Tamara, last: Berg}
  variants:
  - {first: Tamara L., last: Berg}
  - {first: Tamara L, last: Berg}
- canonical: {first: Carole, last: Bergamini}
  id: carole-bergamini
- canonical: {first: Adam, last: Berger}
  variants:
  - {first: Adam L., last: Berger}
- canonical: {first: Maria, last: Berger}
  variants:
  - {first: Maria, last: Moritz}
- canonical: {first: Raffaella, last: Bernardi}
  id: raffaella-bernardi
- canonical: {first: Niels Ole, last: Bernsen}
  variants:
  - {first: Niels Ole, last: Bernse}
  - {first: Niels O., last: Bernsen}
- canonical: {first: Elisa, last: Bertino}
  id: elisa-bertino
- canonical: {first: Núria, last: Bertomeu}
  variants:
  - {first: Nuria, last: Bertomeu}
  - {first: Núria, last: Bertomeu Castelló}
  - {first: Núria Bertomeu, last: Castelló}
- canonical: {first: Robert C., last: Berwick}
  variants:
  - {first: Robert, last: Berwick}
  - {first: Robert Cregar, last: Berwick}
- canonical: {first: Gabriel G., last: Bes}
  id: gabriel-g-bes
  variants:
  - {first: Gabriel G., last: Bès}
  - {first: Gabriel, last: Bès}
- canonical: {first: Laurent, last: Besacier}
  id: laurent-besacier
- canonical: {first: Štefan, last: Beňuš}
  variants:
  - {first: Stefan, last: Benus}
  - {first: S̆tefan, last: Ben̆us̆}
- canonical: {first: Akshar, last: Bharati}
  variants:
  - {first: Akshar, last: Bharathi}
- canonical: {first: Irshad, last: Bhat}
  variants:
  - {first: Irshad A., last: Bhat}
- canonical: {first: Rajesh, last: Bhat}
  id: rajesh-bhat
  similar: [rajesh-bhatt]
- canonical: {first: Riyaz Ahmad, last: Bhat}
  variants:
  - {first: Riyaz A., last: Bhat}
- canonical: {first: Rajesh, last: Bhatt}
  comment: UMass Amherst
  id: rajesh-bhatt
  similar: [rajesh-bhat]
- canonical: {first: Pushpak, last: Bhattacharyya}
  variants:
  - {first: Pushpak, last: Bhattacharya}
- canonical: {first: Virendrakumar, last: Bhavsar}
  variants:
  - {first: Virendra, last: Bhavsar}
- canonical: {first: Plaban Kr., last: Bhowmick}
  variants:
  - {first: Plaban, last: Bhowmick}
- canonical: {first: Ergun, last: Bicici}
  variants:
  - {first: Ergun, last: Biçici}
- canonical: {first: Eckhard, last: Bick}
  id: eckhard-bick
- canonical: {first: Timothy W., last: Bickmore}
  variants:
  - {first: Timothy, last: Bickmore}
- canonical: {first: Chris, last: Biemann}
  variants:
  - {first: Christian, last: Biemann}
- canonical: {first: Janusz Stanisław, last: Bien}
  variants:
  - {first: Janusz Stanislaw, last: Bien}
  - {first: Janusz S., last: Bień}
  - {first: Janusz S., last: Bien}
- canonical: {first: Marie A., last: Bienkowski}
  variants:
  - {first: Marie, last: Bienkowski}
- canonical: {first: Alan W., last: Biermann}
  id: alan-w-biermann
  variants:
  - {first: Alan, last: Biermann}
- canonical: {first: Jeffrey P., last: Bigham}
  variants:
  - {first: Jeffrey, last: Bigham}
- canonical: {first: Daniel M., last: Bikel}
  variants:
  - {first: Daniel, last: Bikel}
  - {first: Dan, last: Bikel}
- canonical: {first: Dimitrios, last: Bilidas}
  variants:
  - {first: Dimitris, last: Bilidas}
- canonical: {first: Eric, last: Bilinski}
  variants:
  - {first: Éric, last: Bilinski}
- canonical: {first: Mokhtar B., last: Billami}
  variants:
  - {first: Mokhtar-Boumedyen, last: Billami}
- canonical: {first: Jeff, last: Bilmes}
  variants:
  - {first: Jeff A., last: Bilmes}
- canonical: {first: Matthew W., last: Bilotti}
  variants:
  - {first: Matthew, last: Bilotti}
- canonical: {first: Milan, last: Bily}
  variants:
  - {first: Milan, last: Bílý}
- canonical: {first: Diana, last: Binnenpoorte}
  id: diana-binnenpoorte
- canonical: {first: Elizabeth, last: Bishop}
  id: elizabeth-bishop
- canonical: {first: Alan W., last: Black}
  id: alan-w-black
  variants:
  - {first: Alan, last: Black}
  - {first: Alan W, last: Black}
- canonical: {first: Ezra, last: Black}
  id: ezra-black
  variants:
  - {first: Ezra W., last: Black}
- canonical: {first: Lois M., last: Black}
  variants:
  - {first: Lois, last: Black}
- canonical: {first: William J., last: Black}
  id: william-j-black
  variants:
  - {first: William J, last: Black}
  - {first: William, last: Black}
- canonical: {first: Frédéric, last: Blain}
  variants:
  - {first: Frederic, last: Blain}
- canonical: {first: Hervé, last: Blanchon}
  variants:
  - {first: Herve, last: Blanchon}
- canonical: {first: Christian, last: Blaschke}
  id: christian-blaschke
- canonical: {first: Nate, last: Blaylock}
  id: nate-blaylock
- canonical: {first: David, last: Blei}
  variants:
  - {first: David M., last: Blei}
- canonical: {first: Hatte, last: Blejer}
  variants:
  - {first: Hatte R., last: Blejer}
- canonical: {first: André, last: Blessing}
  variants:
  - {first: Andre, last: Blessing}
- canonical: {first: Hans Ulrich, last: Block}
  variants:
  - {first: Hans-Ulrich, last: Block}
- canonical: {first: Marsden S., last: Blois}
  id: marsden-s-blois
- canonical: {first: Phil, last: Blunsom}
  variants:
  - {first: Philip, last: Blunsom}
- canonical: {first: Tamara, last: Bobić}
  variants:
  - {first: Tamara, last: Bobic}
- canonical: {first: Daniel, last: Bobrow}
  variants:
  - {first: Daniel G., last: Bobrow}
- canonical: {first: Robert, last: Bobrow}
  id: robert-bobrow
  variants:
  - {first: Robert J., last: Bobrow}
  - {first: Rusty, last: Bobrow}
- canonical: {first: Péter Pál, last: Boda}
  variants:
  - {first: Péter, last: Boda}
- canonical: {first: Adams B., last: Bodomo}
  variants:
  - {first: Adams, last: Bodomo}
- canonical: {first: Guido, last: Boella}
  id: guido-boella
- canonical: {first: Katharina, last: Boesefeldt}
  id: katharina-boesefeldt
- canonical: {first: Christopher, last: Bogart}
  variants:
  - {first: Chris, last: Bogart}
- canonical: {first: Branimir, last: Boguraev}
  id: branimir-boguraev
  variants:
  - {first: Branimir K., last: Boguraev}
  - {first: Bran, last: Boguraev}
- canonical: {first: Igor, last: Boguslavsky}
  variants:
  - {first: Igor M., last: Boguslavsky}
- canonical: {first: Dan, last: Bohus}
  id: dan-bohus
  variants:
  - {first: Dan, last: Bohuş}
- canonical: {first: Sean, last: Boisen}
  id: sean-boisen
- canonical: {first: Christian, last: Boitet}
  id: christian-boitet
- canonical: {first: Loic, last: Boizou}
  variants:
  - {first: Loïc, last: Boizou}
- canonical: {first: Ondřej, last: Bojar}
  variants:
  - {first: Ondrej, last: Bojar}
- canonical: {first: Julie E., last: Boland}
  variants:
  - {first: Julie, last: Boland}
- canonical: {first: Daniel, last: Bolaños}
  variants:
  - {first: Daniel, last: Bolanos}
- canonical: {first: Gemma, last: Boleda}
  variants:
  - {first: Gemma, last: Boleda Torrent}
- canonical: {first: Andrea, last: Bolognesi}
  id: andrea-bolognesi
- canonical: {first: Igor A., last: Bolshakov}
  variants:
  - {first: Igor, last: Bolshakov}
- canonical: {first: Antonio, last: Bonafonte}
  id: antonio-bonafonte
- canonical: {first: Jean-François, last: Bonastre}
  id: jean-francois-bonastre
  variants:
  - {first: Jean-Francois, last: Bonastre}
- canonical: {first: Guillaume, last: Bonfante}
  variants:
  - {first: Guillame, last: Bonfante}
- canonical: {first: Claire, last: Bonial}
  variants:
  - {first: Claire N., last: Bonial}
- canonical: {first: Marco Aldo Piccolino, last: Boniforti}
  variants:
  - {first: Marco Aldo, last: Piccolino Boniforti}
- canonical: {first: Hélène, last: Bonneau-Maynard}
  id: helene-bonneau-maynard
  variants:
  - {first: Hélène, last: Maynard}
- canonical: {first: Kalina, last: Bontcheva}
  id: kalina-bontcheva
  similar: [katina-bontcheva]
- canonical: {first: Katina, last: Bontcheva}
  id: katina-bontcheva
  similar: [kalina-bontcheva]
- canonical: {first: German, last: Bordel}
  id: german-bordel
  variants:
  - {first: Germán, last: Bordel}
- canonical: {first: Emanuela, last: Boroş}
  variants:
  - {first: Emanuela, last: Boroș}
  - {first: Emanuela, last: Boros}
- canonical: {first: Tiberiu, last: Boroş}
  variants:
  - {first: Tiberiu, last: Boroș}
  - {first: Tiberiu, last: Boros}
- canonical: {first: Sonja, last: Bosch}
  variants:
  - {first: Sonja E., last: Bosch}
- canonical: {first: Matko, last: Bosnjak}
  variants:
  - {first: Matko, last: Bošnjak}
- canonical: {first: Elizabeth C., last: Botha}
  id: elizabeth-c-botha
- canonical: {first: Alexandre, last: Bouchard-Côté}
  variants:
  - {first: Alexandre, last: Bouchard}
- canonical: {first: Abdessalam, last: Bouchekif}
  variants:
  - {first: Abdesselam, last: Bouchekif}
- canonical: {first: Mohamed Mahdi, last: Boudabous}
  variants:
  - {first: Mohamed, last: Boudabous}
- canonical: {first: Aicha, last: Bouhjar}
  variants:
  - {first: Aïcha, last: Bouhjar}
- canonical: {first: Pierrette, last: Bouillon}
  id: pierrette-bouillon
- canonical: {first: Philippe, last: Boula de Mareüil}
  id: philippe-boula-de-mareuil
  variants:
  - {first: Philippe Boula, last: de Mareüil}
- canonical: {first: Gilles, last: Boulianne}
  id: gilles-boulianne
- canonical: {first: Paolo, last: Bouquet}
  id: paolo-bouquet
- canonical: {first: Laurent, last: Bourbeau}
  id: laurent-bourbeau
- canonical: {first: Caroline, last: Bousquet-Vernhettes}
  variants:
  - {first: Caroline, last: Bousquet}
- canonical: {first: Lou, last: Boves}
  variants:
  - {first: Louis, last: Boves}
- canonical: {first: Samuel, last: Bowman}
  variants:
  - {first: Samuel R., last: Bowman}
  - {first: Sam, last: Bowman}
- canonical: {first: Stephen, last: Boxwell}
  variants:
  - {first: Stephen A., last: Boxwell}
- canonical: {first: Richard D., last: Boyce}
  variants:
  - {first: Richard, last: Boyce}
- canonical: {first: Andrew, last: Boyd}
  variants:
  - {first: Andrew D., last: Boyd}
- canonical: {first: Amber, last: Boydstun}
  variants:
  - {first: Amber E., last: Boydstun}
- canonical: {first: Kristy, last: Boyer}
  variants:
  - {first: Kristy Elizabeth, last: Boyer}
- canonical: {first: Cem, last: Bozsahin}
  variants:
  - {first: Cem, last: Bozşahin}
  - {first: H. Cem, last: Bozsahin}
- canonical: {first: Olivier, last: Boëffard}
  variants:
  - {first: Olivier, last: Boeffard}
- canonical: {first: Lisa, last: Braden-Harder}
  variants:
  - {first: Lisa C., last: Braden-Harder}
- canonical: {first: Deborah, last: Brady}
  variants:
  - {first: Deb, last: Brady}
- canonical: {first: Annelies, last: Braffort}
  id: annelies-braffort
- canonical: {first: S.R.K., last: Branavan}
  variants:
  - {first: S. R. K., last: Branavan}
- canonical: {first: António, last: Branco}
  variants:
  - {first: Antonio, last: Branco}
  - {first: Antonio H., last: Branco}
  - {first: António Horta, last: Branco}
- canonical: {first: Andrew, last: Brasher}
  id: andrew-brasher
- canonical: {first: Harry, last: Bratt}
  id: harry-bratt
- canonical: {first: Adrian, last: Braşoveanu}
  variants:
  - {first: Adrian, last: Brasoveanu}
- canonical: {first: Eric, last: Breck}
  variants:
  - {first: Eric J., last: Breck}
- canonical: {first: D. S., last: Bree}
  variants:
  - {first: D.S., last: Bree}
- canonical: {first: Jason, last: Brenier}
  variants:
  - {first: Jason M., last: Brenier}
- canonical: {first: Susan E., last: Brennan}
  variants:
  - {first: Susan, last: Brennan}
- canonical: {first: Xavier, last: Briffault}
  id: xavier-briffault
- canonical: {first: Ted, last: Briscoe}
  id: ted-briscoe
  variants:
  - {first: Edward, last: Briscoe}
- canonical: {first: George Aaron, last: Broadwell}
  variants:
  - {first: Aaron, last: Broadwell}
  - {first: G. Aaron, last: Broadwell}
- canonical: {first: Daan, last: Broeder}
  id: daan-broeder
- canonical: {first: Michael K., last: Brown}
  variants:
  - {first: Michael, last: Brown}
- canonical: {first: Peter F., last: Brown}
  id: peter-f-brown
- canonical: {first: Ralf D., last: Brown}
  variants:
  - {first: Ralf, last: Brown}
- canonical: {first: Susan Windisch, last: Brown}
  variants:
  - {first: Susan, last: Windisch Brown}
  - {first: Susan, last: Brown}
  - {first: Susan W., last: Brown}
- canonical: {first: Rebecca, last: Bruce}
  variants:
  - {first: Rebecca F., last: Bruce}
- canonical: {first: Hennie, last: Brugman}
  id: hennie-brugman
- canonical: {first: Ernst, last: Buchberger}
  id: ernst-buchberger
- canonical: {first: Chris, last: Buckley}
  id: chris-buckley
- canonical: {first: Sven, last: Buechel}
  variants:
  - {first: Sven, last: Büchel}
- canonical: {first: Alberto, last: Bugarín Diz}
  variants:
  - {first: Alberto, last: Bugarín}
  - {first: Alberto, last: Bugarin}
- canonical: {first: Trung, last: Bui}
  variants:
  - {first: Trung H., last: Bui}
- canonical: {first: Florin, last: Bulgarov}
  variants:
  - {first: Florin Adrian, last: Bulgarov}
- canonical: {first: Barbara, last: Bullock}
  variants:
  - {first: Barbara E., last: Bullock}
- canonical: {first: Razvan, last: Bunescu}
  variants:
  - {first: Razvan C., last: Bunescu}
- canonical: {first: Harry, last: Bunt}
  id: harry-bunt
- canonical: {first: Laura, last: Burdick}
  variants:
  - {first: Laura, last: Wendlandt}
- canonical: {first: Gaston, last: Burek}
  variants:
  - {first: Gaston G., last: Burek}
- canonical: {first: Clint, last: Burfoot}
  variants:
  - {first: Clinton, last: Burfoot}
- canonical: {first: John D., last: Burger}
  comment: MITRE
  id: john-d-burger
  similar: [john-f-burger]
- canonical: {first: John F., last: Burger}
  comment: System Development Corporation
  id: john-f-burger
  similar: [john-d-burger]
- canonical: {first: Christopher J.C., last: Burges}
  variants:
  - {first: Chris J.C., last: Burges}
- canonical: {first: Diego A., last: Burgos}
  variants:
  - {first: Diego, last: Burgos}
- canonical: {first: Bianka, last: Buschbeck}
  id: bianka-buschbeck
  variants:
  - {first: Bianka, last: Buschbeck-Wolf}
- canonical: {first: Andrei, last: Butnaru}
  variants:
  - {first: Andrei M., last: Butnaru}
- canonical: {first: Bill, last: Byrne}
  comment: University of Cambridge
  id: bill-byrne
- canonical: {first: Bill, last: Byrne}
  comment: UCSD Ph.d; https://www.linkedin.com/in/billb/
  id: bill-byrne-ucsd
- canonical: {first: Donna, last: Byron}
  id: donna-byron
  variants:
  - {first: Donna K., last: Byron}
- canonical: {first: Tamás, last: Bíró}
  variants:
  - {first: Tamás, last: Biró}
- canonical: {first: Benjamin, last: Börschinger}
  variants:
  - {first: Benjamin, last: Boerschinger}
- canonical: {first: Kenneth S., last: Bøgh}
  variants:
  - {first: Kenneth, last: Bøgh}
- canonical: {first: Alena, last: Bŏhmová}
  variants:
  - {first: Alena, last: Bohmova}
  - {first: Alena, last: Böhmová}
- canonical: {first: Sheila, last: C. M. de Sousa}
  variants:
  - {first: Sheila C.M., last: de Sousa}
- canonical: {first: José G., last: C. de Souza}
  variants:
  - {first: José G.C., last: de Souza}
  - {first: Jose G.C., last: de Souza}
  - {first: José Guilherme, last: Camargo de Souza}
  - {first: José G., last: Camargo de Souza}
  - {first: José Guilherme, last: C. de Souza}
- canonical: {first: Malarkodi, last: C.S.}
  variants:
  - {first: Malarkodi, last: C.S}
  - {first: CS., last: Malarkodi}
- canonical: {first: Joao Paulo, last: Cabral}
  variants:
  - {first: João P., last: Cabral}
- canonical: {first: Luís Miguel, last: Cabral}
  variants:
  - {first: Luís, last: Cabral}
- canonical: {first: Luis-Adrián, last: Cabrera-Diego}
  variants:
  - {first: Luis Adrián, last: Cabrera-Diego}
- canonical: {first: Maria Teresa, last: Cabré}
  id: maria-teresa-cabre
  variants:
  - {first: M. Teresa, last: Cabré}
  - {first: Teresa, last: Cabré}
- canonical: {first: Whitney L., last: Cade}
  variants:
  - {first: Whitney, last: Cade}
- canonical: {first: Anais, last: Cadilhac}
  variants:
  - {first: Anaïs, last: Cadilhac}
- canonical: {first: Michael J., last: Cafarella}
  variants:
  - {first: Michael, last: Cafarella}
- canonical: {first: Lynne, last: Cahill}
  id: lynne-cahill
  variants:
  - {first: Lynne J., last: Cahill}
- canonical: {first: Dongfeng, last: Cai}
  variants:
  - {first: DongFeng, last: Cai}
- canonical: {first: Jun Fu, last: Cai}
  variants:
  - {first: Junfu, last: Cai}
- canonical: {first: Qingqing, last: Cai}
  variants:
  - {first: Qing-qing, last: Cai}
- canonical: {first: Jo, last: Calder}
  variants:
  - {first: Jonathan, last: Calder}
- canonical: {first: Mary Elaine, last: Califf}
  id: mary-elaine-califf
- canonical: {first: Charles B., last: Callaway}
  variants:
  - {first: Charles, last: Callaway}
- canonical: {first: Diego, last: Calvanese}
  id: diego-calvanese
- canonical: {first: Nicoletta, last: Calzolari}
  id: nicoletta-calzolari
  variants:
  - {first: Nicoletta Calzolari, last: Zamorani}
- canonical: {first: Jose, last: Camacho-Collados}
  variants:
  - {first: José, last: Camacho-Collados}
- canonical: {first: Ellen, last: Campana}
  id: ellen-campana
- canonical: {first: Joseph P., last: Campbell}
  variants:
  - {first: Joseph, last: Campbell}
- canonical: {first: Francisco, last: Campillo}
  variants:
  - {first: Francisco Campillo, last: Díaz}
- canonical: {first: Doğan, last: Can}
  variants:
  - {first: Dogan, last: Can}
- canonical: {first: Arnaldo, last: 'Candido, Jr.'}
  variants:
  - {first: Arnaldo, last: Candido Jr.}
  - {first: Arnaldo, last: Candido Jr}
  - {first: Arnaldo, last: Candido}
- canonical: {first: Marie, last: Candito}
  variants:
  - {first: Marie-Helene, last: Candito}
  - {first: Marie-Hélène, last: Candito}
- canonical: {first: Amparo Elizabeth, last: Cano Basave}
  variants:
  - {first: Amparo Elizabeth, last: Cano-Basave}
- canonical: {first: Xuan-Nga, last: Cao}
  variants:
  - {first: Xuân-Nga, last: Cao}
  - {first: Xuân-Nga Cao, last: Kam}
- canonical: {first: Amedeo, last: Cappelli}
  id: amedeo-cappelli
- canonical: {first: George, last: Carayannis}
  id: george-carayannis
- canonical: {first: José María, last: Carazo}
  variants:
  - {first: José-María, last: Carazo}
- canonical: {first: Sandra, last: Carberry}
  variants:
  - {first: M. Sandra, last: Carberry}
- canonical: {first: Jaime G., last: Carbonell}
  comment: CMU
  id: jaime-g-carbonell
  similar: [jaime-r-carbonell]
  variants:
  - {first: Jaime, last: Carbonell}
  - {first: Jaime G., last: Carbonell Jr}
- canonical: {first: Jaime R., last: Carbonell}
  comment: BBN; d. 1973
  id: jaime-r-carbonell
  similar: [jaime-g-carbonell]
- canonical: {first: Antonio, last: Cardenal}
  variants:
  - {first: Antonio, last: Cardenal-Lopez}
- canonical: {first: Claire, last: Cardie}
  id: claire-cardie
- canonical: {first: Patrick, last: Cardinal}
  id: patrick-cardinal
- canonical: {first: Paula, last: Cardoso}
  id: paula-cardoso
  variants:
  - {first: Paula C. Figueira, last: Cardoso}
  - {first: Paula C. F., last: Cardoso}
- canonical: {first: George, last: Caridakis}
  id: george-caridakis
- canonical: {first: Kathleen M., last: Carley}
  variants:
  - {first: Kathleen, last: Carley}
- canonical: {first: Mark, last: Carman}
  variants:
  - {first: Mark J., last: Carman}
  - {first: Mark James, last: Carman}
- canonical: {first: Jorge, last: Carrillo de Albornoz}
  variants:
  - {first: Jorge Carrillo, last: de Albornoz}
- canonical: {first: Jeremy J., last: Carroll}
  variants:
  - {first: Jeremy, last: Carroll}
- canonical: {first: John A., last: Carroll}
  comment: Cambridge, Sussex
  id: john-a-carroll
  similar: [john-b-carroll]
  variants:
  - {first: John, last: Carroll}
- canonical: {first: John B., last: Carroll}
  comment: UNC
  id: john-b-carroll
  similar: [john-a-carroll]
- canonical: {first: Julie, last: Carson-Berndsen}
  variants:
  - {first: Julie, last: Carson}
  - {first: Julle, last: Carson-Berndsen}
- canonical: {first: David, last: Carter}
  variants:
  - {first: David M., last: Carter}
- canonical: {first: Christopher, last: Caruso}
  variants:
  - {first: Chris, last: Caruso}
- canonical: {first: Vitor, last: Carvalho}
  variants:
  - {first: Vitor R., last: Carvalho}
- canonical: {first: Francisco, last: Casacuberta}
  id: francisco-casacuberta
- canonical: {first: Bernardino, last: Casas}
  id: bernardino-casas
- canonical: {first: Helena de Medeiros, last: Caseli}
  variants:
  - {first: Helena, last: de Medeiros Caseli}
- canonical: {first: Arantza, last: Casillas}
  id: arantza-casillas
- canonical: {first: Asunción, last: Castaño}
  id: asuncion-castano
- canonical: {first: José, last: Castaño}
  variants:
  - {first: José M., last: Castaño}
- canonical: {first: João Miguel, last: Casteleiro}
  variants:
  - {first: João, last: Casteleiro}
- canonical: {first: Núria, last: Castell}
  variants:
  - {first: Nuria, last: Castell}
- canonical: {first: Antonio, last: Castellanos}
  id: antonio-castellanos
- canonical: {first: Eric, last: Castelli’}
  variants:
  - {first: Eric, last: Castelli}
- canonical: {first: Irene, last: Castellón}
  variants:
  - {first: Irene, last: Castellon}
- canonical: {first: Julio, last: Castillo}
  variants:
  - {first: Julio Javier, last: Castillo}
- canonical: {first: Thiago, last: Castro Ferreira}
  variants:
  - {first: Thiago, last: Ferreira}
- canonical: {first: Maria Lucia, last: Castro Jorge}
  variants:
  - {first: Maria Lucía Castro, last: Jorge}
  - {first: Maria Lucía, last: Castro Jorge}
- canonical: {first: Maria Jose, last: Castro-Bleda}
  variants:
  - {first: María José, last: Castro}
  - {first: María-José, last: Castro}
- canonical: {first: Dolors, last: Català}
  variants:
  - {first: Dolors, last: Catala}
- canonical: {first: Maria Novella, last: Catarsi}
  id: maria-novella-catarsi
- canonical: {first: Roberta, last: Catizone}
  id: roberta-catizone
- canonical: {first: Gabriela, last: Cavaglià}
  variants:
  - {first: Gabriela, last: Cavaglia}
- canonical: {first: Alexandru, last: Ceauşu}
  variants:
  - {first: Alexandru, last: Ceausu}
- canonical: {first: Guillermo A., last: Cecchi}
  variants:
  - {first: Guillermo, last: Cecchi}
- canonical: {first: Ali Hadian, last: Cefidekhanie}
  variants:
  - {first: Ali, last: Hadian}
- canonical: {first: Pedro Concejero, last: Cerezo}
  variants:
  - {first: Pedro, last: Concejero}
- canonical: {first: Scott A., last: Hale}
  variants:
  - {first: Scott, last: Hale}
- canonical: {first: Jeong-Won, last: Cha}
  variants:
  - {first: Jeongwon, last: Cha}
- canonical: {first: Seungho, last: Cha}
  id: seungho-cha
- canonical: {first: Joyce, last: Chai}
  variants:
  - {first: Joyce Yue, last: Chai}
  - {first: Joyce Y., last: Chai}
- canonical: {first: Kian Ming A., last: Chai}
  variants:
  - {first: Kian Ming Adam, last: Chai}
- canonical: {first: Aimilios, last: Chalamandaris}
  id: aimilios-chalamandaris
  variants:
  - {first: Chalamandaris, last: Aimilios}
- canonical: {first: Nathanael, last: Chambers}
  variants:
  - {first: Nathan, last: Chambers}
- canonical: {first: Gary K. K., last: Chan}
  id: gary-k-k-chan
- canonical: {first: Kwok-Ping, last: Chan}
  variants:
  - {first: Kwok Ping, last: Chan}
- canonical: {first: Samuel W. K., last: Chan}
  id: samuel-w-k-chan
  variants:
  - {first: Samuel W.K., last: Chan}
- canonical: {first: Brian J., last: Chandler}
  id: brian-j-chandler
  variants:
  - {first: Brian, last: Chandler}
- canonical: {first: Sharath, last: Chandra Guntuku}
  variants:
  - {first: Sharath Chandra, last: Guntuku}
- canonical: {first: Raman, last: Chandrasekar}
  id: raman-chandrasekar
- canonical: {first: Muthu Kumar, last: Chandrasekaran}
  variants:
  - {first: Muthu, last: Kumar Chandrasekaran}
- canonical: {first: Angel, last: Chang}
  variants:
  - {first: Angel X., last: Chang}
- canonical: {first: Baobao, last: Chang}
  variants:
  - {first: Bao-Bao, last: Chang}
- canonical: {first: Ching Yun, last: Chang}
  variants:
  - {first: Ching-Yun, last: Chang}
- canonical: {first: Edward Y., last: Chang}
  variants:
  - {first: Edward, last: Chang}
- canonical: {first: Jason S., last: Chang}
  variants:
  - {first: Jason, last: Chang}
  - {first: Jason J. S., last: Chang}
  - {first: Jason J.S., last: Chang}
  - {first: Jason J., last: Chang}
- canonical: {first: Jim, last: Chang}
  variants:
  - {first: Jimmy, last: Chang}
- canonical: {first: Joseph Z., last: Chang}
  variants:
  - {first: Joseph, last: Chang}
  - {first: Joseph Z, last: Chang}
- canonical: {first: Jyun-Sheng, last: Chang}
  variants:
  - {first: Jyun-sheng, last: Chang}
- canonical: {first: Kai-min Kevin, last: Chang}
  variants:
  - {first: Kai-Min, last: Chang}
  - {first: Kai-min K., last: Chang}
- canonical: {first: Li-Li, last: Chang}
  variants:
  - {first: Li-li, last: Chang}
- canonical: {first: Li-Ping, last: Chang}
  variants:
  - {first: Li-ping, last: Chang}
- canonical: {first: Pi-Chuan, last: Chang}
  variants:
  - {first: Pichuan, last: Chang}
- canonical: {first: Shih-Fu, last: Chang}
  variants:
  - {first: Shih-fu, last: Chang}
- canonical: {first: Yu-wei, last: Chang}
  variants:
  - {first: Yu-Wei, last: Chang}
- canonical: {first: F. Y. August, last: Chao}
  variants:
  - {first: F.Y. August, last: Chao}
- canonical: {first: Wenhan, last: Chao}
  variants:
  - {first: WenHan, last: Chao}
  - {first: Wen-Han, last: Chao}
- canonical: {first: Wendy, last: Chapman}
  variants:
  - {first: Wendy W, last: Chapman}
- canonical: {first: Marcela, last: Charfuelan}
  variants:
  - {first: Marcela, last: Charfuelán}
- canonical: {first: Eric, last: Charton}
  variants:
  - {first: Éric, last: Charton}
- canonical: {first: Noël, last: Chateau}
  id: noel-chateau
- canonical: {first: Niladri, last: Chatterjee}
  id: niladri-chatterjee
- canonical: {first: Rajen, last: Chatterjee}
  variants:
  - {first: Rajan, last: Chatterjee}
- canonical: {first: Jacques, last: Chauché}
  id: jacques-chauche
- canonical: {first: Himani, last: Chaudhry}
  variants:
  - {first: Himani, last: Chaudhary}
- canonical: {first: Bidyut Baran, last: Chaudhuri}
  id: bidyut-baran-chaudhuri
  variants:
  - {first: Bidyut B., last: Chaudhuri}
- canonical: {first: Chiwei, last: Che}
  id: chiwei-che
- canonical: {first: Alvin Cheng-Hsien, last: Chen}
  variants:
  - {first: Cheng-Hsien, last: Chen}
- canonical: {first: Catherine, last: Chen}
  comment: UC Berkley
  id: catherine-chen-ucberkley
- canonical: {first: Catherine, last: Chen}
  comment: Brown
  id: catherine-chen-bu
- canonical: {first: Chao-Jan, last: Chen}
  variants:
  - {first: Chao-jan, last: Chen}
- canonical: {first: Cheng-Der, last: Chen}
  variants:
  - {first: Cheng-der, last: Chen}
- canonical: {first: Feng-Yi, last: Chen}
  variants:
  - {first: Feng-yi, last: Chen}
- canonical: {first: Francine, last: Chen}
  variants:
  - {first: Francine R., last: Chen}
- canonical: {first: Helen Kaiyun, last: Chen}
  variants:
  - {first: Kai-Yun, last: Chen}
  - {first: Kai-yun, last: Chen}
  - {first: Helen Kai-yun, last: Chen}
- canonical: {first: Huey-Chyun, last: Chen}
  variants:
  - {first: Mathis Huey-chyun, last: Chen}
- canonical: {first: Jen Nan, last: Chen}
  variants:
  - {first: Jen-Nan, last: Chen}
  - {first: Jen-nan, last: Chen}
- canonical: {first: Jiajun, last: Chen}
  variants:
  - {first: Jia-jun, last: Chen}
  - {first: Jia-Jun, last: Chen}
- canonical: {first: Keh-Jiann, last: Chen}
  variants:
  - {first: Keh-jiann, last: Chen}
  - {first: Ke-Jiann, last: Chen}
  - {first: K. J., last: Chen}
- canonical: {first: Kuang-hua, last: Chen}
  variants:
  - {first: Kuang-Hua, last: Chen}
- canonical: {first: Li-mei, last: Chen}
  variants:
  - {first: Li-Mei, last: Chen}
- canonical: {first: Liang-Yu, last: Chen}
  variants:
  - {first: Liangyu, last: Chen}
- canonical: {first: Mei-hua, last: Chen}
  variants:
  - {first: Mei-Hua, last: Chen}
- canonical: {first: Mia Xu, last: Chen}
  variants:
  - {first: Mia, last: Chen}
- canonical: {first: Nancy, last: Chen}
  variants:
  - {first: Nancy F., last: Chen}
- canonical: {first: Po Chun, last: Chen}
  variants:
  - {first: Po-Chun, last: Chen}
- canonical: {first: Po Hsuan, last: Chen}
  variants:
  - {first: Po-Hsuan, last: Chen}
- canonical: {first: Shun-Der, last: Chen}
  variants:
  - {first: Shun-Der, last: Cheng}
- canonical: {first: Ssu-Cheng, last: Chen}
  variants:
  - {first: Su-Cheng, last: Chen}
- canonical: {first: Stanley F., last: Chen}
  variants:
  - {first: Stanley, last: Chen}
- canonical: {first: Tsong-yi, last: Chen}
  variants:
  - {first: Tsong-Yi, last: Chen}
- canonical: {first: Xixian, last: Chen}
  variants:
  - {first: XiXian, last: Chen}
- canonical: {first: Yi-Rong, last: Chen}
  variants:
  - {first: YiRong, last: Chen}
  - {first: Yi-Rung, last: Chen}
- canonical: {first: YiChun, last: Chen}
  variants:
  - {first: Yi-Chun, last: Chen}
- canonical: {first: Yuanzhu Peter, last: Chen}
  variants:
  - {first: Peter, last: Chen}
- canonical: {first: Charles, last: 'Chen, Jr.'}
  variants:
  - {first: Charles, last: Chen}
  - {first: Charles, last: Chen Jr.}
- canonical: {first: Noureddine, last: Chenfour}
  id: noureddine-chenfour
- canonical: {first: Wen-Huei, last: Cheng}
  variants:
  - {first: Wen-Hui, last: Cheng}
- canonical: {first: Xueqi, last: Cheng}
  variants:
  - {first: Xue-Qi, last: Cheng}
- canonical: {first: Chi-Shun, last: Cheung}
  variants:
  - {first: Chi Shun, last: Cheung}
- canonical: {first: Jackie Chi Kit, last: Cheung}
  variants:
  - {first: Jackie C. K., last: Cheung}
  - {first: Jackie C.K., last: Cheung}
  - {first: Jackie, last: Cheung}
- canonical: {first: Lawrence Y. L., last: Cheung}
  id: lawrence-y-l-cheung
  variants:
  - {first: Lawrence Y.L., last: Cheung}
- canonical: {first: Peter A., last: Chew}
  variants:
  - {first: Peter, last: Chew}
- canonical: {first: Adam, last: Cheyer}
  id: adam-cheyer
- canonical: {first: Tung-Hui, last: Chiang}
  variants:
  - {first: TungHui, last: Chiang}
- canonical: {first: Yuang-Chin, last: Chiang}
  variants:
  - {first: Yuang-chin, last: Chiang}
- canonical: {first: Jen-Tzung, last: Chien}
  variants:
  - {first: Jen-Tzong, last: Chien}
- canonical: {first: Lois C., last: Childs}
  variants:
  - {first: Lois, last: Childs}
- canonical: {first: Odbayar, last: Chimeddorj}
  variants:
  - {first: Chimeddorj, last: Odbayar}
- canonical: {first: Nancy, last: Chinchor}
  id: nancy-chinchor
  variants:
  - {first: Nancy A., last: Chinchor}
- canonical: {first: P. C., last: Ching}
  variants:
  - {first: P.C., last: Ching}
- canonical: {first: Manoj, last: Chinnakotla}
  variants:
  - {first: Manoj K., last: Chinnakotla}
  - {first: Manoj Kumar, last: Chinnakotla}
- canonical: {first: Luminita, last: Chiran}
  id: luminita-chiran
- canonical: {first: Mahesh V., last: Chitrao}
  variants:
  - {first: Mahesh, last: Chitrao}
- canonical: {first: Chih-Ming, last: Chiu}
  variants:
  - {first: Chih-ming, last: Chiu}
- canonical: {first: Hsun-Wen, last: Chiu}
  variants:
  - {first: Hsun-wen, last: Chiu}
- canonical: {first: Timothy, last: Chklovski}
  variants:
  - {first: Tim, last: Chklovski}
- canonical: {first: Hakaze, last: Cho}
  id: hakaze-cho
  variants:
  - {first: Yufeng, last: Zhao}
- canonical: {first: Martin, last: Chodorow}
  variants:
  - {first: Martin S., last: Chodorow}
- canonical: {first: GyuHyeon, last: Choi}
  variants:
  - {first: Gyu-Hyeon, last: Choi}
- canonical: {first: Jinho D., last: Choi}
  variants:
  - {first: Jinho, last: Choi}
- canonical: {first: Key-Sun, last: Choi}
  variants:
  - {first: Key-sun, last: Choi}
- canonical: {first: Annick, last: Choisier}
  id: annick-choisier
- canonical: {first: Mickey W. C., last: Chong}
  variants:
  - {first: Mickey W.C., last: Chong}
- canonical: {first: George, last: Chou}
  id: george-chou
- canonical: {first: Seng-Cho T., last: Chou}
  variants:
  - {first: Seng-cho T., last: Chou}
- canonical: {first: Prafulla Kumar, last: Choubey}
  variants:
  - {first: Prafulla, last: Choubey}
- canonical: {first: Khalid, last: Choukri}
  id: khalid-choukri
  variants:
  - {first: Kalid, last: Choukri}
- canonical: {first: Yen-Lu, last: Chow}
  variants:
  - {first: Yen-lu, last: Chow}
- canonical: {first: Thomas Ulrich, last: Christiansen}
  variants:
  - {first: Thomas, last: Christiansen}
- canonical: {first: Dimitris, last: Christodoulakis}
  variants:
  - {first: Dimitris N., last: Christodoulakis}
- canonical: {first: C. Mario, last: Christoudias}
  variants:
  - {first: Mario, last: Christoudias}
- canonical: {first: Grzegorz, last: Chrupała}
  variants:
  - {first: Grzegorz, last: Chrupala}
- canonical: {first: Jennifer, last: Chu-Carroll}
  variants:
  - {first: Jennifer, last: Chu}
- canonical: {first: Tat-Seng, last: Chua}
  variants:
  - {first: Tat Seng, last: Chua}
- canonical: {first: Ka-Wai, last: Chui}
  variants:
  - {first: Kawai, last: Chui}
- canonical: {first: Grace, last: Chung}
  variants:
  - {first: Grace Y, last: Chung}
- canonical: {first: Hee Sung, last: Chung}
  variants:
  - {first: Hee-Sung, last: Chung}
- canonical: {first: HooJung, last: Chung}
  variants:
  - {first: Hoojung, last: Chung}
- canonical: {first: Siaw-Fong, last: Chung}
  variants:
  - {first: Siaw Fong, last: Chung}
- canonical: {first: You-Shan, last: Chung}
  variants:
  - {first: You-shan, last: Chung}
- canonical: {first: Kenneth, last: Church}
  variants:
  - {first: Kenneth Ward, last: Church}
  - {first: Ken, last: Church}
  - {first: Kenneth W., last: Church}
- canonical: {first: Christopher, last: Chute}
  variants:
  - {first: Christopher G., last: Chute}
- canonical: {first: Ilyas, last: Cicekli}
  variants:
  - {first: İlyas, last: Çiçekli}
- canonical: {first: Christopher, last: Cieri}
  variants:
  - {first: Chris, last: Cieri}
- canonical: {first: Philipp, last: Cimiano}
  id: philipp-cimiano
- canonical: {first: Alina Maria, last: Ciobanu}
  variants:
  - {first: Alina, last: Ciobanu}
- canonical: {first: Manuel R., last: Ciosici}
  variants:
  - {first: Manuel, last: Ciosici}
- canonical: {first: Fabio, last: Ciravegna}
  id: fabio-ciravegna
- canonical: {first: Montserrat, last: Civit}
  id: montserrat-civit
- canonical: {first: Chris, last: Clark}
  variants:
  - {first: Christine, last: Clark}
- canonical: {first: Jonathan H., last: Clark}
  variants:
  - {first: Jonathan, last: Clark}
- canonical: {first: Charles L. A., last: Clarke}
  id: charles-l-a-clarke
- canonical: {first: Luka A., last: Clarke}
  variants:
  - {first: Luka, last: Clarke}
- canonical: {first: Mark A., last: Clements}
  variants:
  - {first: Mark, last: Clements}
- canonical: {first: Miruna, last: Clinciu}
  variants:
  - {first: Miruna-Adriana, last: Clinciu}
- canonical: {first: John H., last: 'Clippinger, Jr.'}
  variants:
  - {first: John Henry, last: 'Clippinger, Jr.'}
- canonical: {first: Paul, last: Clough}
  variants:
  - {first: Paul D., last: Clough}
- canonical: {first: Martin, last: Cmejrek}
  variants:
  - {first: Martin, last: Čmejrek}
- canonical: {first: Noah, last: Coccaro}
  id: noah-coccaro
- canonical: {first: Jose, last: Coch}
  variants:
  - {first: José, last: Coch}
- canonical: {first: John, last: Cocke}
  id: john-cocke
- canonical: {first: Joan, last: Codina-Filba}
  variants:
  - {first: Joan, last: Codina-Filbà}
  - {first: Joan, last: Codina}
- canonical: {first: Jordan, last: Cohen}
  variants:
  - {first: Jordan R., last: Cohen}
- canonical: {first: K. Bretonnel, last: Cohen}
  variants:
  - {first: Kevin Bretonnel, last: Cohen}
  - {first: Kevin B., last: Cohen}
  - {first: Kevin, last: Cohen}
- canonical: {first: Philip R., last: Cohen}
  variants:
  - {first: Philip, last: Cohen}
  - {first: Phil R., last: Cohen}
- canonical: {first: Shay B., last: Cohen}
  variants:
  - {first: Shay, last: Cohen}
- canonical: {first: Trevor, last: Cohen}
  comment: University of Washington
  id: trevor-cohen
  similar: [trevor-cohn]
- canonical: {first: William, last: Cohen}
  variants:
  - {first: William W., last: Cohen}
- canonical: {first: Yael, last: Cohen-Sygal}
  variants:
  - {first: Yael, last: Sygal}
- canonical: {first: Luísa, last: Coheur}
  variants:
  - {first: Luisa, last: Coheur}
- canonical: {first: Trevor, last: Cohn}
  comment: University of Melbourne
  id: trevor-cohn
  similar: [trevor-cohen]
- canonical: {first: Andrew W., last: Cole}
  variants:
  - {first: Andrew, last: Cole}
- canonical: {first: Ronald, last: Cole}
  id: ronald-cole
  variants:
  - {first: Ron, last: Cole}
  - {first: Ronald A., last: Cole}
- canonical: {first: Mariona, last: Coll Ardanuy}
  variants:
  - {first: Mariona Coll, last: Ardanuy}
- canonical: {first: Christophe, last: Collet}
  id: christophe-collet
- canonical: {first: Jean-Marc, last: Colletta}
  id: jean-marc-colletta
- canonical: {first: Edward, last: Collins}
  variants:
  - {first: Ed, last: Collins}
- canonical: {first: Michael, last: Collins}
  variants:
  - {first: Michael John, last: Collins}
  - {first: Mike, last: Collins}
- canonical: {first: Sandra, last: Collovini}
  id: sandra-collovini
- canonical: {first: Pere, last: Comas}
  variants:
  - {first: Pere R., last: Comas}
- canonical: {first: Donald C., last: Comeau}
  variants:
  - {first: Don, last: Comeau}
  - {first: Donald, last: Comeau}
  - {first: Donald C, last: Comeau}
- canonical: {first: Elisabet, last: Comelles}
  id: elisabet-comelles
- canonical: {first: Kristian, last: Concepcion}
  variants:
  - {first: Kris, last: Concepcion}
- canonical: {first: Sherri, last: Condon}
  variants:
  - {first: Sherri L., last: Condon}
- canonical: {first: John, last: Conroy}
  variants:
  - {first: John M., last: Conroy}
- canonical: {first: Matthieu, last: Constant}
  variants:
  - {first: Mathieu, last: Constant}
- canonical: {first: Susan P., last: Converse}
  variants:
  - {first: Susan, last: Converse}
- canonical: {first: Helen V., last: Cook}
  variants:
  - {first: Helen, last: Cook}
  - {first: Helen V, last: Cook}
- canonical: {first: Peter-Arno, last: Coppen}
  id: peter-arno-coppen
- canonical: {first: Ornella, last: Corazzari}
  id: ornella-corazzari
- canonical: {first: Greville C., last: Corbett}
  variants:
  - {first: Greville, last: Corbett}
  - {first: Greville G., last: Corbett}
- canonical: {first: Peter, last: Corbett}
  variants:
  - {first: Peter T., last: Corbett}
- canonical: {first: João Paulo, last: Cordeiro}
  variants:
  - {first: João, last: Cordeiro}
- canonical: {first: Silvio, last: Cordeiro}
  variants:
  - {first: Silvio Ricardo, last: Cordeiro}
- canonical: {first: Mark G., last: Core}
  variants:
  - {first: Mark, last: Core}
- canonical: {first: Courtney D., last: Corley}
  variants:
  - {first: Courtney, last: Corley}
- canonical: {first: Annick, last: Corluy}
  id: annick-corluy
- canonical: {first: Thomas L., last: Cornell}
  variants:
  - {first: Thomas, last: Cornell}
- canonical: {first: Gloria, last: Corpas Pastor}
  variants:
  - {first: Gloria, last: Corpas}
  - {first: Gloria Corpas, last: Pastor}
- canonical: {first: Simon, last: Corston-Oliver}
  variants:
  - {first: Simon H., last: Corston-Oliver}
- canonical: {first: Louise, last: Corti}
  id: louise-corti
- canonical: {first: Santiago, last: Cortés Vaíllo}
  variants:
  - {first: Santiago, last: Cortes}
  - {first: Santiago Cortés, last: Vaíllo}
- canonical: {first: William J., last: Corvey}
  variants:
  - {first: William, last: Corvey}
- canonical: {first: Angela, last: Costa}
  variants:
  - {first: Ângela, last: Costa}
- canonical: {first: Luís Fernando, last: Costa}
  variants:
  - {first: Luís, last: Costa}
- canonical: {first: Christophe, last: Costa Florêncio}
  variants:
  - {first: Christophe Costa, last: Florencio}
- canonical: {first: Marta R., last: Costa-jussà}
  variants:
  - {first: Marta, last: R. Costa-jussà}
  - {first: Marta R., last: Costa-Jussà}
  - {first: Marta R., last: Costa-Jussa}
  - {first: Marta, last: Ruiz Costa-jussà}
  - {first: Marta Ruiz, last: Costa-jussà}
- canonical: {first: Fintan J., last: Costello}
  variants:
  - {first: Fintan, last: Costello}
- canonical: {first: William, last: Coster}
  variants:
  - {first: Will, last: Coster}
- canonical: {first: Louise-Amélie, last: Cougnon}
  variants:
  - {first: Louis-Amélie, last: Cougnon}
- canonical: {first: Francisco M., last: Couto}
  variants:
  - {first: Francisco, last: Couto}
- canonical: {first: Daniel, last: Couto Vale}
  variants:
  - {first: Daniel, last: Couto-Vale}
  - {first: Daniel, last: Vale}
- canonical: {first: Jim, last: Cowie}
  id: jim-cowie
- canonical: {first: Roddy, last: Cowie}
  id: roddy-cowie
- canonical: {first: Benoit, last: Crabbé}
  variants:
  - {first: Benoît, last: Crabbé}
- canonical: {first: Gregory, last: Crane}
  variants:
  - {first: Gregory R., last: Crane}
- canonical: {first: Lambros, last: Cranias}
  variants:
  - {first: Lambros, last: Kranias}
- canonical: {first: Josep M., last: Crego}
  variants:
  - {first: Josep Maria, last: Crego}
  - {first: Josep, last: Crego}
- canonical: {first: Luca, last: Cristoforetti}
  id: luca-cristoforetti
- canonical: {first: Matthew, last: Crocker}
  variants:
  - {first: Matthew W., last: Crocker}
- canonical: {first: W. Bruce, last: Croft}
  variants:
  - {first: Bruce, last: Croft}
- canonical: {first: Fabien, last: Cromieres}
  variants:
  - {first: Fabien, last: Cromières}
- canonical: {first: Paul A., last: Crook}
  variants:
  - {first: Paul, last: Crook}
- canonical: {first: Noa P., last: Cruz Diaz}
  variants:
  - {first: Noa P., last: Cruz}
  - {first: Noa, last: Cruz}
  - {first: Noa P., last: Cruz Díaz}
- canonical: {first: Michael, last: Crystal}
  variants:
  - {first: Michael R., last: Crystal}
- canonical: {first: Andras, last: Csomai}
  variants:
  - {first: András, last: Csomai}
- canonical: {first: Catia, last: Cucchiarini}
  id: catia-cucchiarini
- canonical: {first: Silviu, last: Cucerzan}
  variants:
  - {first: Silviu-Petru, last: Cucerzan}
- canonical: {first: Chris, last: Culy}
  variants:
  - {first: Christopher, last: Culy}
- canonical: {first: Hamish, last: Cunningham}
  id: hamish-cunningham
- canonical: {first: Arturo, last: Curiel}
  variants:
  - {first: Arturo, last: Curiel Díaz}
- canonical: {first: James R., last: Curran}
  variants:
  - {first: James, last: Curran}
- canonical: {first: Douglass, last: Cutting}
  variants:
  - {first: Doug, last: Cutting}
- canonical: {first: Jan, last: Cuřín}
  id: jan-curin
- canonical: {first: Agata, last: Cybulska}
  variants:
  - {first: Agata Katarzyna, last: Cybulska}
- canonical: {first: Scott, last: Cyphers}
  variants:
  - {first: D. Scott, last: Cyphers}
- canonical: {first: Marianne, last: Dabbadie}
  id: marianne-dabbadie
- canonical: {first: Walter, last: Daelemans}
  id: walter-daelemans
- canonical: {first: Deborah A., last: Dahl}
  id: deborah-a-dahl
  variants:
  - {first: Deborah, last: Dahl}
- canonical: {first: Kathleen, last: Dahlgren}
  id: kathleen-dahlgren
- canonical: {first: Li-Rong, last: Dai}
  variants:
  - {first: LiRong, last: Dai}
- canonical: {first: Xiang, last: Dai}
  variants:
  - {first: Xiangying, last: Dai}
- canonical: {first: Xinyu, last: Dai}
  variants:
  - {first: Xin-yu, last: Dai}
  - {first: Xin-Yu, last: Dai}
- canonical: {first: Béatrice, last: Daille}
  variants:
  - {first: Beatrice, last: Daille}
- canonical: {first: Bojana, last: Dalbelo Bašić}
  variants:
  - {first: Bojana Dalbelo, last: Bašić}
- canonical: {first: Patrice, last: Dalle}
  id: patrice-dalle
- canonical: {first: Bhavana, last: Dalvi}
  variants:
  - {first: Bhavana, last: Dalvi Mishra}
- canonical: {first: Om P., last: Damani}
  variants:
  - {first: Om, last: Damani}
- canonical: {first: Fred, last: Damerau}
  variants:
  - {first: Fred J., last: Damerau}
- canonical: {first: Laurie, last: Damianos}
  variants:
  - {first: Laurie E., last: Damianos}
- canonical: {first: Danica, last: Damljanović}
  variants:
  - {first: Danica, last: Damljanovic}
- canonical: {first: Géraldine, last: Damnati}
  variants:
  - {first: Geraldine, last: Damnati}
- canonical: {first: Robert I., last: Damper}
  id: robert-i-damper
- canonical: {first: Sandipan, last: Dandapat}
  variants:
  - {first: Sandipan, last: Dandpat}
- canonical: {first: Hoa Trang, last: Dang}
  variants:
  - {first: Hoa, last: Dang}
- canonical: {first: Ron, last: 'Daniel, Jr.'}
  variants:
  - {first: Ron, last: Daniel}
  - {first: Ron, last: Daniel Jr.}
- canonical: {first: Masatake, last: Dantsuji}
  id: masatake-dantsuji
- canonical: {first: Aswarth Abhilash, last: Dara}
  variants:
  - {first: Aswarth, last: Dara}
- canonical: {first: Stéfan, last: Darmoni}
  variants:
  - {first: Stefan, last: Darmoni}
- canonical: {first: Vidas, last: Daudaravicius}
  variants:
  - {first: Vidas, last: Daudaravičius}
- canonical: {first: Jordi, last: Daudé}
  id: jordi-daude
- canonical: {first: Hal, last: Daumé III}
  variants:
  - {first: Hal, last: Daume III}
  - {first: Hal, last: Daume}
  - {first: Hal, last: Daumé}
- canonical: {first: Chris Irwin, last: Davis}
  variants:
  - {first: Chris, last: Davis}
- canonical: {first: James, last: Davis}
  variants:
  - {first: James Raymond, last: Davis}
- canonical: {first: Mark W., last: Davis}
  variants:
  - {first: Mark, last: Davis}
- canonical: {first: Sashka T., last: Davis}
  variants:
  - {first: Sashka, last: Davis}
- canonical: {first: Ian P., last: Davy}
  variants:
  - {first: Ian, last: Davy}
  - {first: Ian P, last: Davy}
- canonical: {first: David, last: Day}
  variants:
  - {first: David S., last: Day}
- canonical: {first: Antonella, last: De Angeli}
  variants:
  - {first: Antonella, last: DeAngeli}
- canonical: {first: Vitor, last: De Araujo}
  variants:
  - {first: Vítor, last: Araújo}
- canonical: {first: Orphee, last: De Clercq}
  variants:
  - {first: Orphée, last: De Clercq}
- canonical: {first: Georges, last: De Moor}
  id: georges-de-moor
- canonical: {first: Renato, last: De Mori}
  variants:
  - {first: Renato, last: de Mori}
- canonical: {first: Anne, last: De Roeck}
  variants:
  - {first: Anne, last: DeRoeck}
  - {first: Anne, last: de Roeck}
  - {first: Anne, last: deRoeck}
  - {first: A.N., last: De Roeck}
  - {first: Anne N., last: De Roeck}
- canonical: {first: Gianluca, last: De Rossi}
  variants:
  - {first: Gianluca, last: Rossi}
- canonical: {first: Koenraad, last: De Smedt}
  variants:
  - {first: Koenraad, last: de Smedt}
  - {first: Koenraad, last: DeSmedt}
- canonical: {first: Ángel, last: De la Torre}
  id: angel-de-la-torre
- canonical: {first: Jonathan, last: DeCristofaro}
  variants:
  - {first: Jonathan D., last: DeCristofaro}
- canonical: {first: Rosa, last: Del Gaudio}
  variants:
  - {first: Rosa, last: Gaudio}
- canonical: {first: Riccardo, last: Del Gratta}
  variants:
  - {first: Riccardo, last: del Gratta}
- canonical: {first: Iria, last: Del Río Gayo}
  variants:
  - {first: Iria, last: del Río Gayo}
  - {first: Iria, last: del Río}
  - {first: Iria, last: del Rio}
- canonical: {first: Elisabeth, last: Delais-Roussarie}
  variants:
  - {first: Élisabeth, last: Delais-Roussarie}
- canonical: {first: Jean-François, last: Delannoy}
  variants:
  - {first: Jean-Francois, last: Delannoy}
- canonical: {first: Stephen A., last: Della Pietra}
  id: stephen-a-della-pietra
  variants:
  - {first: Stephen, last: Della Pietra}
  - {first: Stephen, last: DellaPietra}
- canonical: {first: Vincent J., last: Della Pietra}
  id: vincent-j-della-pietra
  variants:
  - {first: Vincent, last: DellaPietra}
- canonical: {first: Rodolfo, last: Delmonte}
  id: rodolfo-delmonte
- canonical: {first: Paul, last: Deléglise}
  variants:
  - {first: Paul, last: Deleglise}
- canonical: {first: George, last: Demetriou}
  variants:
  - {first: George C., last: Demetriou}
- canonical: {first: Isin, last: Demirsahin}
  variants:
  - {first: Işin, last: Demirşahin}
  - {first: Isin, last: Demirşahin}
- canonical: {first: Peter, last: Deng}
  id: peter-deng
- canonical: {first: Xinyu, last: Deng}
  variants:
  - {first: XinYu, last: Deng}
- canonical: {first: Zhi-Hong, last: Deng}
  variants:
  - {first: Zhihong, last: Deng}
- canonical: {first: Alexandre, last: Denis}
  id: alexandre-denis
- canonical: {first: Leon, last: Derczynski}
  variants:
  - {first: Leon, last: Strømberg-Derczynski}
- canonical: {first: Jan Milan, last: Deriu}
  variants:
  - {first: Jan, last: Deriu}
- canonical: {first: Julien, last: Derivière}
  id: julien-deriviere
- canonical: {first: Maunendra Sankar, last: Desarkar}
  variants:
  - {first: Maunendra, last: Sankar Desarkar}
- canonical: {first: Théo, last: Desbordes}
  variants:
  - {first: Theo, last: Desbordes}
- canonical: {first: Jean-Pierre, last: Descles}
  variants:
  - {first: Jean-Pierre, last: Desclés}
  - {first: Jean Pierre, last: Descles}
- canonical: {first: Elina, last: Desipri}
  id: elina-desipri
  variants:
  - {first: Elina, last: Desypri}
- canonical: {first: José, last: Deulofeu}
  variants:
  - {first: Jose, last: Deulofeu}
- canonical: {first: Arturo Calvo, last: Devesa}
  variants:
  - {first: Arturo, last: Calvo}
- canonical: {first: Laurence, last: Devillers}
  id: laurence-devillers
- canonical: {first: Pradip, last: Dey}
  variants:
  - {first: Paradip, last: Dey}
- canonical: {first: Arnab, last: Dhar}
  variants:
  - {first: Arnad, last: Dhar}
- canonical: {first: Paramveer S., last: Dhillon}
  variants:
  - {first: Paramveer, last: Dhillon}
- canonical: {first: Luigi, last: Di Caro}
  variants:
  - {first: Luigi, last: di Caro}
- canonical: {first: Giuseppe, last: Di Fabbrizio}
  variants:
  - {first: Giuseppe, last: Fabbrizio}
- canonical: {first: Mattia A., last: Di Gangi}
  variants:
  - {first: Mattia Antonino, last: Di Gangi}
  - {first: Mattia, last: Di Gangi}
- canonical: {first: Mauro, last: Di Manzo}
  id: mauro-di-manzo
- canonical: {first: Giorgio Maria, last: Di Nunzio}
  variants:
  - {first: Giorgio, last: Di Nunzio}
- canonical: {first: Vittorio, last: Di Tomaso}
  id: vittorio-di-tomaso
- canonical: {first: Chrysanne, last: DiMarco}
  variants:
  - {first: Chrysanne, last: Di Marco}
- canonical: {first: Denise, last: DiPersio}
  variants:
  - {first: Denise, last: Dipersio}
- canonical: {first: Mona, last: Diab}
  variants:
  - {first: Mona T., last: Diab}
- canonical: {first: Gaël, last: Dias}
  variants:
  - {first: Gael, last: Dias}
  - {first: Gäel, last: Dias}
- canonical: {first: Miguel Sales, last: Dias}
  variants:
  - {first: Miguel, last: Dias}
- canonical: {first: Bento Carlos, last: Dias-da-Silva}
  variants:
  - {first: Bento Carlos Dias, last: da Silva}
- canonical: {first: Javier, last: Dieguez-Tirado}
  variants:
  - {first: Javier, last: Dieguez}
- canonical: {first: Dinh, last: Dien}
  variants:
  - {first: Dien, last: Dinh}
- canonical: {first: Mireia, last: Diez}
  variants:
  - {first: Mireia, last: Díez}
- canonical: {first: Vassilios, last: Digalakis}
  id: vassilios-digalakis
- canonical: {first: Brian W., last: Dillon}
  variants:
  - {first: Brian, last: Dillon}
- canonical: {first: Davis Muhajereen D., last: Dimalen}
  variants:
  - {first: Davis Muhajereen, last: Dimalen}
- canonical: {first: Vania, last: Dimitrova}
  variants:
  - {first: Vanya, last: Dimitrova}
- canonical: {first: Luca, last: Dini}
  id: luca-dini
- canonical: {first: Norbert, last: Dinstl}
  id: norbert-dinstl
- canonical: {first: Georgiana, last: Dinu}
  id: georgiana-dinu
- canonical: {first: Liviu P., last: Dinu}
  variants:
  - {first: Liviu, last: Dinu}
  - {first: Liviu Petrisor, last: Dinu}
- canonical: {first: Cheikh M. Bamba, last: Dione}
  variants:
  - {first: Cheikh Bamba, last: Dione}
- canonical: {first: Bayu, last: Distiawan}
  variants:
  - {first: Bayu Distiawan, last: Trisedya}
- canonical: {first: Shirley, last: Dita}
  variants:
  - {first: Shirley N., last: Dita}
- canonical: {first: Paul, last: Dixon}
  variants:
  - {first: Paul R., last: Dixon}
- canonical: {first: Quoc Khanh, last: Do}
  variants:
  - {first: Quoc-Khanh, last: Do}
- canonical: {first: Simon, last: Dobrisek}
  variants:
  - {first: Simon, last: Dobrišek}
- canonical: {first: Boris V., last: Dobrov}
  id: boris-v-dobrov
  variants:
  - {first: Boris, last: Dobrov}
- canonical: {first: Laura, last: Docio-Fernandez}
  variants:
  - {first: Laura, last: Docío-Fernández}
- canonical: {first: George R., last: Doddington}
  variants:
  - {first: George, last: Doddington}
- canonical: {first: Ellen K., last: Dodge}
  variants:
  - {first: Ellen, last: Dodge}
- canonical: {first: Shinichi, last: Doi}
  variants:
  - {first: Shin’ichi, last: Doi}
- canonical: {first: Charles P., last: Dolan}
  variants:
  - {first: Charles, last: Dolan}
- canonical: {first: William B., last: Dolan}
  variants:
  - {first: William, last: Dolan}
  - {first: Bill, last: Dolan}
- canonical: {first: Ioannis, last: Dologlou}
  id: ioannis-dologlou
- canonical: {first: Martin Ariel, last: Dominguez}
  variants:
  - {first: Martín, last: Domínguez}
  - {first: Martin Ariel, last: Domínguez}
- canonical: {first: Ming Chui, last: Dong}
  variants:
  - {first: Ming-Chui, last: Dong}
- canonical: {first: Xin Luna, last: Dong}
  variants:
  - {first: Xin, last: Dong}
- canonical: {first: Christine, last: Doran}
  id: christine-doran
- canonical: {first: Bonnie, last: Dorr}
  variants:
  - {first: Bonnie J., last: Dorr}
- canonical: {first: Jochen, last: Dorre}
  variants:
  - {first: Jochen, last: Dörre}
- canonical: {first: Léon, last: Dostert}
  variants:
  - {first: Leon, last: Dostert}
  - {first: L. E., last: Dostert}
- canonical: {first: Ellen, last: Douglas-Cowie}
  id: ellen-douglas-cowie
- canonical: {first: Yerai, last: Doval}
  variants:
  - {first: Yerai, last: Doval Mosquera}
- canonical: {first: John, last: Dowding}
  id: john-dowding
- canonical: {first: Jennifer, last: Doyon}
  variants:
  - {first: Jennifer B., last: Doyon}
- canonical: {first: Christopher, last: Dozier}
  variants:
  - {first: Christopher C., last: Dozier}
- canonical: {first: Elliott Franco, last: Drabek}
  variants:
  - {first: Elliott, last: Drabek}
  - {first: Elliott, last: Drábek}
- canonical: {first: Felix, last: Dreizin}
  id: felix-dreizin
- canonical: {first: Biljana, last: Drndarević}
  variants:
  - {first: Biljana, last: Drndarevic}
- canonical: {first: Witold, last: Drożdżyński}
  variants:
  - {first: Witold, last: Drozdzynski}
- canonical: {first: Sebastian, last: Drude}
  id: sebastian-drude
- canonical: {first: Jianyong, last: Duan}
  variants:
  - {first: Jian-Yong, last: Duan}
- canonical: {first: Yuguang, last: Duan}
  variants:
  - {first: Yu, last: Duan}
- canonical: {first: Pablo, last: Duboue}
  variants:
  - {first: Pablo A., last: Duboue}
  - {first: Pablo Ariel, last: Duboue}
- canonical: {first: Loic, last: Dugast}
  variants:
  - {first: Loïc, last: Dugast}
- canonical: {first: Stefan Daniel, last: Dumitrescu}
  variants:
  - {first: Ștefan Daniel, last: Dumitrescu}
  - {first: Ștefan, last: Dumitrescu}
- canonical: {first: Pierre, last: Dumouchel}
  id: pierre-dumouchel
- canonical: {first: Ted E., last: Dunning}
  variants:
  - {first: Ted, last: Dunning}
- canonical: {first: Long, last: Duong}
  variants:
  - {first: Long, last: Duong Thanh}
- canonical: {first: Magali Sanches, last: Duran}
  variants:
  - {first: Magali, last: Sanches Duran}
  - {first: Magali, last: Duran}
- canonical: {first: Ilknur, last: Durgar El-Kahlout}
  variants:
  - {first: Ilknur Durgar, last: El-Kahlout}
  - {first: İlknur, last: Durgar El-Kahlout}
  - {first: İlknur Durgar, last: El-Kahlout}
- canonical: {first: Koel, last: Dutta Chowdhury}
  variants:
  - {first: Koel Dutta, last: Chowdhury}
- canonical: {first: Arienne, last: Dwyer}
  id: arienne-dwyer
- canonical: {first: Hans, last: Dybkjaer}
  variants:
  - {first: Hans, last: Dybkjær}
- canonical: {first: Laila, last: Dybkjaer}
  variants:
  - {first: Laila, last: Dybkjær}
- canonical: {first: Chris, last: Dyer}
  variants:
  - {first: Christopher, last: Dyer}
  - {first: Christopher J., last: Dyer}
- canonical: {first: Michael G., last: Dyer}
  variants:
  - {first: Michael, last: Dyer}
- canonical: {first: Myroslava O., last: Dzikovska}
  variants:
  - {first: Myroslava, last: Dzikovska}
- canonical: {first: Daniel, last: Déchelotte}
  variants:
  - {first: Daniel, last: Dechelotte}
- canonical: {first: Hervé, last: Déjean}
  id: herve-dejean
  variants:
  - {first: Herve, last: Dejean}
- canonical: {first: Víctor J., last: Díaz}
  variants:
  - {first: Victor J., last: Díaz}
- canonical: {first: Jesús E., last: Díaz Verdejo}
  id: jesus-e-diaz-verdejo
- canonical: {first: Arantza, last: Díaz de Ilarraza}
  id: arantza-diaz-de-ilarraza
  variants:
  - {first: Arantza, last: Diaz de Ilarraza}
- canonical: {first: Elisabeth, last: D’Halleweyn}
  variants:
  - {first: Elizabeth, last: D’Halleweyn}
- canonical: {first: Luis Fernando, last: D’Haro}
  variants:
  - {first: Luis F., last: d’Haro}
- canonical: {first: Susana, last: Early}
  id: susana-early
- canonical: {first: Hiroshi, last: Echizen-ya}
  variants:
  - {first: Hiroshi, last: Echizen’ya}
- canonical: {first: Philip, last: Edmonds}
  variants:
  - {first: Philip G., last: Edmonds}
- canonical: {first: Angels, last: Egea}
  variants:
  - {first: Àngels, last: Egea}
- canonical: {first: Liat, last: Ein Dor}
  variants:
  - {first: Liat, last: Ein-Dor}
- canonical: {first: Andreas, last: Eisele}
  id: andreas-eisele
- canonical: {first: Jason, last: Eisner}
  variants:
  - {first: Jason M., last: Eisner}
- canonical: {first: Eva, last: Ejerhed}
  variants:
  - {first: Eva I., last: Ejerhed}
- canonical: {first: Kerstin Severinson, last: Eklundh}
  variants:
  - {first: Kerstin, last: Severinson Eklundh}
  - {first: Kerstin, last: Severinson}
- canonical: {first: Said Ouatik, last: El Alaoui}
  variants:
  - {first: Said, last: Ouatik El Alaoui}
- canonical: {first: Adil, last: El Ghali}
  variants:
  - {first: Adil, last: El-Ghali}
- canonical: {first: Ismail, last: El Maarouf}
  variants:
  - {first: Ismaïl, last: El Maarouf}
- canonical: {first: Samhaa R., last: El-Beltagy}
  variants:
  - {first: Samhaa, last: El-Beltagy}
- canonical: {first: Marc, last: El-Bèze}
  id: marc-el-beze
  variants:
  - {first: Marc, last: El-Beze}
- canonical: {first: Wassim, last: El-Hajj}
  variants:
  - {first: Wassim, last: El Hajj}
- canonical: {first: Mohab, last: El-karef}
  variants:
  - {first: Mohab, last: Elkaref}
- canonical: {first: Noémie, last: Elhadad}
  variants:
  - {first: Noemie, last: Elhadad}
- canonical: {first: Frédéric, last: Eliséi}
  variants:
  - {first: Frederic, last: Elisei}
- canonical: {first: Faiza, last: Elkateb-Gara}
  variants:
  - {first: Faiza, last: Gara}
  - {first: Faïza, last: Elkateb-Gara}
- canonical: {first: John, last: Elliott}
  variants:
  - {first: John, last: Elliot}
- canonical: {first: David, last: Ellis}
  variants:
  - {first: David Ellis, last: Rogers}
- canonical: {first: T. Mark, last: Ellison}
  id: t-mark-ellison
- canonical: {first: Samira, last: Ellouze}
  variants:
  - {first: Samira Walha, last: Ellouze}
- canonical: {first: Mariem, last: Ellouze Khemekhem}
  variants:
  - {first: Mariem, last: Ellouze Khemakhem}
  - {first: Mariem, last: Ellouze}
  - {first: Mariem Ellouze, last: Khmekhem}
  - {first: Mariem, last: Ellouze khemekhem}
- canonical: {first: Michael, last: Ellsworth}
  variants:
  - {first: Michael J., last: Ellsworth}
- canonical: {first: David, last: Elson}
  variants:
  - {first: David K., last: Elson}
- canonical: {first: Martin C., last: Emele}
  variants:
  - {first: Martin, last: Emele}
- canonical: {first: Louisette, last: Emirkanian}
  id: louisette-emirkanian
- canonical: {first: Chantal, last: Enguehard}
  id: chantal-enguehard
- canonical: {first: Mark, last: Epstein}
  id: mark-epstein
- canonical: {first: Adoram, last: Erell}
  id: adoram-erell
- canonical: {first: Tomaž, last: Erjavec}
  variants:
  - {first: Tomaz, last: Erjavec}
- canonical: {first: Gunes, last: Erkan}
  variants:
  - {first: Güneş, last: Erkan}
- canonical: {first: Gülşen, last: Eryiğit}
  variants:
  - {first: Gülşen, last: Eryiǧit}
- canonical: {first: Mahbaneh, last: Eshaghzadeh Torbati}
  variants:
  - {first: Mahbaneh, last: Eshaghzadeh}
- canonical: {first: Iris, last: Eshkol}
  variants:
  - {first: Iris, last: Eshkol-Taravella}
- canonical: {first: Salvador, last: España}
  id: salvador-espana
- canonical: {first: Luis, last: Espinosa Anke}
  variants:
  - {first: Luis, last: Espinosa-Anke}
  - {first: Luis Espinosa, last: Anke}
- canonical: {first: Miquel, last: Esplà-Gomis}
  variants:
  - {first: Miquel, last: Esplà}
- canonical: {first: Dominique, last: Estival}
  id: dominique-estival
- canonical: {first: David A., last: Evans}
  variants:
  - {first: David Andreoff, last: Evans}
- canonical: {first: David K., last: Evans}
  variants:
  - {first: David, last: Evans}
  - {first: David Kirk, last: Evans}
- canonical: {first: Edmund Grimley, last: Evans}
  variants:
  - {first: Edmund, last: Grimley-Evans}
- canonical: {first: Richard, last: Evans}
  id: richard-evans
- canonical: {first: Roger, last: Evans}
  id: roger-evans
- canonical: {first: Martha, last: Evens}
  variants:
  - {first: Martha W., last: Evens}
  - {first: Martha W, last: Evens}
- canonical: {first: Stephanie S., last: Everett}
  variants:
  - {first: Stephanie, last: Everett}
- canonical: {first: Lindsay J., last: Evett}
  id: lindsay-j-evett
- canonical: {first: Chandra Kiran Reddy, last: Evuru}
  variants:
  - {first: Chandra Kiran, last: Evuru}
- canonical: {first: Frank Van, last: Eynde}
  variants:
  - {first: Frank, last: van Eynde}
  - {first: Frank, last: Van Eynde}
- canonical: {first: Nerea, last: Ezeiza}
  id: nerea-ezeiza
- canonical: {first: Cécile, last: Fabre}
  variants:
  - {first: Cecile, last: Fabre}
- canonical: {first: Karoly, last: Fabricz}
  id: karoly-fabricz
- canonical: {first: Marcos Didonet Del, last: Fabro}
  variants:
  - {first: Marcus Didonet, last: Del Fabro}
- canonical: {first: Hakimeh, last: Fadaee}
  variants:
  - {first: Hakimeh, last: Fadaei}
- canonical: {first: Cédrick, last: Fairon}
  variants:
  - {first: Cedrick, last: Fairon}
- canonical: {first: Nikos, last: Fakotakis}
  id: nikos-fakotakis
  variants:
  - {first: Nikos D., last: Fakotakis}
- canonical: {first: Agnieszka, last: Falenska}
  variants:
  - {first: Agnieszka, last: Faleńska}
- canonical: {first: Shixi, last: Fan}
  variants:
  - {first: ShiXi, last: Fan}
- canonical: {first: Alex Chengyu, last: Fang}
  variants:
  - {first: Alex C., last: Fang}
- canonical: {first: M. Amin, last: Farajian}
  variants:
  - {first: Mohammad Amin, last: Farajian}
- canonical: {first: Richárd, last: Farkas}
  variants:
  - {first: Richard, last: Farkas}
- canonical: {first: Javier, last: Farreres}
  variants:
  - {first: Xavier, last: Farreres}
- canonical: {first: Tanveer A., last: Faruquie}
  variants:
  - {first: Tanveer, last: Faruquie}
  - {first: Tanveer A, last: Faruquie}
- canonical: {first: David, last: Farwell}
  id: david-farwell
- canonical: {first: Nicolas R., last: Fauceglia}
  variants:
  - {first: Nicolas, last: Fauceglia}
- canonical: {first: Benoit, last: Favre}
  variants:
  - {first: Benoît, last: Favre}
- canonical: {first: Steven, last: Feiner}
  variants:
  - {first: Steven K., last: Feiner}
- canonical: {first: Laurie, last: Feldman}
  variants:
  - {first: Laurie Beth, last: Feldman}
- canonical: {first: Naomi, last: Feldman}
  variants:
  - {first: Naomi H., last: Feldman}
- canonical: {first: Laszlo, last: Felfoldi}
  variants:
  - {first: László, last: Felföldi}
- canonical: {first: Ariani Di, last: Felippo}
  variants:
  - {first: Ariani, last: Di-Felippo}
  - {first: Ariani, last: Di Felippo}
- canonical: {first: Valéria Delisandra, last: Feltrim}
  variants:
  - {first: Valéria, last: Feltrim}
  - {first: Valéria D., last: Feltrim}
- canonical: {first: Fangfang, last: Feng}
  id: fangfang-feng
- canonical: {first: Jens Erik, last: Fenstad}
  variants:
  - {first: Jens-Erik, last: Fenstad}
- canonical: {first: Eraldo, last: Fernandes}
  variants:
  - {first: Eraldo Rezende, last: Fernandes}
- canonical: {first: Ana, last: Fernandez}
  variants:
  - {first: Ana Fernández, last: Montraveta}
  - {first: Ana, last: Fernández-Montraveta}
- canonical: {first: Ramón, last: Fernandez Astudillo}
  variants:
  - {first: Ramón, last: Astudillo}
  - {first: Ramón, last: F. Astudillo}
  - {first: Ramon, last: F. Astudillo}
- canonical: {first: Diego, last: Fernandez Slezak}
  variants:
  - {first: Diego, last: Fernández Slezak}
- canonical: {first: Raquel, last: Fernández}
  variants:
  - {first: Raquel, last: Fernandez}
- canonical: {first: Antonio, last: Fernández Orquín}
  variants:
  - {first: Antonio, last: Fernandez Orquín}
  - {first: Antonio, last: Fernández-Orquín}
  - {first: Antonio, last: Fernández}
- canonical: {first: David, last: Fernández-Amorós}
  variants:
  - {first: David, last: Fernández}
  - {first: David, last: Férnandez-Amorós}
- canonical: {first: Fernando, last: Fernández-Martínez}
  variants:
  - {first: Fernando Fernández, last: Martínez}
- canonical: {first: Stéphane, last: Ferrari}
  variants:
  - {first: Stephane, last: Ferrari}
- canonical: {first: Kathleen, last: Ferraro}
  variants:
  - {first: Kathleen, last: Ferrara}
- canonical: {first: Antonio, last: Ferrández}
  id: antonio-ferrandez
  variants:
  - {first: Antonio, last: Ferrandez}
- canonical: {first: Óscar, last: Ferrández}
  variants:
  - {first: Oscar, last: Ferrandez}
  - {first: Oscar, last: Ferrández}
- canonical: {first: Gaëlle, last: Ferré}
  variants:
  - {first: Gaelle, last: Ferré}
- canonical: {first: Daniel, last: Ferrés}
  variants:
  - {first: Dani, last: Ferrés}
- canonical: {first: Hanne, last: Fersøe}
  id: hanne-fersoe
  variants:
  - {first: Hanne, last: Fersoe}
- canonical: {first: Charles J., last: Fillmore}
  variants:
  - {first: Charles, last: Fillmore}
- canonical: {first: Maria José B., last: Finatto}
  variants:
  - {first: Maria José, last: Finatto}
  - {first: Maria José Bocorny, last: Finatto}
- canonical: {first: Alex, last: Fine}
  variants:
  - {first: Alex B., last: Fine}
- canonical: {first: Linda, last: Fineman}
  id: linda-fineman
- canonical: {first: Tim, last: Finin}
  variants:
  - {first: Timothy W., last: Finin}
- canonical: {first: Pamela E., last: Fink}
  id: pamela-e-fink
- canonical: {first: Jenny Rose, last: Finkel}
  variants:
  - {first: Jenny, last: Finkel}
- canonical: {first: Mark, last: Finlayson}
  variants:
  - {first: Mark A., last: Finlayson}
- canonical: {first: Gregory, last: Finley}
  variants:
  - {first: Greg, last: Finley}
- canonical: {first: Therese, last: Firmin}
  variants:
  - {first: Therese Firmin, last: Hand}
- canonical: {first: Jonathan G., last: Fiscus}
  id: jonathan-g-fiscus
  variants:
  - {first: Jonathan C., last: Fiscus}
  - {first: Jonathan, last: Fiscus}
- canonical: {first: David, last: Fisher}
  id: david-fisher
- canonical: {first: William M., last: Fisher}
  id: william-m-fisher
  variants:
  - {first: William, last: Fisher}
- canonical: {first: Sisay, last: Fissaha Adafre}
  variants:
  - {first: Sisay, last: Fissaha}
  - {first: Sisay Fissaha, last: Adafre}
- canonical: {first: Eileen, last: Fitzpatrick}
  id: eileen-fitzpatrick
- canonical: {first: James L., last: Flanagan}
  id: james-l-flanagan
- canonical: {first: Sébastien, last: Flavier}
  variants:
  - {first: Sebastien, last: Flavier}
- canonical: {first: Iuliana Alexandra, last: Fleşcan-Lovin-Arseni}
  variants:
  - {first: Iuliana Alexandra, last: Fleșcan-Lovin-Arseni}
  - {first: Iuliana-Alexandra, last: Flescan-Lovin-Arseni}
- canonical: {first: Dan, last: Flickinger}
  id: dan-flickinger
  variants:
  - {first: Daniel, last: Flickinger}
  - {first: Daniel P., last: Flickinger}
- canonical: {first: Radu, last: Florian}
  id: radu-florian
- canonical: {first: Christian, last: Fluhr}
  id: christian-fluhr
- canonical: {first: Achille, last: Fokoue-Nkoutche}
  variants:
  - {first: Achille, last: Fokoue}
- canonical: {first: Helka, last: Folch}
  id: helka-folch
- canonical: {first: Peter, last: Foltz}
  variants:
  - {first: Peter W., last: Foltz}
- canonical: {first: José A. R., last: Fonollosa}
  variants:
  - {first: Jose A., last: R. Fonollosa}
  - {first: José A.R., last: Fonollosa}
  - {first: José A., last: R. Fonollosa}
  - {first: Jose A. R., last: Fonollosa}
- canonical: {first: Erick, last: Fonseca}
  variants:
  - {first: Erick Rocha, last: Fonseca}
  - {first: Erick R., last: Fonseca}
- canonical: {first: Evandro B., last: Fonseca}
  variants:
  - {first: Evandro, last: Fonseca}
- canonical: {first: Ariadna, last: Font Llitjós}
  variants:
  - {first: Ariadna, last: Font-Llitjos}
  - {first: Ariadna, last: Font Llitjos}
- canonical: {first: Josep Maria, last: Fontana}
  variants:
  - {first: Josep, last: Fontana}
- canonical: {first: Kate, last: Forbes-Riley}
  variants:
  - {first: Kate, last: Forbes}
  - {first: Katherine, last: Forbes-Riley}
  - {first: Katherine, last: Forbes}
  - {first: Katherine, last: Forbes Riley}
- canonical: {first: Kenneth, last: Forbus}
  variants:
  - {first: Kenneth D., last: Forbus}
- canonical: {first: Mikel L., last: Forcada}
  variants:
  - {first: Mikel, last: Forcada}
- canonical: {first: Cameron Shaw, last: Fordyce}
  variants:
  - {first: Cameron, last: Fordyce}
- canonical: {first: Lluis, last: Formiga}
  variants:
  - {first: Lluís, last: Formiga}
- canonical: {first: David, last: Forsyth}
  variants:
  - {first: David A., last: Forsyth}
- canonical: {first: Corina, last: Forăscu}
  variants:
  - {first: Corina, last: Forascu}
- canonical: {first: Eric, last: Fosler-Lussier}
  variants:
  - {first: J. Eric, last: Fosler}
  - {first: Eric, last: Fosler}
- canonical: {first: Victoria, last: Fossum}
  variants:
  - {first: Victoria Li, last: Fossum}
- canonical: {first: Dean, last: Foster}
  variants:
  - {first: Dean P., last: Foster}
- canonical: {first: Mary Ellen, last: Foster}
  variants:
  - {first: Mary E., last: Foster}
- canonical: {first: Kilian A., last: Foth}
  variants:
  - {first: Kilian, last: Foth}
- canonical: {first: Stavroula-Evita, last: Fotinea}
  id: stavroula-evita-fotinea
- canonical: {first: Christophe, last: Fouqueré}
  id: christophe-fouquere
- canonical: {first: Sébastien, last: Fournier}
  variants:
  - {first: Sebastien, last: Fournier}
- canonical: {first: Heidi, last: Fox}
  variants:
  - {first: Heidi J., last: Fox}
- canonical: {first: Jean E., last: Fox Tree}
  variants:
  - {first: Jean Fox, last: Tree}
  - {first: Jean, last: Fox Tree}
- canonical: {first: Michael C., last: Frank}
  variants:
  - {first: Michael, last: Frank}
- canonical: {first: Stefan L., last: Frank}
  variants:
  - {first: Stefan, last: Frank}
- canonical: {first: Alexander, last: Franz}
  variants:
  - {first: Alexander M., last: Franz}
- canonical: {first: Claire, last: François}
  variants:
  - {first: Claire, last: Francois}
- canonical: {first: Alexander, last: Fraser}
  variants:
  - {first: Alex, last: Fraser}
- canonical: {first: Kathleen C., last: Fraser}
  variants:
  - {first: Kathleen, last: Fraser}
- canonical: {first: Norman M., last: Fraser}
  variants:
  - {first: Norman, last: Fraser}
- canonical: {first: Elisabeth, last: Frasnelli}
  id: elisabeth-frasnelli
- canonical: {first: Zuzana, last: Fraterova}
  variants:
  - {first: Zuzana, last: Fráterová}
- canonical: {first: Robert, last: Frederking}
  variants:
  - {first: Robert E., last: Frederking}
- canonical: {first: Dayne, last: Freitag}
  id: dayne-freitag
- canonical: {first: André, last: Freitas}
  variants:
  - {first: Andre, last: Freitas}
- canonical: {first: Cláudia, last: Freitas}
  variants:
  - {first: Claudia, last: Freitas}
- canonical: {first: Karin, last: Friberg Heppin}
  variants:
  - {first: Karin Friberg, last: Heppin}
  - {first: Karin, last: Friberg}
- canonical: {first: Carol, last: Friedman}
  id: carol-friedman
- canonical: {first: Richard, last: Fritzson}
  variants:
  - {first: Rich, last: Fritzson}
- canonical: {first: Sónia, last: Frota}
  id: sonia-frota
- canonical: {first: Eva, last: Fucikova}
  variants:
  - {first: Eva, last: Fučíková}
- canonical: {first: Maria, last: Fuentes}
  variants:
  - {first: Maria, last: Fuentes Fort}
- canonical: {first: Jun’ichi, last: Fukumoto}
  variants:
  - {first: Junichi, last: Fukumoto}
- canonical: {first: Shun-ya, last: Fukunaga}
  variants:
  - {first: Shunya, last: Fukunaga}
- canonical: {first: Sean A., last: Fulop}
  variants:
  - {first: Sean, last: Fulop}
- canonical: {first: Sadaoki, last: Furui}
  id: sadaoki-furui
- canonical: {first: Robert P., last: Futrelle}
  variants:
  - {first: Robert, last: Futrelle}
- canonical: {first: Luana, last: Fǎgǎrǎşan}
  variants:
  - {first: Luana, last: Fagarasan}
- canonical: {first: Kiran, last: GVR}
  variants:
  - {first: Kiran, last: Gvr}
- canonical: {first: Raghu Pujitha, last: Gade}
  variants:
  - {first: Pujitha, last: Gade}
- canonical: {first: Benoit, last: Gaillard}
  variants:
  - {first: Benoît, last: Gaillard}
- canonical: {first: Robert, last: Gaizauskas}
  id: robert-gaizauskas
  variants:
  - {first: Robert J., last: Gaizauskas}
  - {first: Rob, last: Gaizauskas}
- canonical: {first: Nuria, last: Gala}
  variants:
  - {first: Núria, last: Gala}
  - {first: Nùria, last: Gala}
- canonical: {first: Dimitrios, last: Galanis}
  variants:
  - {first: Dimitris, last: Galanis}
- canonical: {first: William A., last: Gale}
  variants:
  - {first: William, last: Gale}
- canonical: {first: Stephen L., last: Gallant}
  variants:
  - {first: Stephen, last: Gallant}
- canonical: {first: Ascension, last: Gallardo-Antolin}
  variants:
  - {first: Ascension, last: Gallardo}
- canonical: {first: Sylvain, last: Galliano}
  id: sylvain-galliano
- canonical: {first: Björn, last: Gambäck}
  variants:
  - {first: Bjorn, last: Gamback}
  - {first: Björn, last: Gämback}
- canonical: {first: Iñaki, last: Gaminde}
  id: inaki-gaminde
- canonical: {first: Kok Wee, last: Gan}
  variants:
  - {first: Kok-Wee, last: Gan}
- canonical: {first: Surya, last: Ganesh}
  variants:
  - {first: Surya Ganesh, last: V}
  - {first: Surya Ganesh, last: Veeravalli}
- canonical: {first: Barathi, last: Ganesh H. B.}
  variants:
  - {first: Barathi, last: Ganesh HB}
- canonical: {first: Vikas, last: Ganjigunte Ashok}
  variants:
  - {first: Vikas, last: Ashok}
- canonical: {first: Helena Hong, last: Gao}
  variants:
  - {first: Helena, last: Gao}
- canonical: {first: Zhao Ming, last: Gao}
  variants:
  - {first: Zhao-Ming, last: Gao}
  - {first: Zhao-ming, last: Gao}
- canonical: {first: Radovan, last: Garabík}
  variants:
  - {first: Radovan, last: Garabik}
- canonical: {first: Fernando, last: Garcia}
  variants:
  - {first: Fernando, last: García-Granada}
  - {first: Fernando, last: García}
- canonical: {first: Marie-Neige, last: Garcia}
  id: marie-neige-garcia
- canonical: {first: Jorge, last: Garcia Flores}
  variants:
  - {first: Jorge, last: García Flores}
  - {first: Jorge J., last: García Flores}
- canonical: {first: Alberto, last: Garcia-Duran}
  variants:
  - {first: Alberto, last: García-Durán}
- canonical: {first: Carmen, last: Garcia-Mateo}
  variants:
  - {first: Carmen, last: García-Mateo}
- canonical: {first: Gonçal V., last: Garcés Díaz-Munío}
  orcid: 0000-0002-2594-5858
- canonical: {first: Mar, last: García}
  id: mar-garcia
- canonical: {first: José M., last: García Miguel}
  variants:
  - {first: José M., last: García-Miguel}
- canonical: {first: Marcos, last: García Salido}
  variants:
  - {first: Marcos, last: García-Salido}
- canonical: {first: Miguel Ángel, last: García-Cumbreras}
  variants:
  - {first: M. Ángel, last: García}
  - {first: Miguel, last: García-Cumbreras}
  - {first: Miguel Á., last: García Cumbreras}
- canonical: {first: Mercedes, last: García-Martínez}
  variants:
  - {first: Mercedes García, last: Martínez}
- canonical: {first: Ana, last: García-Serrano}
  variants:
  - {first: Ana M., last: García-Serrano}
- canonical: {first: Ismael, last: García-Varea}
  variants:
  - {first: Ismael García, last: Varea}
  - {first: Ismael, last: García Varea}
- canonical: {first: Manuel, last: García-Vega}
  variants:
  - {first: Manuel, last: García}
- canonical: {first: Roberto, last: Garigliano}
  id: roberto-garigliano
- canonical: {first: John S., last: Garofolo}
  id: john-s-garofolo
  variants:
  - {first: John, last: Garofolo}
- canonical: {first: Juan María, last: Garrido}
  variants:
  - {first: Juan Maria, last: Garrido}
- canonical: {first: Marta, last: Garrote-Salazar}
  variants:
  - {first: Marta, last: Garrote}
- canonical: {first: Paul H., last: Garthwaite}
  variants:
  - {first: Paul, last: Garthwaite}
  - {first: Paul H, last: Garthwaite}
- canonical: {first: E. Gabriela, last: Garza}
  variants:
  - {first: Gabriela, last: Garza}
- canonical: {first: Aina, last: Garí Soler}
  variants:
  - {first: Aina Garí, last: Soler}
- canonical: {first: Milica, last: Gasic}
  variants:
  - {first: Milica, last: Gašić}
- canonical: {first: Donna, last: Gates}
  variants:
  - {first: Donna M., last: Gates}
- canonical: {first: Maíra, last: Gatti}
  variants:
  - {first: Maira, last: Gatti}
- canonical: {first: Eric, last: Gaussier}
  variants:
  - {first: Éric, last: Gaussier}
- canonical: {first: Akash Kumar, last: Gautam}
  variants:
  - {first: Akash, last: Gautam}
- canonical: {first: Gauri Shankar, last: Gautam}
  variants:
  - {first: Gauri, last: S. Gautam}
- canonical: {first: Marsal, last: Gavalda}
  variants:
  - {first: Marsal, last: Gavaldà}
- canonical: {first: Maria, last: Gavrilidou}
  id: maria-gavrilidou
- canonical: {first: Jean Mark, last: Gawron}
  id: jean-mark-gawron
  variants:
  - {first: Mark, last: Gawron}
  - {first: J. Mark, last: Gawron}
- canonical: {first: Barbara, last: Gawronska}
  variants:
  - {first: Barbara, last: Gawronska-Werngren}
  - {first: Barbara, last: Gawrońska-Werngren}
- canonical: {first: Claudia, last: Gdaniec}
  id: claudia-gdaniec
- canonical: {first: Binyam Gebrekidan, last: Gebre}
  variants:
  - {first: Binyam, last: Gebre}
- canonical: {first: T. V., last: Geetha}
  variants:
  - {first: Geetha, last: T V}
  - {first: T V, last: Geetha}
- canonical: {first: Maayan, last: Geffet}
  variants:
  - {first: Maayan, last: Zhitomirsky-Geffet}
- canonical: {first: Johanna, last: Geiß}
  variants:
  - {first: Johanna, last: Geiss}
- canonical: {first: Alexander, last: Gelbukh}
  variants:
  - {first: Alexander F., last: Gelbukh}
- canonical: {first: Debela Tesfaye, last: Gemechu}
  variants:
  - {first: Debela, last: Tesfaye}
- canonical: {first: Jort Florent, last: Gemmeke}
  variants:
  - {first: Jort F., last: Gemmeke}
  - {first: Jort, last: Gemmeke}
- canonical: {first: Cédric, last: Gendrot}
  variants:
  - {first: Cedric, last: Gendrot}
- canonical: {first: Edouard, last: Geoffrois}
  id: edouard-geoffrois
- canonical: {first: Lucas, last: Georges Gabriel Charpentier}
  variants:
  - {first: Lucas, last: Charpentier}
- canonical: {first: Panayiotis, last: Georgiou}
  variants:
  - {first: Panayiotis G., last: Georgiou}
- canonical: {first: Matthew, last: Gerber}
  variants:
  - {first: Matt, last: Gerber}
  - {first: Matthew S., last: Gerber}
  - {first: Matthew, last: Garber}
- canonical: {first: Abigail S., last: Gertner}
  variants:
  - {first: Abigail, last: Gertner}
- canonical: {first: Pablo, last: Gervás}
  id: pablo-gervas
- canonical: {first: Gholamreza, last: Ghassem-Sani}
  variants:
  - {first: Gholamreza, last: Ghassem-sani}
  - {first: Gholamreza, last: Ghasem-Sani}
- canonical: {first: Samik, last: Ghosh}
  variants:
  - {first: Samik, last: Gosh}
- canonical: {first: Soumya Sankar, last: Ghosh}
  variants:
  - {first: Soumya, last: Ghosh}
- canonical: {first: Egidio, last: Giachin}
  id: egidio-giachin
- canonical: {first: Daniela, last: Gifu}
  variants:
  - {first: Daniela, last: Gîfu}
- canonical: {first: Helen M., last: Gigley}
  variants:
  - {first: Helen, last: Gigley}
- canonical: {first: Luca, last: Gilardoni}
  id: luca-gilardoni
- canonical: {first: Laurent, last: Gillard}
  id: laurent-gillard
- canonical: {first: Dan, last: Gillick}
  variants:
  - {first: Daniel, last: Gillick}
- canonical: {first: Laurence, last: Gillick}
  variants:
  - {first: Laurence S., last: Gillick}
- canonical: {first: Jesús, last: Giménez}
  variants:
  - {first: Jesus, last: Gimenez}
- canonical: {first: Mireia, last: Ginestí-Rosell}
  variants:
  - {first: Mireia, last: Ginestí Rosell}
- canonical: {first: Alexandru-Lucian, last: Ginsca}
  variants:
  - {first: Alexandru, last: Ginsca}
  - {first: Alexandru-Lucian, last: Gînscă}
- canonical: {first: Voula, last: Giouli}
  id: voula-giouli
- canonical: {first: Emiliano, last: Giovannetti}
  variants:
  - {first: Emiliano, last: Giovanetti}
- canonical: {first: Joan, last: Giralt Duran}
  variants:
  - {first: Joan Giralt, last: Duran}
- canonical: {first: Christian, last: Girardi}
  id: christian-girardi
- canonical: {first: Roxana, last: Girju}
  variants:
  - {first: Roxana, last: Gîrju}
- canonical: {first: Herbert, last: Gish}
  variants:
  - {first: Herb, last: Gish}
- canonical: {first: Claudio, last: Giuliano}
  id: claudio-giuliano
- canonical: {first: Sheila R., last: Glasbey}
  id: sheila-r-glasbey
  variants:
  - {first: Sheila, last: Glasbey}
- canonical: {first: James, last: Glass}
  variants:
  - {first: James R., last: Glass}
- canonical: {first: Michael, last: Glass}
  variants:
  - {first: Michael R., last: Glass}
- canonical: {first: Meghan, last: Glenn}
  variants:
  - {first: Meghan Lammie, last: Glenn}
- canonical: {first: Alfio, last: Gliozzo}
  variants:
  - {first: Alfio, last: Massimiliano Gliozzo}
  - {first: Alfio Massimiliano, last: Gliozzo}
  - {first: Alfio M., last: Gliozzo}
- canonical: {first: Daniele, last: Godard}
  variants:
  - {first: Danièle, last: Godard}
- canonical: {first: Guenther, last: Goerz}
  id: guenther-goerz
- canonical: {first: Sebastian, last: Goeser}
  id: sebastian-goeser
- canonical: {first: Chooi-Ling, last: Goh}
  variants:
  - {first: Chooi Ling, last: Goh}
- canonical: {first: Koldo, last: Gojenola}
  id: koldo-gojenola
  variants:
  - {first: Koldobika, last: Gojenola}
  - {first: Koldo, last: Gojenola Galletebeitia}
- canonical: {first: Adele, last: Goldberg}
  variants:
  - {first: Adele E., last: Goldberg}
- canonical: {first: Andrew B., last: Goldberg}
  variants:
  - {first: Andrew, last: Goldberg}
- canonical: {first: Eli, last: Goldberg}
  id: eli-goldberg
- canonical: {first: Jade, last: Goldstein}
  variants:
  - {first: Jade, last: Goldstein-Stewart}
- canonical: {first: Sharon, last: Goldwater}
  variants:
  - {first: Sharon J., last: Goldwater}
- canonical: {first: Sujatha Das, last: Gollapalli}
  variants:
  - {first: Sujatha, last: Das Gollapalli}
  - {first: Sujatha, last: Das}
- canonical: {first: Helena, last: Gomez}
  variants:
  - {first: Helena, last: Gómez}
- canonical: {first: Jose Maria, last: Gomez-Hidalgo}
  variants:
  - {first: Jose Maria Gomez, last: Hidalgo}
  - {first: José M. Gómez, last: Hidalgo}
- canonical: {first: Junping, last: Gong}
  variants:
  - {first: Jun-ping, last: Gong}
- canonical: {first: Zhengxian, last: Gong}
  variants:
  - {first: ZhengXian, last: Gong}
- canonical: {first: Graciela, last: Gonzalez}
  variants:
  - {first: Graciela, last: Gonzalez-Hernandez}
- canonical: {first: Meritxell, last: Gonzàlez}
  id: meritxell-gonzalez
  variants:
  - {first: Meritxell, last: González}
- canonical: {first: Edgar, last: Gonzàlez Pellicer}
  variants:
  - {first: Edgar, last: Gonzàlez}
- canonical: {first: Fabio A., last: González}
  variants:
  - {first: Fabio, last: González}
- canonical: {first: Aitor, last: González-Agirre}
  variants:
  - {first: Aitor, last: Gonzalez-Agirre}
- canonical: {first: Francisco Javier, last: González-Castaño}
  variants:
  - {first: Francisco J., last: González-Castaño}
- canonical: {first: Ana, last: González-Ledesma}
  variants:
  - {first: Ana, last: Gonzalez}
- canonical: {first: Joaquín, last: González-Rodríguez}
  variants:
  - {first: Joaquin, last: Gonzalez-Rodriguez}
- canonical: {first: Jesús, last: González-Rubio}
  variants:
  - {first: Jesús, last: González Rubio}
- canonical: {first: Hugo, last: Gonçalo Oliveira}
  variants:
  - {first: Hugo Gonçalo, last: Oliveira}
- canonical: {first: Patricia, last: Gonçalves}
  variants:
  - {first: Patricia Nunes, last: Gonçalves}
  - {first: Patrícia, last: Gonçalves}
- canonical: {first: Teresa, last: Gonçalves}
  variants:
  - {first: Teresa, last: Goncalves}
- canonical: {first: David, last: Goodine}
  id: david-goodine
- canonical: {first: Joshua, last: Goodman}
  variants:
  - {first: Joshua T., last: Goodman}
- canonical: {first: Michael Wayne, last: Goodman}
  variants:
  - {first: Michael, last: Goodman}
- canonical: {first: Noah, last: Goodman}
  variants:
  - {first: Noah D., last: Goodman}
- canonical: {first: Andrew, last: Gordon}
  variants:
  - {first: Andrew S., last: Gordon}
- canonical: {first: Joshua B., last: Gordon}
  variants:
  - {first: Joshua, last: Gordon}
- canonical: {first: Yonael, last: Gorfu}
  id: yonael-gorfu
- canonical: {first: Allen L., last: Gorin}
  variants:
  - {first: Allen, last: Gorin}
- canonical: {first: Philip, last: Gorinski}
  variants:
  - {first: Philip John, last: Gorinski}
- canonical: {first: Matthew R., last: Gormley}
  variants:
  - {first: Matthew, last: Gormley}
- canonical: {first: Genevieve, last: Gorrell}
  id: genevieve-gorrell
- canonical: {first: Didzis, last: Gosko}
  variants:
  - {first: Didzis, last: Goško}
- canonical: {first: Thilo, last: Gotz}
  variants:
  - {first: Thilo, last: Götz}
- canonical: {first: Jérôme, last: Goulian}
  id: jerome-goulian
- canonical: {first: Cyril, last: Goutte}
  id: cyril-goutte
- canonical: {first: Arthur C., last: Graesser}
  variants:
  - {first: Art, last: Graesser}
  - {first: Arthur, last: Graesser}
- canonical: {first: Joseph F., last: Grafsgaard}
  variants:
  - {first: Joseph, last: Grafsgaard}
- canonical: {first: Naida, last: Graham}
  variants:
  - {first: Naida L., last: Graham}
- canonical: {first: Filip, last: Gralinski}
  variants:
  - {first: Filip, last: Graliński}
- canonical: {first: Ramon, last: Granell}
  variants:
  - {first: Ramón, last: Granell}
- canonical: {first: Robert, last: Granville}
  variants:
  - {first: Robert Alan, last: Granville}
- canonical: {first: Agustin, last: Gravano}
  variants:
  - {first: Agustín, last: Gravano}
- canonical: {first: Édouard, last: Grave}
  variants:
  - {first: Edouard, last: Grave}
- canonical: {first: Guillaume, last: Gravier}
  id: guillaume-gravier
- canonical: {first: João, last: Graça}
  variants:
  - {first: Joao, last: Graca}
  - {first: João V., last: Graça}
- canonical: {first: Jordan R., last: Green}
  variants:
  - {first: Jordan, last: Green}
- canonical: {first: Matthew J., last: Green}
  variants:
  - {first: Matthew, last: Green}
- canonical: {first: Nancy, last: Green}
  variants:
  - {first: Nancy L., last: Green}
- canonical: {first: Stephen J., last: Green}
  variants:
  - {first: Stephen, last: Green}
  - {first: Stephen J, last: Green}
- canonical: {first: Mark A., last: Greenwood}
  variants:
  - {first: Mark, last: Greenwood}
- canonical: {first: Edward, last: Grefenstette}
  id: edward-grefenstette
- canonical: {first: Michelle, last: Gregory}
  id: michelle-gregory
  variants:
  - {first: Michelle L., last: Gregory}
- canonical: {first: Warren, last: Greiff}
  variants:
  - {first: Warren R., last: Greiff}
- canonical: {first: Thomas L., last: Griffiths}
  variants:
  - {first: Thomas, last: Griffiths}
- canonical: {first: Gintarė, last: Grigonytė}
  variants:
  - {first: Gintare, last: Grigonyte}
  - {first: Gintarė, last: Grigonyte}
- canonical: {first: Ralph, last: Grishman}
  id: ralph-grishman
- canonical: {first: Hendrik Johannes, last: Groenewald}
  variants:
  - {first: Hendrik J., last: Groenewald}
- canonical: {first: Leif, last: Groenqvist}
  variants:
  - {first: Leif, last: Gronqvist}
- canonical: {first: Maria Toporowska, last: Gronostaj}
  variants:
  - {first: Maria, last: Toporowska Gronostaj}
- canonical: {first: Jerneja, last: Gros}
  variants:
  - {first: Jerneja Žganec, last: Gros}
- canonical: {first: Justin H., last: Gross}
  variants:
  - {first: Justin, last: Gross}
- canonical: {first: Barbara J., last: Grosz}
  variants:
  - {first: Barbara, last: Grosz}
- canonical: {first: Laszlo, last: Grunfeld}
  id: laszlo-grunfeld
- canonical: {first: Normunds, last: Gruzitis}
  variants:
  - {first: Normunds, last: Grūzītis}
- canonical: {first: Nicole, last: Grégoire}
  variants:
  - {first: Nicole, last: Gregoire}
- canonical: {first: Hung-Yan, last: Gu}
  variants:
  - {first: Hung-yan, last: Gu}
- canonical: {first: Franz, last: Guenthner}
  id: franz-guenthner
- canonical: {first: Emiliano Raul, last: Guevara}
  variants:
  - {first: Emiliano, last: Guevara}
- canonical: {first: Pierre, last: Guillaume}
  id: pierre-guillaume
- canonical: {first: Thierry, last: Guillotin}
  id: thierry-guillotin
- canonical: {first: Curry I., last: Guinn}
  variants:
  - {first: Curry, last: Guinn}
- canonical: {first: José M., last: Guirao}
  variants:
  - {first: José María, last: Guirao}
- canonical: {first: Greg, last: Gul-rajani}
  variants:
  - {first: Greg, last: Gulrajani}
- canonical: {first: Omer Farukhan, last: Gunes}
  variants:
  - {first: Omer, last: Gunes}
- canonical: {first: Cheng-ming, last: Guo}
  variants:
  - {first: Cheng Ming, last: Guo}
- canonical: {first: Ying-Mei, last: Guo}
  variants:
  - {first: YingMei, last: Guo}
- canonical: {first: Yuqing, last: Guo}
  variants:
  - {first: Yuqing, last: Gao}
- canonical: {first: Zhicheng, last: Guo}
  comment: Tsinghua
  id: zhicheng-guo-tsinghua
- canonical: {first: Zhicheng, last: Guo}
  comment: xidian
  id: zhicheng-guo-xidian
- canonical: {first: Deepak, last: Gupta}
  variants:
  - {first: Deepak Kumar, last: Gupta}
  - {first: Deepa, last: Gupta}
- canonical: {first: Naman K., last: Gupta}
  variants:
  - {first: Naman, last: Gupta}
- canonical: {first: Vineet, last: Gupta}
  id: vineet-gupta
- canonical: {first: Antton, last: Gurrutxaga}
  id: antton-gurrutxaga
- canonical: {first: Sofia, last: Gustafson-Capková}
  variants:
  - {first: Sofia, last: Gustafson Capková}
- canonical: {first: Louise, last: Guthrie}
  id: louise-guthrie
- canonical: {first: E. Dario, last: Gutierrez}
  variants:
  - {first: Elkin, last: Darío Gutiérrez}
  - {first: E. Darío, last: Gutiérrez}
- canonical: {first: Yoan, last: Gutiérrez}
  variants:
  - {first: Yoan, last: Gutiérrez Vázquez}
- canonical: {first: Gualberto A., last: Guzman}
  variants:
  - {first: Gualberto, last: Guzmán}
- canonical: {first: Francisco, last: Guzmán}
  variants:
  - {first: Francisco, last: Guzman}
- canonical: {first: Tibor, last: Gyimóthy}
  id: tibor-gyimothy
- canonical: {first: José M., last: Gómez}
  variants:
  - {first: José Manuel, last: Gómez}
  - {first: Jose Manuel, last: Gómez}
  - {first: Jose M., last: Gomez}
- canonical: {first: Xavier, last: Gómez Guinovart}
  variants:
  - {first: Xavier, last: Gómez-Guinovart}
- canonical: {first: Asunción, last: Gómez-Pérez}
  variants:
  - {first: Asunción Gómez, last: Pérez}
- canonical: {first: José Manuel, last: Gómez-Pérez}
  variants:
  - {first: Jose Manuel, last: Gomez-Perez}
- canonical: {first: Anne, last: Göhring}
  variants:
  - {first: Anne, last: Goehring}
- canonical: {first: Memduh, last: Gökırmak}
  variants:
  - {first: Memduh, last: Gokirmak}
- canonical: {first: Jana, last: Götze}
  variants:
  - {first: Jana, last: Goetze}
- canonical: {first: Shachi, last: H. Kumar}
  variants:
  - {first: Shachi H, last: Kumar}
- canonical: {first: Eun Young, last: Ha}
  variants:
  - {first: Eun, last: Ha}
  - {first: Eun Y., last: Ha}
- canonical: {first: Le Quan, last: Ha}
  variants:
  - {first: Le Q, last: Ha}
- canonical: {first: Quang Thuy, last: Ha}
  variants:
  - {first: Quang-Thuy, last: Ha}
- canonical: {first: Yaakov, last: HaCohen-Kerner}
  variants:
  - {first: Yaakov, last: Hacohen-Kerner}
- canonical: {first: Anne, last: Haake}
  variants:
  - {first: Anne R., last: Haake}
- canonical: {first: Salah, last: Haamid}
  id: salah-haamid
- canonical: {first: Andrew, last: Haas}
  variants:
  - {first: Andrew R., last: Haas}
- canonical: {first: Christopher, last: Habel}
  variants:
  - {first: Christopher U., last: Habel}
- canonical: {first: Benoit, last: Habert}
  id: benoit-habert
  variants:
  - {first: Benoît, last: Habert}
- canonical: {first: Kadri, last: Hacioglu}
  id: kadri-hacioglu
- canonical: {first: Bassam, last: Haddad}
  id: bassam-haddad
- canonical: {first: Nicholas J., last: Haddock}
  variants:
  - {first: Nicholas, last: Haddock}
- canonical: {first: Widad Mustafa El, last: Hadi}
  id: widad-mustafa-el-hadi
  variants:
  - {first: Widad Mustafa, last: El Hadi}
  - {first: Widad, last: Mustafa El Hadi}
- canonical: {first: Mohamed Nassime, last: Hadjadj}
  variants:
  - {first: Mohamed, last: Hadjadj}
- canonical: {first: Lamia, last: Hadrich Belguith}
  variants:
  - {first: Lamia Hadrich, last: Belguith}
  - {first: Lamia, last: Hadrich-Belguith}
  - {first: Lamia, last: Belguith}
  - {first: Lamia, last: Belguith Hadrich}
- canonical: {first: Walter, last: Haeseryn}
  id: walter-haeseryn
- canonical: {first: Nazila, last: Hafezi}
  id: nazila-hafezi
- canonical: {first: Gholamreza, last: Haffari}
  variants:
  - {first: Reza, last: Haffari}
- canonical: {first: Younggyun, last: Hahm}
  variants:
  - {first: YoungGyun, last: Hahm}
- canonical: {first: Gus, last: Hahn-Powell}
  variants:
  - {first: Gustave, last: Hahn-Powell}
- canonical: {first: Negacy, last: Hailu}
  variants:
  - {first: Negacy D., last: Hailu}
- canonical: {first: Horst-Udo, last: Hain}
  id: horst-udo-hain
- canonical: {first: Jan, last: Hajic}
  id: jan-hajic
  similar: [jan-hajic-jr]
  variants:
  - {first: Jan, last: Hajič}
- canonical: {first: Eva, last: Hajicova}
  id: eva-hajicova
  variants:
  - {first: Eva, last: Hajicová}
  - {first: Eva, last: Hajičová}
- canonical: {first: Jan, last: Hajič jr.}
  id: jan-hajic-jr
  similar: [jan-hajic]
- canonical: {first: Dilek, last: Hakkani-Tur}
  id: dilek-hakkani-tur
  variants:
  - {first: Dilek, last: Hakkani-Tür}
  - {first: Dilek Zeynep, last: Hakkani}
- canonical: {first: John, last: Hale}
  variants:
  - {first: John T., last: Hale}
- canonical: {first: Keith, last: Hall}
  variants:
  - {first: Keith B., last: Hall}
- canonical: {first: Mark, last: Hall}
  variants:
  - {first: Mark Michael, last: Hall}
- canonical: {first: Patrick, last: Haller}
  id: patrick-haller-zurich
  note: University of Zurich
  orcid: 0000-0002-8968-7587
- canonical: {first: Susan, last: Haller}
  id: susan-haller
  variants:
  - {first: Susan M., last: Haller}
- canonical: {first: Péter, last: Halácsy}
  variants:
  - {first: Péter, last: Halácsky}
- canonical: {first: Olivier, last: Hamon}
  id: olivier-hamon
- canonical: {first: Thierry, last: Hamon}
  id: thierry-hamon
- canonical: {first: Julien, last: Hamonic}
  id: julien-hamonic
- canonical: {first: Chung-hye, last: Han}
  variants:
  - {first: Chung-Hye, last: Han}
  - {first: Chunghye, last: Han}
- canonical: {first: HyoJung, last: Han}
  variants:
  - {first: Hou Jeung, last: Han}
- canonical: {first: Jingguang, last: Han}
  variants:
  - {first: Jing Guang, last: Han}
- canonical: {first: Kenji, last: Hanakata}
  id: kenji-hanakata
- canonical: {first: Philip, last: Hanna}
  id: philip-hanna
- canonical: {first: Dorte Haltrup, last: Hansen}
  variants:
  - {first: Dorte H., last: Hansen}
- canonical: {first: Silvia, last: Hansen-Schirra}
  variants:
  - {first: Silvia, last: Hansen}
- canonical: {first: Sanda, last: Harabagiu}
  variants:
  - {first: Sanda M., last: Harabagiu}
- canonical: {first: Robert M., last: Haralick}
  variants:
  - {first: Robert, last: Haralick}
- canonical: {first: Mary, last: Harper}
  id: mary-harper
  variants:
  - {first: Mary P., last: Harper}
- canonical: {first: Phil, last: Harrison}
  id: phil-harrison
  variants:
  - {first: Philip, last: Harrison}
- canonical: {first: Anthony, last: Hartley}
  id: anthony-hartley
  variants:
  - {first: Anthony F., last: Hartley}
- canonical: {first: Matthias, last: Hartung}
  id: matthias-hartung
- canonical: {first: Md. Maruf, last: Hasan}
  variants:
  - {first: Md Maruf, last: Hasan}
  - {first: Maruf, last: Hasan}
- canonical: {first: Sadid A., last: Hasan}
  variants:
  - {first: Sadid, last: Hasan}
- canonical: {first: Saša, last: Hasan}
  variants:
  - {first: Sasa, last: Hasan}
- canonical: {first: Tatsunori B., last: Hashimoto}
  variants:
  - {first: Tatsunori, last: Hashimoto}
- canonical: {first: Koiti, last: Hasida}
  variants:
  - {first: Kôiti, last: Hasida}
- canonical: {first: Ahmed, last: Hassan}
  variants:
  - {first: Ahmed Hassan, last: Awadallah}
- canonical: {first: Hany, last: Hassan Awadalla}
  variants:
  - {first: Hany, last: Hassan}
- canonical: {first: Helen, last: Hastie}
  variants:
  - {first: Helen Wright, last: Hastie}
- canonical: {first: Alexander G., last: Hauptmann}
  variants:
  - {first: Alex, last: Hauptmann}
  - {first: Alexander, last: Hauptmann}
- canonical: {first: Roland R., last: Hausser}
  variants:
  - {first: Roland, last: Hausser}
- canonical: {first: Annette, last: Hautli}
  variants:
  - {first: Annette, last: Hautli-Janisz}
- canonical: {first: Jiří, last: Havelka}
  variants:
  - {first: Jiri, last: Havelka}
- canonical: {first: Jennifer, last: Hay}
  variants:
  - {first: Jennifer B., last: Hay}
- canonical: {first: Yoshihiko, last: Hayashi}
  id: yoshihiko-hayashi
- canonical: {first: Cory, last: Hayes}
  variants:
  - {first: Cory J., last: Hayes}
- canonical: {first: Jer, last: Hayes}
  variants:
  - {first: Jeremiah, last: Hayes}
- canonical: {first: Timothy J., last: Hazen}
  variants:
  - {first: T. J., last: Hazen}
- canonical: {first: Patrick, last: Healey}
  variants:
  - {first: Pat, last: Healey}
  - {first: Patrick G. T., last: Healey}
  - {first: Patrick G.T., last: Healey}
- canonical: {first: Marti A., last: Hearst}
  variants:
  - {first: Marti, last: Hearst}
- canonical: {first: Peter A., last: Heeman}
  variants:
  - {first: Peter, last: Heeman}
- canonical: {first: George E., last: Heidorn}
  id: george-e-heidorn
- canonical: {first: Katarina, last: Heimann Mühlenbock}
  variants:
  - {first: Katarina, last: Mühlenbock}
- canonical: {first: Jindřich, last: Helcl}
  variants:
  - {first: Jindrich, last: Helcl}
- canonical: {first: Randall A., last: Helzerman}
  id: randall-a-helzerman
- canonical: {first: Christian F., last: Hempelmann}
  variants:
  - {first: Christian, last: Hempelmann}
- canonical: {first: Charles T., last: Hemphill}
  variants:
  - {first: Charles, last: Hemphill}
- canonical: {first: James, last: Henderson}
  variants:
  - {first: James B., last: Henderson}
- canonical: {first: John, last: Henderson}
  variants:
  - {first: John C., last: Henderson}
- canonical: {first: James, last: Hendler}
  variants:
  - {first: James A., last: Hendler}
- canonical: {first: Robert J., last: Hendley}
  variants:
  - {first: Robert, last: Hendley}
- canonical: {first: Gary G., last: Hendrix}
  variants:
  - {first: Gary, last: Hendrix}
- canonical: {first: Enrique, last: Henestroza Anguiano}
  variants:
  - {first: Enrique Henestroza, last: Anguiano}
- canonical: {first: Peter Juel, last: Henrichsen}
  variants:
  - {first: Peter, last: Juel Henrichsen}
- canonical: {first: Carlos, last: Henríquez}
  variants:
  - {first: Carlos, last: Henriquez}
  - {first: Carlos A., last: Henríquez Q.}
- canonical: {first: Renate, last: Henschel}
  id: renate-henschel
- canonical: {first: Aurélie, last: Herbelot}
  variants:
  - {first: Aurelie, last: Herbelot}
- canonical: {first: Amaç, last: Herdaǧdelen}
  variants:
  - {first: Amaç, last: Herdağdelen}
- canonical: {first: Myriam, last: Hernandez}
  variants:
  - {first: Myriam, last: Hernández A}
  - {first: Myriam, last: Hernández}
- canonical: {first: Daniel, last: Hernandez-Lopez}
  variants:
  - {first: Daniel Hernández, last: López}
- canonical: {first: Inmaculada, last: Hernáez}
  id: inmaculada-hernaez
  variants:
  - {first: Inmaculada, last: Hernaez}
  - {first: Inma, last: Hernaez}
  - {first: Inma, last: Hernáez}
- canonical: {first: Gregorio, last: Hernández}
  id: gregorio-hernandez
  variants:
  - {first: Gregorio, last: Hernandez}
- canonical: {first: Luis, last: Hernández}
  variants:
  - {first: Luis Hernández, last: Gomez}
  - {first: Luis Hernández, last: Gómez}
  - {first: Luis A., last: Hernandez}
  - {first: Luis A., last: Hernández}
  - {first: Luis A. Hernández, last: Gómez}
- canonical: {first: Adolfo, last: Hernández H.}
  variants:
  - {first: Adolfo, last: Hernández}
- canonical: {first: John R., last: Hershey}
  variants:
  - {first: John, last: Hershey}
- canonical: {first: James, last: Hieronymus}
  id: james-hieronymus
- canonical: {first: Almut Silja, last: Hildebrand}
  variants:
  - {first: Silja, last: Hildebrand}
  - {first: Almut, last: Hildebrand}
- canonical: {first: Lucas Welter, last: Hilgert}
  variants:
  - {first: Lucas, last: Hilgert}
- canonical: {first: Robin L., last: Hill}
  variants:
  - {first: Robin, last: Hill}
- canonical: {first: Dustin, last: Hillard}
  id: dustin-hillard
- canonical: {first: Donald, last: Hindle}
  id: donald-hindle
  variants:
  - {first: Don, last: Hindle}
- canonical: {first: Elizabeth A., last: Hinkelman}
  variants:
  - {first: Elizabeth, last: Hinkelman}
- canonical: {first: Erhard, last: Hinrichs}
  variants:
  - {first: Erhard W., last: Hinrichs}
- canonical: {first: Marie, last: Hinrichs}
  variants:
  - {first: Marie, last: Boyle-Hinrichs}
- canonical: {first: Hideki, last: Hirakawa}
  id: hideki-hirakawa
- canonical: {first: Julia, last: Hirschberg}
  variants:
  - {first: Julia B., last: Hirschberg}
- canonical: {first: Lynette, last: Hirschman}
  id: lynette-hirschman
  variants:
  - {first: Lynette, last: Hirshman}
- canonical: {first: Toru, last: Hitaka}
  variants:
  - {first: Tooru, last: Hitaka}
- canonical: {first: Janet, last: Hitzeman}
  id: janet-hitzeman
- canonical: {first: Barbora, last: Hladká}
  id: barbora-hladka
  variants:
  - {first: Barbora, last: Hladka}
- canonical: {first: Bao Quoc, last: Ho}
  variants:
  - {first: Quoc, last: Ho}
  - {first: Quoc, last: Ho Bao}
- canonical: {first: Hing-cheung, last: Ho}
  variants:
  - {first: Hing-Cheung, last: Ho}
- canonical: {first: Tu-Bao, last: Ho}
  variants:
  - {first: Tu Bao, last: Ho}
- canonical: {first: Lydia-Mai, last: Ho-Dac}
  variants:
  - {first: Mai, last: Ho-dac}
- canonical: {first: Jerry R., last: Hobbs}
  id: jerry-r-hobbs
  variants:
  - {first: Jerry, last: Hobbs}
- canonical: {first: Beth Ann, last: Hockey}
  id: beth-ann-hockey
  variants:
  - {first: Beth A., last: Hockey}
  - {first: Beth, last: Hockey}
- canonical: {first: Edward, last: Hoenkamp}
  variants:
  - {first: Eduard, last: Hoenkamp}
- canonical: {first: Wolfgang, last: Hoeppner}
  id: wolfgang-hoeppner
- canonical: {first: Anja, last: Hoethker}
  variants:
  - {first: Anja, last: Höthker}
- canonical: {first: Holger, last: Hoffmann}
  variants:
  - {first: Holger, last: Hoffman}
- canonical: {first: Raphael, last: Hoffmann}
  variants:
  - {first: Raphael, last: Hoffman}
- canonical: {first: Th. R., last: Hofmann}
  variants:
  - {first: T. R., last: Hofmann}
- canonical: {first: Martin, last: Hofmann--Apitius}
  variants:
  - {first: Martin, last: Hofmann-Apitius}
- canonical: {first: Chris, last: Hokamp}
  variants:
  - {first: Christopher, last: Hokamp}
- canonical: {first: Tomáš, last: Holan}
  variants:
  - {first: Tomas, last: Holan}
- canonical: {first: Natsuko, last: Holden}
  id: natsuko-holden
- canonical: {first: Gordana Ilić, last: Holen}
  variants:
  - {first: Gordana Ilic, last: Holen}
- canonical: {first: Hsiao-Wuen, last: Hon}
  id: hsiao-wuen-hon
- canonical: {first: Jia-Fei, last: Hong}
  variants:
  - {first: Jia-Fei, last: Hung}
- canonical: {first: Philip, last: Hoole}
  variants:
  - {first: Phil, last: Hoole}
- canonical: {first: Heather, last: Horsfall}
  id: heather-horsfall
- canonical: {first: Tamás, last: Horváth}
  id: tamas-horvath
- canonical: {first: Iris, last: Hoser}
  id: iris-hoser
- canonical: {first: Veronique, last: Hoste}
  variants:
  - {first: Véronique, last: Hoste}
- canonical: {first: Wen-Juan, last: Hou}
  variants:
  - {first: Wen, last: Juan Hou}
  - {first: Juan, last: Wen}
- canonical: {first: Eduard, last: Hovy}
  variants:
  - {first: Eduard H., last: Hovy}
  - {first: Ed, last: Hovy}
- canonical: {first: Blake, last: Howald}
  variants:
  - {first: Blake Stephen, last: Howald}
- canonical: {first: David M., last: Howcroft}
  variants:
  - {first: David, last: Howcroft}
- canonical: {first: Frederick M., last: Hoyt}
  variants:
  - {first: Frederick, last: Hoyt}
- canonical: {first: Daniel, last: Hromada}
  variants:
  - {first: Daniel Devatman, last: Hromada}
  - {first: Daniel, last: Devatman Hromada}
- canonical: {first: Estevam R., last: 'Hruschka, Jr.'}
  variants:
  - {first: Estevam R., last: Hruschka Jr.}
- canonical: {first: Hung-ting, last: Hsieh}
  variants:
  - {first: Hung-Ting, last: Hsieh}
- canonical: {first: Shelley Ching-Yu, last: Hsieh}
  variants:
  - {first: Ching-yu, last: Hsieh}
  - {first: Shelley Ching-yu, last: Hsieh}
  - {first: Ching-yu Shelley, last: Hsieh}
- canonical: {first: Shu-Kai, last: Hsieh}
  variants:
  - {first: Shu-kai, last: Hsieh}
  - {first: ShuKai, last: Hsieh}
- canonical: {first: Wen-Chi, last: Hsien}
  variants:
  - {first: Wen-Chi, last: Hsie}
- canonical: {first: Bo-June (Paul), last: Hsu}
  variants:
  - {first: Bo-june Paul, last: Hsu}
  - {first: Bo-June Paul, last: Hsu}
- canonical: {first: Chun-nan, last: Hsu}
  variants:
  - {first: Chun-Nan, last: Hsu}
- canonical: {first: Wen-Lian, last: Hsu}
  variants:
  - {first: Wen-lian, last: Hsu}
- canonical: {first: Yu-Ling Una, last: Hsu}
  variants:
  - {first: Yu-Ling, last: Hsu}
- canonical: {first: Dong Cheng, last: Hu}
  variants:
  - {first: Dong-Cheng, last: Hu}
- canonical: {first: An-Ta, last: Huang}
  variants:
  - {first: Anta, last: Huang}
- canonical: {first: Changning, last: Huang}
  variants:
  - {first: Chang-Ning, last: Huang}
  - {first: Chang-ning, last: Huang}
- canonical: {first: Chung-Chi, last: Huang}
  variants:
  - {first: Chung-chi, last: Huang}
- canonical: {first: Degen, last: Huang}
  variants:
  - {first: De-Gen, last: Huang}
- canonical: {first: Eric H., last: Huang}
  variants:
  - {first: Eric, last: Huang}
- canonical: {first: Feng-Long, last: Huang}
  variants:
  - {first: Feng-Long, last: Hwang}
- canonical: {first: He-Yan, last: Huang}
  variants:
  - {first: He-yan, last: Huang}
  - {first: Heyan, last: Huang}
- canonical: {first: Jin Hu, last: Huang}
  variants:
  - {first: JinHu, last: Huang}
- canonical: {first: Jui Ting, last: Huang}
  variants:
  - {first: Jui-Ting, last: Huang}
- canonical: {first: Lian′en, last: Huang}
  variants:
  - {first: Lian’en, last: Huang}
- canonical: {first: Qi-quan, last: Huang}
  variants:
  - {first: Qi-Quan, last: Huang}
- canonical: {first: Shih-Ting, last: Huang}
  variants:
  - {first: Shih-ting, last: Huang}
  - {first: Shi-Ting, last: Huang}
- canonical: {first: Shuan-fan, last: Huang}
  variants:
  - {first: Shuan-Fan, last: Huang}
- canonical: {first: Ting-Hao, last: Huang}
  variants:
  - {first: Ting-Hao ‘Kenneth’, last: Huang}
  - {first: Ting-Hao Kenneth, last: Huang}
- canonical: {first: Xiangji, last: Huang}
  variants:
  - {first: Jimmy Xiangji, last: Huang}
- canonical: {first: Xuan-Jing, last: Huang}
  variants:
  - {first: Xuan-jing, last: Huang}
  - {first: Xuanjing, last: Huang}
- canonical: {first: Xuedong, last: Huang}
  id: xuedong-huang
- canonical: {first: Richard A., last: Hudson}
  variants:
  - {first: Richard, last: Hudson}
- canonical: {first: Manuela, last: Huerlimann}
  variants:
  - {first: Manuela, last: Hürlimann}
  - {first: Manuela, last: Huerliman}
- canonical: {first: Mathew, last: Huerta-Enochian}
  id: mathew-huerta-enochian
- canonical: {first: Kevin, last: Humphreys}
  id: kevin-humphreys
- canonical: {first: Jeih-weih, last: Hung}
  variants:
  - {first: Jeih-Weih, last: Hung}
- canonical: {first: Kate, last: Hunicke-Smith}
  id: kate-hunicke-smith
- canonical: {first: Dan, last: Hunter}
  id: dan-hunter
- canonical: {first: Lawrence, last: Hunter}
  variants:
  - {first: Lawrence E., last: Hunter}
- canonical: {first: Lluís-F., last: Hurtado}
  variants:
  - {first: Lluís F., last: Hurtado}
  - {first: LLuís-F., last: Hurtado}
- canonical: {first: Mazhar Mehdi, last: Hussain}
  variants:
  - {first: Mazhar, last: Hussain}
- canonical: {first: W. John, last: Hutchins}
  variants:
  - {first: John, last: Hutchins}
- canonical: {first: Christian, last: Huyck}
  id: christian-huyck
- canonical: {first: Mei-Yuh, last: Hwang}
  id: mei-yuh-hwang
- canonical: {first: Sebastian G. M., last: Händschke}
  variants:
  - {first: Sebastian G.M., last: Händschke}
- canonical: {first: Christian, last: Hänig}
  variants:
  - {first: Christian, last: Haenig}
- canonical: {first: Harald, last: Höge}
  id: harald-hoge
  variants:
  - {first: Harald, last: Hoege}
- canonical: {first: Ali, last: Hürriyetoğlu}
  variants:
  - {first: Ali, last: Hurriyetoglu}
  - {first: Ali, last: Hürriyetoǧlu}
- canonical: {first: Fidelia, last: Ibekwe-SanJuan}
  variants:
  - {first: Fidelia, last: Ibekwe-Sanjuan}
- canonical: {first: Nancy, last: Ide}
  variants:
  - {first: Nancy M., last: Ide}
- canonical: {first: Carlos A., last: Iglesias}
  variants:
  - {first: Carlos, last: Iglesias}
- canonical: {first: Suzana, last: Ilic}
  variants:
  - {first: Suzana, last: Ilić}
- canonical: {first: Sathish Reddy, last: Indurthi}
  variants:
  - {first: Sathish, last: Reddy}
  - {first: Sathish, last: Indurthi}
- canonical: {first: Anton Karl, last: Ingason}
  variants:
  - {first: Anton K., last: Ingason}
- canonical: {first: Robert, last: Ingria}
  id: robert-ingria
- canonical: {first: Diana, last: Inkpen}
  variants:
  - {first: Diana Zaiu, last: Inkpen}
  - {first: Diana, last: Zaiu}
- canonical: {first: Leonid, last: Iomdin}
  variants:
  - {first: Leonid L., last: Iomdin}
- canonical: {first: Molly, last: Ireland}
  variants:
  - {first: Molly E., last: Ireland}
- canonical: {first: José, last: Iria}
  variants:
  - {first: Jose, last: Iria}
- canonical: {first: Mikel, last: Iruskieta}
  id: mikel-iruskieta
- canonical: {first: Anas El, last: Isbihani}
  variants:
  - {first: Anas, last: El Isbihani}
- canonical: {first: Masato, last: Ishizaki}
  id: masato-ishizaki
- canonical: {first: Aminul, last: Islam}
  variants:
  - {first: Md. Aminul, last: Islam}
- canonical: {first: Zahurul, last: Islam}
  variants:
  - {first: Zahrul, last: Islam}
- canonical: {first: Rezarta, last: Islamaj Dogan}
  variants:
  - {first: Rezarta, last: Islamaj Doğan}
- canonical: {first: David, last: Israel}
  variants:
  - {first: David J., last: Israel}
- canonical: {first: Shuichi, last: Itahashi}
  variants:
  - {first: Shuich, last: Itahashi}
- canonical: {first: Yukihiro, last: Itoh}
  variants:
  - {first: Yukihiro, last: Ito}
- canonical: {first: Abe, last: Ittycheriah}
  id: abe-ittycheriah
- canonical: {first: Un-Gian, last: Iunn}
  variants:
  - {first: Un-gian, last: Iun}
  - {first: Ún-giân, last: Iû}
- canonical: {first: Alexei V., last: Ivanov}
  variants:
  - {first: Alexei, last: Ivanov}
- canonical: {first: Krasimira, last: Ivanova}
  variants:
  - {first: Krassimira, last: Ivanova}
- canonical: {first: Lucja, last: Iwanska}
  variants:
  - {first: Lucja M., last: Iwanska}
- canonical: {first: Shun’ya, last: Iwasawa}
  variants:
  - {first: Shunya, last: Iwasawa}
- canonical: {first: Rubén, last: Izquierdo}
  variants:
  - {first: Ruben, last: Izquierdo Bevia}
  - {first: Ruben, last: Izquierdo}
- canonical: {first: Litton, last: J Kurisinkel}
  variants:
  - {first: Litton J, last: Kurisinkel}
- canonical: {first: Eric, last: Jackson}
  id: eric-jackson
- canonical: {first: Cassandra L., last: Jacobs}
  variants:
  - {first: Cassandra, last: Jacobs}
- canonical: {first: Paul S., last: Jacobs}
  id: paul-s-jacobs
  variants:
  - {first: Paul, last: Jacobs}
- canonical: {first: T. Florian, last: Jaeger}
  variants:
  - {first: Florian, last: Jaeger}
- canonical: {first: Somayeh, last: Jafaritazehjani}
  variants:
  - {first: Somayeh, last: Jafaritazehjan}
- canonical: {first: Abhyuday, last: Jagannatha}
  variants:
  - {first: Abhyuday N, last: Jagannatha}
- canonical: {first: Michael E., last: Jahr}
  variants:
  - {first: Michael, last: Jahr}
- canonical: {first: Brage Ekroll, last: Jahren}
  variants:
  - {first: Brage, last: Jahren}
- canonical: {first: Siddharth, last: Jain}
  variants:
  - {first: Siddhanth, last: Jain}
- canonical: {first: Primož, last: Jakopin}
  variants:
  - {first: Primoz, last: Jakopin}
- canonical: {first: Anthony, last: Jameson}
  id: anthony-jameson
- canonical: {first: Srinivasan, last: Janarthanam}
  variants:
  - {first: Srini, last: Janarthanam}
- canonical: {first: Jyh-Shing Roger, last: Jang}
  variants:
  - {first: Jyh-Shing, last: Jang}
  - {first: Jyh-Shing, last: Roger Jang}
  - {first: Roger Jyh-Shing, last: Jang}
- canonical: {first: Myung-Gil, last: Jang}
  variants:
  - {first: Myoung-Gil, last: Jang}
- canonical: {first: Seok Bae, last: Jang}
  variants:
  - {first: Seok B., last: Jang}
- canonical: {first: Peter, last: Jansen}
  variants:
  - {first: Peter J., last: Jansen}
- canonical: {first: Michèle, last: Jardino}
  id: michele-jardino
  variants:
  - {first: Michele, last: Jardino}
- canonical: {first: Gaja, last: Jarosz}
  variants:
  - {first: Gaja E., last: Jarosz}
- canonical: {first: Timo, last: Jarvinen}
  variants:
  - {first: Timo, last: Järvinen}
- canonical: {first: Jisha P., last: Jayan}
  variants:
  - {first: Jisha, last: P Jayan}
  - {first: Jisha P, last: Jayan}
- canonical: {first: Arun Kumar, last: Jayapal}
  variants:
  - {first: Arun, last: Jayapal}
- canonical: {first: Frederick, last: Jelinek}
  id: frederick-jelinek
  variants:
  - {first: Fred, last: Jelinek}
  - {first: Fredrick, last: Jelinek}
- canonical: {first: Karen, last: Jensen}
  id: karen-jensen
- canonical: {first: Lars Juhl, last: Jensen}
  variants:
  - {first: Lars J., last: Jensen}
- canonical: {first: Hyung-Bae, last: Jeon}
  variants:
  - {first: Hyungbae, last: Jeon}
- canonical: {first: Girish Nath, last: Jha}
  variants:
  - {first: Girish, last: Jha}
- canonical: {first: Donghong, last: Ji}
  variants:
  - {first: DongHong, last: Ji}
  - {first: Dong-Hong, last: Ji}
  - {first: Dong Hong, last: Ji}
- canonical: {first: Paul D, last: Ji}
  variants:
  - {first: Paul D., last: Ji}
- canonical: {first: Jia-Yan, last: Jian}
  variants:
  - {first: Jia Yan, last: Jian}
- canonical: {first: Mike Tian-Jian, last: Jiang}
  variants:
  - {first: Tian-Jian, last: Jiang}
- canonical: {first: Zheng Ping, last: Jiang}
  variants:
  - {first: Zhengping, last: Jiang}
- canonical: {first: Antonio, last: Jimeno Yepes}
  variants:
  - {first: Antonio Jimeno, last: Yepes}
  - {first: Antonio José, last: Jimeno Yepes}
  - {first: Antonio, last: Jimeno-Yepes}
- canonical: {first: M. Dolores, last: Jiménez-López}
  variants:
  - {first: Maria Dolores, last: Jiménez-López}
- canonical: {first: Salud María, last: Jiménez-Zafra}
  variants:
  - {first: Salud M., last: Jiménez-Zafra}
  - {first: Salud M., last: Jiménez Zafra}
- canonical: {first: Hongyan, last: Jing}
  id: hongyan-jing
- canonical: {first: Petr, last: Jirku}
  id: petr-jirku
- canonical: {first: Amanda C., last: Jobbins}
  id: amanda-c-jobbins
- canonical: {first: Janne Bondi, last: Johannessen}
  variants:
  - {first: Janne, last: Bondi Johannessen}
- canonical: {first: Anders, last: Johannsen}
  variants:
  - {first: Anders, last: Johanssen}
- canonical: {first: David E., last: Johnson}
  variants:
  - {first: David, last: Johnson}
- canonical: {first: Helen L., last: Johnson}
  variants:
  - {first: Helen, last: Johnson}
- canonical: {first: Kristen, last: Johnson}
  variants:
  - {first: Kristen Marie, last: Johnson}
- canonical: {first: Michael T., last: Johnson}
  id: michael-t-johnson
- canonical: {first: Rie, last: Johnson}
  variants:
  - {first: Rie, last: Ando}
  - {first: Rie Kubota, last: Ando}
- canonical: {first: Roderick L., last: Johnson}
  id: roderick-l-johnson
- canonical: {first: Michael, last: Johnston}
  id: michael-johnston
- canonical: {first: Kristiina, last: Jokinen}
  variants:
  - {first: Päivi Kristiina, last: Jokinen}
- canonical: {first: Bevan, last: Jones}
  variants:
  - {first: Bevan K., last: Jones}
  - {first: Bevan Keeley, last: Jones}
- canonical: {first: Christopher, last: Jones}
  variants:
  - {first: Chris, last: Jones}
- canonical: {first: Dominic R., last: Jones}
  variants:
  - {first: Dominic, last: Jones}
- canonical: {first: Douglas, last: Jones}
  variants:
  - {first: Douglas A., last: Jones}
  - {first: Doug, last: Jones}
- canonical: {first: Gareth J. F., last: Jones}
  variants:
  - {first: Gareth J.F., last: Jones}
- canonical: {first: Mark, last: Jones}
  variants:
  - {first: Mark A., last: Jones}
  - {first: Mark Alan, last: Jones}
- canonical: {first: Michael, last: Jones}
  variants:
  - {first: Michael P., last: Jones}
- canonical: {first: Steven JM, last: Jones}
  variants:
  - {first: Steven, last: Jones}
- canonical: {first: Clement, last: Jonquet}
  variants:
  - {first: Clément, last: Jonquet}
- canonical: {first: Michael I., last: Jordan}
  variants:
  - {first: Michael, last: Jordan}
- canonical: {first: Pamela, last: Jordan}
  variants:
  - {first: Pamela W., last: Jordan}
- canonical: {first: Alipio, last: Jorge}
  variants:
  - {first: Alípio, last: Jorge}
- canonical: {first: Aravind, last: Joshi}
  id: aravind-joshi
  variants:
  - {first: Aravind K., last: Joshi}
- canonical: {first: Sachindra, last: Joshi}
  variants:
  - {first: Sachin, last: Joshi}
- canonical: {first: Shafiq, last: Joty}
  variants:
  - {first: Shafiq R., last: Joty}
- canonical: {first: Yun-Cheng, last: Ju}
  variants:
  - {first: Yun Cheng, last: Ju}
- canonical: {first: Alfons, last: Juan}
  variants:
  - {first: Alfons, last: Juan-Císcar}
- canonical: {first: Yau-Tarng, last: Juang}
  variants:
  - {first: Yau-Tang, last: Juang}
- canonical: {first: Jozef, last: Juhár}
  variants:
  - {first: Jozef, last: Juhar}
- canonical: {first: Cléo, last: Jullien}
  variants:
  - {first: Cleo, last: Jullien}
- canonical: {first: Han-Min, last: Jung}
  variants:
  - {first: Hanmin, last: Jung}
- canonical: {first: Sangkeun, last: Jung}
  variants:
  - {first: SangKeun, last: Jung}
- canonical: {first: Sung Young, last: Jung}
  variants:
  - {first: Sung-Young, last: Jung}
- canonical: {first: Simeon, last: Junker}
  variants:
  - {first: Simeon, last: Schüz}
- canonical: {first: Dan, last: Jurafsky}
  variants:
  - {first: Daniel, last: Jurafsky}
- canonical: {first: Filip, last: Jurcicek}
  variants:
  - {first: Filip, last: Jurčíček}
- canonical: {first: Marcel Adam, last: Just}
  variants:
  - {first: Marcel, last: Just}
- canonical: {first: Harri, last: Jäppinen}
  id: harri-jappinen
  variants:
  - {first: Harri, last: Jappinen}
- canonical: {first: Arne, last: Jönsson}
  variants:
  - {first: Arne, last: Jonsson}
- canonical: {first: Brigitte, last: Jörg}
  variants:
  - {first: Brigitte, last: Jorg}
- canonical: {first: Bhadran V., last: K}
  variants:
  - {first: Bhadran, last: V K}
  - {first: Bhadran V, last: K}
- canonical: {first: Heiki-Jaan, last: Kaalep}
  variants:
  - {first: Heiki Jaan, last: Kaalep}
- canonical: {first: Mijail, last: Kabadjov}
  id: mijail-kabadjov
  variants:
  - {first: Mijail A., last: Kabadjov}
  - {first: Mijail, last: Alexandrov-Kabadjov}
- canonical: {first: Michael B., last: Kac}
  variants:
  - {first: Michael, last: Kac}
- canonical: {first: Vladimír, last: Kadlec}
  variants:
  - {first: Vladimir, last: Kadlec}
- canonical: {first: Jeremy G., last: Kahn}
  variants:
  - {first: Jeremy, last: Kahn}
- canonical: {first: Łukasz, last: Kaiser}
  variants:
  - {first: Lukasz, last: Kaiser}
- canonical: {first: Michael, last: Kaisser}
  variants:
  - {first: Michael, last: Kaißer}
- canonical: {first: Ioannis, last: Kakadiaris}
  variants:
  - {first: Ioannis A., last: Kakadiaris}
- canonical: {first: Jun’ichi, last: Kakegawa}
  variants:
  - {first: Jun-ichi, last: Kakegawa}
- canonical: {first: Jugal, last: Kalita}
  id: jugal-kalita
  variants:
  - {first: Jugal K., last: Kalita}
- canonical: {first: Rihards, last: Kalniņš}
  variants:
  - {first: Rihards, last: Kalnins}
- canonical: {first: Nanda, last: Kambhatla}
  id: nanda-kambhatla
  variants:
  - {first: Nandakishore, last: Kambhatla}
- canonical: {first: Shin-ichiro, last: Kamei}
  variants:
  - {first: Shinichiro, last: Kamei}
- canonical: {first: Prathusha, last: Kameswara Sarma}
  variants:
  - {first: Prathusha, last: K Sarma}
- canonical: {first: Candace A., last: Kamm}
  variants:
  - {first: Candace, last: Kamm}
- canonical: {first: Bo-Yeong, last: Kang}
  variants:
  - {first: Bo-yeong, last: Kang}
- canonical: {first: Rose Catherine, last: Kanjirathinkal}
  variants:
  - {first: Rose, last: Catherine}
- canonical: {first: Ashvin, last: Kannan}
  id: ashvin-kannan
- canonical: {first: Paul, last: Kantor}
  variants:
  - {first: Paul B., last: Kantor}
- canonical: {first: Cheng-yan, last: Kao}
  variants:
  - {first: Cheng-Yan, last: Kao}
  - {first: Cheng Yan, last: Kao}
- canonical: {first: Ting-hui, last: Kao}
  variants:
  - {first: Ting-Hui, last: Kao}
- canonical: {first: Randy M., last: Kaplan}
  variants:
  - {first: Randy, last: Kaplan}
- canonical: {first: Ronald M., last: Kaplan}
  variants:
  - {first: Ronald, last: Kaplan}
  - {first: Ron, last: Kaplan}
- canonical: {first: Jurgita, last: Kapočiūtė-Dzikienė}
  variants:
  - {first: Jurgita, last: Kapociute-Dzikiene}
- canonical: {first: Diman, last: Karagyozov}
  variants:
  - {first: Diman, last: Karagiozov}
- canonical: {first: Rafael - Michael, last: Karampatsis}
  variants:
  - {first: Rafael Michael, last: Karampatsis}
- canonical: {first: Vanja M., last: Karan}
  variants:
  - {first: Vanja Mladen, last: Karan}
- canonical: {first: David R., last: Karger}
  variants:
  - {first: David, last: Karger}
- canonical: {first: Kostas, last: Karpouzis}
  id: kostas-karpouzis
- canonical: {first: Hideki, last: Kashioka}
  id: hideki-kashioka
- canonical: {first: Robert T., last: Kasper}
  variants:
  - {first: Robert, last: Kasper}
- canonical: {first: Walter, last: Kasper}
  id: walter-kasper
- canonical: {first: Rohit, last: Kate}
  variants:
  - {first: Rohit J., last: Kate}
- canonical: {first: Naoto, last: Kato}
  variants:
  - {first: Naoto, last: Katoh}
- canonical: {first: Yoshihide, last: Kato}
  variants:
  - {first: Yoshihide, last: Sato}
- canonical: {first: Graham, last: Katz}
  variants:
  - {first: E. Graham, last: Katz}
- canonical: {first: Jason, last: Katz-Brown}
  variants:
  - {first: Jason, last: Brown}
- canonical: {first: Ergina, last: Kavallieratou}
  id: ergina-kavallieratou
- canonical: {first: Hisashi, last: Kawai}
  variants:
  - {first: Kawai, last: Hisashi}
- canonical: {first: Jun′ichi, last: Kazama}
  variants:
  - {first: Jun’ichi, last: Kazama}
- canonical: {first: Zdravko, last: Kačič}
  variants:
  - {first: Zdravko, last: Kacic}
- canonical: {first: John, last: Keane}
  variants:
  - {first: John, last: Kane}
- canonical: {first: Michael S., last: Kearns}
  variants:
  - {first: Michael, last: Kearns}
- canonical: {first: Gail M., last: Keenan}
  variants:
  - {first: Gail, last: Keenan}
  - {first: Gail M, last: Keenan}
- canonical: {first: Thomas A., last: Keenan}
  variants:
  - {first: Thomas, last: Keenan}
- canonical: {first: Judy Anne, last: Kegl}
  variants:
  - {first: Judy, last: Kegl}
- canonical: {first: Andrew, last: Kehler}
  variants:
  - {first: Andy, last: Kehler}
- canonical: {first: Daniel, last: Keim}
  variants:
  - {first: Daniel A., last: Keim}
- canonical: {first: John, last: Kelleher}
  variants:
  - {first: John D., last: Kelleher}
- canonical: {first: Andre, last: Kempe}
  variants:
  - {first: André, last: Kempe}
- canonical: {first: Casey, last: Kennington}
  variants:
  - {first: Casey Redd, last: Kennington}
- canonical: {first: Fabio, last: Kepler}
  id: fabio-kepler
  variants:
  - {first: Fabio N., last: Kepler}
  - {first: Fabio Natanael, last: Kepler}
- canonical: {first: Sue J., last: Ker}
  variants:
  - {first: Sur-Jin, last: Ker}
  - {first: Su-Jin, last: Ker}
  - {first: Sue-Jin, last: Ker}
  - {first: Sue-jin, last: Ker}
- canonical: {first: Katia Lida, last: Kermanidis}
  variants:
  - {first: Katia, last: Kermanidis}
- canonical: {first: Margaret, last: Kern}
  variants:
  - {first: Margaret L., last: Kern}
- canonical: {first: Stephan M., last: Kerpedjiev}
  variants:
  - {first: Stephan, last: Kerpedjiev}
- canonical: {first: Vlado, last: Keselj}
  variants:
  - {first: Vlado, last: Kešelj}
- canonical: {first: Fahad, last: Khan}
  variants:
  - {first: Anas Fahad, last: Khan}
- canonical: {first: Md. Anwarus Salam, last: Khan}
  variants:
  - {first: Khan Md. Anwarus, last: Salam}
  - {first: Khan Md., last: Anwarus Salam}
- canonical: {first: Mohammed Arif, last: Khan}
  variants:
  - {first: Arif, last: Khan}
  - {first: Arif Md., last: Khan}
- canonical: {first: Vikash, last: Khandelwal}
  variants:
  - {first: Vikas, last: Khandelwal}
- canonical: {first: Mitesh M., last: Khapra}
  variants:
  - {first: Mitesh, last: Khapra}
  - {first: Mitesh, last: M. Khapra}
  - {first: Mitesh M, last: Khapra}
  - {first: Mitesh Shantadevi, last: Khapra}
- canonical: {first: Sanjeev, last: Khudanpur}
  id: sanjeev-khudanpur
- canonical: {first: Rodger, last: Kibble}
  id: rodger-kibble
- canonical: {first: Chloé, last: Kiddon}
  variants:
  - {first: Chloe, last: Kiddon}
- canonical: {first: Bernd, last: Kiefer}
  id: bernd-kiefer
- canonical: {first: Hoang, last: Kiem}
  variants:
  - {first: Kiem, last: Hoang}
- canonical: {first: Scott F., last: Kiesling}
  variants:
  - {first: Scott, last: Kiesling}
- canonical: {first: Hideaki, last: Kikuchi}
  id: hideaki-kikuchi
- canonical: {first: Gen-ichiro, last: Kikui}
  variants:
  - {first: Gen’ichiro, last: Kikui}
- canonical: {first: Chiharu Uda, last: Kikuta}
  variants:
  - {first: Chiharu, last: Uda}
- canonical: {first: Bong-Wan, last: Kim}
  variants:
  - {first: Jong Wan, last: Kim}
- canonical: {first: Chang-Hyun, last: Kim}
  variants:
  - {first: Changhyun, last: Kim}
  - {first: Chang Hyun, last: Kim}
- canonical: {first: Deok-bong, last: Kim}
  variants:
  - {first: Deok-Bong, last: Kim}
- canonical: {first: Dong-Il, last: Kim}
  variants:
  - {first: Dong-il, last: Kim}
- canonical: {first: Eun-kyung, last: Kim}
  variants:
  - {first: Eun-Kyung, last: Kim}
- canonical: {first: Gil Chang, last: Kim}
  variants:
  - {first: GilChang, last: Kim}
  - {first: Gil-Chang, last: Kim}
  - {first: Gilchang, last: Kim}
- canonical: {first: Hyuhng Joon, last: Kim}
  variants:
  - {first: Hyuhng, last: Kim}
- canonical: {first: Jung-jae, last: Kim}
  variants:
  - {first: Jung-Jae, last: Kim}
- canonical: {first: Kyoung-young, last: Kim}
  variants:
  - {first: Kyoung-Young, last: Kim}
- canonical: {first: Sung Dong, last: Kim}
  variants:
  - {first: Sung-Dong, last: Kim}
- canonical: {first: Sunghwan Mac, last: Kim}
  variants:
  - {first: Sunghwan, last: Kim}
- canonical: {first: Young-Gil, last: Kim}
  variants:
  - {first: Young-Kil, last: Kim}
  - {first: Young Kil, last: Kim}
  - {first: Young-Kill, last: Kim}
  - {first: YoungKil, last: Kim}
- canonical: {first: Yung Taek, last: Kim}
  variants:
  - {first: Yung-Taek, last: Kim}
- canonical: {first: Owen, last: Kimball}
  id: owen-kimball
- canonical: {first: David, last: King}
  variants:
  - {first: David L., last: King}
- canonical: {first: Tracy Holloway, last: King}
  variants:
  - {first: Tracy H., last: King}
- canonical: {first: Brian, last: Kingsbury}
  id: brian-kingsbury
- canonical: {first: Jim, last: Kinzey}
  variants:
  - {first: Jim, last: Kimzey}
- canonical: {first: Karin, last: Kipper}
  variants:
  - {first: Karin Christine, last: Kipper}
  - {first: Karin, last: Schuler}
  - {first: Karin, last: Kipper Schuler}
  - {first: Karin, last: Kipper-Schuler}
- canonical: {first: George Anton, last: Kiraz}
  variants:
  - {first: George, last: Kiraz}
- canonical: {first: Andreas Søeborg, last: Kirkedal}
  variants:
  - {first: Andreas, last: Søeborg Kirkedal}
- canonical: {first: Jamie, last: Kiros}
  variants:
  - {first: Jamie Ryan, last: Kiros}
- canonical: {first: Atanas, last: Kiryakov}
  variants:
  - {first: Atanas K., last: Kiryakov}
- canonical: {first: Balázs, last: Kis}
  variants:
  - {first: Balazs, last: Kis}
- canonical: {first: Imre, last: Kiss}
  id: imre-kiss
- canonical: {first: Chunyu, last: Kit}
  variants:
  - {first: Chun-yu, last: Kit}
- canonical: {first: Sotaro, last: Kita}
  id: sotaro-kita
- canonical: {first: Richard, last: Kittredge}
  id: richard-kittredge
- canonical: {first: Poul Søren, last: Kjærsgaard}
  variants:
  - {first: Poul Soren, last: Kjaersgaard}
- canonical: {first: Esther, last: Klabbers}
  id: esther-klabbers
- canonical: {first: Ioannis, last: Klapaftis}
  variants:
  - {first: Ioannis P., last: Klapaftis}
- canonical: {first: Alex, last: Klassmann}
  variants:
  - {first: Alexander, last: Klassmann}
- canonical: {first: Judith L., last: Klavans}
  id: judith-l-klavans
  variants:
  - {first: Judith, last: Klavans}
- canonical: {first: Wolfgang, last: Klein}
  id: wolfgang-klein
- canonical: {first: Jörg, last: Kleinz}
  variants:
  - {first: Jorg, last: Kleinz}
- canonical: {first: Gerda, last: Klimonow}
  id: gerda-klimonow
- canonical: {first: Tor, last: Klingberg}
  id: tor-klingberg
- canonical: {first: Natalia, last: Klyueva}
  variants:
  - {first: Natalia, last: Kljueva}
- canonical: {first: Tina, last: Klüwer}
  variants:
  - {first: Tina, last: Kluewer}
- canonical: {first: Krzysztof, last: Kochut}
  id: krzysztof-kochut
- canonical: {first: Andras, last: Kocsor}
  variants:
  - {first: András, last: Kocsor}
- canonical: {first: Hanae, last: Koiso}
  id: hanae-koiso
- canonical: {first: Mare, last: Koit}
  id: mare-koit
- canonical: {first: Atsuko, last: Koizumi}
  id: atsuko-koizumi
- canonical: {first: George, last: Kokkinakis}
  id: george-kokkinakis
  variants:
  - {first: George K., last: Kokkinakis}
- canonical: {first: Sofie Johansson, last: Kokkinakis}
  variants:
  - {first: Sofie, last: Johansson Kokkinakis}
- canonical: {first: Sia, last: Kolkovska}
  variants:
  - {first: Siya, last: Kolkovska}
- canonical: {first: David, last: Kolovratnik}
  variants:
  - {first: David, last: Kolovratník}
- canonical: {first: Anup Kumar, last: Kolya}
  variants:
  - {first: Anup, last: Kumar Kolya}
  - {first: Anup, last: Kolya}
- canonical: {first: Ravikumar, last: Komandur}
  variants:
  - {first: K, last: Ravikumar}
- canonical: {first: Rik, last: Koncel-Kedziorski}
  id: rik-koncel-kedziorski
- canonical: {first: Ravikumar, last: Kondadadi}
  variants:
  - {first: Ravi, last: Kondadadi}
  - {first: Ravi Kumar, last: Kondadadi}
- canonical: {first: Alexis, last: Konstantinidis}
  variants:
  - {first: Alexis, last: Konstandinidis}
- canonical: {first: Selcuk, last: Kopru}
  variants:
  - {first: Selçuk, last: Köprü}
- canonical: {first: Jan, last: Kors}
  variants:
  - {first: Jan, last: Korst}
- canonical: {first: Govind, last: Kothari}
  variants:
  - {first: '', last: Govind}
- canonical: {first: Guy-Noel, last: Kouarata}
  variants:
  - {first: Guy-Noël, last: Kouarata}
- canonical: {first: Eleni, last: Koutsogeorgos}
  id: eleni-koutsogeorgos
- canonical: {first: John J., last: Kovarik}
  variants:
  - {first: John, last: Kovarik}
- canonical: {first: Vojtěch, last: Kovář}
  variants:
  - {first: Vojtech, last: Kovář}
- canonical: {first: Marek, last: Kozlowski}
  variants:
  - {first: Marek, last: Kozłowski}
- canonical: {first: Emiel, last: Krahmer}
  variants:
  - {first: Emiel J., last: Krahmer}
- canonical: {first: Olivier, last: Kraif}
  id: olivier-kraif
- canonical: {first: Martin, last: Krallinger}
  id: martin-krallinger
- canonical: {first: Steven, last: Krauwer}
  id: steven-krauwer
- canonical: {first: Jana, last: Kravalová}
  variants:
  - {first: Jana, last: Kravalova}
- canonical: {first: Hans-Ulrich, last: Krieger}
  variants:
  - {first: HansUlrich, last: Krieger}
- canonical: {first: Raghava, last: Krishnan}
  id: raghava-krishnan
- canonical: {first: Rihards, last: Krišlauks}
  variants:
  - {first: Rihards, last: Krislauks}
- canonical: {first: Anthony, last: Kroch}
  variants:
  - {first: Anthony S., last: Kroch}
- canonical: {first: Geert-Jan M., last: Kruijff}
  variants:
  - {first: Geert-Jan, last: Kruijff}
- canonical: {first: Ivana, last: Kruijff-Korbayová}
  variants:
  - {first: Ivana, last: Kruijff-Korbayova}
  - {first: Ivana, last: Kruijff-Korbayovà}
- canonical: {first: George, last: Krupka}
  variants:
  - {first: George R., last: Krupka}
- canonical: {first: Udo, last: Kruschwitz}
  id: udo-kruschwitz
- canonical: {first: Germán, last: Kruszewski}
  variants:
  - {first: German, last: Kruszewski}
- canonical: {first: Francis, last: Kubala}
  id: francis-kubala
- canonical: {first: Vladislav, last: Kubon}
  variants:
  - {first: Vladislav, last: Kuboň}
  - {first: Vladlslav, last: Kubon}
- canonical: {first: Taku, last: Kudo}
  variants:
  - {first: Taku, last: Kudoh}
- canonical: {first: Ulrike, last: Kugler}
  id: ulrike-kugler
- canonical: {first: Anne, last: Kuhn}
  id: anne-kuhn
- canonical: {first: Robert J., last: Kuhns}
  variants:
  - {first: Robert, last: Kuhns}
- canonical: {first: Malhar, last: Kulkarni}
  variants:
  - {first: Malhar A., last: Kulkarni}
- canonical: {first: Ayush, last: Kumar}
  variants:
  - {first: Kumar, last: Ayush}
- canonical: {first: Harshit, last: Kumar}
  id: harshit-kumar
- canonical: {first: Harshit, last: Kumar}
  id: harshit-kumar-iit
- canonical: {first: Anand, last: Kumar M}
  variants:
  - {first: Anand Kumar, last: Madasamy}
  - {first: Anand Kumar, last: M}
- canonical: {first: A, last: Kumaran}
  variants:
  - {first: A., last: Kumaran}
- canonical: {first: Masako, last: Kume}
  id: masako-kume
- canonical: {first: Andrew L., last: Kun}
  variants:
  - {first: Andrew, last: Kun}
- canonical: {first: Stephen, last: Kunath}
  variants:
  - {first: Stephen A., last: Kunath}
- canonical: {first: Kerstin, last: Kunz}
  variants:
  - {first: Kerstin Anna, last: Kunz}
- canonical: {first: Chan-hung, last: Kuo}
  variants:
  - {first: Chan-Hung, last: Kuo}
- canonical: {first: Sankar, last: Kuppan}
  variants:
  - {first: Sankar, last: K}
- canonical: {first: Anna, last: Kupść}
  variants:
  - {first: Anna, last: Kupsc}
- canonical: {first: Yurii, last: Kuratov}
  variants:
  - {first: Yuri, last: Kuratov}
- canonical: {first: Mohamed Zakaria, last: Kurdi}
  variants:
  - {first: Mohamed-Zakaria, last: Kurdi}
- canonical: {first: Emina, last: Kurtić}
  variants:
  - {first: Emina, last: Kurtic}
- canonical: {first: Nicholas, last: Kushmerick}
  id: nicholas-kushmerick
- canonical: {first: Andreas, last: Kustner}
  id: andreas-kustner
- canonical: {first: Sergey O., last: Kuznetsov}
  variants:
  - {first: Sergei O., last: Kuznetsov}
- canonical: {first: Ivona, last: Kučerová}
  variants:
  - {first: Ivona, last: Kuc̆erová}
- canonical: {first: Pavel, last: Kvĕtoň}
  variants:
  - {first: Pavel, last: Kveton}
  - {first: Pavel, last: Květoň}
- canonical: {first: Stan C., last: Kwasny}
  variants:
  - {first: Stan, last: Kwasny}
- canonical: {first: Cheol Jung, last: Kweon}
  variants:
  - {first: Cheoljung, last: Kweon}
- canonical: {first: Kui-Lam, last: Kwok}
  id: kui-lam-kwok
  variants:
  - {first: Kui Lam, last: Kwok}
- canonical: {first: Olivia O.Y., last: Kwong}
  variants:
  - {first: O.Y., last: Kwong}
  - {first: Oi Yee, last: Kwong}
- canonical: {first: Gunnel, last: Källgren}
  variants:
  - {first: Gunnel, last: Kallgren}
- canonical: {first: Joachim, last: Köhler}
  variants:
  - {first: Joachim, last: Koehler}
- canonical: {first: Natalie, last: Kübler}
  variants:
  - {first: Natalie, last: Kubler}
- canonical: {first: Sandra, last: Kübler}
  variants:
  - {first: Sandra, last: Kubler}
  - {first: Sandra, last: Kuebler}
- canonical: {first: Sobha, last: L}
  variants:
  - {first: L., last: Sobha}
- canonical: {first: Abhay, last: L. Kashyap}
  variants:
  - {first: Abhay, last: Kashyap}
- canonical: {first: Gorka, last: Labaka}
  id: gorka-labaka
- canonical: {first: Penny, last: Labropoulou}
  id: penny-labropoulou
- canonical: {first: Martin, last: Labský}
  variants:
  - {first: Martin, last: Labsky}
- canonical: {first: Finley, last: Lacatusu}
  variants:
  - {first: V. Finley, last: Lacatusu}
- canonical: {first: Anne, last: Lacheret}
  variants:
  - {first: Anne, last: Lacheret-Dujour}
- canonical: {first: John, last: Lafferty}
  id: john-lafferty
  variants:
  - {first: John D., last: Lafferty}
  - {first: John, last: Lafrerty}
- canonical: {first: Frederique, last: Laforest}
  variants:
  - {first: Frédérique, last: Laforest}
- canonical: {first: Antonio-L., last: Lagarda}
  variants:
  - {first: Antonio, last: Lagarda}
  - {first: Antonio L., last: Lagarda}
- canonical: {first: Torbjörn, last: Lager}
  variants:
  - {first: Torbjorn, last: Lager}
  - {first: Torbjoern, last: Lager}
- canonical: {first: Albert M., last: Lai}
  variants:
  - {first: Albert, last: Lai}
  - {first: Albert M, last: Lai}
- canonical: {first: Jennifer C., last: Lai}
  variants:
  - {first: Jenifer C., last: Lai}
  - {first: Jennifer, last: Lai}
- canonical: {first: Min-Hua, last: Lai}
  variants:
  - {first: Min Hua, last: Lai}
- canonical: {first: Tom B.Y., last: Lai}
  id: tom-b-y-lai
  variants:
  - {first: Tom B. Y., last: Lai}
  - {first: Tom B.Y, last: Lai}
- canonical: {first: Tom Bong-yeung, last: Lai}
  variants:
  - {first: Bong-Yeung, last: Lai}
- canonical: {first: Tuan, last: Lai}
  variants:
  - {first: Tuan Manh, last: Lai}
- canonical: {first: Yu-da, last: Lai}
  variants:
  - {first: Yu-Da, last: Lai}
- canonical: {first: Meriama, last: Laib}
  variants:
  - {first: Meriama, last: Laïb}
  - {first: Mariama, last: Laib}
- canonical: {first: Sobha, last: Lalitha Devi}
  variants:
  - {first: Lalitha Devi, last: Sobha}
  - {first: Sobha Lalitha, last: Devi}
- canonical: {first: John P., last: Lalor}
  variants:
  - {first: John, last: Lalor}
- canonical: {first: Lori, last: Lamel}
  id: lori-lamel
  variants:
  - {first: Lori F., last: Lamel}
- canonical: {first: André, last: Lamúrias}
  variants:
  - {first: Andre, last: Lamurias}
- canonical: {first: Man, last: Lan}
  variants:
  - {first: Lan, last: Man}
- canonical: {first: Thomas, last: Landauer}
  variants:
  - {first: Thomas K, last: Landauer}
- canonical: {first: Shari, last: Landes}
  variants:
  - {first: Shari, last: Land}
- canonical: {first: Jan, last: Landsbergen}
  variants:
  - {first: S. P. J., last: Landsbergen}
  - {first: S.P.J., last: Landsbergen}
- canonical: {first: Francois-Michel, last: Lang}
  variants:
  - {first: Francois M., last: Lang}
- canonical: {first: Patrick L., last: Lange}
  variants:
  - {first: Patrick, last: Lange}
- canonical: {first: D. Terence, last: Langendoen}
  variants:
  - {first: Terence, last: Langendoen}
- canonical: {first: Irene, last: Langkilde}
  variants:
  - {first: Irene, last: Langkilde-Geary}
- canonical: {first: Philippe, last: Langlais}
  variants:
  - {first: Phillippe, last: Langlais}
- canonical: {first: Eric, last: Laporte}
  variants:
  - {first: Éric, last: Laporte}
- canonical: {first: Christophe, last: Laprun}
  variants:
  - {first: Christophe D., last: Laprun}
- canonical: {first: Septina Dian, last: Larasati}
  variants:
  - {first: Septina, last: Larasati}
- canonical: {first: Walter, last: Lasecki}
  variants:
  - {first: Walter S., last: Lasecki}
- canonical: {first: Olga N., last: Lashevskaja}
  variants:
  - {first: Olga, last: Lashevskaja}
- canonical: {first: Naveen Kumar, last: Laskari}
  variants:
  - {first: Naveen, last: Kumar}
- canonical: {first: Kiat-gak, last: Lau}
  variants:
  - {first: Kiat-Gak, last: Lau}
  - {first: Kiãt-gãk, last: Lâu}
- canonical: {first: Alberto, last: Lavelli}
  id: alberto-lavelli
- canonical: {first: Julia, last: Lavid-López}
  variants:
  - {first: Julia, last: Lavid}
- canonical: {first: Alon, last: Lavie}
  id: alon-lavie
- canonical: {first: Benoit, last: Lavoie}
  id: benoit-lavoie
- canonical: {first: Seamus, last: Lawless}
  variants:
  - {first: Séamus, last: Lawless}
- canonical: {first: Audrey, last: Le}
  variants:
  - {first: Audrey N., last: Le}
- canonical: {first: Hai-Son, last: Le}
  variants:
  - {first: Hai Son, last: Le}
  - {first: Hai-son, last: Le}
- canonical: {first: Hoang Quynh, last: Le}
  variants:
  - {first: Hoang-Quynh, last: Le}
- canonical: {first: Quoc, last: Le}
  variants:
  - {first: Quoc V., last: Le}
- canonical: {first: Nathalie, last: Le Brun}
  variants:
  - {first: Nathalie Le, last: Brun}
- canonical: {first: Phuong, last: Le Hong}
  id: phuong-le-hong
  variants:
  - {first: Phuong, last: Le-Hong}
  - {first: Hồng Phương, last: Lê}
  - {first: Phương, last: Lê Hồng}
  - {first: Hong-Phuong, last: Le}
- canonical: {first: Sébastien, last: Le Maguer}
  variants:
  - {first: Sébastien Le, last: Maguer}
- canonical: {first: Quang, last: Le Minh}
  variants:
  - {first: Minh Quang, last: Le}
- canonical: {first: Joseph, last: Le Roux}
  variants:
  - {first: Joseph Le, last: Roux}
- canonical: {first: Jean-Luc, last: LeBrun}
  variants:
  - {first: Jean-Luc, last: Lebrun}
- canonical: {first: Gianluca E., last: Lebani}
  variants:
  - {first: Gianluca, last: Lebani}
- canonical: {first: Gilles, last: Lechenadec}
  id: gilles-lechenadec
- canonical: {first: C. H., last: Lee}
  variants:
  - {first: C.-H., last: Lee}
- canonical: {first: Charles C., last: Lee}
  variants:
  - {first: Charles, last: Lee}
- canonical: {first: Chi-Chun, last: Lee}
  variants:
  - {first: Chi-Chun (Jeremy), last: Lee}
  - {first: Chi-Chun Jeremy, last: Lee}
- canonical: {first: Chi-Yao, last: Lee}
  variants:
  - {first: Chih-yao, last: Lee}
  - {first: Chih-Yao, last: Lee}
- canonical: {first: Chia-Ying, last: Lee}
  variants:
  - {first: Chia-ying, last: Lee}
- canonical: {first: Chia-ming, last: Lee}
  variants:
  - {first: Chia-Ming, last: Lee}
- canonical: {first: Chun-Jen, last: Lee}
  variants:
  - {first: Chun-Jun, last: Lee}
- canonical: {first: Chungmin, last: Lee}
  variants:
  - {first: Chong Min, last: Lee}
  - {first: Chung-min, last: Lee}
- canonical: {first: Donghun, last: Lee}
  comment: Kakao Brain
  id: donghun-lee-kb
- canonical: {first: Donghun, last: Lee}
  comment: Korea University
  id: donghun-lee-ku
- canonical: {first: Gary Geunbae, last: Lee}
  variants:
  - {first: Geunbae, last: Lee}
- canonical: {first: Hsiang-Pin, last: Lee}
  variants:
  - {first: Hsiang-Ping, last: Lee}
- canonical: {first: Hyeon-gu, last: Lee}
  variants:
  - {first: Hyeon-Gu, last: Lee}
- canonical: {first: Ik-Hwan, last: Lee}
  variants:
  - {first: Ik-hwan, last: Lee}
- canonical: {first: Jae-Won, last: Lee}
  variants:
  - {first: Jae-won, last: Lee}
- canonical: {first: JaeSung, last: Lee}
  variants:
  - {first: Jae-Sung, last: Lee}
- canonical: {first: Jaesong, last: Lee}
  variants:
  - {first: JaeSong, last: Lee}
- canonical: {first: Jin-seok, last: Lee}
  variants:
  - {first: Jin-Seok, last: Lee}
- canonical: {first: John S. Y., last: Lee}
  variants:
  - {first: John, last: Lee}
- canonical: {first: Joo-Young, last: Lee}
  variants:
  - {first: JooYoung, last: Lee}
- canonical: {first: Kai-Fu, last: Lee}
  id: kai-fu-lee
- canonical: {first: Kyung-Soon, last: Lee}
  variants:
  - {first: KyungSoon, last: Lee}
- canonical: {first: Lianhau, last: Lee}
  variants:
  - {first: Lian Hau, last: Lee}
- canonical: {first: Lin-Shan, last: Lee}
  variants:
  - {first: Lin-shan, last: Lee}
- canonical: {first: Mark, last: Lee}
  id: mark-lee
  variants:
  - {first: Mark G., last: Lee}
- canonical: {first: Sang-Jo, last: Lee}
  variants:
  - {first: Sang Jo, last: Lee}
- canonical: {first: Sophia Y. M., last: Lee}
  variants:
  - {first: Sophia Y.M., last: Lee}
- canonical: {first: Sophia Yat Mei, last: Lee}
  variants:
  - {first: Yat-Mei, last: Lee}
- canonical: {first: Sungjin, last: Lee}
  variants:
  - {first: Sung-Jin, last: Lee}
- canonical: {first: Vivian K., last: Lee}
  variants:
  - {first: Vivian, last: Lee}
- canonical: {first: Woong Ki, last: Lee}
  variants:
  - {first: Woong-Ki, last: Lee}
- canonical: {first: Yeon Su, last: Lee}
  variants:
  - {first: Yeon-Su, last: Lee}
- canonical: {first: Yong-Hun, last: Lee}
  variants:
  - {first: Yong-hun, last: Lee}
- canonical: {first: Yoong Keok, last: Lee}
  variants:
  - {first: Yoong, last: Keok Lee}
- canonical: {first: Nicolas, last: Lefebvre}
  variants:
  - {first: Nicolas, last: Lefèbvre}
- canonical: {first: Anaïs, last: Lefeuvre}
  variants:
  - {first: Anaïs, last: Lefeuvre-Haftermeyer}
- canonical: {first: Fabrice, last: Lefèvre}
  id: fabrice-lefevre
  variants:
  - {first: Fabrice, last: Lefevre}
- canonical: {first: Gurpreet Singh, last: Lehal}
  variants:
  - {first: Gurpreet, last: Singh Lehal}
  - {first: Gurpreet, last: Lehal}
- canonical: {first: Jill Fain, last: Lehman}
  variants:
  - {first: Jill F., last: Lehman}
- canonical: {first: Wendy, last: Lehnert}
  id: wendy-lehnert
  variants:
  - {first: Wendy G., last: Lehnert}
- canonical: {first: Aarno, last: Lehtola}
  id: aarno-lehtola
- canonical: {first: Richard E, last: Leibbrandt}
  variants:
  - {first: Richard E., last: Leibbrandt}
- canonical: {first: Jochen L., last: Leidner}
  variants:
  - {first: Jochen, last: Leidner}
- canonical: {first: Marielle, last: Leijten}
  variants:
  - {first: Mariëlle, last: Leijten}
- canonical: {first: Luis A., last: Leiva}
  variants:
  - {first: Luis, last: Leiva}
- canonical: {first: Jeremy, last: Leixa}
  variants:
  - {first: Jérémy, last: Leixa}
- canonical: {first: Pietro, last: Leo}
  id: pietro-leo
- canonical: {first: Jacqueline, last: Leon}
  variants:
  - {first: Jacqueline, last: Léon}
- canonical: {first: Chee Wee, last: Leong}
  variants:
  - {first: Chee Wee (Ben), last: Leong}
- canonical: {first: Haley, last: Lepp}
  variants:
  - {first: Haley M., last: Lepp}
- canonical: {first: Mikel, last: Lersundi}
  id: mikel-lersundi
- canonical: {first: Leonardo, last: Lesmo}
  id: leonardo-lesmo
- canonical: {first: Dessi Puji, last: Lestari}
  variants:
  - {first: Dessi, last: Lestari}
- canonical: {first: James, last: Lester}
  variants:
  - {first: James C., last: Lester}
- canonical: {first: Igor, last: Leturia}
  id: igor-leturia
- canonical: {first: Hong, last: Leung}
  variants:
  - {first: Hong C., last: Leung}
- canonical: {first: Lori, last: Levin}
  variants:
  - {first: Lori S., last: Levin}
- canonical: {first: Lauren, last: Levine}
  variants:
  - {first: Lauren Elizabeth, last: Levine}
- canonical: {first: Stephen C., last: Levinson}
  comment: Max-Planck-Institute for Psycholinguistics
  id: stephen-c-levinson
  similar: [stephen-e-levinson]
- canonical: {first: Stephen E., last: Levinson}
  comment: Bell Labs
  id: stephen-e-levinson
  similar: [stephen-c-levinson]
- canonical: {first: Gina-Anne, last: Levow}
  variants:
  - {first: Gina, last: Levow}
- canonical: {first: Roger, last: Levy}
  variants:
  - {first: Roger P., last: Levy}
- canonical: {first: Kristīne, last: Levāne-Petrova}
  variants:
  - {first: Kristīne, last: Levāne}
- canonical: {first: Barbara, last: Lewandowska-Tomaszyk}
  variants:
  - {first: Barbara, last: Lewandowska}
- canonical: {first: David D., last: Lewis}
  variants:
  - {first: David, last: Lewis}
- canonical: {first: Richard L., last: Lewis}
  variants:
  - {first: Richard, last: Lewis}
- canonical: {first: William, last: Lewis}
  variants:
  - {first: William D., last: Lewis}
- canonical: {first: Fernando Sánchez, last: León}
  variants:
  - {first: Fernando, last: Sánchez}
- canonical: {first: Saul, last: León}
  variants:
  - {first: Saul, last: León Silverio}
  - {first: Saúl, last: León}
- canonical: {first: Pilar, last: León-Araúz}
  variants:
  - {first: Pilar León, last: Araúz}
- canonical: {first: Belinda Z., last: Li}
  variants:
  - {first: Belinda, last: Li}
- canonical: {first: Bo, last: Li}
  comment: May refer to several people
  id: bo-li
- canonical: {first: Bo, last: Li}
  comment: BeiHang
  id: bo-li-bh
- canonical: {first: Bo, last: Li}
  comment: Vanderbilt, UIUC
  id: bo-li-vanderbilt
- canonical: {first: Bo, last: Li}
  comment: NUS, Google
  id: bo-li-nus
  variant: {first: Troy, last: Lee}
- canonical: {first: Bo, last: Li}
  comment: Chinese Academy of Sciences
  id: bo-li-cas
- canonical: {first: Huifeng, last: Li}
  variants:
  - {first: Hui-Feng, last: Li}
- canonical: {first: Jiatong, last: Li}
  comment: Hong Kong Polytechnic
  id: jiatong-li-hk
- canonical: {first: Jiatong, last: Li}
  comment: Rutgers
  id: jiatong-li-ru
- canonical: {first: Junhui, last: Li}
  variants:
  - {first: JunHui, last: Li}
- canonical: {first: Shih-Min, last: Li}
  variants:
  - {first: Shi-Min, last: Li}
- canonical: {first: Shuanglong, last: Li}
  variants:
  - {first: ShuangLong, last: Li}
- canonical: {first: Tangqiu, last: Li}
  variants:
  - {first: Tanqiu, last: Li}
- canonical: {first: Victor O.K., last: Li}
  variants:
  - {first: Victor O. K., last: Li}
- canonical: {first: Weigang, last: Li}
  variants:
  - {first: Weikang, last: Li}
- canonical: {first: Yongqi, last: Li}
  comment: Wuhan University
  id: yongqi-li-wuhan
- canonical: {first: Yongqi, last: Li}
  comment: The Hong Kong Polytechnic University
  id: yongqi-li-hk
- canonical: {first: Huizhi, last: Liang}
  variants:
  - {first: HuiZhi, last: Liang}
- canonical: {first: Po-Yu, last: Liang}
  variants:
  - {first: Po-yu, last: Liang}
- canonical: {first: Mark, last: Liberman}
  id: mark-liberman
  variants:
  - {first: Mark Y., last: Liberman}
- canonical: {first: Elizabeth D., last: Liddy}
  variants:
  - {first: Elizabeth, last: Liddy}
- canonical: {first: Chung Yong, last: Lim}
  variants:
  - {first: Daniel Chung Yong, last: Lim}
- canonical: {first: Heui-Seok, last: Lim}
  variants:
  - {first: Heuiseok, last: Lim}
- canonical: {first: KyungTae, last: Lim}
  variants:
  - {first: Kyungtae, last: Lim}
- canonical: {first: Nathalie Rose, last: Lim}
  variants:
  - {first: Nathalie, last: Lim}
- canonical: {first: Bill Yuchen, last: Lin}
  variants:
  - {first: Bill Y., last: Lin}
- canonical: {first: Bor-Shen, last: Lin}
  variants:
  - {first: Bor-shen, last: Lin}
- canonical: {first: Cheng-Yuan, last: Lin}
  variants:
  - {first: Cheng Yuan, last: Lin}
- canonical: {first: Chi-san Althon, last: Lin}
  variants:
  - {first: Chi-San, last: Lin}
  - {first: Chi-San Althon, last: Lin}
- canonical: {first: Chih-Lung, last: Lin}
  variants:
  - {first: Chih-Long, last: Lin}
- canonical: {first: Chin-Yew, last: Lin}
  variants:
  - {first: ChinYew, last: Lin}
- canonical: {first: Ching-sheng, last: Lin}
  variants:
  - {first: Ching-Sheng, last: Lin}
- canonical: {first: Cong-kai, last: Lin}
  variants:
  - {first: Cong-Kai, last: Lin}
- canonical: {first: Darren Hsin-Hung, last: Lin}
  variants:
  - {first: Darren Hsin-hung, last: Lin}
  - {first: Hsin-Hung, last: Lin}
- canonical: {first: Hing-Lung, last: Lin}
  variants:
  - {first: Hing-lung, last: Lin}
- canonical: {first: Qiguang, last: Lin}
  id: qiguang-lin
- canonical: {first: Shou-De, last: Lin}
  variants:
  - {first: Shou-de, last: Lin}
- canonical: {first: Shu-Yen, last: Lin}
  variants:
  - {first: Shu-yen, last: Lin}
- canonical: {first: Victoria, last: Lin}
  comment: CMU
  id: victoria-lin-cmu
- canonical: {first: Xi Victoria, last: Lin}
  comment: U of Washington, Meta
- canonical: {first: Xiaojun, last: Lin}
  variants:
  - {first: Xiaojun, last: Li}
- canonical: {first: Ya-Ting, last: Lin}
  variants:
  - {first: Ya-Ting, last: Li}
- canonical: {first: Georges, last: Linarès}
  variants:
  - {first: Georges, last: Linares}
- canonical: {first: Krister, last: Lindén}
  variants:
  - {first: Krister, last: Linden}
- canonical: {first: Marcia C., last: Linebarger}
  variants:
  - {first: Marcia, last: Linebarger}
- canonical: {first: Maria Teresa, last: Lino}
  variants:
  - {first: Teresa, last: Lino}
- canonical: {first: Nikos, last: Liolios}
  id: nikos-liolios
- canonical: {first: Zachary C., last: Lipton}
  variants:
  - {first: Zachary, last: Lipton}
- canonical: {first: Adam, last: Liska}
  variants:
  - {first: Adam, last: Liška}
- canonical: {first: Lucian Vlad, last: Lita}
  variants:
  - {first: Lucian, last: Lita}
- canonical: {first: Diane, last: Litman}
  variants:
  - {first: Diane J., last: Litman}
- canonical: {first: Alexa N., last: Little}
  variants:
  - {first: Alexa, last: Little}
- canonical: {first: Alex, last: Liu}
  variants:
  - {first: Alexander, last: Liu}
- canonical: {first: Bingquan, last: Liu}
  variants:
  - {first: BingQuan, last: Liu}
- canonical: {first: Chin-Ting, last: Liu}
  variants:
  - {first: Chin-Ting Jimbo, last: Liu}
- canonical: {first: Fei, last: Liu}
  comment: May refer to several people
  id: fei-liu
- canonical: {first: Fei, last: Liu}
  comment: UT Dallas, Bosch, CMU, University of Central Florida, Emory University
  id: fei-liu-utdallas
- canonical: {first: Fei, last: Liu}
  comment: Google Assistant
  id: fei-liu-gga
- canonical: {first: Fei, last: Liu}
  comment: University of Melbourne
  id: fei-liu-unimelb
- canonical: {first: Huidan, last: Liu}
  variants:
  - {first: Hui Dan, last: Liu}
- canonical: {first: Mei-Chun, last: Liu}
  variants:
  - {first: Mei-chun, last: Liu}
- canonical: {first: Nelson F., last: Liu}
  variants:
  - {first: Nelson, last: Liu}
- canonical: {first: Pengyuan, last: Liu}
  variants:
  - {first: PengYuan, last: Liu}
  - {first: Peng-Yuan, last: Liu}
- canonical: {first: Peter J., last: Liu}
  variants:
  - {first: Peter, last: Liu}
- canonical: {first: Weiyi, last: Liu}
  variants:
  - {first: Weiyi, last: Lu}
- canonical: {first: Yang, last: Liu}
  comment: Edinburgh Ph.D., Microsoft
  id: yang-liu-edinburgh
- canonical: {first: Yang, last: Liu}
  comment: Beijing Language and Culture University
  id: yang-liu-blcu
- canonical: {first: Yang, last: Liu}
  comment: The Chinese University of Hong Kong (Shenzhen)
  id: yang-liu-hk
- canonical: {first: Yang, last: Liu}
  comment: 刘扬; Ph.D Purdue; ICSI, Dallas, Facebook, Liulishuo, Amazon
  id: yang-liu-icsi
- canonical: {first: Yang, last: Liu}
  comment: 刘洋; ICT, Tsinghua, Beijing Academy of Artificial Intelligence
  id: yang-liu-ict
- canonical: {first: Yang, last: Liu}
  comment: Peking University
  id: yang-liu-pk
- canonical: {first: Yang, last: Liu}
  comment: Wilfrid Laurier University
  id: yang-liu-wl
- canonical: {first: Yang, last: Liu}
  comment: Samsung Research Center Beijing
  id: yang-liu-ss
- canonical: {first: Yang, last: Liu}
  comment: National University of Defense Technology
  id: yang-liu-dt
- canonical: {first: Yang, last: Liu}
  comment: Microsoft Cognitive Services Research
  id: yang-liu-microsoft
- canonical: {first: Yang, last: Liu}
  comment: May refer to several people
  id: yang-liu
  similar: [yang-janet-liu]
- canonical: {first: Yang, last: Liu}
  comment: Univ. of Michigan, UC Santa Cruz
  id: yang-liu-umich
- canonical: {first: Yang, last: Liu}
  comment: University of Helsinki
  id: yang-liu-Helsinki
- canonical: {first: Yang, last: Liu}
  comment: 3M Health Information Systems
  id: yang-liu-3m
- canonical: {first: Yang, last: Liu}
  comment: Tianjin University, China
  id: yang-liu-tianjin
- canonical: {first: Yang Janet, last: Liu}
  comment: Georgetown University; 刘洋
  id: yang-janet-liu
- canonical: {first: Andrej, last: Ljolje}
  id: andrej-ljolje
- canonical: {first: Peter, last: Ljunglöf}
  variants:
  - {first: Peter, last: Ljunglof}
- canonical: {first: Leonardo Campillos, last: Llanos}
  variants:
  - {first: Leonardo, last: Campillos Llanos}
- canonical: {first: Eduardo, last: Lleida}
  variants:
  - {first: Eduardo, last: LLeida}
- canonical: {first: Agusti, last: Lloberas}
  variants:
  - {first: Agusti, last: LLoberas}
- canonical: {first: Fernando, last: Llopis}
  variants:
  - {first: Fernando, last: LLopis}
- canonical: {first: David, last: Llorens}
  id: david-llorens
- canonical: {first: Héctor, last: Llorens}
  variants:
  - {first: Hector, last: Llorens}
- canonical: {first: Feng-Ju, last: Lo}
  variants:
  - {first: Fengju, last: Lo}
- canonical: {first: Wai-Kit, last: Lo}
  variants:
  - {first: Wai Kit, last: Lo}
- canonical: {first: Karen E., last: Lochbaum}
  variants:
  - {first: Karen, last: Lochbaum}
- canonical: {first: Elizaveta, last: Loginova-Clouet}
  variants:
  - {first: Elizaveta, last: Clouet}
- canonical: {first: Derek, last: Long}
  variants:
  - {first: Derek P., last: Long}
- canonical: {first: Marketa, last: Lopatkova}
  variants:
  - {first: Markéta, last: Straňáková-Lopatková}
  - {first: Markéta, last: Lopatková}
- canonical: {first: Gabriel, last: Lopes}
  variants:
  - {first: Jose Gabriel P., last: Lopes}
  - {first: Jose Gabriel, last: Lopes}
  - {first: Gabriel P., last: Lopes}
  - {first: José Gabriel Pereira, last: Lopes}
  - {first: Gabriel, last: Pereira Lopes}
  - {first: Gabriel Pereira, last: Lopes}
- canonical: {first: Roque, last: Lopez Condori}
  variants:
  - {first: Roque, last: López}
- canonical: {first: Oier, last: Lopez de Lacalle}
  variants:
  - {first: Oier López, last: de Lacalle}
  - {first: Oier Lopez, last: de Lacalle}
  - {first: Oier, last: López de Lacalle}
- canonical: {first: Alina Beatrice, last: Lorent}
  variants:
  - {first: Alina Beatrice, last: Lorenţ}
  - {first: Alina, last: Lorenț}
- canonical: {first: Natalia, last: Loukachevitch}
  id: natalia-loukachevitch
  variants:
  - {first: Natalia V., last: Loukachevitch}
- canonical: {first: John B., last: Lowe}
  variants:
  - {first: John, last: Lowe}
- canonical: {first: Eneldo, last: Loza Mencía}
  variants:
  - {first: Eneldo Loza, last: Mencía}
- canonical: {first: Bao-Liang, last: Lu}
  variants:
  - {first: Bao-liang, last: Lu}
- canonical: {first: Qin, last: Lu}
  id: qin-lu
- canonical: {first: Wei-lun, last: Lu}
  variants:
  - {first: Wei-Lwun, last: Lu}
  - {first: Louis Wei-lun, last: Lu}
- canonical: {first: Kim-Teng, last: Lua}
  variants:
  - {first: KimTeng, last: Lua}
  - {first: Kim Teng, last: Lua}
- canonical: {first: Juan Manuel, last: Lucas-Cuesta}
  variants:
  - {first: Juan Manuel, last: Lucas}
- canonical: {first: Li, last: Lucy}
  variants:
  - {first: Lucy, last: Li}
- canonical: {first: Peter J., last: Ludlow}
  variants:
  - {first: Peter, last: Ludlow}
- canonical: {first: Robert W.P., last: Luk}
  id: robert-w-p-luk
- canonical: {first: Robert Wing Pong, last: Luk}
  variants:
  - {first: Wing-Pong, last: Luk}
- canonical: {first: Stephanie, last: Lukin}
  variants:
  - {first: Stephanie M., last: Lukin}
- canonical: {first: Suen Caesar, last: Lun}
  id: suen-caesar-lun
  variants:
  - {first: Caesar Suen, last: Lun}
  - {first: Caesar, last: Lun}
  - {first: S. Caesar, last: Lun}
- canonical: {first: Xiaoqiang, last: Luo}
  id: xiaoqiang-luo
- canonical: {first: Minh-Thang, last: Luong}
  variants:
  - {first: Thang, last: Luong}
- canonical: {first: Ngoc Quang, last: Luong}
  variants:
  - {first: Ngoc-Quang, last: Luong}
- canonical: {first: Susann, last: LuperFoy}
  variants:
  - {first: Susann, last: Luperfoy}
- canonical: {first: Veronika, last: Lux}
  variants:
  - {first: Veronika, last: Lux-Pogodalla}
  - {first: Véronika, last: Lux-Pogodalla}
- canonical: {first: Gunn Inger, last: Lyse}
  variants:
  - {first: Gunn, last: Lyse}
- canonical: {first: Steven L., last: Lytinen}
  variants:
  - {first: Steven, last: Lytinen}
- canonical: {first: Eldon G., last: Lytle}
  variants:
  - {first: Eldon G., last: Lytel}
- canonical: {first: Dau-cheng, last: Lyu}
  variants:
  - {first: Dau-Cheng, last: Lyu}
- canonical: {first: Ren-Yuan, last: Lyu}
  variants:
  - {first: Ren-yuan, last: Lyu}
- canonical: {first: François, last: Lévy}
  variants:
  - {first: François, last: Levy}
- canonical: {first: Tuan Anh, last: Lê}
  variants:
  - {first: Tuan Anh, last: Le}
  - {first: Tuấn Anh, last: Lê}
- canonical: {first: M. Soledad, last: López Gambino}
  variants:
  - {first: Soledad, last: López Gambino}
- canonical: {first: Karmele, last: López de Ipiña}
  id: karmele-lopez-de-ipina
- canonical: {first: Maddalen, last: López de Lacalle}
  variants:
  - {first: Maddalen, last: Lopez de Lacalle}
- canonical: {first: Ramón, last: López-Cózar}
  id: ramon-lopez-cozar
- canonical: {first: Birte, last: Lönneker}
  variants:
  - {first: Birte, last: Lönneker-Rodman}
  - {first: Birte, last: Loenneker-Rodman}
- canonical: {first: Jia, last: Lü}
  variants:
  - {first: Jia, last: Lu}
- canonical: {first: Yajuan, last: Lü}
  variants:
  - {first: Yajuan, last: Lu}
  - {first: Yajuan, last: Lv}
- canonical: {first: Harald, last: Lüngen}
  variants:
  - {first: Harald, last: Lungen}
- canonical: {first: Marie-Claude, last: L’Homme}
  variants:
  - {first: Marie-Claude, last: L’ Homme}
- canonical: {first: Sasikumar, last: M}
  variants:
  - {first: Sasikumar, last: M.}
- canonical: {first: Ariadne, last: M. B. Rizzoni Carvalho}
  variants:
  - {first: Ariadne M. B. R., last: Carvalho}
- canonical: {first: Nagwa, last: M. El-Makky}
  variants:
  - {first: Nagwa, last: El-Makky}
- canonical: {first: Longlong, last: Ma}
  variants:
  - {first: Long Long, last: Ma}
- canonical: {first: Wei-Ying, last: Ma}
  variants:
  - {first: Wei-ying, last: Ma}
- canonical: {first: Wei-Yun, last: Ma}
  variants:
  - {first: Wei Yun, last: Ma}
- canonical: {first: Mohamed, last: Maamouri}
  variants:
  - {first: Mohammed, last: Maamouri}
- canonical: {first: Andrew, last: Maas}
  variants:
  - {first: Andrew L., last: Maas}
- canonical: {first: Rónan, last: Mac an tSaoir}
  variants:
  - {first: Ronan, last: Mac an tSaoir}
- canonical: {first: Andrew, last: MacKinlay}
  variants:
  - {first: Andrew, last: McKinlay}
- canonical: {first: Peter, last: Machonis}
  variants:
  - {first: Peter A., last: Machonis}
- canonical: {first: Catherine, last: Macleod}
  variants:
  - {first: Catherine, last: MacLeod}
- canonical: {first: Imanol, last: Madariaga}
  id: imanol-madariaga
- canonical: {first: Pranava Swaroop, last: Madhyastha}
  variants:
  - {first: Pranava, last: Madhyastha}
- canonical: {first: Bente, last: Maegaard}
  id: bente-maegaard
- canonical: {first: Kikuo, last: Maekawa}
  id: kikuo-maekawa
- canonical: {first: Valérie, last: Maffiolo}
  id: valerie-maffiolo
- canonical: {first: David M., last: Magerman}
  id: david-m-magerman
  variants:
  - {first: David, last: Magerman}
- canonical: {first: Brunelle, last: Magnana Ekoukou}
  variants:
  - {first: Brunelle Magnana, last: Ekoukou}
- canonical: {first: Bernardo, last: Magnini}
  id: bernardo-magnini
- canonical: {first: Guðrun, last: Magnúsdóttir}
  variants:
  - {first: Guðrún, last: Magnúsdóttir}
- canonical: {first: Sainik, last: Mahata}
  variants:
  - {first: Sainik Kumar, last: Mahata}
- canonical: {first: Kavi, last: Mahesh}
  variants:
  - {first: Kavitha, last: Mahesh}
  - {first: Kavitha Karimbi, last: Mahesh}
- canonical: {first: Trang, last: Mai Xuan}
  variants:
  - {first: Trang Mai, last: Xuan}
- canonical: {first: Elisabeth, last: Maier}
  variants:
  - {first: Elisabeth, last: Mager}
- canonical: {first: Frederic, last: Mailhot}
  variants:
  - {first: Fred, last: Mailhot}
  - {first: Frédéric, last: Mailhot}
- canonical: {first: Steven J., last: Maiorano}
  variants:
  - {first: Steve, last: Maiorano}
  - {first: Steven, last: Maiorano}
  - {first: Steve, last: Moiorano}
- canonical: {first: François, last: Mairesse}
  variants:
  - {first: Francois, last: Mairesse}
- canonical: {first: John, last: Makhoul}
  id: john-makhoul
- canonical: {first: Shozo, last: Makino}
  id: shozo-makino
- canonical: {first: Alfredo, last: Maldonado}
  variants:
  - {first: Alfredo, last: Maldonado Guerra}
  - {first: Alfredo, last: Maldonado-Guerra}
- canonical: {first: Nishtha, last: Malhotra}
  variants:
  - {first: Nishta, last: Malhotra}
- canonical: {first: M. G. Abbas, last: Malik}
  variants:
  - {first: M.G. Abbas, last: Malik}
  - {first: M G Abbas, last: Malik}
- canonical: {first: Deepak Kumar, last: Malladi}
  variants:
  - {first: Deepak, last: Malladi}
- canonical: {first: Shervin, last: Malmasi}
  variants:
  - {first: Shevin, last: Malmasi}
- canonical: {first: Preetam, last: Maloor}
  id: preetam-maloor
- canonical: {first: Robert, last: Malouf}
  variants:
  - {first: Rob, last: Malouf}
- canonical: {first: Liliana, last: Mamani Sanchez}
  variants:
  - {first: Liliana, last: Mamani Sánchez}
  - {first: Liliana Mamani, last: Sanchez}
- canonical: {first: Nuno, last: Mamede}
  variants:
  - {first: Nuno J., last: Mamede}
- canonical: {first: Nadia, last: Mana}
  id: nadia-mana
- canonical: {first: Esmeralda, last: Manandise}
  variants:
  - {first: Esme, last: Manandise}
- canonical: {first: Alexis, last: Manaster-Ramer}
  variants:
  - {first: Alexis, last: Manaster Ramer}
- canonical: {first: Soumil, last: Mandal}
  variants:
  - {first: Soumik, last: Mandal}
- canonical: {first: Rila, last: Mandala}
  variants:
  - {first: Mandala, last: Rila}
- canonical: {first: Michael, last: Mandel}
  variants:
  - {first: Michael, last: Mandl}
- canonical: {first: Angrosh, last: Mandya}
  variants:
  - {first: Mandya, last: Angrosh}
- canonical: {first: Mathieu, last: Mangeot}
  variants:
  - {first: Mathieu, last: Mangeot-Lerebours}
- canonical: {first: Lidia, last: Mangu}
  id: lidia-mangu
- canonical: {first: Enrique, last: Manjavacas}
  variants:
  - {first: Enrique, last: Manjavacas Arevalo}
- canonical: {first: Varun, last: Manjunatha}
  variants:
  - {first: Varun, last: Manjunath}
- canonical: {first: Gideon, last: Mann}
  variants:
  - {first: Gideon S., last: Mann}
- canonical: {first: William C., last: Mann}
  variants:
  - {first: William, last: Mann}
- canonical: {first: Prashanth, last: Mannem}
  variants:
  - {first: Prashanth Reddy, last: Mannem}
  - {first: Prashanth, last: Reddy}
- canonical: {first: Christopher D., last: Manning}
  variants:
  - {first: Christopher, last: Manning}
  - {first: Chris, last: Manning}
- canonical: {first: Andre, last: Mansikkaniemi}
  variants:
  - {first: André, last: Mansikkaniemi}
- canonical: {first: Mairgup, last: Mansur}
  variants:
  - {first: Mansur, last: Mairgup}
- canonical: {first: Ruli, last: Manurung}
  id: ruli-manurung
- canonical: {first: Ramesh, last: Manuvinakurike}
  variants:
  - {first: Ramesh, last: Manuvirakurike}
- canonical: {first: Lingshuang Jack, last: Mao}
  variants:
  - {first: Lingshuang, last: Mao}
- canonical: {first: Xinnian, last: Mao}
  variants:
  - {first: Xin, last: Mao}
- canonical: {first: Yu Hang, last: Mao}
  variants:
  - {first: Yu-Hang, last: Mao}
  - {first: Yuhang, last: Mao}
- canonical: {first: Valérie, last: Mapelli}
  variants:
  - {first: Valerie, last: Mapelli}
- canonical: {first: Yannick, last: Marchand}
  id: yannick-marchand
- canonical: {first: Giulia, last: Marchesini}
  variants:
  - {first: Giulia, last: Marchesi}
- canonical: {first: Malgorzata, last: Marciniak}
  variants:
  - {first: Małgorzata, last: Marciniak}
- canonical: {first: Mitch, last: Marcus}
  id: mitch-marcus
  variants:
  - {first: Mitchell, last: Marcus}
  - {first: Mitchell P., last: Marcus}
- canonical: {first: Joseph, last: Mariani}
  id: joseph-mariani
- canonical: {first: Montserrat, last: Marimon}
  variants:
  - {first: Montserrat, last: Marimón}
  - {first: Montserrat Marimon, last: Felipe}
- canonical: {first: Nicolas, last: Marin}
  variants:
  - {first: Nicolás, last: Marín}
- canonical: {first: Andre, last: Mariotti}
  variants:
  - {first: André, last: Mariotti}
- canonical: {first: Alberto, last: Maritxalar}
  id: alberto-maritxalar
- canonical: {first: Montse, last: Maritxalar}
  id: montse-maritxalar
- canonical: {first: José B., last: Mariño}
  variants:
  - {first: José, last: Mariño}
- canonical: {first: Stella, last: Markantonatou}
  id: stella-markantonatou
- canonical: {first: Aleksandra Zögling, last: Markuš}
  variants:
  - {first: Aleksandra, last: Zögling}
- canonical: {first: Kornél, last: Markó}
  variants:
  - {first: Kornel, last: Markó}
- canonical: {first: Iain, last: Marshall}
  variants:
  - {first: Iain J., last: Marshall}
- canonical: {first: Pierre-Francois, last: Marteau}
  variants:
  - {first: Pierre-François, last: Marteau}
- canonical: {first: Alvin, last: Martin}
  variants:
  - {first: Alvin F., last: Martin}
- canonical: {first: James H., last: Martin}
  variants:
  - {first: James, last: Martin}
- canonical: {first: Jean-Claude, last: Martin}
  id: jean-claude-martin
- canonical: {first: M. Patrick, last: Martin}
  variants:
  - {first: Pierre M., last: Martin}
  - {first: Patrick, last: Martin}
- canonical: {first: Marco, last: Martin}
  id: marco-martin
- canonical: {first: Melanie, last: Martin}
  variants:
  - {first: Melanie J., last: Martin}
- canonical: {first: William A., last: Martin}
  id: william-a-martin
- canonical: {first: Marianna, last: Martindale}
  variants:
  - {first: Marianna J., last: Martindale}
- canonical: {first: David, last: Martinez}
  variants:
  - {first: David, last: Martínez}
- canonical: {first: Miroslav, last: Martinović}
  variants:
  - {first: Miroslav, last: Martinovic}
- canonical: {first: André F. T., last: Martins}
  variants:
  - {first: Andre, last: Martins}
  - {first: André, last: Martins}
- canonical: {first: Fernando, last: Martins}
  id: fernando-martins
- canonical: {first: Ronaldo Teixeira, last: Martins}
  variants:
  - {first: Ronaldo, last: Martins}
- canonical: {first: David, last: Martins de Matos}
  variants:
  - {first: David Martins, last: de Matos}
  - {first: David M., last: de Matos}
- canonical: {first: M. Antònia, last: Martí}
  id: m-antonia-marti
  variants:
  - {first: M. Antonia, last: Martí}
  - {first: M. Antonia, last: Marti}
  - {first: Antonia, last: Martí}
  - {first: Mª Antònia, last: Martí}
  - {first: Maria Antònia, last: Martí}
  - {first: Toni, last: Martí}
- canonical: {first: M. Teresa, last: Martín-Valdivia}
  variants:
  - {first: Maite, last: Martin}
  - {first: María Teresa, last: Martín-Valdivia}
  - {first: Maria Teresa, last: Martín-Valdivia}
  - {first: Teresa, last: Martin}
  - {first: M. Teresa, last: Martín}
  - {first: Maite, last: Martín-Valdivia}
- canonical: {first: Carlos, last: Martín-Vide}
  variants:
  - {first: Carlos Martin, last: Vide}
- canonical: {first: José Manuel, last: Martínez}
  variants:
  - {first: Jose M.M., last: Martinez}
  - {first: José Manuel, last: Martínez Martínez}
  - {first: Jose Manuel, last: Martinez}
- canonical: {first: Raquel, last: Martínez}
  variants:
  - {first: Raquel, last: Martinez}
- canonical: {first: Héctor, last: Martínez Alonso}
  variants:
  - {first: Hector, last: Martinez}
  - {first: Héctor, last: Martínez}
  - {first: Héctor Martínez, last: Alonso}
  - {first: Hector, last: Martinez Alonso}
  - {first: Héctor, last: Martinez Alonso}
  - {first: Hector, last: Martínez Alonso}
- canonical: {first: Eva, last: Martínez Garcia}
  variants:
  - {first: Eva Martínez, last: Garcia}
- canonical: {first: Patricio, last: Martínez-Barco}
  id: patricio-martinez-barco
  variants:
  - {first: Patricio, last: Martinez-Barco}
  - {first: Patricio Martinez, last: Barco}
- canonical: {first: Eugenio, last: Martínez-Cámara}
  variants:
  - {first: Eugenio, last: Martinez Camara}
- canonical: {first: Carlos-D., last: Martínez-Hinarejos}
  variants:
  - {first: Carlos D., last: Martínez-Hinarejos}
  - {first: Carlos D., last: Martínez Hinarejos}
  - {first: Carlos D., last: Martínez}
- canonical: {first: Fernando, last: Martínez-Santiago}
  variants:
  - {first: Fernando, last: Martínez Santiago}
- canonical: {first: Luis, last: Marujo}
  variants:
  - {first: Luís, last: Marujo}
- canonical: {first: Andrés, last: Marzal}
  id: andres-marzal
- canonical: {first: Aaron J., last: Masino}
  variants:
  - {first: Aaron, last: Masino}
- canonical: {first: Flavio, last: Massimiliano Cecchini}
  variants:
  - {first: Flavio Massimiliano, last: Cecchini}
- canonical: {first: Demetrios, last: Master}
  variants:
  - {first: Demitrios, last: Master}
- canonical: {first: Fumito, last: Masui}
  id: fumito-masui
- canonical: {first: Hiroshi, last: Masuichi}
  variants:
  - {first: Hiroshi, last: Mashuichi}
- canonical: {first: Marco, last: Matassoni}
  id: marco-matassoni
- canonical: {first: Yannick, last: Mathieu}
  variants:
  - {first: Yvette Yannick, last: Mathieu}
  - {first: Yvette, last: Mathieu}
- canonical: {first: Ely Edison da Silva, last: Matos}
  variants:
  - {first: Ely, last: Matos}
  - {first: Ely E. S., last: Matos}
- canonical: {first: Yuji, last: Matsumoto}
  variants:
  - {first: Yūji, last: Matsumoto}
- canonical: {first: Shoichi, last: Matsunaga}
  variants:
  - {first: Sho-ichi, last: Matsunaga}
- canonical: {first: Christian M.I.M., last: Matthiessen}
  variants:
  - {first: Christian M. I. M., last: Matthiessen}
- canonical: {first: Irina, last: Matveeva}
  id: irina-matveeva
- canonical: {first: Mirjam Sepesy, last: Maucec}
  variants:
  - {first: Mirjam Sepesy, last: Maučec}
- canonical: {first: Michael L., last: Mauldin}
  variants:
  - {first: Michael, last: Mauldin}
- canonical: {first: Daniel, last: Maxwell}
  variants:
  - {first: Dan, last: Maxwell}
- canonical: {first: K. Tamsin, last: Maxwell}
  variants:
  - {first: Tamsin, last: Maxwell}
- canonical: {first: John T., last: Maxwell III}
  variants:
  - {first: John, last: Maxwell}
  - {first: John T., last: Maxwell}
- canonical: {first: Mark T., last: Maybury}
  variants:
  - {first: Mark, last: Maybury}
- canonical: {first: Aingeru, last: Mayor}
  id: aingeru-mayor
- canonical: {first: Pierre-Emmanuel, last: Mazare}
  variants:
  - {first: Pierre-Emmanuel, last: Mazaré}
- canonical: {first: Erick Galani, last: Maziero}
  variants:
  - {first: Erick, last: Maziero}
- canonical: {first: Pawel, last: Mazur}
  variants:
  - {first: Paweł, last: Mazur}
- canonical: {first: Alessandro, last: Mazzei}
  id: alessandro-mazzei
- canonical: {first: Giampaolo, last: Mazzini}
  id: giampaolo-mazzini
- canonical: {first: Manuel J., last: Maña López}
  variants:
  - {first: Manuel J., last: Maña}
  - {first: Manual Maña, last: López}
  - {first: Manuel, last: Maña López}
- canonical: {first: Michael L., last: Mc Hale}
  variants:
  - {first: Michael L., last: McHale}
- canonical: {first: Gordon I., last: McCalla}
  id: gordon-i-mccalla
  variants:
  - {first: Gordon, last: McCalla}
- canonical: {first: J. Scott, last: McCarley}
  variants:
  - {first: Scott, last: McCarley}
- canonical: {first: Arya D., last: McCarthy}
  variants:
  - {first: Arya, last: McCarthy}
- canonical: {first: Diana, last: McCarthy}
  variants:
  - {first: Diana F., last: McCarthy}
- canonical: {first: Joe, last: McCarthy}
  id: joe-mccarthy
- canonical: {first: Michael C., last: McCord}
  variants:
  - {first: Michael, last: McCord}
- canonical: {first: Kathleen F., last: McCoy}
  variants:
  - {first: Kathleen, last: McCoy}
  - {first: Kathleen E., last: McCoy}
- canonical: {first: Nancy, last: McCracken}
  variants:
  - {first: Nancy J., last: McCracken}
- canonical: {first: John Philip, last: McCrae}
  variants:
  - {first: John, last: McCrae}
  - {first: John P., last: McCrae}
- canonical: {first: David D., last: McDonald}
  comment: MIT, BBN, SIFT
  id: david-d-mcdonald
  similar: [david-w-mcdonald]
- canonical: {first: David W., last: McDonald}
  comment: Univ. of Washington
  id: david-w-mcdonald
  similar: [david-d-mcdonald]
- canonical: {first: Joyce, last: McDowell}
  id: joyce-mcdowell
- canonical: {first: Dan, last: McFarland}
  variants:
  - {first: Daniel, last: McFarland}
  - {first: Daniel A., last: McFarland}
- canonical: {first: David, last: McGee}
  variants:
  - {first: David R., last: McGee}
- canonical: {first: Bridget, last: McInnes}
  variants:
  - {first: Bridget Thomson, last: McInnes}
  - {first: Bridget T., last: McInnes}
- canonical: {first: Douglas, last: McKee}
  variants:
  - {first: Doug, last: McKee}
- canonical: {first: Kenneth J., last: McKeever}
  variants:
  - {first: Kenneth, last: McKeever}
- canonical: {first: Kathleen, last: McKeown}
  variants:
  - {first: Kathy, last: McKeown}
  - {first: Kathleen R., last: McKeown}
- canonical: {first: Danielle S., last: McNamara}
  variants:
  - {first: Danielle, last: McNamara}
- canonical: {first: John, last: McNaught}
  id: john-mcnaught
- canonical: {first: Margaret, last: McRorie}
  id: margaret-mcrorie
- canonical: {first: Susan W., last: McRoy}
  variants:
  - {first: Susan, last: McRoy}
- canonical: {first: Kevin, last: McTait}
  id: kevin-mctait
- canonical: {first: Michael F., last: McTear}
  variants:
  - {first: Michael, last: McTear}
- canonical: {first: Boubaker, last: Meddeb-Hamrouni}
  variants:
  - {first: Boubaker, last: Meddeb Hamrouni}
- canonical: {first: Christopher, last: Meek}
  variants:
  - {first: Chris, last: Meek}
- canonical: {first: Beáta, last: Megyesi}
  variants:
  - {first: Beata, last: Megyesi}
  - {first: Beáta Bandmann, last: Megyesi}
  - {first: Beáta B., last: Megyesi}
- canonical: {first: Dennis, last: Mehay}
  variants:
  - {first: Dennis Nolan, last: Mehay}
- canonical: {first: Sanket Vaibhav, last: Mehta}
  variants:
  - {first: Vaibhav, last: Mehta}
- canonical: {first: Baye Yimam, last: Mekonnen}
  variants:
  - {first: Baye, last: Yimam}
- canonical: {first: Alan K., last: Melby}
  variants:
  - {first: Alan, last: Melby}
- canonical: {first: Chris, last: Mellish}
  id: chris-mellish
  variants:
  - {first: Chris S., last: Mellish}
- canonical: {first: Igor, last: Mel’čuk}
  id: igor-melcuk
- canonical: {first: Alfonso, last: Mendes}
  variants:
  - {first: Afonso, last: Mendes}
- canonical: {first: Ana Cristina, last: Mendes}
  variants:
  - {first: Ana C., last: Mendes}
  - {first: Ana, last: Mendes}
- canonical: {first: Eneida A., last: Mendonca}
  variants:
  - {first: Eneida, last: Mendonca}
- canonical: {first: Gustavo, last: Mendonca}
  variants:
  - {first: Gustavo, last: Mendonça}
- canonical: {first: Helen, last: Meng}
  variants:
  - {first: Helen M., last: Meng}
- canonical: {first: Rakesh R, last: Menon}
  variants:
  - {first: Rakesh, last: Menon}
- canonical: {first: Robert E., last: Mercer}
  comment: Univ. of Western Ontario
  id: robert-e-mercer
  similar: [robert-l-mercer]
- canonical: {first: Robert L., last: Mercer}
  comment: IBM
  id: robert-l-mercer
  similar: [robert-e-mercer]
- canonical: {first: Roberta H., last: Merchant}
  variants:
  - {first: Roberta, last: Merchant}
- canonical: {first: Bernard, last: Merialdo}
  id: bernard-merialdo
- canonical: {first: Elizabeth, last: Merkhofer}
  variants:
  - {first: Elizabeth M., last: Merkhofer}
- canonical: {first: Marie, last: Meteer}
  variants:
  - {first: Marie W., last: Meteer}
- canonical: {first: Marie Hélène, last: Metzger}
  variants:
  - {first: Marie-Hélène, last: Metzger}
- canonical: {first: Dieter, last: Metzing}
  id: dieter-metzing
- canonical: {first: Frédéric, last: Meunier}
  variants:
  - {first: Frederic, last: Meunier}
- canonical: {first: Detmar, last: Meurers}
  variants:
  - {first: W. Detmar, last: Meurers}
  - {first: Walt Detmar, last: Meurers}
- canonical: {first: Montserrat, last: Meya}
  id: montserrat-meya
- canonical: {first: Adam, last: Meyers}
  id: adam-meyers
- canonical: {first: Benjamin S., last: Meyers}
  variants:
  - {first: Benjamin, last: Meyers}
- canonical: {first: Stephane, last: Meystre}
  variants:
  - {first: Stéphane, last: Meystre}
- canonical: {first: Ivan, last: Meza-Ruiz}
  variants:
  - {first: Ivan Vladimir, last: Meza Ruiz}
  - {first: Ivan V., last: Meza}
  - {first: Ivan, last: Meza}
  - {first: Ivan Vladimir, last: Meza-Ruiz}
- canonical: {first: Antonio Valerio, last: Miceli-Barone}
  variants:
  - {first: Antonio Valerio, last: Miceli Barone}
- canonical: {first: Lisa N., last: Michaud}
  variants:
  - {first: Lisa, last: Michaud}
- canonical: {first: Patrizia, last: Michelassi}
  id: patrizia-michelassi
- canonical: {first: Archibald, last: Michiels}
  id: archibald-michiels
- canonical: {first: Lesly, last: Miculicich Werlen}
  variants:
  - {first: Lesly, last: Miculicich}
- canonical: {first: Sabrina J., last: Mielke}
  variants:
  - {first: Sabrina, last: Mielke}
- canonical: {first: Rada, last: Mihalcea}
  variants:
  - {first: Rada F., last: Mihalcea}
- canonical: {first: France, last: Mihelic}
  variants:
  - {first: France, last: Mihelič}
- canonical: {first: Tomáš, last: Mikolov}
  variants:
  - {first: Tomas, last: Mikolov}
- canonical: {first: Sandra, last: Milena Castellanos Páez}
  variants:
  - {first: Sandra Castellanos, last: Páez}
- canonical: {first: Ruy Luiz, last: Milidiú}
  variants:
  - {first: Ruy, last: Milidiú}
- canonical: {first: Dale A., last: Miller}
  variants:
  - {first: Dale, last: Miller}
- canonical: {first: John, last: Miller}
  variants:
  - {first: John E., last: Miller}
- canonical: {first: Keith J., last: Miller}
  variants:
  - {first: Keith, last: Miller}
- canonical: {first: Lance A., last: Miller}
  id: lance-a-miller
- canonical: {first: Laura G., last: Miller}
  id: laura-g-miller
- canonical: {first: Timothy, last: Miller}
  variants:
  - {first: Tim, last: Miller}
- canonical: {first: Daniel P., last: Mills}
  variants:
  - {first: Daniel, last: Mills}
- canonical: {first: David N., last: Milne}
  variants:
  - {first: David, last: Milne}
- canonical: {first: Robert, last: Milne}
  variants:
  - {first: Rob, last: Milne}
- canonical: {first: Behrouz, last: Minaei-Bidgoli}
  variants:
  - {first: Behrouz, last: Minaei-bidgoli}
  - {first: Behrouz, last: Minaei}
- canonical: {first: Nobuaki, last: Minematsu}
  id: nobuaki-minematsu
- canonical: {first: Zhaoyan, last: Ming}
  variants:
  - {first: Zhao-Yan, last: Ming}
- canonical: {first: Michael, last: Minock}
  variants:
  - {first: Michael J., last: Minock}
- canonical: {first: T. T., last: Mirnalinee}
  variants:
  - {first: Mirnalinee, last: T T}
  - {first: T T, last: Mirnalinee}
- canonical: {first: Dipendra, last: Misra}
  variants:
  - {first: Dipendra Kumar, last: Misra}
- canonical: {first: Kei, last: Mitamura}
  id: kei-mitamura
- canonical: {first: Brian, last: Mitchell}
  id: brian-mitchell
- canonical: {first: Christopher, last: Mitchell}
  variants:
  - {first: Christopher M., last: Mitchell}
- canonical: {first: Tom, last: Mitchell}
  variants:
  - {first: Tom M., last: Mitchell}
- canonical: {first: Catalin, last: Mititelu}
  variants:
  - {first: Cătălin, last: Mititelu}
- canonical: {first: Ruslan, last: Mitkov}
  id: ruslan-mitkov
- canonical: {first: V. K., last: Mittal}
  variants:
  - {first: V.K., last: Mittal}
- canonical: {first: Vibhu O., last: Mittal}
  variants:
  - {first: Vibhu, last: Mittal}
- canonical: {first: Natalia N., last: Modjeska}
  variants:
  - {first: Natalia, last: Modjeska}
- canonical: {first: Sarah, last: Moeller}
  variants:
  - {first: Sarah R., last: Moeller}
- canonical: {first: Marie Francine, last: Moens}
  variants:
  - {first: Marie-Francine, last: Moens}
- canonical: {first: Saif, last: Mohammad}
  variants:
  - {first: Saif M., last: Mohammad}
- canonical: {first: Ehsan, last: Mohammady Ardehaly}
  variants:
  - {first: Ehsan, last: Mohammady}
- canonical: {first: Sharada Prasanna, last: Mohanty}
  variants:
  - {first: Sharada, last: Mohanty}
- canonical: {first: Muhammad Tasnim, last: Mohiuddin}
  variants:
  - {first: Tasnim, last: Mohiuddin}
- canonical: {first: Begoña Villada, last: Moirón}
  variants:
  - {first: Begoña, last: Villada Moirón}
  - {first: Begoña, last: Villada}
  - {first: M. Begoña Villada, last: Moirón}
- canonical: {first: Luis Gerardo, last: Mojica de la Vega}
  variants:
  - {first: Luis, last: Mojica de la Vega}
- canonical: {first: Christian, last: Moldovan}
  variants:
  - {first: Cristian, last: Moldovan}
- canonical: {first: Dan, last: Moldovan}
  id: dan-moldovan
  variants:
  - {first: Dan I., last: Moldovan}
- canonical: {first: M. Dolores, last: Molina-González}
  variants:
  - {first: M. Dolores, last: Molina-Gonzalez}
- canonical: {first: Diego, last: Molla}
  variants:
  - {first: Diego, last: Mollá-Aliod}
  - {first: Diego, last: Mollá Aliod}
  - {first: Diego, last: Molla-Aliod}
  - {first: Diego, last: Mollá}
- canonical: {first: Simonetta, last: Montemagni}
  id: simonetta-montemagni
- canonical: {first: Calkin S., last: Montero}
  variants:
  - {first: Calkin, last: Montero}
- canonical: {first: Juan M., last: Montero}
  variants:
  - {first: Juan Manuel, last: Montero}
- canonical: {first: Manuel, last: Montes}
  variants:
  - {first: Manuel, last: Montes-y-Gómez}
  - {first: Manuel, last: Montes y Gomez}
  - {first: Manuel, last: Montes y Gómez}
- canonical: {first: Azucena, last: Montes-Rendon}
  variants:
  - {first: Azucena, last: Montes}
- canonical: {first: Christine A., last: Montgomery}
  variants:
  - {first: Christine, last: Montgomery}
- canonical: {first: Andrés, last: Montoyo}
  variants:
  - {first: Andres, last: Montoyo}
  - {first: Andrés, last: Montoyo Guijarro}
- canonical: {first: Kyong-Hi, last: Moon}
  variants:
  - {first: Kyonghi, last: Moon}
- canonical: {first: Sungrim, last: Moon}
  variants:
  - {first: SungRim, last: Moon}
- canonical: {first: Raymond, last: Mooney}
  variants:
  - {first: Raymond J., last: Mooney}
- canonical: {first: Johanna D., last: Moore}
  id: johanna-d-moore
  variants:
  - {first: Johanna, last: Moore}
- canonical: {first: Robert C., last: Moore}
  id: robert-c-moore
  variants:
  - {first: Robert, last: Moore}
- canonical: {first: Roger K., last: Moore}
  variants:
  - {first: Roger, last: Moore}
- canonical: {first: Michael, last: Moortgat}
  id: michael-moortgat
- canonical: {first: Nafise Sadat, last: Moosavi}
  variants:
  - {first: Nafise, last: Moosavi}
- canonical: {first: Sílvia, last: Moraes}
  variants:
  - {first: Silvia, last: Moraes}
- canonical: {first: Nicolás, last: Morales}
  variants:
  - {first: Nicolas, last: Morales}
- canonical: {first: Douglas B., last: Moran}
  variants:
  - {first: Douglas, last: Moran}
  - {first: Doug, last: Moran}
- canonical: {first: Steven, last: Moran}
  variants:
  - {first: Steve, last: Moran}
- canonical: {first: Paul, last: Morarescu}
  variants:
  - {first: Paul, last: Morărescu}
  - {first: Paul C., last: Morărescu}
- canonical: {first: Christian, last: Morbidoni}
  id: christian-morbidoni
- canonical: {first: Grégoire, last: Moreau de Montcheuil}
  variants:
  - {first: Grégoire, last: de Montcheuil}
- canonical: {first: Paloma, last: Moreda Pozo}
  variants:
  - {first: Paloma, last: Moreda}
- canonical: {first: Asunción, last: Moreno}
  id: asuncion-moreno
  variants:
  - {first: Asuncion, last: Moreno}
  - {first: Asuncíon, last: Moreno}
- canonical: {first: José G., last: Moreno}
  variants:
  - {first: Jose G., last: Moreno}
  - {first: Jose, last: Moreno}
- canonical: {first: Lidia, last: Moreno}
  id: lidia-moreno
- canonical: {first: Antonio, last: Moreno Ribas}
  comment: Univ. Rovira i Virgili
  id: antonio-moreno-ribas
  similar: [antonio-moreno-ortiz, antonio-moreno-sandoval]
- canonical: {first: Julian, last: Moreno Schneider}
  variants:
  - {first: Julian, last: Moreno-Schneider}
  - {first: Julián, last: Moreno-Schneider}
  - {first: Julián, last: Moreno Schneider}
- canonical: {first: Antonio, last: Moreno-Ortiz}
  comment: Univ. of Málaga
  id: antonio-moreno-ortiz
  similar: [antonio-moreno-ribas, antonio-moreno-sandoval]
  variants:
  - {first: Antonio, last: Moreno Ortiz}
- canonical: {first: Antonio, last: Moreno-Sandoval}
  comment: NYU, Univ. Autónoma de Madrid
  id: antonio-moreno-sandoval
  similar: [antonio-moreno-ortiz, antonio-moreno-ribas]
  variants:
  - {first: Antonio Moreno, last: Sandoval}
- canonical: {first: Elliott, last: Moreton}
  variants:
  - {first: Elliot, last: Moreton}
- canonical: {first: Lorenzo, last: Moretti}
  id: lorenzo-moretti
- canonical: {first: Richard G., last: Morgan}
  variants:
  - {first: Richard, last: Morgan}
- canonical: {first: William, last: Morgan}
  variants:
  - {first: William T., last: Morgan}
- canonical: {first: Véronique, last: Moriceau}
  variants:
  - {first: Veronique, last: Moriceau}
- canonical: {first: Tsuyoshi, last: Morimoto}
  variants:
  - {first: Tsuyosi, last: Morimoto}
- canonical: {first: James G., last: Mork}
  variants:
  - {first: James, last: Mork}
- canonical: {first: Robert W., last: Morris}
  variants:
  - {first: Robert, last: Morris}
- canonical: {first: David R., last: Mortensen}
  variants:
  - {first: David, last: Mortensen}
- canonical: {first: Thomas S., last: Morton}
  variants:
  - {first: Thomas, last: Morton}
- canonical: {first: Alex, last: Moruz}
  variants:
  - {first: Mihai Alex, last: Moruz}
- canonical: {first: Ulrike, last: Mosel}
  id: ulrike-mosel
- canonical: {first: Sjur, last: Moshagen}
  variants:
  - {first: Sjur Nørstebø, last: Moshagen}
  - {first: Sjur N., last: Moshagen}
- canonical: {first: Lawrence S., last: Moss}
  variants:
  - {first: Lawrence, last: Moss}
- canonical: {first: Djamel, last: Mostefa}
  id: djamel-mostefa
- canonical: {first: Jessica, last: Moszkowicz}
  variants:
  - {first: Jessica L., last: Moszkowicz}
- canonical: {first: Abdelhak, last: Mouradi}
  id: abdelhak-mouradi
- canonical: {first: Hamed, last: Movasagh}
  id: hamed-movasagh
- canonical: {first: Danielle L., last: Mowery}
  variants:
  - {first: Danielle, last: Mowery}
  - {first: Danielle L, last: Mowery}
- canonical: {first: Joanna, last: Mrozinski}
  id: joanna-mrozinski
- canonical: {first: Christian, last: Mueller}
  variants:
  - {first: Christian, last: Müller}
- canonical: {first: Thomas, last: Mueller}
  variants:
  - {first: Thomas, last: Müller}
- canonical: {first: Chafic, last: Mukbel}
  id: chafic-mukbel
- canonical: {first: Rutu, last: Mulkar-Mehta}
  variants:
  - {first: Rutu, last: Mulkar}
- canonical: {first: Dasa, last: Munkova}
  variants:
  - {first: Daša, last: Munková}
- canonical: {first: Juan Pablo, last: Munoz}
  id: juan-pablo-munoz
  variants:
  - {first: J. Pablo, last: Muñoz}
- canonical: {first: Dragos Stefan, last: Munteanu}
  variants:
  - {first: Dragos, last: Munteanu}
- canonical: {first: William R., last: Murray}
  variants:
  - {first: William, last: Murray}
- canonical: {first: Hema A., last: Murthy}
  variants:
  - {first: Hema, last: Murthy}
- canonical: {first: Hy, last: Murveit}
  id: hy-murveit
- canonical: {first: Claudiu, last: Musat}
  variants:
  - {first: Claudiu-Cristian, last: Musat}
- canonical: {first: Gabriele, last: Musillo}
  variants:
  - {first: Gabriele Antonio, last: Musillo}
- canonical: {first: Pradeep, last: Muthukrishnan}
  variants:
  - {first: Pradeep, last: Muthukrishan}
- canonical: {first: Rafael, last: Muñoz}
  id: rafael-munoz
  variants:
  - {first: Rafael, last: Muñoz Guillena}
  - {first: Rafael, last: Muñoz-Guillena}
- canonical: {first: Sung-Hyon, last: Myaeng}
  variants:
  - {first: Sung Hyon, last: Myaeng}
  - {first: Sung H., last: Myaeng}
  - {first: Sung-hyon, last: Myaeng}
- canonical: {first: Kanthashree, last: Mysore Sathyendra}
  variants:
  - {first: Kanthashree Mysore, last: Sathyendra}
- canonical: {first: Lluís, last: Màrquez}
  id: lluis-marquez
  variants:
  - {first: Lluis, last: Marquez}
  - {first: Lluis, last: Màrquez}
  - {first: Lluis, last: Márquez}
- canonical: {first: Gildas, last: Ménier}
  variants:
  - {first: Gildas, last: Menier}
- canonical: {first: Bernd, last: Möbius}
  variants:
  - {first: Bernd, last: Mobius}
- canonical: {first: Christof, last: Müller}
  variants:
  - {first: Christof E., last: Müller}
- canonical: {first: Christoph, last: Müller}
  variants:
  - {first: Christoph, last: Mueller}
- canonical: {first: Frank Henrik, last: Müller}
  variants:
  - {first: Frank H., last: Müller}
  - {first: Frank, last: Müller}
- canonical: {first: Mark-Christoph, last: Müller}
  variants:
  - {first: Mark-Christoph, last: Mueller}
- canonical: {first: Stefan, last: Müller}
  variants:
  - {first: Stefan, last: Muller}
  - {first: Stefan, last: Mueller}
- canonical: {first: Maria, last: Nadejde}
  variants:
  - {first: Maria, last: Nădejde}
- canonical: {first: Makoto, last: Nagao}
  id: makoto-nagao
- canonical: {first: Meenakshi, last: Nagarajan}
  variants:
  - {first: Meena, last: Nagarajan}
- canonical: {first: Magdi, last: Nagi}
  variants:
  - {first: Magdy, last: Nagi}
- canonical: {first: István, last: Nagy T.}
  variants:
  - {first: István T., last: Nagy}
  - {first: István, last: Nagy}
  - {first: Istvan, last: Nagy}
- canonical: {first: Seiichi, last: Nakagawa}
  id: seiichi-nakagawa
- canonical: {first: Jun-ichi, last: Nakamura}
  variants:
  - {first: Jun’ichi, last: Nakamura}
- canonical: {first: Yukiko I., last: Nakano}
  variants:
  - {first: Yukiko, last: Nakano}
- canonical: {first: Ndapandula, last: Nakashole}
  variants:
  - {first: Ndapa, last: Nakashole}
- canonical: {first: Christine H., last: Nakatani}
  variants:
  - {first: Christine, last: Nakatani}
- canonical: {first: Shu, last: Nakazato}
  id: shu-nakazato
- canonical: {first: Preslav, last: Nakov}
  variants:
  - {first: Preslav I., last: Nakov}
- canonical: {first: Jee-sun, last: Nam}
  variants:
  - {first: Jee-Sun, last: Nam}
- canonical: {first: Fiammetta, last: Namer}
  variants:
  - {first: Fiametta, last: Namer}
- canonical: {first: Shrikanth, last: Narayanan}
  variants:
  - {first: Shri, last: Narayanan}
  - {first: Shrikanth S., last: Narayanan}
- canonical: {first: Srini, last: Narayanan}
  variants:
  - {first: Srinivas, last: Narayanan}
- canonical: {first: Maria Fernanda Bacelar do, last: Nascimento}
  variants:
  - {first: Maria Fernanda Bacelar, last: do Nascimento}
  - {first: Fernanda Bacelar, last: do Nascimento}
- canonical: {first: Jamal A., last: Nasir}
  variants:
  - {first: Jamal, last: Nasir}
- canonical: {first: Sudip Kumar, last: Naskar}
  variants:
  - {first: Sudip, last: Kumar Naskar}
  - {first: Sudip, last: Naskar}
- canonical: {first: Vivi, last: Nastase}
  variants:
  - {first: Vivi, last: Năstase}
- canonical: {first: Prem, last: Natarajan}
  variants:
  - {first: Premkumar, last: Natarajan}
- canonical: {first: P. Senthil, last: Nathan}
  variants:
  - {first: Senthil, last: Nathan}
- canonical: {first: Borja, last: Navarro}
  id: borja-navarro
  variants:
  - {first: Borja, last: Navarro-Colorado}
- canonical: {first: Eva, last: Navas}
  id: eva-navas
- canonical: {first: Jiří, last: Navrátil}
  variants:
  - {first: Jiri, last: Navratil}
- canonical: {first: Tapas, last: Nayak}
  variants:
  - {first: Tapas, last: Nayek}
- canonical: {first: Adeline, last: Nazarenko}
  id: adeline-nazarenko
  variants:
  - {first: Adeline, last: Nazarenko-Perrin}
- canonical: {first: Jeannette G., last: Neal}
  id: jeannette-g-neal
- canonical: {first: Silvia, last: Necşulescu}
  variants:
  - {first: Silvia, last: Necsulescu}
- canonical: {first: Nicolas, last: Nedobejkine}
  id: nicolas-nedobejkine
- canonical: {first: Mary S., last: Neff}
  variants:
  - {first: Mary, last: Neff}
- canonical: {first: Matteo, last: Negri}
  id: matteo-negri
- canonical: {first: Anil Kumar, last: Nelakanti}
  variants:
  - {first: Anil, last: Kumar}
- canonical: {first: Esa, last: Nelimarkka}
  id: esa-nelimarkka
- canonical: {first: Dávid Márk, last: Nemeskey}
  variants:
  - {first: David Mark, last: Nemeskey}
- canonical: {first: Goran, last: Nenadic}
  variants:
  - {first: Goran, last: Nenadić}
- canonical: {first: João P., last: Neto}
  variants:
  - {first: Joao P., last: Neto}
  - {first: Joao, last: Neto}
  - {first: João, last: Neto}
  - {first: João Paulo, last: Neto}
- canonical: {first: Yael, last: Netzer}
  variants:
  - {first: Yael Dahan, last: Netzer}
  - {first: Yael, last: Dahan}
- canonical: {first: Günter, last: Neumann}
  variants:
  - {first: Gunter, last: Neumann}
  - {first: Guenter, last: Neumann}
- canonical: {first: Aurelie, last: Neveol}
  variants:
  - {first: Aurélie, last: Névéol}
- canonical: {first: Bruce E., last: Nevin}
  variants:
  - {first: Bruce, last: Nevin}
- canonical: {first: Paula, last: Newman}
  id: paula-newman
  variants:
  - {first: Paula S., last: Newman}
- canonical: {first: Hermann, last: Ney}
  id: hermann-ney
- canonical: {first: Gunta, last: Nešpore}
  variants:
  - {first: Gunta, last: Nespore-Berzkalne}
- canonical: {first: Andrew Y., last: Ng}
  variants:
  - {first: Andrew, last: Ng}
- canonical: {first: Hong-I, last: Ng}
  variants:
  - {first: Hong I, last: Ng}
- canonical: {first: Jun Ping, last: Ng}
  variants:
  - {first: Jun-Ping, last: Ng}
- canonical: {first: Raymond, last: Ng}
  variants:
  - {first: Raymond T., last: Ng}
- canonical: {first: See Kiong, last: Ng}
  variants:
  - {first: See-Kiong, last: Ng}
- canonical: {first: Cam-Tu, last: Nguyen}
  variants:
  - {first: Cẩm Tú, last: Nguyễn}
- canonical: {first: Huy, last: Nguyen}
  comment: Stanford
  id: huy-nguyen-stanford
- canonical: {first: Huy, last: Nguyen}
  comment: UPitt, Amazon
  id: huy-nguyen-pgh
- canonical: {first: Huy, last: Nguyen}
  comment: BCL Technologies Inc.
  id: huy-nguyen-bcl
- canonical: {first: Huy, last: Nguyen}
  comment: ex-liulishuo
  id: huy-nguyen-lls
- canonical: {first: Huy Tien, last: Nguyen}
  variants:
  - {first: Huy-Tien, last: Nguyen}
- canonical: {first: Long, last: Nguyen}
  id: long-nguyen
- canonical: {first: Minh Le, last: Nguyen}
  id: minh-le-nguyen
  variants:
  - {first: Minh-Le, last: Nguyen}
  - {first: Le-Minh, last: Nguyen}
  - {first: Nguyen Le, last: Minh}
  - {first: Le Minh, last: Nguyen}
  - {first: Nguyen, last: Le Minh}
- canonical: {first: Phuong-Thai, last: Nguyen}
  variants:
  - {first: Phuong Thai, last: Nguyen}
- canonical: {first: Quy, last: Nguyen}
  variants:
  - {first: Quy T., last: Nguyen}
- canonical: {first: Thi Minh Huyen, last: Nguyen}
  id: thi-minh-huyen-nguyen
  variants:
  - {first: Thi Minh Huyền, last: Nguyễn}
  - {first: Thị Minh Huyền, last: Nguyễn}
  - {first: Thi-Minh-Huyen, last: Nguyen}
- canonical: {first: ThuyLinh, last: Nguyen}
  variants:
  - {first: Thuy Linh, last: Nguyen}
- canonical: {first: Toan Q., last: Nguyen}
  variants:
  - {first: Toan, last: Nguyen}
- canonical: {first: Tri-Thanh, last: Nguyen}
  variants:
  - {first: Tri Thanh, last: Nguyen}
- canonical: {first: Van minh, last: Nguyen}
  variants:
  - {first: Van Minh, last: Nguyen}
- canonical: {first: Viet Cuong, last: Nguyen}
  variants:
  - {first: Nguyen Viet, last: Cuong}
- canonical: {first: Vinh Van, last: Nguyen}
  variants:
  - {first: Vinh-Van, last: Nguyen}
- canonical: {first: Ngô Thanh, last: Nhàn}
  id: ngo-thanh-nhan
  variants:
  - {first: Ngo Thanh, last: Nhan}
- canonical: {first: Nicolas, last: Nicolov}
  id: nicolas-nicolov
  similar: [nikola-i-nikolov]
- canonical: {first: Jian-Yun, last: Nie}
  variants:
  - {first: Jian-yun, last: Nie}
- canonical: {first: Rodney, last: Nielsen}
  variants:
  - {first: Rodney D., last: Nielsen}
- canonical: {first: Sonja, last: Nießen}
  id: sonja-niessen
  variants:
  - {first: Sonja, last: Niessen}
- canonical: {first: Nikola I., last: Nikolov}
  id: nikola-i-nikolov
  similar: [nicolas-nicolov]
- canonical: {first: Kristina, last: Nilsson Björkenstam}
  variants:
  - {first: Kristina, last: Nilsson}
  - {first: Kristina Nilsson, last: Björkenstam}
  - {first: Kristina, last: N. Björkenstam}
- canonical: {first: Nobal Bikram, last: Niraula}
  variants:
  - {first: Nobal, last: Niraula}
- canonical: {first: Irene, last: Nirenburg}
  variants:
  - {first: Irene B., last: Nirenburg}
- canonical: {first: Sergei, last: Nirenburg}
  id: sergei-nirenburg
  variants:
  - {first: Sergei, last: Nirenberg}
- canonical: {first: Toyoaki, last: Nishida}
  variants:
  - {first: Toyo-aki, last: Nishida}
- canonical: {first: Bodil, last: Nistrup Madsen}
  variants:
  - {first: Bodil Nistrup, last: Madsen}
- canonical: {first: Zheng-Yu, last: Niu}
  variants:
  - {first: Zheng Yu, last: Niu}
  - {first: Zhengyu, last: Niu}
- canonical: {first: Pascal, last: Nocéra}
  variants:
  - {first: Pascal, last: Nocera}
- canonical: {first: Albino, last: Nogueiras}
  variants:
  - {first: Albino Nogueiras, last: Rodriguez}
- canonical: {first: Lewis M., last: Norton}
  variants:
  - {first: Lewis, last: Norton}
- canonical: {first: R., last: Nozohoor-Farshi}
  variants:
  - {first: R, last: Nozohoor-Farshi}
- canonical: {first: Rita, last: Nuebel}
  variants:
  - {first: Rita, last: Nüebel}
- canonical: {first: Minghua, last: Nuo}
  variants:
  - {first: Ming Hua, last: Nuo}
- canonical: {first: Aparna, last: Nurani Venkitasubramanian}
  variants:
  - {first: Aparna N., last: Venkitasubramanian}
- canonical: {first: Eric, last: Nyberg}
  variants:
  - {first: Eric H., last: Nyberg III}
  - {first: Eric H., last: Nyberg}
  - {first: Eric H., last: 'Nyberg, 3rd'}
- canonical: {first: Claire, last: Nédellec}
  variants:
  - {first: Claire, last: Nėdellec}
- canonical: {first: Elmar, last: Nöth}
  id: elmar-noth
  variants:
  - {first: Elmar, last: Noth}
- canonical: {first: Douglas W., last: Oard}
  variants:
  - {first: Douglas, last: Oard}
  - {first: Doug, last: Oard}
- canonical: {first: Jon, last: Oberlander}
  variants:
  - {first: Jonathan, last: Oberländer}
- canonical: {first: Laura Ana Maria, last: Oberländer}
  variants:
  - {first: Laura Ana Maria, last: Bostan}
  - {first: Laura-Ana-Maria, last: Bostan}
- canonical: {first: Ivan, last: Obradović}
  variants:
  - {first: Ivan, last: Obradoviæ}
- canonical: {first: Tomasz, last: Obrębski}
  variants:
  - {first: Tomasz, last: Obrebski}
- canonical: {first: Franz Josef, last: Och}
  id: franz-josef-och
  variants:
  - {first: Franz J., last: Och}
  - {first: Franz, last: Och}
- canonical: {first: Cheol-Young, last: Ock}
  variants:
  - {first: Cheolyoung, last: Ock}
  - {first: Cheol-young, last: Ock}
- canonical: {first: Julian J., last: Odell}
  id: julian-j-odell
- canonical: {first: Jan, last: Odijk}
  id: jan-odijk
- canonical: {first: Pinar, last: Oezden Wennerberg}
  variants:
  - {first: Pinar, last: Wennerberg}
  - {first: Pinar Oezden, last: Wennerberg}
- canonical: {first: William C., last: Ogden}
  variants:
  - {first: William, last: Ogden}
- canonical: {first: Philip, last: Ogren}
  variants:
  - {first: Philip V., last: Ogren}
- canonical: {first: Alice, last: Oh}
  variants:
  - {first: Alice H., last: Oh}
- canonical: {first: Jong-Hoon, last: Oh}
  variants:
  - {first: Jong Hoon, last: Oh}
- canonical: {first: Takahiro, last: Ohno}
  variants:
  - {first: Takahiro, last: Ono}
- canonical: {first: Atul Kr., last: Ojha}
  variants:
  - {first: Atul Ku., last: Ojha}
- canonical: {first: Naoaki, last: Okazaki}
  variants:
  - {first: Naoki, last: Okazaki}
- canonical: {first: Manabu, last: Okumura}
  variants:
  - {first: Manabu, last: Okumara}
- canonical: {first: Hiroshi G., last: Okuno}
  variants:
  - {first: Hiroshi, last: Okuno}
- canonical: {first: Duane E., last: Olawsky}
  variants:
  - {first: Duane, last: Olawsky}
- canonical: {first: Karel, last: Oliva}
  variants:
  - {first: Karel, last: Oli̊va}
- canonical: {first: José Luís, last: Oliveira}
  variants:
  - {first: Luís, last: Oliveira}
- canonical: {first: Osvaldo Novais, last: Oliveira Jr.}
  variants:
  - {first: Osvaldo, last: Oliveira Jr}
- canonical: {first: Solange, last: Oliveira Rezende}
  variants:
  - {first: Solange, last: Rezende}
- canonical: {first: Andrew, last: Olney}
  variants:
  - {first: Andrew M., last: Olney}
- canonical: {first: Mari Broman, last: Olsen}
  variants:
  - {first: Mari, last: Olsen}
- canonical: {first: Maurizio, last: Omologo}
  id: maurizio-omologo
- canonical: {first: Arturo, last: Oncevay}
  variants:
  - {first: Arturo, last: Oncevay-Marcos}
- canonical: {first: Corinna, last: Onelli}
  id: corinna-onelli
- canonical: {first: Takashi, last: Onishi}
  variants:
  - {first: Takeshi, last: Onishi}
  - {first: Takashi, last: Oonishi}
- canonical: {first: Boyan, last: Onyshkevych}
  variants:
  - {first: Boyan A., last: Onyshkevych}
- canonical: {first: Constantin, last: Orasan}
  id: constantin-orasan
  variants:
  - {first: Constantin, last: Orăsan}
- canonical: {first: Zeynep, last: Orhan}
  variants:
  - {first: Orhan, last: Zeynep}
- canonical: {first: Maite, last: Oronoz}
  id: maite-oronoz
- canonical: {first: J. Walker, last: Orr}
  variants:
  - {first: Walker, last: Orr}
- canonical: {first: Javier, last: Ortega-García}
  variants:
  - {first: Javier, last: Ortega-Garcia}
- canonical: {first: Sergio, last: Ortiz Rojas}
  variants:
  - {first: Sergio, last: Ortiz-Rojas}
  - {first: Sergio Ortiz, last: Rojas}
- canonical: {first: Pedro, last: Ortiz Suarez}
  variants:
  - {first: Pedro Javier, last: Ortiz Suárez}
- canonical: {first: Daniel, last: Ortiz-Martínez}
  variants:
  - {first: Daniel, last: Ortíz-Martínez}
  - {first: Daniel, last: Ortiz Martínez}
- canonical: {first: Beatrice, last: Oshika}
  variants:
  - {first: Beatrice T., last: Oshika}
- canonical: {first: David Yoshikazu, last: Oshima}
  variants:
  - {first: David Y., last: Oshima}
- canonical: {first: Mari, last: Ostendorf}
  id: mari-ostendorf
- canonical: {first: Julia, last: Otmakhova}
  variants:
  - {first: Yulia, last: Otmakhova}
- canonical: {first: Jahna, last: Otterbacher}
  variants:
  - {first: Jahna C., last: Otterbacher}
- canonical: {first: Cecilia, last: Ovesdotter Alm}
  variants:
  - {first: Cecilia Ovesdotter, last: Alm}
  - {first: Cecilia O., last: Alm}
  - {first: Cecilia, last: O. Alm}
- canonical: {first: Sharon, last: Oviatt}
  variants:
  - {first: Sharon L., last: Oviatt}
- canonical: {first: Hiromi Itoh, last: Ozaku}
  variants:
  - {first: Hiromi itoh, last: Ozaku}
- canonical: {first: Canberk, last: Ozdemir}
  variants:
  - {first: Canberk, last: Özdemir}
- canonical: {first: Benoît, last: Ozell}
  variants:
  - {first: Benoit, last: Ozell}
- canonical: {first: Timothy, last: O’Donnell}
  variants:
  - {first: Timothy J., last: O’Donnell}
  - {first: Tim, last: O’Donnell}
- canonical: {first: Thomas P., last: O’Hara}
  variants:
  - {first: Thomas, last: O’Hara}
- canonical: {first: Tim, last: O’Keefe}
  variants:
  - {first: Timothy, last: O’Keefe}
- canonical: {first: Dianne P., last: O’Leary}
  variants:
  - {first: Dianne, last: O’Leary}
- canonical: {first: Ian M., last: O’Neill}
  variants:
  - {first: Ian, last: O’Neill}
- canonical: {first: Douglas, last: O’Shaughnessy}
  id: douglas-oshaughnessy
  variants:
  - {first: Douglas D., last: O’Shaughnessy}
- canonical: {first: Dave, last: O’mara}
  id: dave-omara
- canonical: {first: Elaine, last: O′Mahony}
  variants:
  - {first: Elaine, last: O’Mahony}
- canonical: {first: Deepak, last: P}
  variants:
  - {first: Deepak, last: Padmanabhan}
- canonical: {first: Gerhard, last: Paaß}
  variants:
  - {first: Gerhard, last: Paass}
- canonical: {first: Gordon, last: Pace}
  variants:
  - {first: Gordon J., last: Pace}
- canonical: {first: María Leonor, last: Pacheco}
  variants:
  - {first: Maria Leonor, last: Pacheco}
- canonical: {first: Ulrike, last: Pado}
  variants:
  - {first: Ulrike, last: Padó}
- canonical: {first: Lluís, last: Padró}
  id: lluis-padro
  variants:
  - {first: Lluis, last: Padro}
  - {first: Lluis, last: Padró}
- canonical: {first: Muntsa, last: Padró}
  id: muntsa-padro
- canonical: {first: Sebastian, last: Padó}
  variants:
  - {first: Sebastian, last: Pado}
- canonical: {first: Gustavo, last: Paetzold}
  variants:
  - {first: Gustavo H., last: Paetzold}
  - {first: Gustavo, last: Henrique Paetzold}
  - {first: Gustavo Henrique, last: Paetzold}
- canonical: {first: Peteris, last: Paikens}
  variants:
  - {first: Pēteris, last: Paikens}
- canonical: {first: Jean-Pierre, last: Paillet}
  variants:
  - {first: Jean Pierre, last: Paillet}
- canonical: {first: Helen, last: Pain}
  id: helen-pain
- canonical: {first: Daniel, last: Paiva}
  id: daniel-paiva
  variants:
  - {first: Daniel S., last: Paiva}
- canonical: {first: Sergey V., last: Pakhomov}
  variants:
  - {first: Sergey, last: Pakhomov}
- canonical: {first: Serguei, last: Pakhomov}
  variants:
  - {first: Serguei V., last: Pakhomov}
- canonical: {first: Christopher, last: Pal}
  variants:
  - {first: Chris, last: Pal}
- canonical: {first: David S., last: Pallett}
  id: david-s-pallett
  variants:
  - {first: David, last: Pallett}
- canonical: {first: David D., last: Palmer}
  variants:
  - {first: David, last: Palmer}
- canonical: {first: Martha, last: Palmer}
  variants:
  - {first: Martha Stone, last: Palmer}
  - {first: Martha S., last: Palmer}
- canonical: {first: Manuel, last: Palomar}
  id: manuel-palomar
- canonical: {first: Girish, last: Palshikar}
  variants:
  - {first: Girish K., last: Palshikar}
  - {first: Girish K, last: Palshikar}
- canonical: {first: Michael J., last: Pan}
  variants:
  - {first: Michael, last: Pan}
- canonical: {first: Yi-Cheng, last: Pan}
  variants:
  - {first: Yi-cheng, last: Pan}
- canonical: {first: Onkar Arun, last: Pandit}
  variants:
  - {first: Onkar, last: Pandit}
- canonical: {first: Jarmila, last: Panevová}
  variants:
  - {first: Jarmila, last: Panevova}
- canonical: {first: Nagesh C., last: Panyam}
  variants:
  - {first: Nagesh, last: C. Panyam}
- canonical: {first: Constantine, last: Papageorgiou}
  variants:
  - {first: Constantine P., last: Papageorgiou}
- canonical: {first: Harris, last: Papageorgiou}
  variants:
  - {first: Haris, last: Papageorgiou}
- canonical: {first: Alexandros, last: Papangelis}
  variants:
  - {first: Alex, last: Papangelis}
- canonical: {first: Ivandré, last: Paraboni}
  variants:
  - {first: Ivandre, last: Paraboni}
- canonical: {first: Emerson Cabrera, last: Paraiso}
  variants:
  - {first: Emerson, last: Paraiso}
- canonical: {first: Monica Lestari, last: Paramita}
  variants:
  - {first: Monica, last: Paramita}
- canonical: {first: Jose Manuel, last: Pardo}
  variants:
  - {first: Jose M., last: Pardo}
  - {first: José M., last: Pardo}
- canonical: {first: Antonio, last: Pareja Lora}
  variants:
  - {first: Antonio, last: Pareja-Lora}
- canonical: {first: Ankur, last: Parikh}
  variants:
  - {first: Ankur P., last: Parikh}
- canonical: {first: Cecile, last: Paris}
  variants:
  - {first: Cécile, last: Paris}
  - {first: Cecile L., last: Paris}
- canonical: {first: Praveen, last: Paritosh}
  variants:
  - {first: Praveen, last: P}
- canonical: {first: HyukRo, last: Park}
  variants:
  - {first: Hyukro, last: Park}
- canonical: {first: Hyun Seok, last: Park}
  variants:
  - {first: Hyun S., last: Park}
- canonical: {first: Jong C., last: Park}
  variants:
  - {first: Jong, last: Park}
- canonical: {first: Myung-Kwan, last: Park}
  variants:
  - {first: Myungkwan, last: Park}
- canonical: {first: Sang-Kyu, last: Park}
  variants:
  - {first: Sangkyu, last: Park}
- canonical: {first: Se-Young, last: Park}
  variants:
  - {first: Se Young, last: Park}
- canonical: {first: Y. Albert, last: Park}
  variants:
  - {first: Albert, last: Park}
- canonical: {first: ‘Ōiwi, last: Parker Jones}
  variants:
  - {first: Oiwi, last: Parker Jones}
- canonical: {first: Patrick, last: Paroubek}
  id: patrick-paroubek
- canonical: {first: Carla, last: Parra Escartín}
  variants:
  - {first: Carla, last: Parra}
  - {first: Carla Parra, last: Escartín}
  - {first: Carla Parra, last: Escartin}
- canonical: {first: Barbara H., last: Partee}
  variants:
  - {first: Barbara, last: Partee}
- canonical: {first: Md. Rizwan, last: Parvez}
  variants:
  - {first: Md Rizwan, last: Parvez}
- canonical: {first: Artemis, last: Parvizi}
  variants:
  - {first: Artemis, last: Parvisi}
- canonical: {first: Marius, last: Pasca}
  variants:
  - {first: Marius A., last: Pasca}
  - {first: Marius, last: Paşca}
- canonical: {first: Elena, last: Paskaleva}
  variants:
  - {first: Elena, last: Pascaleva}
- canonical: {first: Rebecca J., last: Passonneau}
  variants:
  - {first: Rebecca, last: Passonneau}
- canonical: {first: John K., last: Pate}
  variants:
  - {first: John, last: Pate}
  - {first: John K, last: Pate}
- canonical: {first: Pratikkumar, last: Patel}
  variants:
  - {first: Pratik, last: Patel}
- canonical: {first: Jon, last: Patrick}
  variants:
  - {first: Jon D., last: Patrick}
  - {first: Jon David, last: Patrick}
- canonical: {first: Terry, last: Patten}
  id: terry-patten
- canonical: {first: Michael, last: Paul}
  variants:
  - {first: Michael J., last: Paul}
- canonical: {first: Niklas, last: Paulsson}
  id: niklas-paulsson
- canonical: {first: Jyoti, last: Pawar}
  variants:
  - {first: Jyoti D., last: Pawar}
  - {first: Jyoti D, last: Pawar}
- canonical: {first: Maria Teresa, last: Pazienza}
  id: maria-teresa-pazienza
  variants:
  - {first: Maria Teresa, last: Pazienze}
  - {first: Maria, last: Pazienza}
- canonical: {first: Bolette Sandford, last: Pedersen}
  variants:
  - {first: Bolette, last: Sandford Pedersen}
  - {first: Bolette S., last: Pedersen}
  - {first: Bolette, last: Pedersen}
  - {first: Bo, last: Pedersen}
- canonical: {first: Víctor, last: Peinado}
  variants:
  - {first: Victor, last: Peinado}
- canonical: {first: Bryan, last: Pellom}
  id: bryan-pellom
- canonical: {first: Mikel, last: Penagarikano}
  id: mikel-penagarikano
- canonical: {first: Yifan, last: Peng}
  comment: cmu
  id: yifan-peng-cmu
- canonical: {first: Christopher, last: Pennington}
  variants:
  - {first: Chris, last: Pennington}
- canonical: {first: Joseph J., last: Peper}
  variants:
  - {first: Joseph, last: Peper}
- canonical: {first: Jesús, last: Peral}
  id: jesus-peral
  variants:
  - {first: Jesus, last: Peral}
- canonical: {first: Fernando, last: Perdigão}
  variants:
  - {first: Fernando S., last: Perdigão}
- canonical: {first: Jose Manuel, last: Perea-Ortega}
  variants:
  - {first: José M., last: Perea-Ortega}
  - {first: Jose Manuel, last: Perea}
  - {first: Jose-Manuel, last: Perea-Ortega}
- canonical: {first: Daniel Bastos, last: Pereira}
  variants:
  - {first: Daniel B., last: Pereira}
- canonical: {first: Fernando C. N., last: Pereira}
  variants:
  - {first: Fernando C.N., last: Pereira}
- canonical: {first: Luísa, last: Pereira}
  variants:
  - {first: Luisa, last: Pereira}
- canonical: {first: Martín, last: Pereira-Fariña}
  id: martin-pereira-farina
- canonical: {first: Cenel-Augusto, last: Perez}
  variants:
  - {first: Cenel Augusto, last: Perez}
- canonical: {first: Álvaro, last: Peris}
  variants:
  - {first: Alvaro, last: Peris}
- canonical: {first: C. Raymond, last: Perrault}
  variants:
  - {first: Raymond, last: Perrault}
- canonical: {first: Andreas, last: Persidis}
  id: andreas-persidis
- canonical: {first: Marie-Paule, last: Pery-Woodley}
  variants:
  - {first: Marie-Paule, last: Péry-Woodley}
- canonical: {first: John, last: Pestian}
  variants:
  - {first: John P., last: Pestian}
- canonical: {first: Matthew E., last: Peters}
  variants:
  - {first: Matthew, last: Peters}
- canonical: {first: Wim, last: Peters}
  id: wim-peters
- canonical: {first: Daniel, last: Peterson}
  variants:
  - {first: Daniel W., last: Peterson}
- canonical: {first: J., last: Peterson}
  variants:
  - {first: Jill, last: Peterson}
- canonical: {first: Vladimir, last: Petkevic}
  variants:
  - {first: Vladimír, last: Petkevič}
- canonical: {first: Saša, last: Petrović}
  variants:
  - {first: Sasa, last: Petrovic}
- canonical: {first: Miriam R. L., last: Petruck}
  variants:
  - {first: Miriam R.L., last: Petruck}
  - {first: Miriam R L, last: Petruck}
- canonical: {first: Anselmo, last: Peñas}
  variants:
  - {first: Anselmo, last: Penas}
- canonical: {first: Minh Quang, last: Pham}
  comment: SYSTRAN
  id: minh-quang-pham
  similar: [minh-quang-nhat-pham]
  variants:
  - {first: MinhQuang, last: Pham}
- canonical: {first: Minh Quang Nhat, last: Pham}
  comment: JAIST, Alt Vietnam
  id: minh-quang-nhat-pham
  similar: [minh-quang-pham]
- canonical: {first: Nghia The, last: Pham}
  variants:
  - {first: Nghia, last: Pham}
- canonical: {first: Ngoc-Quan, last: Pham}
  variants:
  - {first: Ngoc Quan, last: Pham}
- canonical: {first: Tuoi Thi, last: Phan}
  variants:
  - {first: Tuoi, last: T. Phan}
- canonical: {first: John, last: Phillips}
  comment: Univ. of Manchester
  id: john-phillips
  similar: [jon-phillips]
- canonical: {first: Jon, last: Phillips}
  comment: Georgetown, MITRE
  id: jon-phillips
  similar: [john-phillips]
- canonical: {first: Michael, last: Phillips}
  id: michael-phillips
- canonical: {first: Robert, last: Phillips}
  variants:
  - {first: Rob, last: Phillips}
- canonical: {first: Fabio, last: Pianesi}
  id: fabio-pianesi
- canonical: {first: Emanuele, last: Pianta}
  id: emanuele-pianta
- canonical: {first: Scott S.L., last: Piao}
  id: scott-s-l-piao
  variants:
  - {first: Scott, last: Piao}
  - {first: Scott S. L., last: Piao}
- canonical: {first: Christine, last: Piatko}
  variants:
  - {first: Christine D., last: Piatko}
- canonical: {first: Francesco, last: Piazza}
  id: francesco-piazza
- canonical: {first: José Ramom, last: Pichel Campos}
  variants:
  - {first: José Ramom, last: Pichel}
  - {first: Jose Ramom, last: Pichel}
  - {first: Jose Ramom, last: Pichel Campos}
- canonical: {first: M. A., last: Picheny}
  variants:
  - {first: M.A., last: Picheny}
- canonical: {first: David, last: Picó}
  variants:
  - {first: David, last: Pico}
- canonical: {first: Roberto, last: Pieraccini}
  id: roberto-pieraccini
- canonical: {first: David, last: Pierce}
  variants:
  - {first: David R., last: Pierce}
- canonical: {first: Janet, last: Pierrehumbert}
  variants:
  - {first: Janet B., last: Pierrehumbert}
- canonical: {first: Paola, last: Pietrandrea}
  variants:
  - {first: Paola, last: Pietandrea}
- canonical: {first: Luis. A., last: Pineda}
  variants:
  - {first: Luis, last: Pineda}
- canonical: {first: Gisele Montilha, last: Pinheiro}
  variants:
  - {first: Gisele, last: Montilha}
- canonical: {first: Mārcis, last: Pinnis}
  variants:
  - {first: Marcis, last: Pinnis}
- canonical: {first: David, last: Pinto}
  variants:
  - {first: David Eduardo, last: Pinto Avendaño}
  - {first: David, last: Pinto Avendaño}
- canonical: {first: R., last: Piotrowski}
  variants:
  - {first: R. G., last: Piotrowski}
- canonical: {first: Stelios, last: Piperidis}
  id: stelios-piperidis
  variants:
  - {first: Stelios, last: Piperdis}
- canonical: {first: Tommi A., last: Pirinen}
  variants:
  - {first: Tommi, last: Pirinen}
  - {first: Tommi A, last: Pirinen}
- canonical: {first: John F., last: Pitrelli}
  variants:
  - {first: John, last: Pitrelli}
- canonical: {first: Luiz Augusto, last: Pizzato}
  variants:
  - {first: Luiz Augusto Sangoi, last: Pizzato}
- canonical: {first: Paul, last: Placeway}
  id: paul-placeway
- canonical: {first: Mihaela, last: Plamada-Onofrei}
  variants:
  - {first: Mihaela, last: Onofrei}
  - {first: Mihaela, last: Plămadă-Onofrei}
- canonical: {first: Magdalena, last: Plamadă}
  variants:
  - {first: Magdalena, last: Plamada}
- canonical: {first: Barbara, last: Plank}
  id: barbara-plank
- canonical: {first: Martin, last: Platek}
  variants:
  - {first: Martin, last: Plátek}
- canonical: {first: John C., last: Platt}
  variants:
  - {first: John, last: Platt}
- canonical: {first: Matúš, last: Pleva}
  variants:
  - {first: Matus, last: Pleva}
- canonical: {first: Massimo, last: Poesio}
  id: massimo-poesio
- canonical: {first: Alain, last: Polguère}
  id: alain-polguere
  variants:
  - {first: Alain, last: Polguere}
- canonical: {first: Joseph, last: Polifroni}
  variants:
  - {first: Joseph H., last: Polifroni}
- canonical: {first: Ziortza, last: Polin}
  id: ziortza-polin
- canonical: {first: Carl, last: Pollard}
  variants:
  - {first: Carl J., last: Pollard}
- canonical: {first: Petr, last: Pollák}
  variants:
  - {first: Petr, last: Pollak}
- canonical: {first: Simone Paolo, last: Ponzetto}
  variants:
  - {first: Simone P., last: Ponzetto}
  - {first: Simone, last: Ponzetto}
- canonical: {first: Diana Nicoleta, last: Popa}
  variants:
  - {first: Diana, last: Popa}
- canonical: {first: Ashok, last: Popat}
  variants:
  - {first: Ashok C., last: Popat}
- canonical: {first: Lubos, last: Popelínsky}
  variants:
  - {first: Luboš, last: Popelínský}
- canonical: {first: Andrei, last: Popescu-Belis}
  id: andrei-popescu-belis
  variants:
  - {first: Andrei, last: Popescu Belis}
- canonical: {first: Maja, last: Popović}
  variants:
  - {first: Maja, last: Popovic}
- canonical: {first: Bruce, last: Porter}
  variants:
  - {first: Bruce W., last: Porter}
- canonical: {first: Oana, last: Postolache}
  variants:
  - {first: Oana-Diana, last: Postolache}
- canonical: {first: Petra, last: Poukarová}
  variants:
  - {first: Petra, last: Klimešová}
- canonical: {first: Daniel, last: Povey}
  id: daniel-povey
- canonical: {first: David M. W., last: Powers}
  id: david-m-w-powers
  variants:
  - {first: David M W, last: Powers}
- canonical: {first: Maria, last: Pozzi}
  variants:
  - {first: María, last: Pozzi}
  - {first: Mara, last: Pozzi}
- canonical: {first: Sameer, last: Pradhan}
  id: sameer-pradhan
  variants:
  - {first: Sameer S., last: Pradhan}
- canonical: {first: K.V.S., last: Prasad}
  variants:
  - {first: K.V.S, last: Prasad}
- canonical: {first: Federico, last: Prat}
  id: federico-prat
- canonical: {first: Daniel, last: Preoţiuc-Pietro}
  variants:
  - {first: Daniel, last: Preotiuc-Pietro}
- canonical: {first: Nives Mikelić, last: Preradović}
  variants:
  - {first: Nives, last: Mikelić Preradović}
- canonical: {first: Lauma, last: Pretkalniņa}
  variants:
  - {first: Lauma, last: Pretkalnina}
  - {first: Lauma, last: Pretkalnin̨a}
- canonical: {first: Patti, last: Price}
  id: patti-price
  variants:
  - {first: Patti J., last: Price}
- canonical: {first: Belém, last: Priego Sanchez}
  variants:
  - {first: Belem, last: Priego}
- canonical: {first: Joel, last: Priestley}
  variants:
  - {first: Joel James, last: Priestley}
- canonical: {first: Danie J., last: Prinsloo}
  variants:
  - {first: Danie, last: Prinsloo}
- canonical: {first: Ruben A., last: Proano}
  variants:
  - {first: Rubén, last: Proaño}
  - {first: Rubén A., last: Proaño}
- canonical: {first: Irina, last: Prodanof}
  id: irina-prodanof
- canonical: {first: Domenico, last: Proietti}
  id: domenico-proietti
- canonical: {first: Carlos A., last: Prolo}
  variants:
  - {first: Carlos, last: Prolo}
- canonical: {first: Gabor, last: Proszeky}
  variants:
  - {first: Gábor, last: Prószéky}
  - {first: Gabor, last: Prbszeky}
- canonical: {first: Emily, last: Prud’hommeaux}
  variants:
  - {first: Emily T., last: Prud’hommeaux}
  - {first: Emily, last: Prud'hommeaux}
- canonical: {first: Mark, last: Przybocki}
  variants:
  - {first: Mark A., last: Przybocki}
- canonical: {first: Laurent, last: Prévot}
  variants:
  - {first: Laurent, last: Prevot}
- canonical: {first: Josef, last: Psutka}
  id: josef-psutka
  variants:
  - {first: Josef V., last: Psutka}
- canonical: {first: Jan, last: Ptacek}
  variants:
  - {first: Jan, last: Ptáček}
- canonical: {first: Raymond, last: Ptucha}
  variants:
  - {first: Ray, last: Ptucha}
- canonical: {first: Rajkumar, last: Pujari}
  variants:
  - {first: Pujari, last: Rajkumar}
- canonical: {first: Paolo, last: Puliti}
  id: paolo-puliti
- canonical: {first: Geoffrey K., last: Pullum}
  variants:
  - {first: Geoffrey, last: Pullum}
- canonical: {first: Stephen, last: Pulman}
  id: stephen-pulman
  variants:
  - {first: Stephen G., last: Pulman}
- canonical: {first: James, last: Pustejovsky}
  id: james-pustejovsky
  variants:
  - {first: James D., last: Pustejovsky}
- canonical: {first: Guy, last: Pérennou}
  id: guy-perennou
- canonical: {first: Chantal, last: Pérez-Hernández}
  variants:
  - {first: Chantal, last: Pérez}
- canonical: {first: Behrang, last: QasemiZadeh}
  variants:
  - {first: Behrang, last: Q. Zadeh}
  - {first: Behrang Q., last: Zadeh}
  - {first: Behrang, last: Zadeh}
  - {first: Behrang, last: Qasemizadeh}
- canonical: {first: Haoliang, last: Qi}
  variants:
  - {first: HaoLiang, last: Qi}
- canonical: {first: Longhua, last: Qian}
  variants:
  - {first: LongHua, last: Qian}
- canonical: {first: Xin Ying, last: Qiu}
  variants:
  - {first: Xinying, last: Qiu}
- canonical: {first: Yun-Qian, last: Qu}
  variants:
  - {first: Yunqian, last: Qu}
- canonical: {first: Maurice, last: Quezel-Ambrunaz}
  id: maurice-quezel-ambrunaz
- canonical: {first: Matthieu, last: Quignard}
  id: matthieu-quignard
- canonical: {first: Kevin M., last: Quinn}
  variants:
  - {first: Kevin, last: Quinn}
- canonical: {first: Pattabhi, last: RK Rao}
  variants:
  - {first: T. Pattabhi, last: R. K Rao}
  - {first: Pattabhi RK, last: Rao}
- canonical: {first: Hazem, last: Raafat}
  variants:
  - {first: Hazem, last: M. Raafat}
- canonical: {first: Lawrence R., last: Rabiner}
  id: lawrence-r-rabiner
- canonical: {first: David Nicolas, last: Racca}
  variants:
  - {first: David Nicolás, last: Racca}
- canonical: {first: Dragomir, last: Radev}
  variants:
  - {first: Dragomir R., last: Radev}
- canonical: {first: Remo, last: Raffaelli}
  id: remo-raffaelli
- canonical: {first: Anna N., last: Rafferty}
  variants:
  - {first: Anna, last: Rafferty}
- canonical: {first: Ahmed, last: Ragheb}
  id: ahmed-ragheb
- canonical: {first: Achla M., last: Raina}
  variants:
  - {first: Achla, last: Raina}
  - {first: Achla M, last: Raina}
- canonical: {first: S., last: Rajendran}
  variants:
  - {first: Rajendran, last: S}
- canonical: {first: Rajakrishnan, last: Rajkumar}
  variants:
  - {first: Rajkumar, last: Rajakrishnan}
- canonical: {first: Martin, last: Rajman}
  id: martin-rajman
- canonical: {first: Ekaterina V., last: Rakhilina}
  variants:
  - {first: Ekaterina, last: Rakhilina}
- canonical: {first: Bhuvana, last: Ramabhadran}
  id: bhuvana-ramabhadran
- canonical: {first: Ananth, last: Ramakrishnan A.}
  variants:
  - {first: Ananth, last: Ramakrishnan A}
- canonical: {first: Sv, last: Ramanan}
  variants:
  - {first: SV, last: Ramanan}
- canonical: {first: Owen, last: Rambow}
  variants:
  - {first: Owen C., last: Rambow}
- canonical: {first: Radoslaw, last: Ramocki}
  variants:
  - {first: Radosław, last: Ramocki}
- canonical: {first: Margarita Alonso, last: Ramos}
  variants:
  - {first: Margarita, last: Alonso-Ramos}
- canonical: {first: Lance, last: Ramshaw}
  variants:
  - {first: Lance A., last: Ramshaw}
- canonical: {first: Gema, last: Ramírez-Sánchez}
  variants:
  - {first: Gema, last: Ramírez}
- canonical: {first: Bali, last: Ranaivo-Malançon}
  variants:
  - {first: Bali, last: Ranaivo-Malancon}
  - {first: Bali Ranaivo, last: Malanҫon}
- canonical: {first: Peter A., last: Rankel}
  variants:
  - {first: Peter, last: Rankel}
- canonical: {first: K Sreenivasa, last: Rao}
  variants:
  - {first: K. Sreenivasa, last: Rao}
- canonical: {first: Spyros, last: Raptis}
  id: spyros-raptis
- canonical: {first: Mohsen, last: Rashwan}
  id: mohsen-rashwan
- canonical: {first: Lev, last: Ratinov}
  variants:
  - {first: Lev-Arie, last: Ratinov}
- canonical: {first: Adwait, last: Ratnaparkhi}
  id: adwait-ratnaparkhi
- canonical: {first: Esther, last: Ratsch}
  id: esther-ratsch
- canonical: {first: Lisa, last: Rau}
  variants:
  - {first: Lisa F., last: Rau}
- canonical: {first: Yael, last: Ravin}
  id: yael-ravin
- canonical: {first: Balaraman, last: Ravindran}
  id: balaraman-ravindran
- canonical: {first: Manny, last: Rayner}
  id: manny-rayner
- canonical: {first: Agha Ali, last: Raza}
  variants:
  - {first: Agha, last: Raza}
- canonical: {first: Mike, last: Reape}
  id: mike-reape
- canonical: {first: Dietrich, last: Rebholz Schuhmann}
  variants:
  - {first: Dietrich, last: Rebholz-Schuhmann}
- canonical: {first: Chris, last: Reed}
  id: chris-reed
- canonical: {first: Florence, last: Reeder}
  variants:
  - {first: Florence M., last: Reeder}
- canonical: {first: Larry H., last: Reeker}
  id: larry-h-reeker
- canonical: {first: Uwe, last: Reichel}
  variants:
  - {first: Uwe D., last: Reichel}
- canonical: {first: Ronan G., last: Reilly}
  variants:
  - {first: Ronan, last: Reilly}
- canonical: {first: Frederick, last: Reiss}
  variants:
  - {first: Frederick R., last: Reiss}
- canonical: {first: Jose, last: Relaño-Gil}
  variants:
  - {first: Jose, last: Relano Gil}
  - {first: José, last: Relaño Gil}
  - {first: José, last: Relaño}
- canonical: {first: Francesc, last: Ribas}
  variants:
  - {first: Francesc Ribas, last: Framis}
- canonical: {first: Marco Tulio, last: Ribeiro}
  variants:
  - {first: Marco, last: Ribeiro}
- canonical: {first: Ricardo, last: Ribeiro}
  variants:
  - {first: Ricardo Daniel, last: Ribeiro}
- canonical: {first: Elaine, last: Rich}
  variants:
  - {first: Elaine A., last: Rich}
- canonical: {first: Alexander, last: Richard Fabbri}
  variants:
  - {first: Alexander R., last: Fabbri}
  - {first: Alexander, last: Fabbri}
- canonical: {first: German, last: Rigau}
  id: german-rigau
- canonical: {first: Michael, last: Riley}
  variants:
  - {first: Michael D., last: Riley}
- canonical: {first: Ellen, last: Riloff}
  id: ellen-riloff
- canonical: {first: Hae Chang, last: Rim}
  variants:
  - {first: Hae-Chang, last: Rim}
- canonical: {first: Antonio, last: Rincón}
  variants:
  - {first: Antonio, last: Rincon}
- canonical: {first: Thomas C., last: Rindflesch}
  variants:
  - {first: Thomas, last: Rindflesch}
- canonical: {first: Eric, last: Ringger}
  variants:
  - {first: Eric K., last: Ringger}
- canonical: {first: Annette, last: Rios Gonzales}
  variants:
  - {first: Annette, last: Rios}
- canonical: {first: Eric Sven, last: Ristad}
  variants:
  - {first: Eric, last: Ristad}
- canonical: {first: Graeme, last: Ritchie}
  id: graeme-ritchie
  variants:
  - {first: Graeme D., last: Ritchie}
- canonical: {first: Hammam, last: Riza}
  variants:
  - {first: Ir. Hammam, last: Riza}
- canonical: {first: Albert A., last: Rizzo}
  variants:
  - {first: Albert, last: Rizzo}
  - {first: Skip, last: Rizzo}
  - {first: Albert Skip, last: Rizzo}
- canonical: {first: Nick, last: Rizzolo}
  variants:
  - {first: Nicholas, last: Rizzolo}
- canonical: {first: Jane J., last: Robinson}
  variants:
  - {first: Jane, last: Robinson}
- canonical: {first: Patricia, last: Robinson}
  id: patricia-robinson
- canonical: {first: Leonida Della, last: Rocca}
  variants:
  - {first: Leonida, last: Della-Rocca}
  - {first: Leonida, last: Della Rocca}
- canonical: {first: Martha-Alicia, last: Rocha}
  variants:
  - {first: Martha Alicia, last: Rocha}
- canonical: {first: Tim, last: Rocktäschel}
  variants:
  - {first: Tim, last: Rocktaschel}
- canonical: {first: Álvaro, last: Rodrigo}
  variants:
  - {first: Alvaro, last: Rodrigo}
- canonical: {first: Luis, last: Rodrigo-Aguado}
  variants:
  - {first: Luis, last: Rodrigo}
- canonical: {first: Irene, last: Rodrigues}
  variants:
  - {first: Irene Pimenta, last: Rodrigues}
  - {first: Irene, last: Pimenta Rodrigues}
- canonical: {first: João, last: Rodrigues}
  variants:
  - {first: João, last: António Rodrigues}
- canonical: {first: Kepa Joseba, last: Rodriguez}
  variants:
  - {first: Kepa J., last: Rodríguez}
  - {first: Kepa Joseba, last: Rodríguez}
- canonical: {first: H., last: Rodriguez Hontoria}
  variants:
  - {first: H., last: Rodriguez}
- canonical: {first: Victor, last: Rodriguez-Doncel}
  variants:
  - {first: Víctor, last: Rodríguez}
  - {first: Victor, last: Rodríguez Doncel}
- canonical: {first: Luis Javier, last: Rodriguez-Fuentes}
  variants:
  - {first: Luis Javier, last: Rodríguez-Fuentes}
- canonical: {first: Mari Carmen, last: Rodriguez-Gancedo}
  id: mari-carmen-rodriguez-gancedo
  variants:
  - {first: M. Carmen Rodríguez, last: Gancedo}
  - {first: M. Carmen, last: Rodríguez}
  - {first: Mari Carmen, last: Rodríguez}
- canonical: {first: Carlos, last: Rodriguez-Penagos}
  variants:
  - {first: Carlos, last: Rodríguez}
  - {first: Carlos Rodriguez, last: Penagos}
  - {first: Carlos, last: Rodríguez Penagos}
  - {first: Carlos, last: Rodríguez-Penagos}
- canonical: {first: Horacio, last: Rodríguez}
  variants:
  - {first: Horacio, last: Rodriguez}
- canonical: {first: Miguel, last: Rodríguez Hernández}
  variants:
  - {first: Miguel Ángel, last: Rodríguez}
  - {first: Miguel, last: Rodríguez}
- canonical: {first: Christophe, last: Roeder}
  variants:
  - {first: Chris, last: Roeder}
- canonical: {first: Ina, last: Roesiger}
  variants:
  - {first: Ina, last: Rösiger}
- canonical: {first: U., last: Rohini}
  variants:
  - {first: Rohini, last: U}
- canonical: {first: J. Robin, last: Rohlicek}
  id: j-robin-rohlicek
  variants:
  - {first: Robin, last: Rohlicek}
- canonical: {first: David M., last: Rojas}
  variants:
  - {first: David, last: Rojas}
- canonical: {first: Lina M., last: Rojas Barahona}
  variants:
  - {first: Lina M., last: Rojas-Barahona}
  - {first: Lina, last: Rojas-Barahona}
  - {first: Lina, last: Rojas}
  - {first: Lina Maria, last: Rojas-Barahona}
- canonical: {first: Norton Trevisan, last: Roman}
  variants:
  - {first: Norton T., last: Roman}
  - {first: Norton, last: Trevisan Roman}
- canonical: {first: Daniela M., last: Romano}
  variants:
  - {first: Daniela, last: Romano}
- canonical: {first: Lorenza, last: Romano}
  id: lorenza-romano
- canonical: {first: Laurent, last: Romary}
  id: laurent-romary
- canonical: {first: Tiit, last: Roosmaa}
  id: tiit-roosmaa
- canonical: {first: Paul, last: Roossin}
  id: paul-roossin
- canonical: {first: Carolyn, last: Rose}
  id: carolyn-rose
  variants:
  - {first: Carolyn P., last: Rose}
  - {first: Carolyn P., last: Rosé}
  - {first: Carolyn, last: P. Rosé}
  - {first: Carolyn Penstein, last: Rose}
  - {first: Carolyn, last: Penstein Rosé}
  - {first: Carolyn Penstein, last: Rosé}
  - {first: Carolyn, last: Penstein-Rosé}
  - {first: Carolyn, last: Rosé}
- canonical: {first: Tony, last: Rose}
  id: tony-rose
  variants:
  - {first: Tony G., last: Rose}
- canonical: {first: Ronald, last: Rosenfeld}
  id: ronald-rosenfeld
- canonical: {first: Stanley J., last: Rosenschein}
  variants:
  - {first: Stanley, last: Rosenschein}
  - {first: Stan, last: Rosenschein}
- canonical: {first: Michael, last: Rosner}
  id: michael-rosner
  variants:
  - {first: Mike, last: Rosner}
- canonical: {first: Peter, last: Rossen Skadhauge}
  variants:
  - {first: Peter Rossen, last: Skadhauge}
- canonical: {first: Sophie, last: Rosset}
  id: sophie-rosset
- canonical: {first: Piercarlo, last: Rossi}
  id: piercarlo-rossi
- canonical: {first: Stefano Dei, last: Rossi}
  variants:
  - {first: Stefano, last: Dei Rossi}
- canonical: {first: Alexandre, last: Rossi Alvares}
  variants:
  - {first: Alexandre Rossi, last: Alvares}
- canonical: {first: Antti-Veikko, last: Rosti}
  variants:
  - {first: Antti-Veikko I., last: Rosti}
- canonical: {first: Ryan, last: Roth}
  variants:
  - {first: Ryan, last: M. Roth}
- canonical: {first: Steven, last: Roth}
  variants:
  - {first: Steven F., last: Roth}
- canonical: {first: Jacques, last: Rouault}
  id: jacques-rouault
- canonical: {first: Brigitte, last: Roudaud}
  id: brigitte-roudaud
- canonical: {first: Salim, last: Roukos}
  id: salim-roukos
- canonical: {first: Grégory, last: Roulet--Guiot}
  variants:
  - {first: Grégory, last: Roulet-Guiot}
- canonical: {first: François, last: Rousselot}
  id: francois-rousselot
  variants:
  - {first: Francois, last: Rousselot}
- canonical: {first: Bryan R., last: Routledge}
  variants:
  - {first: Bryan, last: Routledge}
- canonical: {first: Justus C., last: Roux}
  id: justus-c-roux
- canonical: {first: Rachel Edita, last: Roxas}
  variants:
  - {first: Rachel Edita O., last: Roxas}
  - {first: Rachel, last: Roxas}
- canonical: {first: Deb, last: Roy}
  variants:
  - {first: Suman, last: Deb Roy}
- canonical: {first: Antje, last: Roßdeutscher}
  variants:
  - {first: Antje, last: Rossdeutscher}
- canonical: {first: Victoria L., last: Rubin}
  variants:
  - {first: Victoria, last: Rubin}
- canonical: {first: Raphael, last: Rubino}
  variants:
  - {first: Raphaël, last: Rubino}
- canonical: {first: Antonio J., last: Rubio}
  id: antonio-j-rubio
- canonical: {first: Alex, last: Rudnick}
  id: alex-rudnick
  similar: [alexander-rudnicky]
- canonical: {first: Alexander, last: Rudnicky}
  id: alexander-rudnicky
  similar: [alex-rudnick]
  variants:
  - {first: Alexander I., last: Rudnicky}
  - {first: Alex, last: Rudnicky}
- canonical: {first: Björn, last: Rudzewitz}
  variants:
  - {first: Bjoern, last: Rudzewitz}
- canonical: {first: Stefan, last: Rued}
  variants:
  - {first: Stefan, last: Rüd}
- canonical: {first: Pablo, last: Ruiz Fabo}
  variants:
  - {first: Pablo, last: Ruiz}
- canonical: {first: María, last: Ruiz-Casado}
  variants:
  - {first: Maria, last: Ruiz-Casado}
- canonical: {first: Juana María, last: Ruiz-Martínez}
  variants:
  - {first: Juana Maria, last: Ruiz-Martínez}
  - {first: Juana Maria, last: Ruiz Martinez}
- canonical: {first: C.J., last: Rupp}
  variants:
  - {first: C. J., last: Rupp}
- canonical: {first: Alexander M., last: Rush}
  variants:
  - {first: Alexander, last: Rush}
- canonical: {first: Albert, last: Russel}
  id: albert-russel
- canonical: {first: Graham, last: Russell}
  id: graham-russell
  variants:
  - {first: Graham J., last: Russell}
- canonical: {first: Martin, last: Russell}
  id: martin-russell
- canonical: {first: Natalia Kariaeva, last: Rutgers}
  variants:
  - {first: Natalia, last: Kariaeva}
- canonical: {first: Jean David, last: Ruvini}
  variants:
  - {first: Jean-David, last: Ruvini}
- canonical: {first: Tatyana, last: Ruzsics}
  variants:
  - {first: Tatiana, last: Ruzsics}
- canonical: {first: Karen L., last: Ryan}
  variants:
  - {first: Karen, last: Ryan}
- canonical: {first: Pavel, last: Rychlý}
  variants:
  - {first: Pavel, last: Rychly}
- canonical: {first: Ju-yeon, last: Ryu}
  variants:
  - {first: Ju-Yeon, last: Ryu}
- canonical: {first: Won Ho, last: Ryu}
  variants:
  - {first: Won-Ho, last: Ryu}
- canonical: {first: Eirikur, last: Rögnvaldsson}
  variants:
  - {first: Eiríkur, last: Rögnvaldsson}
- canonical: {first: Dietmar, last: Rösner}
  id: dietmar-rosner
  variants:
  - {first: Dietmar, last: Rosner}
  - {first: Dietmar F., last: Roesner}
  - {first: Dietmar, last: Roesner}
- canonical: {first: Carlos Subirats, last: Rüggeberg}
  variants:
  - {first: Carlos, last: Subirats}
- canonical: {first: Lakshmi, last: S}
  variants:
  - {first: Lakshmi, last: Saheer}
  - {first: Lakshmi, last: S.}
- canonical: {first: Houda, last: Saadane}
  variants:
  - {first: Houda, last: Saâdane}
- canonical: {first: Sari, last: Saba-Sadiya}
  variants:
  - {first: Sari, last: Sadiya}
- canonical: {first: Victor, last: Sadler}
  id: victor-sadler
- canonical: {first: Mehrnoosh, last: Sadrzadeh}
  id: mehrnoosh-sadrzadeh
- canonical: {first: Naomi, last: Sager}
  id: naomi-sager
- canonical: {first: Benoît, last: Sagot}
  variants:
  - {first: Benoit, last: Sagot}
- canonical: {first: Herve, last: Saint-Amand}
  variants:
  - {first: Hervé, last: Saint-Amand}
- canonical: {first: Patrick, last: Saint-Dizier}
  variants:
  - {first: Patrick, last: Saint Dizier}
- canonical: {first: Suguru, last: Saitô}
  variants:
  - {first: Suguru, last: Saito}
- canonical: {first: Rafa, last: Saiz}
  id: rafa-saiz
- canonical: {first: Maximiliano, last: Saiz-Noeda}
  id: maximiliano-saiz-noeda
- canonical: {first: Satoshi, last: Sakai}
  id: satoshi-sakai
- canonical: {first: Sebastián Peña, last: Saldarriaga}
  variants:
  - {first: Peña, last: Saldarriaga}
  - {first: Sebastian, last: Peña Saldarriaga}
- canonical: {first: Juliano Efson, last: Sales}
  variants:
  - {first: Juliano, last: Efson Sales}
  - {first: Juliano, last: Sales}
- canonical: {first: Morris, last: Salkoff}
  id: morris-salkoff
- canonical: {first: Ansaf, last: Salleb-Aouissi}
  variants:
  - {first: Ansaf, last: Salleb-Aoussi}
- canonical: {first: Gerard, last: Salton}
  id: gerard-salton
- canonical: {first: Giancarlo, last: Salton}
  variants:
  - {first: Giancarlo D., last: Salton}
- canonical: {first: Madis, last: Saluveer}
  id: madis-saluveer
- canonical: {first: Sethserey, last: Sam*’}
  variants:
  - {first: Sethserey, last: Sam}
- canonical: {first: Rasoul, last: Samad Zadeh Kaljahi}
  variants:
  - {first: Rasul, last: Samad Zadeh Kaljahi}
- canonical: {first: Tanja, last: Samardzic}
  variants:
  - {first: Tanja, last: Samardžić}
- canonical: {first: Nagiza, last: Samatova}
  variants:
  - {first: Nagiza F., last: Samatova}
- canonical: {first: Hossein, last: Sameti}
  id: hossein-sameti
- canonical: {first: Ken, last: Samuel}
  variants:
  - {first: Kenneth, last: Samuel}
- canonical: {first: Ruben, last: San-Segundo}
  variants:
  - {first: Rubén, last: San-Segundo}
- canonical: {first: Daniel, last: Sanchez-Cisneros}
  variants:
  - {first: Daniel, last: Sánchez}
- canonical: {first: Olivia, last: Sanchez-Graillet}
  variants:
  - {first: Olivia, last: Sanchez}
- canonical: {first: Emilio, last: Sanchis}
  variants:
  - {first: Emilio, last: Sanchís}
- canonical: {first: Germán, last: Sanchis-Trilles}
  variants:
  - {first: Germán, last: Sanchis Trilles}
  - {first: Germán, last: Sanchis}
- canonical: {first: Gregory, last: Sanders}
  variants:
  - {first: Gregory A., last: Sanders}
  - {first: Greg, last: Sanders}
- canonical: {first: Baskaran, last: Sankaran}
  variants:
  - {first: Sankaran, last: Baskaran}
- canonical: {first: Beatrice, last: Santorini}
  id: beatrice-santorini
- canonical: {first: Eddie Antonio, last: Santos}
  orcid: 0000-0001-5337-715X
  variants:
  - {first: Eddie A., last: Santos}
  - {first: Eddie, last: Antonio Santos}
  - {first: Eddie, last: Santos}
- canonical: {first: Estela, last: Saquete}
  id: estela-saquete
  variants:
  - {first: Estela, last: Saquete Boro}
- canonical: {first: Murat, last: Saraclar}
  variants:
  - {first: Murat, last: Saraçlar}
- canonical: {first: Xabier, last: Saralegi}
  id: xabier-saralegi
- canonical: {first: Kepa, last: Sarasola}
  id: kepa-sarasola
- canonical: {first: K, last: Saravanan}
  id: k-saravanan
  variants:
  - {first: Saravanan, last: K}
  - {first: K., last: Saravanan}
- canonical: {first: Ruhi, last: Sarikaya}
  variants:
  - {first: Ruhi, last: Srikaya}
- canonical: {first: Efsun, last: Sarioglu Kayi}
  variants:
  - {first: Efsun, last: Sarioglu}
- canonical: {first: Anish Das, last: Sarma}
  variants:
  - {first: Atish Das, last: Sarma}
- canonical: {first: Shikhar Kr., last: Sarma}
  variants:
  - {first: Shikhar, last: Sarma}
  - {first: Shikhar, last: Sharma}
- canonical: {first: Vaijayanthi M., last: Sarma}
  variants:
  - {first: Vaijayanthi, last: Sarma}
- canonical: {first: Satoshi, last: Sato}
  id: satoshi-sato
- canonical: {first: Pavankumar, last: Satuluri}
  variants:
  - {first: Pavan Kumar, last: Satuluri}
- canonical: {first: Baiba, last: Saulīte}
  variants:
  - {first: Baiba, last: Saulite}
- canonical: {first: Roser, last: Saurí}
  variants:
  - {first: Roser, last: Sauri}
- canonical: {first: Asad, last: Sayeed}
  variants:
  - {first: Asad B., last: Sayeed}
- canonical: {first: Yucel, last: Saygin}
  variants:
  - {first: Yücel, last: Saygın}
- canonical: {first: Carolina, last: Scarton}
  variants:
  - {first: Carolina Evaristo, last: Scarton}
- canonical: {first: Remko, last: Scha}
  id: remko-scha
  variants:
  - {first: Remko J. H., last: Scha}
- canonical: {first: Moritz, last: Schaeffer}
  variants:
  - {first: Moritz Jonas, last: Schaeffer}
- canonical: {first: Roger C., last: Schank}
  variants:
  - {first: Roger, last: Schank}
- canonical: {first: Peter, last: Schauble}
  variants:
  - {first: Peter, last: Schäuble}
- canonical: {first: Judith D., last: Schlesinger}
  variants:
  - {first: Judith, last: Schlesinger}
- canonical: {first: Michael, last: Schlichtkrull}
  variants:
  - {first: Michael Sejr, last: Schlichtkrull}
- canonical: {first: Ralf, last: Schlueter}
  variants:
  - {first: Ralf, last: Schlüter}
- canonical: {first: Julian J., last: Schlöder}
  variants:
  - {first: Julian, last: Schlöder}
- canonical: {first: Laurent, last: Schmitt}
  id: laurent-schmitt
- canonical: {first: René, last: Schneider}
  variants:
  - {first: Rene, last: Schneider}
- canonical: {first: Edward, last: Schofield}
  variants:
  - {first: Ed, last: Schofield}
- canonical: {first: Natalie M., last: Schrimpf}
  variants:
  - {first: Natalie, last: Schrimpf}
- canonical: {first: Elizabeth, last: Schroeder}
  variants:
  - {first: Elizabeth Schroeder, last: Richerson}
  - {first: Elizabeth, last: Richerson}
- canonical: {first: Lenhart, last: Schubert}
  variants:
  - {first: Lenhart K., last: Schubert}
  - {first: Len, last: Schubert}
- canonical: {first: Björn, last: Schuller}
  variants:
  - {first: Bjoern, last: Schuller}
- canonical: {first: Sabine, last: Schulte im Walde}
  variants:
  - {first: Sabine, last: Schulte Im Walde}
  - {first: Sabine, last: Schulte in Walde}
- canonical: {first: Robert T., last: Schultz}
  variants:
  - {first: Robert, last: Schultz}
- canonical: {first: Julia Maria, last: Schulz}
  variants:
  - {first: Julia, last: Schulz}
- canonical: {first: Stefan, last: Schulz}
  variants:
  - {first: Stefan, last: Schultz}
- canonical: {first: Sarah E., last: Schwarm}
  variants:
  - {first: Sarah, last: Schwarm}
- canonical: {first: Ariel, last: Schwartz}
  variants:
  - {first: Ariel S., last: Schwartz}
- canonical: {first: H. Andrew, last: Schwartz}
  variants:
  - {first: Hansen Andrew, last: Schwartz}
  - {first: Hansen A., last: Schwartz}
  - {first: H Andrew, last: Schwartz}
- canonical: {first: Richard, last: Schwartz}
  id: richard-schwartz
  variants:
  - {first: Rich, last: Schwartz}
- canonical: {first: Ulrich, last: Schäfer}
  variants:
  - {first: Ulrich, last: Schafer}
  - {first: Ulrich, last: Schaefer}
- canonical: {first: Martin, last: Schäler}
  variants:
  - {first: Martin, last: Schäfer}
- canonical: {first: Reinhard, last: Schäler}
  variants:
  - {first: Reinhard, last: Schaler}
- canonical: {first: Hinrich, last: Schütze}
  variants:
  - {first: Hinrich, last: Schutze}
  - {first: Hinrich, last: Schuetze}
- canonical: {first: Donia, last: Scott}
  id: donia-scott
  variants:
  - {first: Donia R., last: Scott}
- canonical: {first: Djamé, last: Seddah}
  variants:
  - {first: Djame, last: Seddah}
- canonical: {first: Roxane, last: Segers}
  variants:
  - {first: Roxanne, last: Segers}
- canonical: {first: Frédérique, last: Segond}
  variants:
  - {first: Frederique, last: Segond}
- canonical: {first: Jérémie, last: Segouat}
  id: jeremie-segouat
- canonical: {first: Isabel, last: Segura-Bedmar}
  variants:
  - {first: Isabel, last: Segura Bedmar}
- canonical: {first: Corrado, last: Seidenari}
  id: corrado-seidenari
- canonical: {first: Bernard, last: Seite}
  id: bernard-seite
- canonical: {first: Ethan, last: Selfridge}
  variants:
  - {first: Ethan O., last: Selfridge}
- canonical: {first: Sathiya Keerthi, last: Selvaraj}
  variants:
  - {first: Sathiya, last: Keerthi}
- canonical: {first: Jiří, last: Semecký}
  variants:
  - {first: Jirí, last: Semecky}
- canonical: {first: Giovanni, last: Semeraro}
  id: giovanni-semeraro
- canonical: {first: Stephanie, last: Seneff}
  id: stephanie-seneff
- canonical: {first: Hongsuck, last: Seo}
  variants:
  - {first: Paul Hongsuck, last: Seo}
- canonical: {first: Jungyun, last: Seo}
  variants:
  - {first: Jung Yun, last: Seo}
- canonical: {first: Luciano, last: Serafini}
  id: luciano-serafini
- canonical: {first: Iulian Vlad, last: Serban}
  variants:
  - {first: Iulian, last: Serban}
- canonical: {first: Jean-François, last: Serignat}
  id: jean-francois-serignat
- canonical: {first: Nicolás, last: Serrano}
  variants:
  - {first: Nicolas, last: Serrano}
- canonical: {first: Christophe, last: Servan}
  id: christophe-servan
- canonical: {first: Andrea, last: Setzer}
  id: andrea-setzer
- canonical: {first: Jurica, last: Seva}
  variants:
  - {first: Jurica, last: Ševa}
- canonical: {first: Ayisigi B., last: Sevdik-Calli}
  variants:
  - {first: Ayişiği, last: Sevdik-Çalli}
- canonical: {first: Binyam Ephrem, last: Seyoum}
  variants:
  - {first: Binyam, last: Ephrem}
- canonical: {first: Petr, last: Sgall}
  id: petr-sgall
- canonical: {first: Khaled, last: Shaban}
  variants:
  - {first: Khaled, last: Bashir Shaban}
- canonical: {first: Rajiv, last: Shah}
  variants:
  - {first: Rajiv Ratn, last: Shah}
- canonical: {first: Ritesh, last: Shah}
  variants:
  - {first: Ritesh M., last: Shah}
- canonical: {first: Mostafa, last: Shahin}
  id: mostafa-shahin
- canonical: {first: Adi, last: Shalev}
  variants:
  - {first: Adi, last: Bitan}
- canonical: {first: Zoya M., last: Shalyapina}
  id: zoya-m-shalyapina
  variants:
  - {first: Zoyn M., last: Shalyapina}
- canonical: {first: Stuart C., last: Shapiro}
  id: stuart-c-shapiro
- canonical: {first: Abdul-Baquee, last: Sharaf}
  variants:
  - {first: Abdul-Baquee M., last: Sharaf}
- canonical: {first: Dipti Misra, last: Sharma}
  variants:
  - {first: Dipti, last: Misra Sharma}
  - {first: Dipti, last: Sharma}
  - {first: Dipti M., last: Sharma}
  - {first: Dipti, last: Misra}
  - {first: Dipti M, last: Sharma}
- canonical: {first: Harsh Vardhan, last: Sharma}
  variants:
  - {first: Harsh, last: Sharma}
- canonical: {first: Vishnu Dutt, last: Sharma}
  variants:
  - {first: Vishnu, last: Sharma}
- canonical: {first: Richard A., last: Sharman}
  id: richard-a-sharman
- canonical: {first: Stefanie, last: Shattuck-Hufnagel}
  variants:
  - {first: S. Shattuck, last: Hufnagel}
- canonical: {first: Hassan S., last: Shavarani}
  variants:
  - {first: Hassan, last: Shavarani}
- canonical: {first: Bayan Abu, last: Shawar}
  variants:
  - {first: Bayan, last: Abu Shawar}
- canonical: {first: Kathleen M., last: Sheehan}
  variants:
  - {first: Kathleen, last: Sheehan}
- canonical: {first: Golnar, last: Sheikhshab}
  variants:
  - {first: Golnar, last: Sheikhshabbafghi}
- canonical: {first: Jia-Lin, last: Shen}
  variants:
  - {first: Jia-lin, last: Shen}
- canonical: {first: David D., last: Sherertz}
  id: david-d-sherertz
- canonical: {first: Mohamed Ahmed, last: Sherif}
  variants:
  - {first: Mohamed, last: Sherif}
- canonical: {first: Kyumars, last: Sheykh Esmaili}
  variants:
  - {first: Kyumars Sheykh, last: Esmaili}
- canonical: {first: Freda, last: Shi}
  id: freda-shi
  orcid: 0009-0009-5697-449X
  variants:
  - {first: Haoyue, last: Shi}
- canonical: {first: Stuart M., last: Shieber}
  variants:
  - {first: Stuart, last: Shieber}
- canonical: {first: Hsue-Hueh, last: Shih}
  variants:
  - {first: Rebecca Hsue-Hueh, last: Shih}
- canonical: {first: Katsumasa, last: Shimizu}
  id: katsumasa-shimizu
- canonical: {first: Tohru, last: Shimizu}
  variants:
  - {first: Toru, last: Shimizu}
- canonical: {first: Mitsuo, last: Shimohata}
  id: mitsuo-shimohata
- canonical: {first: Saim, last: Shin}
  variants:
  - {first: Sa-Im, last: Shin}
- canonical: {first: Katsuhiko, last: Shirai}
  id: katsuhiko-shirai
- canonical: {first: Satoshi, last: Shirai}
  variants:
  - {first: Satosi, last: Shirai}
- canonical: {first: Praneeth M., last: Shishtla}
  variants:
  - {first: Praneeth, last: Shishtla}
  - {first: Praneeth M, last: Shishtla}
- canonical: {first: Darla Magdalene, last: Shockley}
  variants:
  - {first: Darla, last: Shockley}
- canonical: {first: Prajwol, last: Shrestha}
  variants:
  - {first: Prajol, last: Shrestha}
- canonical: {first: Elizabeth, last: Shriberg}
  id: elizabeth-shriberg
- canonical: {first: Manish, last: Shrivastava}
  variants:
  - {first: Manish, last: Srivastava}
- canonical: {first: Heung Yeung, last: Shum}
  variants:
  - {first: Heung-Yeung, last: Shum}
- canonical: {first: Elvira I., last: Sicilia-Garcia}
  id: elvira-i-sicilia-garcia
- canonical: {first: Candace L., last: Sidner}
  variants:
  - {first: Candace, last: Sidner}
- canonical: {first: Gerardo, last: Sierra}
  variants:
  - {first: Gerardo, last: Sierra-Martínez}
- canonical: {first: Utpal Kumar, last: Sikdar}
  variants:
  - {first: Utpal, last: Sikdar}
- canonical: {first: Avirup, last: Sil}
  variants:
  - {first: Avi, last: Sil}
- canonical: {first: Max, last: Silberztein}
  variants:
  - {first: Max D., last: Silberztein}
- canonical: {first: Miikka, last: Silfverberg}
  variants:
  - {first: Miikka P., last: Silfverberg}
- canonical: {first: João, last: Silva}
  variants:
  - {first: João Ricardo, last: Silva}
- canonical: {first: Mario J., last: Silva}
  variants:
  - {first: Mário J., last: Silva}
  - {first: Mário, last: Silva}
- canonical: {first: Kim E. A., last: Silverman}
  variants:
  - {first: Kim E.A., last: Silverman}
- canonical: {first: Khe Chai, last: Sim}
  variants:
  - {first: Khe-Chai, last: Sim}
- canonical: {first: Karin, last: Sim Smith}
  variants:
  - {first: Karin Sim, last: Smith}
- canonical: {first: Khalil, last: Sima’an}
  id: khalil-simaan
- canonical: {first: Katalin Ilona, last: Simkó}
  variants:
  - {first: Katalin, last: Simkó}
- canonical: {first: Anca-Roxana, last: Simon}
  variants:
  - {first: Anca, last: Simon}
  - {first: Anca-Roxana, last: Şimon}
- canonical: {first: Nathalie, last: Simonin}
  id: nathalie-simonin
- canonical: {first: Dan, last: Simonson}
  variants:
  - {first: Daniel, last: Simonson}
- canonical: {first: Kiril, last: Simov}
  variants:
  - {first: Kiril Iv., last: Simov}
- canonical: {first: King Kui, last: Sin}
  id: king-kui-sin
  variants:
  - {first: KingKui, last: Sin}
- canonical: {first: Anil Kumar, last: Singh}
  variants:
  - {first: Anil, last: Kumar Singh}
- canonical: {first: Munindar P., last: Singh}
  variants:
  - {first: Munindar, last: Singh}
- canonical: {first: Thoudam Doren, last: Singh}
  variants:
  - {first: Thoudam, last: Doren Singh}
- canonical: {first: R Mahesh K, last: Sinha}
  variants:
  - {first: R. Mahesh K., last: Sinha}
- canonical: {first: Inguna, last: Skadiņa}
  variants:
  - {first: Inguna, last: Skadina}
  - {first: Inguna, last: Skadin̨a}
- canonical: {first: Wojciech, last: Skalmowski}
  id: wojciech-skalmowski
- canonical: {first: Romuald, last: Skiba}
  id: romuald-skiba
- canonical: {first: Steven, last: Skiena}
  variants:
  - {first: Steve, last: Skiena}
- canonical: {first: Michael, last: Skinner}
  variants:
  - {first: Michael A., last: Skinner}
- canonical: {first: Hana, last: Skoumalova}
  variants:
  - {first: Hana, last: Skoumalová}
- canonical: {first: Frank, last: Smadja}
  variants:
  - {first: Frank A., last: Smadja}
- canonical: {first: Kamel, last: Smaili}
  variants:
  - {first: Kamel, last: Smaïli}
- canonical: {first: Nasser, last: Smaili}
  id: nasser-smaili
- canonical: {first: Sharon, last: Small}
  variants:
  - {first: Sharon, last: Gower Small}
- canonical: {first: R. A., last: Smit}
  variants:
  - {first: R.A., last: Smit}
- canonical: {first: Andrew, last: Smith}
  variants:
  - {first: Andrew E., last: Smith}
- canonical: {first: Brian Cantwell, last: Smith}
  variants:
  - {first: Brian, last: Smith}
- canonical: {first: David A., last: Smith}
  variants:
  - {first: David, last: Smith}
  - {first: David Addison, last: Smith}
- canonical: {first: Francis J., last: Smith}
  id: francis-j-smith
- canonical: {first: Jason, last: Smith}
  variants:
  - {first: Jason R., last: Smith}
- canonical: {first: Mark H., last: Smith}
  variants:
  - {first: Mark, last: Smith}
- canonical: {first: Noah A., last: Smith}
  variants:
  - {first: Noah, last: Smith}
- canonical: {first: Raoul N., last: Smith}
  variants:
  - {first: Raoul N, last: Smith}
- canonical: {first: Ronnie W., last: Smith}
  variants:
  - {first: Ronnie, last: Smith}
- canonical: {first: Otakar, last: Smrz}
  variants:
  - {first: Otakar, last: Smrž}
- canonical: {first: Pavel, last: Smrz}
  variants:
  - {first: Pavel, last: Smrž}
- canonical: {first: Gyri, last: Smørdal Losnegaard}
  variants:
  - {first: Gyri S., last: Losnegaard}
  - {first: Gyri, last: Losnegaard}
- canonical: {first: Matthew, last: Snover}
  variants:
  - {first: Matthew G., last: Snover}
- canonical: {first: Marco Antonio, last: Sobrevilla Cabezudo}
  variants:
  - {first: Marco A., last: Sobrevilla Cabezudo}
  - {first: Marco, last: Sobrevilla}
- canonical: {first: Stephen, last: Soderland}
  id: stephen-soderland
- canonical: {first: Sylvana, last: Sofkova Hashemi}
  variants:
  - {first: Sylvana, last: Sofkova}
- canonical: {first: Artem, last: Sokolov}
  variants:
  - {first: Artem, last: Sokokov}
- canonical: {first: Juan José Rodríguez, last: Soler}
  variants:
  - {first: Juan José, last: Rodríguez}
- canonical: {first: Joan, last: Soler i Bou}
  variants:
  - {first: Joan, last: Soler}
- canonical: {first: Juan, last: Soler-Company}
  variants:
  - {first: Juan, last: Soler Company}
- canonical: {first: Aitor, last: Sologaistoa}
  id: aitor-sologaistoa
- canonical: {first: Harold, last: Somers}
  id: harold-somers
  variants:
  - {first: Harold L., last: Somers}
- canonical: {first: Norman K., last: Sondheimer}
  variants:
  - {first: Norman, last: Sondheimer}
- canonical: {first: Young Chol, last: Song}
  variants:
  - {first: Young C., last: Song}
- canonical: {first: Cagil, last: Sonmez}
  variants:
  - {first: Çağıl, last: Sönmez}
  - {first: Cagil, last: Sönmez}
- canonical: {first: Von-Wun, last: Soo}
  variants:
  - {first: Von-wun, last: Soo}
- canonical: {first: Frank K., last: Soong}
  variants:
  - {first: Frank, last: Soong}
- canonical: {first: Jeffrey, last: Sorensen}
  variants:
  - {first: Jeffrey S., last: Sorensen}
- canonical: {first: Aitor, last: Soroa}
  id: aitor-soroa
  variants:
  - {first: Aitor, last: Soroa Etxabe}
- canonical: {first: Ionut, last: Sorodoc}
  variants:
  - {first: Ionut-Teodor, last: Sorodoc}
- canonical: {first: William, last: Soto Martinez}
  variants:
  - {first: William, last: Soto}
- canonical: {first: Maria Clara Paixão de, last: Sousa}
  variants:
  - {first: Maria Clara, last: Paixão de Sousa}
- canonical: {first: David Cabrero, last: Souto}
  variants:
  - {first: David, last: Cabrero}
- canonical: {first: Jackson, last: Souza}
  id: jackson-souza
- canonical: {first: Vinícius Mourão Alves de, last: Souza}
  variants:
  - {first: Vinícius Mourão Alves, last: de Souza}
- canonical: {first: Irena, last: Spasić}
  variants:
  - {first: Irena, last: Spasic}
- canonical: {first: Manuela, last: Speranza}
  id: manuela-speranza
- canonical: {first: Valentin I., last: Spitkovsky}
  variants:
  - {first: Valentin, last: Spitkovsky}
- canonical: {first: Drahomíra “johanka”, last: Spoustová}
  variants:
  - {first: Johanka, last: Spoustová}
  - {first: Drahomíra „johanka“, last: Spoustová}
- canonical: {first: Richard, last: Sproat}
  variants:
  - {first: Richard W., last: Sproat}
- canonical: {first: Rachele, last: Sprugnoli}
  id: rachele-sprugnoli
- canonical: {first: Shannon L., last: Spruit}
  variants:
  - {first: Shannon, last: Spruit}
- canonical: {first: Peter, last: Spyns}
  id: peter-spyns
- canonical: {first: Constantine D., last: Spyropoulos}
  variants:
  - {first: Constantine, last: Spyropoulos}
- canonical: {first: Karen, last: Spärck Jones}
  id: karen-sparck-jones
  variants:
  - {first: Karen, last: Sparck Jones}
  - {first: Karen, last: Jones}
- canonical: {first: Rohini K., last: Srihari}
  variants:
  - {first: Rohini, last: Srihari}
  - {first: K. Rohini, last: Srihari}
- canonical: {first: Munirathnam, last: Srikanth}
  id: munirathnam-srikanth
  variants:
  - {first: Muirathnam, last: Srikanth}
- canonical: {first: Somayajulu, last: Sripada}
  variants:
  - {first: Somayajulu G., last: Sripada}
  - {first: Somayajula G., last: Sripada}
  - {first: Somayajulu Gowri, last: Sripada}
- canonical: {first: Ankit, last: Srivastava}
  variants:
  - {first: Ankit Kumar, last: Srivastava}
  - {first: Ankit K., last: Srivastava}
  - {first: Ankit, last: Kumar}
- canonical: {first: Edward, last: Stabler}
  variants:
  - {first: Edward P., last: 'Stabler, Jr.'}
  - {first: Edward P., last: Stabler}
- canonical: {first: Gregory, last: Stainhauer}
  id: gregory-stainhauer
- canonical: {first: David, last: Stallard}
  id: david-stallard
  variants:
  - {first: David G., last: Stallard}
- canonical: {first: Bonnie Glover, last: Stalls}
  variants:
  - {first: Bonnie, last: Glover}
- canonical: {first: Efstathios, last: Stamatatos}
  id: efstathios-stamatatos
- canonical: {first: Ranka, last: Stanković}
  variants:
  - {first: Ranka, last: Stankoviæ}
- canonical: {first: Ingrid, last: Starke}
  id: ingrid-starke
- canonical: {first: Anatoli, last: Starostin}
  variants:
  - {first: Anatoly, last: Starostin}
- canonical: {first: Mark, last: Steedman}
  id: mark-steedman
- canonical: {first: Dan, last: Stefanescu}
  variants:
  - {first: Dan, last: Ştefănescu}
  - {first: Dan, last: Ştefanescu}
  - {first: Dan, last: Ștefănescu}
- canonical: {first: Stefan, last: Steidl}
  id: stefan-steidl
- canonical: {first: Erich H., last: Steiner}
  variants:
  - {first: Erich, last: Steiner}
- canonical: {first: Egon, last: Stemle}
  variants:
  - {first: Egon W., last: Stemle}
- canonical: {first: Amanda, last: Stent}
  id: amanda-stent
  variants:
  - {first: Amanda J., last: Stent}
- canonical: {first: Evgeny, last: Stepanov}
  variants:
  - {first: Evgeny A., last: Stepanov}
- canonical: {first: Richard M., last: Stern}
  variants:
  - {first: Richard, last: Stern}
- canonical: {first: Rosemary, last: Stevenson}
  id: rosemary-stevenson
- canonical: {first: Brandon M., last: Stewart}
  variants:
  - {first: Brandon, last: Stewart}
- canonical: {first: Robert, last: Stewart}
  variants:
  - {first: Rob, last: Stewart}
- canonical: {first: Andreas, last: Stolcke}
  id: andreas-stolcke
- canonical: {first: Scott C., last: Stoness}
  variants:
  - {first: Scott, last: Stoness}
- canonical: {first: Dennis Ryan, last: Storoshenko}
  variants:
  - {first: Dennis R., last: Storoshenko}
- canonical: {first: Marco Antonio, last: Stranisci}
  variants:
  - {first: Marco, last: Stranisci}
- canonical: {first: Stephanie, last: Strassel}
  variants:
  - {first: Stephanie M., last: Strassel}
- canonical: {first: Helmer, last: Strik}
  id: helmer-strik
- canonical: {first: Lena, last: Stromback}
  variants:
  - {first: Lena, last: Strömbäck}
- canonical: {first: Jennifer, last: Stromer-Galley}
  variants:
  - {first: Jennifer, last: Strommer-Galley}
- canonical: {first: Tomek, last: Strzalkowski}
  id: tomek-strzalkowski
  variants:
  - {first: Tomek, last: Strzalkowskl}
- canonical: {first: Sofia, last: Strönbergsson}
  variants:
  - {first: Sofia, last: Strömbergsson}
- canonical: {first: Janienke, last: Sturm}
  id: janienke-sturm
- canonical: {first: Dean, last: Sturtevant}
  variants:
  - {first: Dean G., last: Sturtevant}
- canonical: {first: Margo, last: Stys-Budzikowska}
  variants:
  - {first: Margo, last: Budzikowska}
  - {first: Margo, last: Stys}
- canonical: {first: Marie-Hélène, last: Stéfanini}
  variants:
  - {first: Marie-Helene, last: Stefanini}
- canonical: {first: Sebastian, last: Stüker}
  variants:
  - {first: Sebastian, last: Stueker}
- canonical: {first: Cheng-chao, last: Su}
  variants:
  - {first: Cheng-Chao, last: Su}
- canonical: {first: L. Venkata, last: Subramaniam}
  id: l-venkata-subramaniam
  variants:
  - {first: L Venkata, last: Subramaniam}
- canonical: {first: Shivashankar, last: Subramanian}
  variants:
  - {first: S., last: Shivashankar}
- canonical: {first: Amarnag, last: Subramanya}
  variants:
  - {first: Amar, last: Subramanya}
- canonical: {first: Fabian, last: Suchanek}
  variants:
  - {first: Fabian M., last: Suchanek}
- canonical: {first: Vit, last: Suchomel}
  variants:
  - {first: Vít, last: Suchomel}
- canonical: {first: David, last: Suendermann-Oeft}
  variants:
  - {first: David, last: Suendermann}
- canonical: {first: Masakatsu, last: Sugimoto}
  id: masakatsu-sugimoto
- canonical: {first: Ryochi, last: Sugimura}
  id: ryochi-sugimura
- canonical: {first: Yoshi, last: Suhara}
  variants:
  - {first: Yoshihiko, last: Suhara}
- canonical: {first: '', last: Sukhada}
  variants:
  - {first: Sukhada, last: Palkar}
- canonical: {first: Jana, last: Sukkarieh}
  variants:
  - {first: Jana Z., last: Sukkarieh}
- canonical: {first: Md Arafat, last: Sultan}
  variants:
  - {first: Md. Arafat, last: Sultan}
  - {first: Md., last: Sultan}
- canonical: {first: Eiichiro, last: Sumita}
  variants:
  - {first: Eiichro, last: Sumita}
- canonical: {first: Cheng-Jie, last: Sun}
  variants:
  - {first: Chengjie, last: Sun}
- canonical: {first: Jingguang, last: Sun}
  variants:
  - {first: JingGuang, last: Sun}
- canonical: {first: Sheng-he, last: Sun}
  variants:
  - {first: Sheng-He, last: Sun}
- canonical: {first: Weiwei, last: Sun}
  comment: Shandong University
  id: weiwei-sun-sd
- canonical: {first: Yufang, last: Sun}
  variants:
  - {first: Yu-fang, last: Sun}
- canonical: {first: Vijay, last: Sundar Ram}
  variants:
  - {first: Vijay Sundar, last: Ram}
  - {first: R. Vijay Sundar, last: Ram}
  - {first: Vijay Sundar Ram, last: R}
- canonical: {first: Sowmya S., last: Sundaram}
  variants:
  - {first: Sowmya S, last: Sundaram}
- canonical: {first: Beth M., last: Sundheim}
  variants:
  - {first: Beth, last: Sundheim}
- canonical: {first: Yao-Ting, last: Sung}
  variants:
  - {first: Yao-Ting, last: Hung}
- canonical: {first: Simon, last: Suster}
  variants:
  - {first: Simon, last: Šuster}
- canonical: {first: Richard F. E., last: Sutcliffe}
  variants:
  - {first: Richard F.E., last: Sutcliffe}
- canonical: {first: Armando, last: Suárez}
  id: armando-suarez
- canonical: {first: Mari Carmen, last: Suárez-Figueroa}
  variants:
  - {first: M. Carmen, last: Suárez-Figueroa}
- canonical: {first: Piergiorgio, last: Svaizer}
  id: piergiorgio-svaizer
- canonical: {first: Ben, last: Swanson}
  variants:
  - {first: Benjamin, last: Swanson}
- canonical: {first: Daniel G., last: Swanson}
  variants:
  - {first: Daniel, last: Swanson}
- canonical: {first: Robert S., last: Swier}
  variants:
  - {first: Robert, last: Swier}
- canonical: {first: Mary, last: Swift}
  variants:
  - {first: Mary D., last: Swift}
- canonical: {first: A.J.M., last: Szanser}
  variants:
  - {first: A.J., last: Szanser}
- canonical: {first: Stan, last: Szpakowicz}
  variants:
  - {first: Stanislaw, last: Szpakowicz}
  - {first: Stanisław, last: Szpakowicz}
- canonical: {first: Marcin, last: Szummer}
  variants:
  - {first: Martin, last: Szummer}
- canonical: {first: Joan-Andreu, last: Sánchez}
  variants:
  - {first: Joan-Andreu, last: Sanchez}
  - {first: Joan Andreu, last: Sánchez}
- canonical: {first: Jon, last: Sánchez}
  id: jon-sanchez
  variants:
  - {first: Jon, last: Sanchez}
- canonical: {first: Víctor M., last: Sánchez-Cartagena}
  variants:
  - {first: Victor M., last: Sánchez-Cartagena}
- canonical: {first: Cristina, last: Sánchez-Marco}
  variants:
  - {first: Cristina, last: Marco}
  - {first: Cristina Sánchez, last: Marco}
- canonical: {first: J. Fernando, last: Sánchez-Rada}
  variants:
  - {first: Fernando, last: Sánchez-Rada}
- canonical: {first: Ágnes, last: Sándor}
  variants:
  - {first: Agnes, last: Sandor}
- canonical: {first: Anna, last: Sågvall Hein}
  variants:
  - {first: Anna Sagvall, last: Hein}
  - {first: Anna Sågvall, last: Hein}
- canonical: {first: Rune, last: Sætre}
  variants:
  - {first: Rune, last: Saetre}
- canonical: {first: Gilles, last: Sérasset}
  variants:
  - {first: Gilles, last: Serasset}
- canonical: {first: Anders, last: Søgaard}
  variants:
  - {first: Anders, last: Sogaard}
- canonical: {first: Maite, last: Taboada}
  id: maite-taboada
- canonical: {first: Martha Yifiru, last: Tachbelie}
  variants:
  - {first: Martha, last: Yifiru Tachbelie}
- canonical: {first: Thiago D., last: Tadeu}
  variants:
  - {first: Thiago, last: Tadeu}
- canonical: {first: Chia-Hung, last: Tai}
  variants:
  - {first: Chia-hung, last: Tai}
- canonical: {first: John, last: Tait}
  variants:
  - {first: John Irving, last: Tait}
- canonical: {first: Kazuya, last: Takeda}
  variants:
  - {first: Kasuya, last: Takeda}
- canonical: {first: Yuka, last: Takei}
  variants:
  - {first: Yuya, last: Takei}
- canonical: {first: Zeerak, last: Talat}
  variants:
  - {first: Zeerak, last: Waseem}
- canonical: {first: Susan W., last: Talbott}
  variants:
  - {first: Susan, last: Talbott}
- canonical: {first: Partha, last: Talukdar}
  variants:
  - {first: Partha Pratim, last: Talukdar}
  - {first: Partha, last: Pratim Talukdar}
  - {first: Partha P., last: Talukdar}
- canonical: {first: Wai Lok, last: Tam}
  variants:
  - {first: Wailok, last: Tam}
- canonical: {first: Fabio, last: Tamburini}
  id: fabio-tamburini
- canonical: {first: Noriyuki, last: Tamura}
  id: noriyuki-tamura
- canonical: {first: Chew Lim, last: Tan}
  variants:
  - {first: Chew-Lim, last: Tan}
  - {first: ChewLim, last: Tan}
- canonical: {first: Kumiko, last: Tanaka-Ishii}
  variants:
  - {first: Kumiko, last: Tanaka}
- canonical: {first: Hristo, last: Tanev}
  variants:
  - {first: Hristo, last: Tannev}
- canonical: {first: Ahmet Cüneyd, last: Tantuğ}
  variants:
  - {first: A. Cüneyd, last: Tantuǧ}
- canonical: {first: Daniel, last: Tapias}
  variants:
  - {first: Daniel Tapias, last: Merino}
- canonical: {first: Doina, last: Tatar}
  variants:
  - {first: Doina, last: Tătar}
- canonical: {first: Yuka, last: Tateisi}
  variants:
  - {first: Yuka, last: Tateishi}
- canonical: {first: Mariona, last: Taulé}
  id: mariona-taule
  variants:
  - {first: Mariona, last: Taule}
- canonical: {first: Miriam, last: Tavoni}
  id: miriam-tavoni
- canonical: {first: Sarah, last: Taylor}
  variants:
  - {first: Sarah M., last: Taylor}
- canonical: {first: Suzanne Liebowitz, last: Taylor}
  variants:
  - {first: Suzanne, last: Liebowitz}
- canonical: {first: William J., last: Teahan}
  id: william-j-teahan
  variants:
  - {first: William J, last: Teahan}
- canonical: {first: João Paulo, last: Teixeira}
  id: joao-paulo-teixeira
  variants:
  - {first: João P., last: Teixeira}
- canonical: {first: Eric Sadit, last: Tellez}
  variants:
  - {first: Eric S., last: Tellez}
- canonical: {first: Ashish V., last: Tendulkar}
  variants:
  - {first: Ashish, last: Tendulkar}
- canonical: {first: Yonglin, last: Teng}
  variants:
  - {first: Yong-lin, last: Teng}
- canonical: {first: Harry, last: Tennant}
  variants:
  - {first: Harry R., last: Tennant}
- canonical: {first: Alexandre, last: Termier}
  id: alexandre-termier
- canonical: {first: Egidio L., last: Terra}
  variants:
  - {first: Egidio, last: Terra}
- canonical: {first: Maurizio, last: Tesconi}
  variants:
  - {first: Maurizio, last: Tescon}
- canonical: {first: Joel, last: Tetreault}
  variants:
  - {first: Joel R., last: Tetreault}
- canonical: {first: Lisanne, last: Teunissen}
  variants:
  - {first: Lisa, last: Teunissen}
- canonical: {first: Mariët, last: Theune}
  id: mariet-theune
  variants:
  - {first: Mariet, last: Theune}
- canonical: {first: John C., last: Thomas}
  variants:
  - {first: John, last: Thomas}
- canonical: {first: Richmond H., last: Thomason}
  variants:
  - {first: Richmond, last: Thomason}
- canonical: {first: Henry S., last: Thompson}
  variants:
  - {first: Henry, last: Thompson}
- canonical: {first: Hanne Erdman, last: Thomsen}
  variants:
  - {first: Hanne, last: Erdman Thomsen}
- canonical: {first: Chalathip, last: Thumkanon}
  variants:
  - {first: Chalatip, last: Thumkanon}
- canonical: {first: Junfeng, last: Tian}
  variants:
  - {first: Jun Feng, last: Tian}
- canonical: {first: Jörg, last: Tiedemann}
  variants:
  - {first: Jorg, last: Tiedemann}
  - {first: Joerg, last: Tiedemann}
- canonical: {first: Laszlo, last: Tihanyi}
  variants:
  - {first: László, last: Tihanyi}
- canonical: {first: Christoph, last: Tillmann}
  id: christoph-tillmann
- canonical: {first: Harry J., last: Tily}
  variants:
  - {first: Harry, last: Tily}
- canonical: {first: Ismail, last: Timimi}
  id: ismail-timimi
  variants:
  - {first: Ismaïl, last: Timimi}
- canonical: {first: Neil, last: Tipper}
  id: neil-tipper
- canonical: {first: Erik, last: Tjong Kim Sang}
  variants:
  - {first: Erik F., last: Tjong Kim Sang}
- canonical: {first: Tomoki, last: Toda}
  variants:
  - {first: Tomiki, last: Toda}
- canonical: {first: Amalia, last: Todirascu}
  variants:
  - {first: Amalia, last: Todiraşcu}
- canonical: {first: Doroteo T., last: Toledano}
  variants:
  - {first: Doroteo Torre, last: Toledano}
  - {first: Doroteo, last: Toledano}
- canonical: {first: Gaurav Singh, last: Tomar}
  variants:
  - {first: Gaurav, last: Singh}
- canonical: {first: David, last: Tomas}
  variants:
  - {first: David, last: Tomás}
- canonical: {first: Masaru, last: Tomita}
  id: masaru-tomita
- canonical: {first: Yoshihiro, last: Tomiyama}
  id: yoshihiro-tomiyama
- canonical: {first: Laura Mayfield, last: Tomokiyo}
  variants:
  - {first: Laura, last: Mayfield}
- canonical: {first: Loong-Cheong, last: Tong}
  variants:
  - {first: Loong Cheong, last: Tong}
- canonical: {first: Fatemeh, last: Torabi Asr}
  variants:
  - {first: Fatemeh Torabi, last: Asr}
- canonical: {first: Adrià, last: Torrens Urrutia}
  variants:
  - {first: Adrià, last: Torrens-Urrutia}
- canonical: {first: Tiago Timponi, last: Torrent}
  variants:
  - {first: Tiago, last: Torrent}
  - {first: Tiago T., last: Torrent}
- canonical: {first: M. Inés, last: Torres}
  variants:
  - {first: María Inés, last: Torres}
- canonical: {first: Juan-Manuel, last: Torres-Moreno}
  variants:
  - {first: Juan-Manuel Torres, last: Moreno}
  - {first: Juan-Manuel, last: Torres}
- canonical: {first: Dilara, last: Torunoğlu-Selamet}
  variants:
  - {first: Dilara, last: Torunoǧlu}
- canonical: {first: Alejandro H., last: Toselli}
  variants:
  - {first: Alejandro Héctor, last: Toselli}
- canonical: {first: Kanokorn, last: Trakultaweekoon}
  variants:
  - {first: Kanokorn, last: Trakultaweekool}
- canonical: {first: Do-Dat, last: Tran}
  variants:
  - {first: Do Dat, last: Tran}
- canonical: {first: Duc-Vu, last: Tran}
  variants:
  - {first: Vu Duc, last: Tran}
- canonical: {first: Giang Binh, last: Tran}
  variants:
  - {first: Giang, last: Tran}
- canonical: {first: Ke M., last: Tran}
  variants:
  - {first: Ke, last: Tran}
  - {first: Ke, last: Tran Manh}
- canonical: {first: Mai-Vu, last: Tran}
  variants:
  - {first: Mai-vu, last: Tran}
- canonical: {first: Nam-Khanh, last: Tran}
  variants:
  - {first: Nam Khanh, last: Tran}
- canonical: {first: Quan Hung, last: Tran}
  variants:
  - {first: Quan, last: Tran}
- canonical: {first: Tuan, last: Tran}
  variants:
  - {first: Tuan Dung, last: Tran}
- canonical: {first: Viet Hong, last: Tran}
  variants:
  - {first: Viet-Hong, last: Tran}
- canonical: {first: Diana, last: Trandabat}
  variants:
  - {first: Diana, last: Trandabăț}
  - {first: Diana, last: Trandabăţ}
  - {first: Diana Marie, last: Trandabăţ}
- canonical: {first: David, last: Traum}
  variants:
  - {first: David R., last: Traum}
- canonical: {first: Beata, last: Trawiński}
  variants:
  - {first: Beata, last: Trawinski}
- canonical: {first: Jérémy, last: Trione}
  variants:
  - {first: Jeremy, last: Trione}
- canonical: {first: Marian, last: Trnka}
  variants:
  - {first: Marián, last: Trnka}
- canonical: {first: Cassia, last: Trojahn}
  variants:
  - {first: Cássia, last: Trojahn}
- canonical: {first: Roy, last: Tromble}
  variants:
  - {first: Roy W., last: Tromble}
- canonical: {first: Raphael, last: Troncy}
  variants:
  - {first: Raphaël, last: Troncy}
- canonical: {first: Harald, last: Trost}
  id: harald-trost
- canonical: {first: Thomas Alexander, last: Trost}
  variants:
  - {first: Thomas, last: Trost}
- canonical: {first: Khiet P., last: Truong}
  variants:
  - {first: Khiet, last: Truong}
- canonical: {first: Mei-Chih, last: Tsai}
  variants:
  - {first: Mei-chih, last: Tsai}
- canonical: {first: Ming-Feng, last: Tsai}
  variants:
  - {first: Meng-Feng, last: Tsai}
- canonical: {first: Richard Tzong-Han, last: Tsai}
  variants:
  - {first: Tzong-Han, last: Tsai}
  - {first: Tzong-Han Richard, last: Tsai}
  - {first: Richard Tzong-han, last: Tsai}
- canonical: {first: Sung-Fung, last: Tsai}
  variants:
  - {first: Sung-Feng, last: Tsai}
- canonical: {first: Chiu-yu, last: Tseng}
  variants:
  - {first: Chiu-Yu, last: Tseng}
- canonical: {first: Chiung-hui, last: Tseng}
  variants:
  - {first: Chiung-Hui, last: Tseng}
- canonical: {first: Huihsin, last: Tseng}
  variants:
  - {first: Hui-hsin, last: Tseng}
  - {first: Hui-Hsin, last: Tseng}
- canonical: {first: Yuen-Hsien, last: Tseng}
  variants:
  - {first: Yuan-Hsien, last: Tseng}
- canonical: {first: Pirros, last: Tsiakoulis}
  id: pirros-tsiakoulis
- canonical: {first: Benjamin K., last: Tsou}
  id: benjamin-k-tsou
  variants:
  - {first: Benjamin K.Y., last: Tsou}
  - {first: Benjamin K., last: T’sou}
  - {first: Benjamin, last: Tsou}
  - {first: Benjamin K, last: Tsou}
- canonical: {first: Jun’ichi, last: Tsujii}
  id: junichi-tsujii
  variants:
  - {first: Jun-ichi, last: Tsujii}
  - {first: Jun-Ichi, last: Tsujii}
  - {first: Junichi, last: Tsujii}
  - {first: Jun-ich, last: Tsujii}
- canonical: {first: Junya, last: Tsutsumi}
  id: junya-tsutsumi
- canonical: {first: Wen-Hsiang, last: Tu}
  variants:
  - {first: Wen-hsiang, last: Tu}
- canonical: {first: Ying-Chieh, last: Tu}
  variants:
  - {first: Ying-chieh, last: Tu}
- canonical: {first: Luu Anh, last: Tuan}
  variants:
  - {first: Anh, last: Luu}
  - {first: Anh Tuan, last: Luu}
- canonical: {first: Allen B., last: Tucker}
  variants:
  - {first: Allen, last: Tucker}
- canonical: {first: Catalina Oana, last: Tudor}
  variants:
  - {first: Catalina O., last: Tudor}
- canonical: {first: Dan, last: Tufiş}
  variants:
  - {first: Dan, last: Tufis}
  - {first: Dan, last: Tufiș}
- canonical: {first: Giovanni, last: Tummarello}
  id: giovanni-tummarello
- canonical: {first: Gokhan, last: Tur}
  id: gokhan-tur
  variants:
  - {first: Gokhan, last: Tür}
- canonical: {first: Umit Deniz, last: Turan}
  variants:
  - {first: Ümit Deniz, last: Turan}
- canonical: {first: Ramona Andreea, last: Turcu}
  variants:
  - {first: Ramona-Andreea, last: Turcu}
- canonical: {first: Joseph, last: Turian}
  variants:
  - {first: Joseph P., last: Turian}
- canonical: {first: Franco, last: Turini}
  id: franco-turini
- canonical: {first: Jordi, last: Turmo}
  id: jordi-turmo
- canonical: {first: Peter, last: Turney}
  variants:
  - {first: Peter D., last: Turney}
- canonical: {first: Howard R., last: Turtle}
  variants:
  - {first: Howard, last: Turtle}
- canonical: {first: Agnès, last: Tutin}
  variants:
  - {first: Agnes, last: Tutin}
- canonical: {first: Mark S., last: Tuttle}
  id: mark-s-tuttle
- canonical: {first: Francis, last: Tyers}
  variants:
  - {first: Francis M., last: Tyers}
- canonical: {first: Evelyne, last: Tzoukermann}
  id: evelyne-tzoukermann
- canonical: {first: Ferhan, last: Türe}
  variants:
  - {first: Ferhan, last: Ture}
- canonical: {first: Raghavendra, last: Udupa}
  variants:
  - {first: Raghavendra Udupa, last: U.}
- canonical: {first: Yoshihiro, last: Ueda}
  id: yoshihiro-ueda
- canonical: {first: Shunsuke, last: Uemura}
  variants:
  - {first: Syunsuke, last: Uemura}
- canonical: {first: Alexandra L., last: Uitdenbogerd}
  variants:
  - {first: Alexandra, last: Uitdenbogerd}
- canonical: {first: Nancy, last: Underwood}
  variants:
  - {first: Nancy L., last: Underwood}
- canonical: {first: Marcus, last: Uneson}
  variants:
  - {first: Markus, last: Uneson}
- canonical: {first: Lyle, last: Ungar}
  variants:
  - {first: Lyle H., last: Ungar}
- canonical: {first: L. Alfonso, last: Urena Lopez}
  variants:
  - {first: L. Alfonso, last: Ureña-López}
  - {first: L. Alfonso, last: Ureña López}
  - {first: L. Alfonso, last: Urena-López}
  - {first: L. Alfonso, last: Urena}
  - {first: Alfonso, last: Ureña-López}
  - {first: Luis Alfonso, last: Ureña-López}
  - {first: L. Alfonso, last: Ureña- López}
- canonical: {first: Zdenka, last: Uresova}
  variants:
  - {first: Zdeňka, last: Urešová}
- canonical: {first: Ruben, last: Urizar}
  id: ruben-urizar
  variants:
  - {first: Rubén, last: Urizar}
- canonical: {first: Miriam, last: Urkia}
  id: miriam-urkia
- canonical: {first: Cristian, last: Ursu}
  variants:
  - {first: Christian, last: Ursu}
- canonical: {first: Suzan, last: Uskudarli}
  variants:
  - {first: Suzan, last: Üsküdarlı}
- canonical: {first: David C., last: Uthus}
  variants:
  - {first: David, last: Uthus}
- canonical: {first: Ozlem, last: Uzuner}
  variants:
  - {first: Özlem, last: Uzuner}
- canonical: {first: Elaine, last: Uí Dhonnchadha}
  id: elaine-ui-dhonnchadha
- canonical: {first: Arjun Atreya, last: V}
  variants:
  - {first: Arjun, last: Atreya V}
  - {first: Arjun, last: Atreya}
- canonical: {first: Subbarao K., last: V}
  variants:
  - {first: K.V., last: Subbarao}
  - {first: Subbarao K, last: V.}
- canonical: {first: Devadath, last: V V}
  variants:
  - {first: Devadath V, last: V}
- canonical: {first: Mayank N., last: Vahia}
  variants:
  - {first: Mayank, last: Vahia}
- canonical: {first: Jacqueline, last: Vaissiere}
  variants:
  - {first: Jacqueline, last: Vaissière}
- canonical: {first: Antonio S., last: Valderrábanos}
  variants:
  - {first: Antonio S., last: Valderrabanos}
- canonical: {first: Oto, last: Vale}
  variants:
  - {first: Oto A., last: Vale}
- canonical: {first: Marco A., last: Valenzuela-Escárcega}
  variants:
  - {first: Marco Antonio, last: Valenzuela-Escárcega}
- canonical: {first: Andre, last: Valli}
  variants:
  - {first: André, last: Valli}
- canonical: {first: Valtcho, last: Valtchev}
  id: valtcho-valtchev
- canonical: {first: Andoni, last: Valverde}
  id: andoni-valverde
- canonical: {first: M. Pilar, last: Valverde Ibáñez}
  variants:
  - {first: M. Pilar, last: Valverde Ibañez}
- canonical: {first: Carol, last: Van Ess-Dykema}
  variants:
  - {first: Carol J., last: Van Ess-Dykema}
  - {first: Carol, last: VanEss-Dykema}
- canonical: {first: Marjo, last: Van Koppen}
  variants:
  - {first: Marjo, last: van Koppen}
- canonical: {first: Tim, last: Van de Cruys}
  variants:
  - {first: Tim, last: Van De Cruys}
- canonical: {first: Aline A., last: Vanin}
  variants:
  - {first: Aline, last: Vanin}
- canonical: {first: Tristan, last: Vanrullen}
  variants:
  - {first: Tristan, last: van Rullen}
  - {first: Tristan, last: Van Rullen}
- canonical: {first: Jerome, last: Vapillon}
  id: jerome-vapillon
- canonical: {first: Dániel, last: Varga}
  id: daniel-varga
  variants:
  - {first: Daniel, last: Varga}
- canonical: {first: István, last: Varga}
  variants:
  - {first: Istvan, last: Varga}
- canonical: {first: Giovanni Battista, last: Varile}
  id: giovanni-battista-varile
  variants:
  - {first: Giovanni B., last: Varile}
- canonical: {first: Dusan, last: Varis}
  variants:
  - {first: Dušan, last: Variš}
- canonical: {first: Ioana, last: Vasilescu}
  id: ioana-vasilescu
- canonical: {first: Gunaranjan, last: Vasireddy}
  id: gunaranjan-vasireddy
- canonical: {first: Andrejs, last: Vasiļjevs}
  variants:
  - {first: Andrejs, last: Vasiljevs}
- canonical: {first: Alexander, last: Vasserman}
  variants:
  - {first: Alex, last: Vasserman}
- canonical: {first: Dominique, last: Vaufreydaz}
  id: dominique-vaufreydaz
- canonical: {first: Bernard, last: Vauquois}
  id: bernard-vauquois
- canonical: {first: Guillaume, last: Vauvert}
  id: guillaume-vauvert
- canonical: {first: Eva Maria, last: Vecchi}
  variants:
  - {first: Eva, last: Vecchi}
- canonical: {first: Arlindo, last: Veiga}
  variants:
  - {first: Arlindo O., last: Veiga}
- canonical: {first: Nanette M., last: Veilleux}
  id: nanette-veilleux
- canonical: {first: Gerard, last: Veillon}
  id: gerard-veillon
- canonical: {first: Paola, last: Velardi}
  id: paola-velardi
- canonical: {first: Patricia, last: Velazquez-Morales}
  variants:
  - {first: Patricia, last: Velázquez-Morales}
- canonical: {first: Noortje, last: Venhuizen}
  variants:
  - {first: Noortje J., last: Venhuizen}
- canonical: {first: Pranav Narayanan, last: Venkit}
  variants:
  - {first: Pranav, last: Venkit}
- canonical: {first: Mateja, last: Verlič}
  variants:
  - {first: Mateja, last: Verlic}
- canonical: {first: Jean, last: Veronis}
  variants:
  - {first: Jean, last: Véronis}
- canonical: {first: Karin, last: Verspoor}
  variants:
  - {first: Karin M., last: Verspoor}
  - {first: Cornelia Maria, last: Verspoor}
- canonical: {first: Anita Lilla, last: Verő}
  variants:
  - {first: Anita Lilla, last: Vero}
- canonical: {first: Katerina, last: Veselá}
  variants:
  - {first: Kateřina, last: Veselá}
- canonical: {first: Grażyna, last: Vetulani}
  variants:
  - {first: Grazyna, last: Vetulani}
- canonical: {first: José Luis, last: Vicedo}
  id: jose-luis-vicedo
  variants:
  - {first: Jose-Luis, last: Vicedo}
  - {first: Jose Luis, last: Vicedo}
  - {first: José L., last: Vicedo}
- canonical: {first: Enrique, last: Vidal}
  id: enrique-vidal
- canonical: {first: Renata, last: Vieira}
  id: renata-vieira
- canonical: {first: Sarah, last: Vieweg}
  variants:
  - {first: Sarah E., last: Vieweg}
- canonical: {first: Jacob Hoover, last: Vigly}
  id: jacob-hoover-vigly
  variants:
  - {first: Jacob Louis, last: Hoover}
  - {first: Jacob, last: Hoover}
- canonical: {first: Marina, last: Vigário}
  id: marina-vigario
- canonical: {first: K., last: Vijay-Shanker}
  id: k-vijay-shanker
  variants:
  - {first: K, last: Vijay-Shanker}
  - {first: K., last: Vijay-Shankar}
  - {first: Vijay, last: Shanker}
- canonical: {first: Marc, last: Vilain}
  variants:
  - {first: Marc B., last: Vilain}
- canonical: {first: Juan Miguel, last: Vilar}
  id: juan-miguel-vilar
  variants:
  - {first: Juan-Miguel, last: Vilar}
  - {first: Juan M., last: Vilar}
- canonical: {first: Darnes, last: Vilariño}
  variants:
  - {first: Darnes, last: Vilariño Ayala}
- canonical: {first: Jorgen, last: Villadsen}
  variants:
  - {first: Jørgen, last: Villadsen}
- canonical: {first: Jeanne, last: Villaneau}
  id: jeanne-villaneau
- canonical: {first: Luís, last: Villarejo}
  variants:
  - {first: Luis, last: Villarejo}
- canonical: {first: Luis, last: Villaseñor-Pineda}
  variants:
  - {first: Luis, last: Villaseñor}
  - {first: Luis, last: Villasenor}
- canonical: {first: Éric, last: Villemonte de la Clergerie}
  variants:
  - {first: Eric, last: Villemonte de la Clergerie}
  - {first: Eric, last: de la Clergerie}
  - {first: Eric, last: de La Clergerie}
  - {first: Éric, last: de La Clergerie}
  - {first: Éric, last: de la Clergerie}
  - {first: Éric, last: Villemonte de La Clergerie}
- canonical: {first: Špela, last: Vintar}
  variants:
  - {first: Spela, last: Vintar}
- canonical: {first: S. V. N., last: Vishwanathan}
  variants:
  - {first: S.V.N., last: Vishwanathan}
- canonical: {first: George, last: Vladutz}
  id: george-vladutz
- canonical: {first: Nguyen, last: Vo}
  variants:
  - {first: Nguyen, last: Ha Vo}
- canonical: {first: Stephan, last: Vogel}
  id: stephan-vogel
  variants:
  - {first: Stephen, last: Vogel}
- canonical: {first: Maria das Graças, last: Volpe Nunes}
  variants:
  - {first: Maria, last: das Graças Volpe Nunes}
  - {first: Maria, last: das Gracas Volpe Nunes}
  - {first: Maria das Graças Volpe, last: Nunes}
  - {first: Maria, last: das Graças}
  - {first: Maria das Graças V., last: Nunes}
  - {first: Maria das Graças, last: Nunes}
  - {first: Maria das Gracas, last: Volpe}
- canonical: {first: Dirk, last: Von Gruenigen}
  variants:
  - {first: Dirk, last: von Grünigen}
- canonical: {first: Ellen M., last: Voorhees}
  variants:
  - {first: Ellen, last: Voorhees}
- canonical: {first: Clare, last: Voss}
  variants:
  - {first: Clare R., last: Voss}
- canonical: {first: Hai-Quan, last: Vu}
  variants:
  - {first: Hai Quan, last: Vu}
- canonical: {first: Thuy, last: Vu}
  variants:
  - {first: Thuy-Trang, last: Vu}
- canonical: {first: Tu, last: Vu}
  variants:
  - {first: Tu Thanh, last: Vu}
- canonical: {first: Xuan Luong, last: Vu}
  variants:
  - {first: Xuân Lương, last: Vũ}
  - {first: Xuan-Luong, last: Vu}
- canonical: {first: Kristina, last: Vuckovic}
  variants:
  - {first: Kristina, last: Vučković}
- canonical: {first: Stasa, last: Vujicic-Stankovic}
  variants:
  - {first: Staša Vujičić, last: Stanković}
  - {first: Staša, last: Vujičić Stanković}
- canonical: {first: Jan, last: Vystrčil}
  variants:
  - {first: Jan, last: Vystrcil}
- canonical: {first: Tamás, last: Váradi}
  variants:
  - {first: Tamas, last: Váradi}
- canonical: {first: Glòria, last: Vázquez}
  variants:
  - {first: Gloria, last: Vázquez}
  - {first: Gloria, last: Vazquez}
- canonical: {first: Silvia, last: Vázquez}
  variants:
  - {first: Silvia Rodríguez, last: Vázquez}
- canonical: {first: Sonia, last: Vázquez}
  variants:
  - {first: Sonia, last: Vazquez}
  - {first: Sonia, last: Vázquez Pérez}
- canonical: {first: Jaakko, last: Väyrynen}
  variants:
  - {first: Jaakko J., last: Väyrynen}
- canonical: {first: Luuk Van, last: Waes}
  variants:
  - {first: Luuk, last: Van Waes}
- canonical: {first: Peter Waiganjo, last: Wagacha}
  variants:
  - {first: Peter W., last: Wagacha}
  - {first: Peter, last: Wagacha}
- canonical: {first: Stefan, last: Wagner}
  variants:
  - {first: Stefan, last: Wager}
- canonical: {first: Wolfgang, last: Wahlster}
  id: wolfgang-wahlster
- canonical: {first: Alex, last: Waibel}
  id: alex-waibel
  variants:
  - {first: Alexander, last: Waibel}
- canonical: {first: Takahiro, last: Wakao}
  id: takahiro-wakao
- canonical: {first: Christopher R., last: Walker}
  variants:
  - {first: Christopher, last: Walker}
  - {first: Christopher R, last: Walker}
- canonical: {first: Marilyn, last: Walker}
  id: marilyn-walker
  variants:
  - {first: Marilyn A., last: Walker}
- canonical: {first: Vern, last: Walker}
  variants:
  - {first: Vern R., last: Walker}
- canonical: {first: Byron C., last: Wallace}
  variants:
  - {first: Byron, last: Wallace}
- canonical: {first: Hanna, last: Wallach}
  variants:
  - {first: Hanna M., last: Wallach}
- canonical: {first: Joel, last: Wallenberg}
  variants:
  - {first: Joel C., last: Wallenberg}
- canonical: {first: Annalu, last: Waller}
  id: annalu-waller
- canonical: {first: Alan, last: Wallington}
  id: alan-wallington
  variants:
  - {first: Alan M., last: Wallington}
- canonical: {first: David L., last: Waltz}
  id: david-l-waltz
- canonical: {first: Chi-Shing, last: Wang}
  variants:
  - {first: Chi-shing, last: Wang}
- canonical: {first: Daisy Zhe, last: Wang}
  variants:
  - {first: Zhe, last: Wang}
- canonical: {first: Flora Yu-Fang, last: Wang}
  variants:
  - {first: Yu-Fang, last: Wang}
- canonical: {first: Hsin-Min, last: Wang}
  variants:
  - {first: Hsin-min, last: Wang}
- canonical: {first: JianXiang, last: Wang}
  variants:
  - {first: Jianxiang, last: Wang}
- canonical: {first: Kexin, last: Wang}
  comment: Bytedance
  id: kexin-wang-bd
- canonical: {first: Kun-Ching, last: Wang}
  variants:
  - {first: Kun-ching, last: Wang}
- canonical: {first: Ling Xiao, last: Wang}
  variants:
  - {first: Lingxiao, last: Wang}
- canonical: {first: Lucy Lu, last: Wang}
  id: lucy-lu-wang
  variants:
  - {first: Lucy, last: Wang}
- canonical: {first: Michelle Q., last: Wang}
  variants:
  - {first: Michelle, last: Wang}
- canonical: {first: Mingwen, last: Wang}
  variants:
  - {first: MingWen, last: Wang}
  - {first: Ming-Wei, last: Wang}
- canonical: {first: Richard C., last: Wang}
  variants:
  - {first: Richard, last: Wang}
- canonical: {first: Shih-ping, last: Wang}
  variants:
  - {first: Shih-Ping, last: Wang}
- canonical: {first: Sida I., last: Wang}
  variants:
  - {first: Sida, last: Wang}
- canonical: {first: Wen, last: Wang}
  id: wen-wang
- canonical: {first: Wen Ting, last: Wang}
  variants:
  - {first: WenTing, last: Wang}
- canonical: {first: William S-Y., last: Wang}
  variants:
  - {first: William S.-Y., last: Wang}
- canonical: {first: Xia, last: Wang}
  id: xia-wang
- canonical: {first: Xiao-Long, last: Wang}
  variants:
  - {first: XiaoLong, last: Wang}
  - {first: Xiao-long, last: Wang}
- canonical: {first: Xiaolei, last: Wang}
  comment: Fudan
  id: xiaolei-wang-fudan
- canonical: {first: Xiaolei, last: Wang}
  comment: Renmin
  id: xiaolei-wang-renmin
- canonical: {first: Yih-Ru, last: Wang}
  variants:
  - {first: Yih-ru, last: Wang}
- canonical: {first: YongCheng, last: Wang}
  variants:
  - {first: Yong-Cheng, last: Wang}
  - {first: Yong Cheng, last: Wang}
- canonical: {first: Nigel, last: Ward}
  variants:
  - {first: Nigel G., last: Ward}
- canonical: {first: Wayne, last: Ward}
  id: wayne-ward
  variants:
  - {first: Wayne H., last: Ward}
- canonical: {first: David H. D., last: Warren}
  variants:
  - {first: David H.D., last: Warren}
- canonical: {first: Jonathan, last: Washington}
  variants:
  - {first: Jonathan North, last: Washington}
  - {first: Jonathan N., last: Washington}
- canonical: {first: Thomas, last: Wasow}
  variants:
  - {first: Tom, last: Wasow}
- canonical: {first: Jakub, last: Waszczuk}
  variants:
  - {first: Jakub, last: Wasczuk}
- canonical: {first: Catherine I., last: Watson}
  variants:
  - {first: Catherine, last: Watson}
- canonical: {first: J. Angus, last: Webb}
  variants:
  - {first: Angus, last: Webb}
- canonical: {first: Nick, last: Webb}
  id: nick-webb
- canonical: {first: Bonnie, last: Webber}
  id: bonnie-webber
  variants:
  - {first: Bonnie L., last: Webber}
  - {first: Bonnie Lynn, last: Webber}
- canonical: {first: Heinz J., last: Weber}
  variants:
  - {first: H-J., last: Weber}
- canonical: {first: Jonathan J., last: Webster}
  variants:
  - {first: Jonathan, last: Webster}
- canonical: {first: Jurgen, last: Wedekind}
  variants:
  - {first: Jürgen, last: Wedekind}
- canonical: {first: Eric, last: Wehrli}
  variants:
  - {first: Éric, last: Wehrli}
- canonical: {first: Xiangfeng, last: Wei}
  variants:
  - {first: XiangFeng, last: Wei}
- canonical: {first: Robert, last: Weide}
  id: robert-weide
- canonical: {first: Amy, last: Weinberg}
  variants:
  - {first: Amy S., last: Weinberg}
- canonical: {first: Steven H., last: Weinberger}
  variants:
  - {first: Steven, last: Weinberger}
- canonical: {first: Clifford J., last: Weinstein}
  variants:
  - {first: Clifford, last: Weinstein}
- canonical: {first: Mitch, last: Weintraub}
  id: mitch-weintraub
  variants:
  - {first: Mitchel, last: Weintraub}
- canonical: {first: Maxwell, last: Weinzierl}
  variants:
  - {first: Maxwell A., last: Weinzierl}
- canonical: {first: David, last: Weir}
  id: david-weir
  variants:
  - {first: David J., last: Weir}
  - {first: David, last: Wei}
- canonical: {first: Ralph, last: Weischedel}
  variants:
  - {first: Ralph M., last: Weischedel}
- canonical: {first: Zarah, last: Weiss}
  variants:
  - {first: Zarah, last: Weiß}
- canonical: {first: Davy, last: Weissenbacher}
  id: davy-weissenbacher
- canonical: {first: Daniel S., last: Weld}
  variants:
  - {first: Daniel, last: Weld}
  - {first: Dan, last: Weld}
- canonical: {first: Marion, last: Weller-Di Marco}
  variants:
  - {first: Marion, last: Di Marco}
- canonical: {first: Ben, last: Wellner}
  variants:
  - {first: Benjamin, last: Wellner}
- canonical: {first: Chris, last: Welty}
  variants:
  - {first: Christopher, last: Welty}
- canonical: {first: Christopher M., last: White}
  id: christopher-m-white
- canonical: {first: James Paul, last: White}
  variants:
  - {first: James P., last: White}
  - {first: James, last: White}
- canonical: {first: John S., last: White}
  variants:
  - {first: John, last: White}
- canonical: {first: Michael, last: White}
  id: michael-white
  variants:
  - {first: Mike, last: White}
- canonical: {first: Peter, last: White}
  variants:
  - {first: Pete, last: White}
- canonical: {first: Ryen, last: White}
  variants:
  - {first: Ryan, last: White}
- canonical: {first: Pete, last: Whitelock}
  id: pete-whitelock
- canonical: {first: Edward W. D., last: Whittaker}
  id: edward-w-d-whittaker
- canonical: {first: Steve, last: Whittaker}
  id: steve-whittaker
- canonical: {first: Daniel, last: Whyatt}
  variants:
  - {first: Dan, last: Whyatt}
- canonical: {first: Janyce, last: Wiebe}
  variants:
  - {first: Janyce M., last: Wiebe}
  - {first: Jan, last: Wiebe}
- canonical: {first: Colin W., last: Wightman}
  id: colin-w-wightman
- canonical: {first: Derry Tanti, last: Wijaya}
  variants:
  - {first: Derry, last: Wijaya}
- canonical: {first: Graham, last: Wilcock}
  id: graham-wilcock
- canonical: {first: John, last: Wilkerson}
  variants:
  - {first: John D., last: Wilkerson}
- canonical: {first: Yorick, last: Wilks}
  id: yorick-wilks
- canonical: {first: Jason D., last: Williams}
  variants:
  - {first: Jason, last: Williams}
- canonical: {first: Jay, last: Wilpon}
  variants:
  - {first: Jay G., last: Wilpon}
- canonical: {first: Andrew, last: Wilson}
  variants:
  - {first: Andrew T., last: Wilson}
- canonical: {first: Amy, last: Winarske}
  id: amy-winarske
- canonical: {first: Genta Indra, last: Winata}
  variants:
  - {first: Genta, last: Winata}
- canonical: {first: Benjamin, last: Wing}
  variants:
  - {first: Ben, last: Wing}
- canonical: {first: Mats, last: Wirén}
  variants:
  - {first: Mats, last: Wiren}
- canonical: {first: G. Bowden, last: Wise}
  variants:
  - {first: Bowden, last: Wise}
- canonical: {first: Michael J., last: Witbrock}
  variants:
  - {first: Michael, last: Witbrock}
- canonical: {first: Peter, last: Wittenburg}
  id: peter-wittenburg
- canonical: {first: Billy T.M., last: Wong}
  variants:
  - {first: Billy T. M., last: Wong}
- canonical: {first: Kam-Fai, last: Wong}
  id: kam-fai-wong
  variants:
  - {first: Kam-fai, last: Wong}
- canonical: {first: Ping Wai, last: Wong}
  variants:
  - {first: Percy Ping-Wai, last: Wong}
- canonical: {first: Raymond, last: Wong}
  variants:
  - {first: Raymond K., last: Wong}
- canonical: {first: Mary McGee, last: Wood}
  id: mary-mcgee-wood
  variants:
  - {first: Mary, last: McGee Wood}
- canonical: {first: Phil C., last: Woodland}
  id: phil-c-woodland
- canonical: {first: William A., last: Woods}
  id: william-a-woods
- canonical: {first: Karsten L., last: Worm}
  id: karsten-l-worm
  variants:
  - {first: Karsten, last: Worm}
- canonical: {first: Monika, last: Woszczyna}
  id: monika-woszczyna
- canonical: {first: Klaus, last: Wothke}
  id: klaus-wothke
- canonical: {first: Sue Ellen, last: Wright}
  variants:
  - {first: Sue, last: Wright}
- canonical: {first: Chia-Lung, last: Wu}
  variants:
  - {first: Chia-Long, last: Wu}
- canonical: {first: Chun-Kai, last: Wu}
  variants:
  - {first: Kevin Chun-Kai, last: Wu}
- canonical: {first: Horng Jyh Paul, last: Wu}
  variants:
  - {first: Horng-Jyh P., last: Wu}
- canonical: {first: Jian-Chen, last: Wu}
  variants:
  - {first: Jien-Chen, last: Wu}
- canonical: {first: Jian-Cheng, last: Wu}
  variants:
  - {first: Jian-cheng, last: Wu}
  - {first: Jiancheng, last: Wu}
- canonical: {first: Lide, last: Wu}
  variants:
  - {first: Li-de, last: Wu}
- canonical: {first: Ming-Jer, last: Wu}
  variants:
  - {first: Min-Jer, last: Wu}
- canonical: {first: Katharina, last: Wäschle}
  variants:
  - {first: Katharina, last: Waeschle}
- canonical: {first: Amelie, last: Wührl}
  variants:
  - {first: Amelie, last: Wuehrl}
- canonical: {first: Geraldo Bonorino, last: Xexéo}
  variants:
  - {first: Geraldo, last: Xexéo}
- canonical: {first: Yingju, last: Xia}
  variants:
  - {first: Ying-Ju, last: Xia}
  - {first: YingJu, last: Xia}
- canonical: {first: Jinghui, last: Xiao}
  variants:
  - {first: JingHui, last: Xiao}
- canonical: {first: Eric, last: Xing}
  variants:
  - {first: Eric P., last: Xing}
- canonical: {first: Deyi, last: Xiong}
  variants:
  - {first: De-Yi, last: Xiong}
- canonical: {first: Frank F., last: Xu}
  variants:
  - {first: Frank, last: Xu}
- canonical: {first: Jian-ming, last: Xu}
  variants:
  - {first: Jian-Ming, last: Xu}
- canonical: {first: Jinan, last: Xu}
  variants:
  - {first: JinAn, last: Xu}
- canonical: {first: Mingbin, last: Xu}
  variants:
  - {first: MingBin, last: Xu}
- canonical: {first: Zhiming, last: Xu}
  variants:
  - {first: Zhi-Ming, last: Xu}
- canonical: {first: Serge A., last: Yablonsky}
  variants:
  - {first: Serge, last: Yablonsky}
- canonical: {first: Ihsan, last: Yalcinkaya}
  variants:
  - {first: İhsan, last: Yalçinkaya}
  - {first: İhsan, last: Yalcinkaya}
- canonical: {first: Hirofumi, last: Yamamoto}
  variants:
  - {first: Hirohumi, last: Yamamoto}
- canonical: {first: Yoichi, last: Yamashita}
  id: yoichi-yamashita
- canonical: {first: Chao-Han Huck, last: Yang}
  variants:
  - {first: Huck Chao-Han, last: Yang}
- canonical: {first: Charles, last: Yang}
  variants:
  - {first: Charles D., last: Yang}
- canonical: {first: Dechuan, last: Yang}
  variants:
  - {first: De, last: Yang}
- canonical: {first: Dong, last: Yang}
  id: dong-yang
- canonical: {first: Eun-Suk, last: Yang}
  variants:
  - {first: Eunsuk, last: Yang}
- canonical: {first: Li-chin, last: Yang}
  variants:
  - {first: Li-Chin, last: Yang}
- canonical: {first: Lingpeng, last: Yang}
  variants:
  - {first: LingPeng, last: Yang}
- canonical: {first: Muyun, last: Yang}
  variants:
  - {first: MuYun, last: Yang}
  - {first: Mu-yun, last: Yang}
- canonical: {first: Ping-Che, last: Yang}
  variants:
  - {first: Ping-che, last: Yang}
- canonical: {first: Ting-hao, last: Yang}
  variants:
  - {first: Ting-Hao, last: Yang}
- canonical: {first: Yaosheng, last: Yang}
  variants:
  - {first: YaoSheng, last: Yang}
- canonical: {first: Jianmin, last: Yao}
  variants:
  - {first: Jian-min, last: Yao}
  - {first: Jian-Min, last: Yao}
- canonical: {first: Jin-ge, last: Yao}
  variants:
  - {first: Jin-Ge, last: Yao}
- canonical: {first: Yao, last: Yao}
  id: yao-yao-uwisc
- canonical: {first: Yao, last: Yao}
  id: yao-yao
- canonical: {first: Mustafa, last: Yaseen}
  id: mustafa-yaseen
- canonical: {first: Norihito, last: Yasuda}
  variants:
  - {first: Norihi, last: Yasuda}
- canonical: {first: Alexander, last: Yeh}
  variants:
  - {first: Alexander S., last: Yeh}
  - {first: Alex, last: Yeh}
- canonical: {first: Kevin C., last: Yeh}
  variants:
  - {first: Kevin, last: Yeh}
- canonical: {first: Ming-chin, last: Yen}
  variants:
  - {first: Ming-Chin, last: Yen}
- canonical: {first: Meliha, last: Yetisgen-Yildiz}
  variants:
  - {first: Meliha, last: Yetisgen}
  - {first: Meliha, last: Yetişgen}
- canonical: {first: Szu-ting, last: Yi}
  variants:
  - {first: Szuting, last: Yi}
- canonical: {first: Wen-tau, last: Yih}
  variants:
  - {first: Scott Wen-tau, last: Yih}
- canonical: {first: Matti, last: Ylilammi}
  id: matti-ylilammi
- canonical: {first: Shoichi, last: Yokoyama}
  id: shoichi-yokoyama
- canonical: {first: Aesun, last: Yoon}
  variants:
  - {first: Ae sun, last: Yoon}
  - {first: Ae-Sun, last: Yoon}
- canonical: {first: James, last: Yoon}
  variants:
  - {first: James H., last: Yoon}
- canonical: {first: Su-Youn, last: Yoon}
  variants:
  - {first: Su-youn, last: Yoon}
- canonical: {first: Kyosuke, last: Yoshida}
  variants:
  - {first: Kyôsuke, last: Yoshida}
- canonical: {first: Takehiko, last: Yoshimi}
  id: takehiko-yoshimi
- canonical: {first: Kei, last: Yoshimoto}
  id: kei-yoshimoto
- canonical: {first: Nick J., last: Youd}
  variants:
  - {first: Nick, last: Youd}
- canonical: {first: Sheryl, last: Young}
  variants:
  - {first: Sheryl R., last: Young}
- canonical: {first: Steve, last: Young}
  variants:
  - {first: Steven, last: Young}
- canonical: {first: Steve J., last: Young}
  id: steve-j-young
- canonical: {first: Clement T., last: Yu}
  variants:
  - {first: Clement, last: Yu}
- canonical: {first: Edmund, last: Yu}
  variants:
  - {first: Edmund S., last: Yu}
- canonical: {first: Liang-Chih, last: Yu}
  variants:
  - {first: Liang-chih, last: Yu}
- canonical: {first: Ming-Shing, last: Yu}
  variants:
  - {first: Ming-shing, last: Yu}
- canonical: {first: Philip S., last: Yu}
  variants:
  - {first: Philip, last: Yu}
- canonical: {first: Zaharin, last: Yusoff}
  id: zaharin-yusoff
- canonical: {first: Ertugrul, last: Yılmaz}
  variants:
  - {first: Ertuğrul, last: Yilmaz}
  - {first: Ertuǧrul, last: Yılmaz}
- canonical: {first: Osmar R., last: Zaiane}
  variants:
  - {first: Osmar, last: Zaïane}
  - {first: Osmar, last: Zaiane}
  - {first: Osmar R., last: Zaïane}
- canonical: {first: Omar, last: Zaidan}
  variants:
  - {first: Omar F., last: Zaidan}
- canonical: {first: Remi, last: Zajac}
  variants:
  - {first: Rémi, last: Zajac}
- canonical: {first: Xabier, last: Zalbide}
  id: xabier-zalbide
- canonical: {first: Jordi Porta, last: Zamorano}
  variants:
  - {first: Jordi, last: Porta}
- canonical: {first: Antonio, last: Zampolli}
  id: antonio-zampolli
- canonical: {first: Hongying, last: Zan}
  variants:
  - {first: Hong-ying, last: Zan}
- canonical: {first: Stefano, last: Zanobini}
  id: stefano-zanobini
- canonical: {first: Fabio Massimo, last: Zanzotto}
  id: fabio-massimo-zanzotto
  variants:
  - {first: Fabio, last: Massimo Zanzotto}
  - {first: Fabio, last: Zanzotto}
- canonical: {first: Carlos Mario, last: Zapata Jaramillo}
  variants:
  - {first: Carlos M., last: Zapata Jaramillo}
- canonical: {first: Gian Piero, last: Zarri}
  id: gian-piero-zarri
- canonical: {first: Sina, last: Zarrieß}
  variants:
  - {first: Sina, last: Zarriess}
- canonical: {first: George, last: Zavaliagkos}
  id: george-zavaliagkos
- canonical: {first: Britta, last: Zeller}
  variants:
  - {first: Britta D., last: Zeller}
- canonical: {first: Daniel, last: Zeman}
  variants:
  - {first: Dan, last: Zeman}
- canonical: {first: Kalliopi, last: Zervanou}
  variants:
  - {first: Kalliopi A., last: Zervanou}
- canonical: {first: Luke, last: Zettlemoyer}
  variants:
  - {first: Luke S., last: Zettlemoyer}
- canonical: {first: ChengXiang, last: Zhai}
  variants:
  - {first: Chengxiang, last: Zhai}
- canonical: {first: Chao, last: Zhang}
  comment: Tsinghua University
  id: chao-zhang-tu
- canonical: {first: Dan, last: Zhang}
  comment: Tsinghua University
  id: dan-zhang-tsinghua
- canonical: {first: Dan, last: Zhang}
  comment: May refer to several people
  id: dan-zhang
- canonical: {first: Fang-Fang, last: Zhang}
  variants:
  - {first: Fangfang, last: Zhang}
- canonical: {first: Guiping, last: Zhang}
  variants:
  - {first: GuiPing, last: Zhang}
- canonical: {first: Huarui, last: Zhang}
  variants:
  - {first: HuaRui, last: Zhang}
- canonical: {first: Ke-Jia, last: Zhang}
  variants:
  - {first: Ke-Jia, last: Chang}
- canonical: {first: Li, last: Zhang}
  comment: University of Pennsylvania
  id: li-zhang-upenn
- canonical: {first: Li, last: Zhang}
  comment: UC San Diego
  id: li-zhang-ucsandiego
- canonical: {first: Li, last: Zhang}
  comment: UK
  id: li-zhang-uk
- canonical: {first: Li, last: Zhang}
  comment: Google
  id: li-zhang-gg
- canonical: {first: Li, last: Zhang}
  comment: AWS
  id: li-zhang-aws
- canonical: {first: Li, last: Zhang}
  comment: IBM-china
  id: li-zhang-ibmc
- canonical: {first: Li, last: Zhang}
  comment: Newcastle, UK
  id: li-zhang-newcastle
- canonical: {first: Li, last: Zhang}
  comment: Teesside University
  id: li-zhang-teesside
- canonical: {first: Li, last: Zhang}
  comment: Birmingham
  id: li-zhang-birmingham
- canonical: {first: Li, last: Zhang}
  comment: Google
  id: li-zhang-google
- canonical: {first: Li, last: Zhang}
  comment: Nankai
  id: li-zhang-nankai
- canonical: {first: Li, last: Zhang}
  comment: Wuhan
  id: li-zhang-wuhan
- canonical: {first: Ranran Haoran, last: Zhang}
  comment: Penn State University
  id: ranran-haoran-zhang
- canonical: {first: Weinan, last: Zhang}
  variants:
  - {first: Wei-Nan, last: Zhang}
- canonical: {first: Xiuzhen (Jenny), last: Zhang}
  variants:
  - {first: Xiuzhen, last: Zhang}
- canonical: {first: Yao-Zhong, last: Zhang}
  id: yao-zhong-zhang
  variants:
  - {first: Yao Zhong, last: Zhang}
  - {first: Yao-zhong, last: Zhang}
- canonical: {first: Ying, last: Zhang}
  variants:
  - {first: Joy Ying, last: Zhang}
- canonical: {first: Tiejun, last: Zhao}
  variants:
  - {first: TieJun, last: Zhao}
  - {first: Tie-Jun, last: Zhao}
  - {first: Tie-jun, last: Zhao}
- canonical: {first: Wayne Xin, last: Zhao}
  variants:
  - {first: Xin, last: Zhao}
- canonical: {first: Weina, last: Zhao}
  variants:
  - {first: Wei Na, last: Zhao}
- canonical: {first: Yi-jing, last: Zhao}
  variants:
  - {first: Yi-Jing, last: Hao}
- canonical: {first: Fang, last: Zheng}
  variants:
  - {first: Thomas Fang, last: Zheng}
- canonical: {first: Jiaheng, last: Zheng}
  variants:
  - {first: Jia-heng, last: Zheng}
- canonical: {first: Ze-yu, last: Zheng}
  variants:
  - {first: Zeyu, last: Zheng}
- canonical: {first: Guodong, last: Zhou}
  variants:
  - {first: GuoDong, last: Zhou}
- canonical: {first: Huiwei, last: Zhou}
  variants:
  - {first: HuiWei, last: Zhou}
- canonical: {first: Joe, last: Zhou}
  variants:
  - {first: Joe F., last: Zhou}
- canonical: {first: Yan-Zuo, last: Zhou}
  variants:
  - {first: Yen-zuo, last: Zhou}
- canonical: {first: Zhi Min, last: Zhou}
  variants:
  - {first: Zhi-Min, last: Zhou}
- canonical: {first: Kenny, last: Zhu}
  variants:
  - {first: Kenny Q., last: Zhu}
- canonical: {first: Qiaoming, last: Zhu}
  variants:
  - {first: Qiao-ming, last: Zhu}
  - {first: Qiao-Ming, last: Zhu}
  - {first: QiaoMing, last: Zhu}
- canonical: {first: Song-chun, last: Zhu}
  variants:
  - {first: Song-Chun, last: Zhu}
- canonical: {first: Xiaojin, last: Zhu}
  variants:
  - {first: Xiaojin Jerry, last: Zhu}
- canonical: {first: Janez, last: Zibert}
  variants:
  - {first: Janez, last: Žibert}
- canonical: {first: Ute, last: Ziegenhain}
  id: ute-ziegenhain
- canonical: {first: Harald H., last: Zimmermann}
  id: harald-h-zimmermann
- canonical: {first: Cäcilia, last: Zirn}
  variants:
  - {first: Caecilia, last: Zirn}
- canonical: {first: Arturs, last: Znotins}
  variants:
  - {first: Artūrs, last: Znotiņš}
- canonical: {first: Chengqing, last: Zong}
  variants:
  - {first: Cheng-qing, last: Zong}
- canonical: {first: Enrico, last: Zovato}
  id: enrico-zovato
- canonical: {first: Richard, last: Zuber}
  id: richard-zuber
- canonical: {first: Victor, last: Zue}
  id: victor-zue
  variants:
  - {first: Victor W., last: Zue}
- canonical: {first: Geoffrey, last: Zweig}
  id: geoffrey-zweig
  variants:
  - {first: Geoff, last: Zweig}
- canonical: {first: Pierre, last: Zweigenbaum}
  id: pierre-zweigenbaum
- canonical: {first: Iria, last: da Cunha}
  id: iria-da-cunha
- canonical: {first: William, last: de Beaumont}
  variants:
  - {first: Will, last: de Beaumont}
- canonical: {first: Martine, last: de Calmès}
  id: martine-de-calmes
- canonical: {first: Guadalupe Aguado, last: de Cea}
  variants:
  - {first: Guadalupe, last: Aguado de Cea}
  - {first: Guadalupe, last: Aguado-de-Cea}
- canonical: {first: Ricardo, last: de Córdoba}
  variants:
  - {first: Ricardo, last: de Cordoba}
- canonical: {first: Adrià, last: de Gispert}
  variants:
  - {first: Adrià, last: Gispert}
  - {first: Adrià, last: De Gispert}
- canonical: {first: Clément, last: de Groc}
  variants:
  - {first: Clément, last: De Groc}
- canonical: {first: Vera Lucia Strube, last: de Lima}
  variants:
  - {first: Vera Lúcia Strube, last: de Lima}
- canonical: {first: Céline, last: de Looze}
  variants:
  - {first: Céline, last: Delooze}
  - {first: Céline, last: De Looze}
  - {first: Celine, last: De Looze}
- canonical: {first: Claude, last: de Loupy}
  variants:
  - {first: Claude, last: De Loupy}
- canonical: {first: Carl, last: de Marcken}
  variants:
  - {first: Carl G., last: de Marcken}
- canonical: {first: Marie-Catherine, last: de Marneffe}
  variants:
  - {first: Marie Catherine, last: de Marneffe}
- canonical: {first: Paulo C F, last: de Oliveira}
  variants:
  - {first: Paulo C. F., last: de Oliveira}
- canonical: {first: Valeria, last: de Paiva}
  id: valeria-de-paiva
- canonical: {first: Maarten, last: de Rijke}
  variants:
  - {first: Maarten, last: De Rijke}
- canonical: {first: Folkert, last: de Vriend}
  id: folkert-de-vriend
- canonical: {first: Peter V., last: deSouza}
  id: peter-v-desouza
- canonical: {first: Louis, last: des Tombe}
  id: louis-des-tombe
- canonical: {first: Daniela Oliveira F., last: do Amaral}
  variants:
  - {first: Daniela O. F., last: do Amaral}
- canonical: {first: Cicero, last: dos Santos}
  variants:
  - {first: Cícero, last: dos Santos}
  - {first: Cícero Nogueira, last: dos Santos}
  - {first: Cicero, last: Nogueira dos Santos}
  - {first: Cícero, last: Nogueira dos Santos}
- canonical: {first: Johan Adam, last: du Preez}
  id: johan-adam-du-preez
- canonical: {first: Hugo Van, last: hamme}
  variants:
  - {first: Hugo, last: Van hamme}
- canonical: {first: Kees, last: van Deemter}
  variants:
  - {first: Kees, last: Van Deemter}
- canonical: {first: Josef, last: van Genabith}
  id: josef-van-genabith
  variants:
  - {first: Josef, last: Van Genabith}
- canonical: {first: Willem Robert, last: van Hage}
  variants:
  - {first: Willem, last: Van Hage}
  - {first: Willem, last: van Hage}
- canonical: {first: Hans, last: van Halteren}
  variants:
  - {first: Hans, last: Van Halteren}
- canonical: {first: Gerhard B., last: van Huyssteen}
  variants:
  - {first: Gerhard, last: Van Huyssteen}
  - {first: Gerhard, last: van Huyssteen}
  - {first: Gerhard B, last: van Huyssteen}
- canonical: {first: Marcel P., last: van Lohuizen}
  variants:
  - {first: Marcel P., last: Van Lohuizen}
- canonical: {first: Erik, last: van Mulligen}
  variants:
  - {first: Erik M., last: van Mulligen}
- canonical: {first: Gertjan, last: van Noord}
  variants:
  - {first: Gertjan, last: Van Noord}
- canonical: {first: Marten, last: van Schijndel}
  variants:
  - {first: Marten, last: Van Schijndel}
  - {first: Martin, last: van Schijndel}
- canonical: {first: Dieter, last: van Uytvanck}
  variants:
  - {first: Dieter, last: Van Uytvanck}
- canonical: {first: Menno, last: van Zaanen}
  variants:
  - {first: Menno, last: van Zannen}
- canonical: {first: Antal, last: van den Bosch}
  variants:
  - {first: Antal, last: Van den Bosch}
  - {first: Antal, last: Van Den Bosch}
- canonical: {first: Henk, last: van den Heuvel}
  id: henk-van-den-heuvel
- canonical: {first: Erik, last: van der Goot}
  variants:
  - {first: Erik, last: Van der Goot}
- canonical: {first: P. H. J., last: van der Kamp}
  variants:
  - {first: P.H.J., last: van der Kamp}
- canonical: {first: Lonneke, last: van der Plas}
  variants:
  - {first: Lonneke, last: Van Der Plas}
- canonical: {first: Hennie, last: van der Vliet}
  variants:
  - {first: Hennie, last: VanderVliet}
- canonical: {first: Rene, last: van der Wal}
  variants:
  - {first: René, last: van der Wal}
  - {first: Rene, last: Van Der Wal}
- canonical: {first: Walther, last: von Hahn}
  variants:
  - {first: Walther, last: v. Hahn}
- canonical: {first: Katharina, last: von der Wense}
  variants:
  - {first: Katharina, last: Kann}
- canonical: {first: Aitor, last: Álvarez}
  variants:
  - {first: Aitor, last: Arronte Álvarez}
- canonical: {first: Ruket, last: Çakıcı}
  variants:
  - {first: Ruket, last: Cakici}
  - {first: Ruken, last: Cakici}
  - {first: Ruken, last: Çakıcı}
- canonical: {first: Özlem, last: Çetinoğlu}
  variants:
  - {first: Ozlem, last: Cetinoglu}
  - {first: Özlem, last: Çetinoglu}
- canonical: {first: Haldur, last: Õim}
  id: haldur-oim
  variants:
  - {first: Haldur, last: Oim}
- canonical: {first: Hale, last: Ögel Balaban}
  variants:
  - {first: Hale, last: Ogel}
- canonical: {first: Berkay Furkan, last: Önder}
  variants:
  - {first: Berkay, last: Önder}
- canonical: {first: Annette, last: Östling Andersson}
  variants:
  - {first: Annette, last: Östling}
- canonical: {first: Gözde, last: Özbal}
  variants:
  - {first: Gozde, last: Ozbal}
- canonical: {first: Arzucan, last: Özgür}
  variants:
  - {first: Arzucan, last: Ozgur}
- canonical: {first: Lilja, last: Øvrelid}
  variants:
  - {first: Lilja, last: Ovrelid}
- canonical: {first: Damir, last: Ćavar}
  variants:
  - {first: Damir, last: Cavar}
- canonical: {first: Matej, last: Ďurčo}
  variants:
  - {first: Matej, last: Durco}
- canonical: {first: Ozan, last: İrsoy}
  variants:
  - {first: Ozan, last: Irsoy}
- canonical: {first: Gözde Gül, last: Şahin}
  variants:
  - {first: Gözde, last: Şahin}
  - {first: Gözde Gül, last: İşgüder}
- canonical: {first: Gabriela, last: Şerban}
  variants:
  - {first: Gabriela, last: Serban}
- canonical: {first: Octavia-Maria, last: Şulea}
  variants:
  - {first: Maria, last: Sulea}
  - {first: Octavia-Maria, last: Sulea}
  - {first: Maria-Octavia, last: Sulea}
- canonical: {first: Jana, last: Šindlerová}
  variants:
  - {first: Jana, last: Sindlerova}
- canonical: {first: Sanja, last: Štajner}
  variants:
  - {first: Sanja, last: Stajner}
- canonical: {first: Zdeněk, last: Žabokrtský}
  variants:
  - {first: Zdenek, last: Zabokrtsky}
  - {first: Zdenĕk, last: Žabokrtský}
  - {first: Zdenek, last: Žabokrtsky}
- canonical: {first: Lukáš, last: Žilka}
  variants:
  - {first: Lukas, last: Zilka}
- canonical: {first: Anirudh, last: Sundar}
  variants:
  - {first: Anirudh S., last: Sundar}
  - {first: Anirudh S, last: Sundar}
- canonical: {first: Cong, last: Liu}
  comment: Florida Atlantic University
  id: cong-liu-fau
- canonical: {first: Cong, last: Liu}
  comment: May refer to several people
  id: cong-liu
- canonical: {first: Cong, last: Liu}
  comment: University of California, Riverside
  id: cong-liu-ucr
- canonical: {first: Cong, last: Liu}
  comment: iFLYTEK Research
  id: cong-liu-iflytek
- canonical: {first: Kyuyoung, last: Kim}
  variants:
  - {first: Kyu-Young, last: Kim}
- canonical: {first: Jann Railey, last: Montalan}
  id: jann-railey-montalan
  variants:
  - {first: Jann, last: Montalan}
  - {first: Railey, last: Montalan}
  - {first: Jann Railey E., last: Montalan}
- canonical: {first: R. Thomas, last: McCoy}
  id: r-thomas-mccoy
  variants:
  - {first: Tom, last: McCoy}
- canonical: {first: Kun, last: Zhang}
  comment: University of Science and Technology of China
  id: kun-zhang-ustc
- canonical: {first: Kun, last: Zhang}
  comment: Inria Saclay-Île-de-France
  id: kun-zhang-inria
- canonical: {first: Kun, last: Zhang}
  comment: University of Chinese Academy of Sciences
  id: kun-zhang-ucas
- canonical: {first: Kun, last: Zhang}
  comment: May refer to multiple people
  id: kun-zhang
- canonical: {first: Xuan Long, last: Do}
  variants:
  - {first: Do Xuan, last: Long}
- canonical: {first: Jian, last: Chen}
  comment: May refer to several people
  id: jian-chen
- canonical: {first: Jian, last: Chen}
  comment: University at Buffalo
  id: jian-chen-ub
- canonical: {first: Hannah, last: Cyberey}
  id: hannah-cyberey
  variants:
  - {first: Hannah, last: Chen}
- canonical: {first: Lester James Validad, last: Miranda}
  id: lester-james-validad-miranda
  variants:
  - {first: Lester James, last: Miranda}
- canonical: {first: Marten, last: During}
  comment: University of Luxembourg
  id: marten-during-ul
- canonical: {first: Marten, last: During}
  comment: May refer to several people
  id: marten-during
- canonical: {first: Börje F., last: Karlsson}
  variants:
  - {first: Börje, last: Karlsson}
  comment: https://github.com/acl-org/acl-anthology/issues/4041
  orcid: 0000-0001-8925-360X
  degree: PUC-Rio
- canonical: {first: Saptarshi, last: Ghosh}
  id: saptarshi-ghosh-cincinnati
  degree: University of Cincinnati
  orcid: 0009-0006-9472-7121
- canonical: {first: Saptarshi, last: Ghosh}
  comment: May refer to several people
  id: saptarshi-ghosh
- canonical: {first: Mayank, last: Singh}
  comment: University of Arizona
  id: mayank-singh-az
- canonical: {first: Mayank, last: Singh}
  comment: May refer to several people
  id: mayank-singh
- canonical: {first: Takumi, last: Goto}
  variants:
  - {first: Takumi, last: Gotou}
  id: 0009-0006-8124-899X
  degree: Nara Institute of Science and Technology
- canonical: {first: Muhammad N., last: ElNokrashy}
  id: muhammad-elnokrashy
  variants:
  - {first: Muhammad, last: ElNokrashy}
  - {first: Muhammad Nael, last: ElNokrashy}
- canonical: {first: Nishat, last: Raihan}
  orcid: 0000-0001-6242-398X
  variants:
  - {first: Md Nishat, last: Raihan}
- canonical: {first: Ona, last: de Gibert}
  id: ona-de-gibert
  variants:
  - {first: Ona, last: de Gibert Bonet}
  orcid: 0000-0002-7163-4807
  degree: University of Helsinki, Finland
<<<<<<< HEAD
- canonical: {first: Chen, last: Cecilia Liu}
  id: chen-cecilia-liu
  orcid: 0009-0004-2382-8609
  comment: Technische Universität Darmstadt
- canonical: {first: Chen, last: Liu}
  comment: May refer to several people
  id: chen-liu
=======
- canonical: {first: Li, last: Lin}
  degree: Peking University
  orcid: 0009-0008-5072-5022
  id: li-lin-pku
- canonical: {first: Li, last: Lin}
  comment: May refer to multiple people
  id: li-lin
>>>>>>> 1f7e70b7
<|MERGE_RESOLUTION|>--- conflicted
+++ resolved
@@ -10810,7 +10810,6 @@
   - {first: Ona, last: de Gibert Bonet}
   orcid: 0000-0002-7163-4807
   degree: University of Helsinki, Finland
-<<<<<<< HEAD
 - canonical: {first: Chen, last: Cecilia Liu}
   id: chen-cecilia-liu
   orcid: 0009-0004-2382-8609
@@ -10818,7 +10817,6 @@
 - canonical: {first: Chen, last: Liu}
   comment: May refer to several people
   id: chen-liu
-=======
 - canonical: {first: Li, last: Lin}
   degree: Peking University
   orcid: 0009-0008-5072-5022
@@ -10826,4 +10824,4 @@
 - canonical: {first: Li, last: Lin}
   comment: May refer to multiple people
   id: li-lin
->>>>>>> 1f7e70b7
+  