--- conflicted
+++ resolved
@@ -10707,16 +10707,13 @@
 - canonical: {first: Kyuyoung, last: Kim}
   variants:
   - {first: Kyu-Young, last: Kim}
-<<<<<<< HEAD
 - canonical: {first: Jann Railey, last: Montalan}
   id: jann-railey-montalan
   variants:
   - {first: Jann, last: Montalan}
   - {first: Railey, last: Montalan}
   - {first: Jann Railey E., last: Montalan}
-=======
 - canonical: {first: R. Thomas, last: McCoy}
   id: r-thomas-mccoy
   variants:
-  - {first: Tom, last: McCoy}
->>>>>>> 57d223c5
+  - {first: Tom, last: McCoy}