--- conflicted
+++ resolved
@@ -10597,11 +10597,9 @@
 - canonical: {first: Katharina, last: von der Wense}
   variants:
   - {first: Katharina, last: Kann}
-<<<<<<< HEAD
 - canonical: {first: Maxwell, last: Weinzierl}
   variants:
   - {first: Maxwell A., last: Weinzierl}
-=======
 - canonical: {first: Yifan, last: Peng}
   comment: cmu
   id: yifan-peng-cmu
@@ -10613,5 +10611,4 @@
   id: weiwei-sun-sd
 - canonical: {first: Chao, last: Zhang}
   comment:  Tsinghua University
-  id: chao-zhang-tu
->>>>>>> 44afb955
+  id: chao-zhang-tu