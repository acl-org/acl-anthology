- canonical: {first: Kranti, last: Chalamalasetti}
  id: kranti-chalamalasetti
  variants:
  - {first: Chalamalasetti, last: Kranti}
- canonical: {first: Felicia, last: Körner}
  id: felicia-koerner
  variants:
  - {first: Felicia, last: Koerner}
- canonical: {first: Pranav, last: A}
  comment: UC Santa Cruz
  id: pranav-a
  similar: [pranav-anand]
- canonical: {first: Balamurali, last: AR}
  variants:
  - {first: Balamurali, last: A.R.}
  - {first: Balamurali, last: A.R}
- canonical: {first: Solomon Teferra, last: Abate}
  variants:
  - {first: Solomon, last: Teferra Abate}
  - {first: Solomon, last: Teferra}
- canonical: {first: Ramzi, last: Abbès}
  variants:
  - {first: Ramzi, last: Abbes}
- canonical: {first: Samir, last: AbdelRahman}
  variants:
  - {first: Samir, last: Abdelrahman}
- canonical: {first: Anne, last: Abeillé}
  variants:
  - {first: Anne, last: Abeille}
- canonical: {first: Steven, last: Abney}
  id: steven-abney
  variants:
  - {first: Steve, last: Abney}
  - {first: Steven P., last: Abney}
- canonical: {first: Victor, last: Abrash}
  id: victor-abrash
- canonical: {first: José I., last: Abreu}
  variants:
  - {first: Jose I., last: Abreu}
  - {first: José, last: Abreu}
- canonical: {first: Sarkis, last: Abrilian}
  id: sarkis-abrilian
- canonical: {first: Ahmed, last: AbuRa’ed}
  variants:
  - {first: Ahmed, last: Abura’ed}
- canonical: {first: Esref, last: Adali}
  variants:
  - {first: Eşref, last: Adalı}
  - {first: Eşref, last: Adali}
- canonical: {first: Gilles, last: Adda}
  id: gilles-adda
- canonical: {first: Martine, last: Adda-Decker}
  id: martine-adda-decker
  variants:
  - {first: Martine, last: Adda-decker}
- canonical: {first: David Ifeoluwa, last: Adelani}
  variants:
  - {first: David, last: Adelani}
  - {first: David I., last: Adelani}
- canonical: {first: Giovanni, last: Adorni}
  id: giovanni-adorni
- canonical: {first: Geert, last: Adriaens}
  id: geert-adriaens
- canonical: {first: Itziar, last: Aduriz}
  id: itziar-aduriz
- canonical: {first: Rodrigo, last: Agerri}
  id: rodrigo-agerri
- canonical: {first: Eneko, last: Agirre}
  id: eneko-agirre
- canonical: {first: Željko, last: Agić}
  variants:
  - {first: Zeljko, last: Agic}
- canonical: {first: Shyam Sundar, last: Agrawal}
  variants:
  - {first: Shyam, last: Agrawal}
- canonical: {first: David W., last: Aha}
  variants:
  - {first: David, last: Aha}
- canonical: {first: Thomas, last: Ahlswede}
  variants:
  - {first: Thomas E., last: Ahlswede}
- canonical: {first: Elisabeth, last: Ahlsén}
  variants:
  - {first: Elisabeth, last: Ahlsen}
- canonical: {first: Faisal, last: Ahmad}
  variants:
  - {first: Faisal, last: Ahmed}
- canonical: {first: Wasi, last: Ahmad}
  variants:
  - {first: Wasi Uddin, last: Ahmad}
- canonical: {first: Tafseer, last: Ahmed}
  variants:
  - {first: Tafseer, last: Ahmed Khan}
- canonical: {first: Byung-Gyu, last: Ahn}
  variants:
  - {first: Byung Gyu, last: Ahn}
- canonical: {first: Gregory, last: Aist}
  variants:
  - {first: Greg, last: Aist}
- canonical: {first: Salah, last: Ait-Mokhtar}
  variants:
  - {first: Salah, last: Aït-Mokhtar}
- canonical: {first: Akiko, last: Aizawa}
  variants:
  - {first: Akiko N., last: Aizawa}
- canonical: {first: Gianmaria, last: Ajani}
  id: gianmaria-ajani
- canonical: {first: Hiroyuki, last: Akama}
  variants:
  - {first: Hiroyuki, last: Akam}
- canonical: {first: Mohammad, last: Akbar}
  id: mohammad-akbar
- canonical: {first: A., last: Akilandeswari}
  variants:
  - {first: Akilandeswari, last: A}
- canonical: {first: Berfin, last: Aktaş}
  variants:
  - {first: Berfin, last: Aktas}
- canonical: {first: Khalid, last: Al Khatib}
  variants:
  - {first: Khalid, last: Al-Khatib}
- canonical: {first: Mosleh Hmoud, last: Al-Adhaileh}
  variants:
  - {first: Mosleh H., last: Al-Adhaileh}
- canonical: {first: Adil, last: Al-Kufaishi}
  id: adil-al-kufaishi
- canonical: {first: Yaser, last: Al-Onaizan}
  variants:
  - {first: Yaser, last: Al-onaizan}
- canonical: {first: Amal, last: Al-Saif}
  variants:
  - {first: Amal, last: Alsaif}
- canonical: {first: Vicent, last: Alabau}
  variants:
  - {first: Vicente, last: Alabau}
- canonical: {first: Jesujoba, last: Alabi}
  variants:
  - {first: Jesujoba O., last: Alabi}
  - {first: Jesujoba Oluwadara, last: Alabi}
- canonical: {first: Danniel Liwanag, last: Alcantara}
  variants:
  - {first: Danniel, last: Alcantara}
- canonical: {first: Izaskun, last: Aldezabal}
  id: izaskun-aldezabal
- canonical: {first: Iñaki, last: Alegría}
  id: inaki-alegria
  variants:
  - {first: Iñaki, last: Alegria}
  - {first: Inaki, last: Alegria}
- canonical: {first: Beatrice, last: Alex}
  variants:
  - {first: Bea, last: Alex}
- canonical: {first: Zoltán, last: Alexin}
  id: zoltan-alexin
- canonical: {first: James, last: Allan}
  comment: UMass Amherst
  id: james-allan
  similar: [james-allen]
- canonical: {first: James, last: Allen}
  comment: Rochester
  id: james-allen
  similar: [james-allan]
  variants:
  - {first: James F., last: Allen}
- canonical: {first: Jonathan, last: Allen}
  variants:
  - {first: Jonathan, last: All}
- canonical: {first: Hector, last: Allende-Cid}
  variants:
  - {first: Héctor, last: Allende}
  - {first: Héctor, last: Allende-Cid}
- canonical: {first: Fil, last: Alleva}
  id: fil-alleva
  variants:
  - {first: Fileno, last: Alleva}
- canonical: {first: José João, last: Almeida}
  variants:
  - {first: Jose Joao, last: Almeida}
- canonical: {first: Miguel B., last: Almeida}
  variants:
  - {first: Miguel, last: Almeida}
- canonical: {first: Huda, last: Almuzaini}
  id: huda-almuzaini
- canonical: {first: Jose M., last: Alonso}
  variants:
  - {first: Jose, last: Alonso}
- canonical: {first: Miguel A., last: Alonso}
  variants:
  - {first: Miguel, last: Alonso Pardo}
  - {first: Miguel A., last: Alonso Pardo}
- canonical: {first: Laura, last: Alonso Alemany}
  variants:
  - {first: Laura, last: Alonso i Alemany}
  - {first: Laura, last: Alonso}
- canonical: {first: Erick, last: Alphonse}
  id: erick-alphonse
- canonical: {first: Hiyan, last: Alshawi}
  variants:
  - {first: Hiyan, last: Alsawi}
- canonical: {first: Romina, last: Altamirano}
  variants:
  - {first: Ivana Romina, last: Altamirano}
- canonical: {first: Mohamed, last: Altantawy}
  variants:
  - {first: Mohamed, last: AlTantawy}
- canonical: {first: Sandra, last: Aluísio}
  variants:
  - {first: Sandra Maria, last: Aluísio}
  - {first: Sandra, last: Aluisio}
  - {first: Sandra M., last: Aluísio}
- canonical: {first: Carlos, last: Alzate}
  variants:
  - {first: Carlos, last: Alzate Perez}
- canonical: {first: Diego Raphael, last: Amancio}
  variants:
  - {first: Diego, last: Amancio}
- canonical: {first: Shin-ya, last: Amano}
  variants:
  - {first: Sin-ya, last: Amano}
- canonical: {first: Fredy A., last: Amaya}
  id: fredy-a-amaya
- canonical: {first: Juan Carlos, last: Amengual}
  id: juan-carlos-amengual
- canonical: {first: Mohamed R., last: Amer}
  variants:
  - {first: Mohamed, last: Amer}
- canonical: {first: Enrique, last: Amigó}
  variants:
  - {first: Enrique, last: Amigo}
- canonical: {first: Massih R., last: Amini}
  variants:
  - {first: Massih-Reza, last: Amini}
- canonical: {first: Reinald Kim, last: Amplayo}
  variants:
  - {first: Reinald, last: Kim Amplayo}
- canonical: {first: Marcelo Adriano, last: Amâncio}
  variants:
  - {first: Marcelo, last: Amancio}
- canonical: {first: Pranav, last: Anand}
  comment: Dayta AI
  id: pranav-anand
  similar: [pranav-a]
- canonical: {first: Animashree, last: Anandkumar}
  variants:
  - {first: Anima, last: Anandkumar}
- canonical: {first: Øistein E., last: Andersen}
  variants:
  - {first: Øistein, last: Andersen}
- canonical: {first: Andrew J., last: Anderson}
  variants:
  - {first: Andrew, last: Anderson}
- canonical: {first: Anne H., last: Anderson}
  variants:
  - {first: Anne, last: Anderson}
- canonical: {first: Kenneth M., last: Anderson}
  variants:
  - {first: Kenneth, last: Anderson}
  - {first: Ken, last: Anderson}
- canonical: {first: Tim, last: Anderson}
  variants:
  - {first: Timothy, last: Anderson}
- canonical: {first: Winston N, last: Anderson}
  variants:
  - {first: Winston, last: Anderson}
- canonical: {first: Shinichi, last: Ando}
  variants:
  - {first: Sinichi, last: Ando}
  - {first: Shin-ichi, last: Ando}
  - {first: Shin-Ichi, last: Ando}
- canonical: {first: Elisabeth, last: Andre}
  variants:
  - {first: Elisabeth, last: André}
- canonical: {first: Alexandre, last: Andreewsky}
  comment: LIMSI
  id: alexandre-andreewsky
  similar: [alexander-andreyewsky]
- canonical: {first: Alexander, last: Andreyewsky}
  comment: IBM
  id: alexander-andreyewsky
  similar: [alexandre-andreewsky]
- canonical: {first: Peter, last: Anick}
  variants:
  - {first: Peter G., last: Anick}
- canonical: {first: Olatz, last: Ansa}
  id: olatz-ansa
- canonical: {first: Georges, last: Antoniadis}
  id: georges-antoniadis
- canonical: {first: Juliano D., last: Antonio}
  id: juliano-d-antonio
- canonical: {first: Waqas, last: Anwar}
  variants:
  - {first: Muhammad Waqas, last: Anwar}
- canonical: {first: Douglas, last: Appelt}
  variants:
  - {first: Douglas E., last: Appelt}
  - {first: Doug, last: Appelt}
- canonical: {first: Noriko H., last: Arai}
  variants:
  - {first: Noriko, last: Arai}
- canonical: {first: Kenji, last: Araki}
  id: kenji-araki
- canonical: {first: Masahiro, last: Araki}
  id: masahiro-araki
- canonical: {first: Mihael, last: Arcan}
  variants:
  - {first: Mihael, last: Arčan}
- canonical: {first: Nikolay, last: Arefyev}
  variants:
  - {first: Nikolay, last: Arefiev}
- canonical: {first: Nerea, last: Areta}
  id: nerea-areta
- canonical: {first: Susan, last: Armstrong}
  id: susan-armstrong
  variants:
  - {first: Susan, last: Warwick-Armstrong}
  - {first: Susan, last: Warwick}
- canonical: {first: Alan R., last: Aronson}
  variants:
  - {first: Alan, last: Aronson}
- canonical: {first: Xabier, last: Arregi}
  id: xabier-arregi
- canonical: {first: Jose Mari, last: Arriola}
  id: jose-mari-arriola
- canonical: {first: Núria, last: Artigas}
  id: nuria-artigas
- canonical: {first: Xabier, last: Artola}
  id: xabier-artola
- canonical: {first: Kavosh, last: Asadi Atui}
  variants:
  - {first: Kavosh, last: Asadi}
- canonical: {first: Noushin Rezapour, last: Asheghi}
  variants:
  - {first: Noushin, last: Rezapour Asheghi}
- canonical: {first: Nicholas, last: Asher}
  variants:
  - {first: Nicolas, last: Asher}
- canonical: {first: Kevin D., last: Ashley}
  variants:
  - {first: Kevin, last: Ashley}
- canonical: {first: Àlex R., last: Atrio}
  variants:
  - {first: Àlex, last: Atrio}
- canonical: {first: Jordi, last: Atserias}
  id: jordi-atserias
  variants:
  - {first: Jordi, last: Atserias Batalla}
- canonical: {first: Mohamed, last: Attia}
  id: mohamed-attia
- canonical: {first: Eric, last: Atwell}
  variants:
  - {first: Eric Steven, last: Atwell}
  - {first: Eric S., last: Atwell}
- canonical: {first: Steve, last: Austin}
  id: steve-austin
- canonical: {first: Luciana Beatriz, last: Avila}
  variants:
  - {first: Luciana Beatriz, last: Ávila}
  - {first: Luciana, last: Ávila}
- canonical: {first: Aiti, last: Aw}
  variants:
  - {first: AiTi, last: Aw}
  - {first: Ai Ti, last: Aw}
- canonical: {first: Christelle, last: Ayache}
  id: christelle-ayache
- canonical: {first: Necip Fazil, last: Ayan}
  variants:
  - {first: Necip, last: Fazil Ayan}
- canonical: {first: Damaris, last: Ayuso}
  id: damaris-ayuso
  variants:
  - {first: Damaris M., last: Ayuso}
- canonical: {first: Saliha, last: Azzam}
  id: saliha-azzam
- canonical: {first: Harald, last: Baayen}
  variants:
  - {first: R. Harald, last: Baayen}
- canonical: {first: Ismail, last: Babaoğlu}
  variants:
  - {first: Ismail, last: Babaoglu}
- canonical: {first: Ciprian, last: Bacalu}
  id: ciprian-bacalu
- canonical: {first: Ngo Xuan, last: Bach}
  variants:
  - {first: Ngo, last: Xuan Bach}
- canonical: {first: Joan, last: Bachenko}
  id: joan-bachenko
- canonical: {first: Daniel, last: Bachut}
  id: daniel-bachut
- canonical: {first: Brett W., last: Bader}
  variants:
  - {first: Brett, last: Bader}
- canonical: {first: Adriana, last: Badulescu}
  variants:
  - {first: Adriana, last: Bădulescu}
- canonical: {first: Hee-Sook, last: Bae}
  variants:
  - {first: Hee Sook, last: Bae}
- canonical: {first: Erik, last: Baert}
  id: erik-baert
- canonical: {first: Mirko, last: Baglioni}
  id: mirko-baglioni
- canonical: {first: Jeanne, last: Baguenier Desormeaux}
  variants:
  - {first: Jeanne, last: Baguenier-Desormeaux}
- canonical: {first: Lalit R., last: Bahl}
  id: lalit-r-bahl
- canonical: {first: Mohammad, last: Bahrani}
  id: mohammad-bahrani
- canonical: {first: Ruzena, last: Bajcsy}
  id: ruzena-bajcsy
- canonical: {first: Ondřej, last: Bajgar}
  variants:
  - {first: Ondrej, last: Bajgar}
- canonical: {first: Stylianos, last: Bakamidis}
  id: stylianos-bakamidis
- canonical: {first: Collin F., last: Baker}
  variants:
  - {first: Collin, last: Baker}
- canonical: {first: George, last: Baker}
  id: george-baker
  variants:
  - {first: George Arthur, last: Baker}
- canonical: {first: James, last: Baker}
  variants:
  - {first: James K., last: Baker}
- canonical: {first: Janet, last: Baker}
  variants:
  - {first: Janet M., last: Baker}
- canonical: {first: Kathryn, last: Baker}
  variants:
  - {first: Kathryn L., last: Baker}
- canonical: {first: Pedro, last: Balage Filho}
  variants:
  - {first: Pedro, last: Balage}
  - {first: Pedro Paulo, last: Balage Filho}
  - {first: Pedro P. Balage, last: Filho}
  - {first: Pedro, last: Filho}
- canonical: {first: Alexandra, last: Balahur}
  variants:
  - {first: Alexandra, last: Balahur-Dobrescu}
- canonical: {first: Timothy, last: Baldwin}
  variants:
  - {first: Tim, last: Baldwin}
- canonical: {first: Catherine N., last: Ball}
  variants:
  - {first: Catherine, last: Ball}
- canonical: {first: Bruce W., last: Ballard}
  id: bruce-w-ballard
  variants:
  - {first: Bruce, last: Ballard}
- canonical: {first: Rafael E., last: Banchs}
  variants:
  - {first: Rafael, last: Banchs}
- canonical: {first: Sivaji, last: Bandyopadhyay}
  variants:
  - {first: Sivaji, last: Bandopadhyay}
  - {first: Sivaju, last: Bandyopadhyay}
  - {first: Sivaji, last: B}
- canonical: {first: Eduardo R., last: Banga}
  id: eduardo-r-banga
  variants:
  - {first: Eduardo, last: R. Banga}
  - {first: Eduardo Rodríguez, last: Banga}
- canonical: {first: Srinivas, last: Bangalore}
  variants:
  - {first: B., last: Srinivas}
  - {first: '', last: Srinivas}
- canonical: {first: Forrest, last: Bao}
  variants:
  - {first: Forrest Sheng, last: Bao}
- canonical: {first: Petra, last: Barancikova}
  variants:
  - {first: Petra, last: Barančíková}
- canonical: {first: Cătălina, last: Barbu}
  id: catalina-barbu
  variants:
  - {first: Catalina, last: Barbu}
- canonical: {first: Verginica, last: Barbu Mititelu}
  variants:
  - {first: Verginica Barbu, last: Mititelu}
- canonical: {first: Anup, last: Barman}
  variants:
  - {first: Anup Kr., last: Barman}
- canonical: {first: John, last: Barnden}
  id: john-barnden
  variants:
  - {first: John A., last: Barnden}
- canonical: {first: Marco, last: Baroni}
  id: marco-baroni
- canonical: {first: Roberto, last: Barra-Chicote}
  variants:
  - {first: Roberto Barra, last: Chicote}
- canonical: {first: Sergio, last: Barrachina}
  id: sergio-barrachina
- canonical: {first: Claude, last: Barras}
  id: claude-barras
- canonical: {first: Caroline, last: Barriere}
  variants:
  - {first: Caroline, last: Barrière}
- canonical: {first: Chris, last: Barry}
  id: chris-barry
- canonical: {first: Valentina, last: Bartalesi Lenzi}
  id: valentina-bartalesi-lenzi
- canonical: {first: François, last: Barthélemy}
  variants:
  - {first: Francois, last: Barthelemy}
- canonical: {first: G. Edward, last: Barton}
  variants:
  - {first: G. Edward, last: 'Barton, Jr.'}
- canonical: {first: Guntis, last: Barzdins}
  variants:
  - {first: Guntis, last: Bārzdiņš}
- canonical: {first: Karine, last: Baschung}
  id: karine-baschung
- canonical: {first: Roberto, last: Basili}
  id: roberto-basili
- canonical: {first: Colin, last: Batchelor}
  variants:
  - {first: Colin R., last: Batchelor}
- canonical: {first: John, last: Bateman}
  variants:
  - {first: John A., last: Bateman}
- canonical: {first: Madeleine, last: Bates}
  id: madeleine-bates
  variants:
  - {first: Madeline, last: Bates}
- canonical: {first: Riza Theresa, last: Batista-Navarro}
  variants:
  - {first: Riza, last: Batista-Navarro}
- canonical: {first: Anton, last: Batliner}
  id: anton-batliner
- canonical: {first: Istvan, last: Batori}
  id: istvan-batori
- canonical: {first: Marco, last: Battista}
  id: marco-battista
- canonical: {first: William A., last: 'Baumgartner, Jr.'}
  variants:
  - {first: William A., last: Baumgartner Jr.}
  - {first: William A., last: Baumgartner}
  - {first: William, last: Baumgartner}
  - {first: William, last: Baumgartner Jr.}
- canonical: {first: Samuel, last: Bayer}
  variants:
  - {first: Sam, last: Bayer}
- canonical: {first: Andrew David, last: Beale}
  variants:
  - {first: Andrew, last: David}
- canonical: {first: David L., last: Bean}
  variants:
  - {first: David, last: Bean}
- canonical: {first: John, last: Bear}
  id: john-bear
- canonical: {first: Hannah, last: Bechara}
  variants:
  - {first: Hanna, last: Béchara}
  - {first: Hanna, last: Bechara}
  - {first: Hannah, last: Béchara}
- canonical: {first: Frederic, last: Bechet}
  id: frederic-bechet
  variants:
  - {first: Frédéric, last: Bechét}
  - {first: Frédéric, last: Béchet}
  - {first: Frederic, last: Béchet}
- canonical: {first: Chedi, last: Bechikh Ali}
  variants:
  - {first: Chedi, last: Bechikh}
- canonical: {first: Daniel, last: Beck}
  variants:
  - {first: Daniel Emilio, last: Beck}
- canonical: {first: Lee, last: Becker}
  variants:
  - {first: Lee A., last: Becker}
- canonical: {first: Russell, last: Beckley}
  variants:
  - {first: Russ, last: Beckley}
- canonical: {first: Paul, last: Bedaride}
  variants:
  - {first: Paul, last: Bédaride}
- canonical: {first: Cosmin Adrian, last: Bejan}
  variants:
  - {first: Cosmin, last: Adrian Bejan}
  - {first: Cosmin, last: Bejan}
- canonical: {first: Núria, last: Bel}
  variants:
  - {first: Nuria, last: Bel}
- canonical: {first: Gemma, last: Bel-Enguix}
  variants:
  - {first: Gemma Bel, last: Enguix}
  - {first: Gemma, last: Bel Enguix}
- canonical: {first: Julie, last: Belião}
  variants:
  - {first: Julie, last: Beliao}
- canonical: {first: Narjès, last: Bellamine Ben Saoud}
  variants:
  - {first: Narjès Bellamine Ben, last: Saoud}
- canonical: {first: Patrice, last: Bellot}
  id: patrice-bellot
- canonical: {first: Valérie, last: Bellynck}
  variants:
  - {first: Valerie, last: Bellynck}
- canonical: {first: Islam, last: Beltagy}
  id: islam-beltagy
- canonical: {first: Robert S., last: Belvin}
  variants:
  - {first: Robert, last: Belvin}
  - {first: Robert S., last: Melvin}
- canonical: {first: Anja, last: Belz}
  variants:
  - {first: Anya, last: Belz}
- canonical: {first: Roni, last: Ben Aharon}
  variants:
  - {first: Roni, last: Ben-Aharon}
- canonical: {first: Abdelmajid, last: Ben Hamadou}
  variants:
  - {first: Abdelmajid, last: Ben hamadou}
  - {first: Abdelmajid, last: Benhamadou}
  - {first: Abdelmajid-Lin, last: Ben Hamadou}
- canonical: {first: Abderrahim, last: Benabbou}
  id: abderrahim-benabbou
- canonical: {first: Farah, last: Benamara}
  variants:
  - {first: Farah, last: Beanamara}
  - {first: Farah, last: Benamara Zitoune}
- canonical: {first: Chomicha, last: Bendahman}
  id: chomicha-bendahman
- canonical: {first: Emily M., last: Bender}
  variants:
  - {first: Emily, last: Bender}
- canonical: {first: José-Miguel, last: Benedí}
  id: jose-miguel-benedi
  variants:
  - {first: Jose-Miguel, last: Benedi}
  - {first: José Miguel, last: Benedí}
  - {first: José Miguel, last: Benedí Ruíz}
  - {first: José-M., last: Benedí}
  - {first: José Miguel, last: Benedi Ruiz}
  - {first: José-Miguel, last: Benedí Ruíz}
- canonical: {first: Simon, last: Benigeri}
  id: simon-benigeri
  variants:
  - {first: Simon, last: Ben Igeri}
- canonical: {first: Andrew, last: Bennett}
  id: andrew-bennett
  similar: [andrew-bennetts]
- canonical: {first: Paul, last: Bennett}
  variants:
  - {first: Paul N., last: Bennett}
- canonical: {first: Andrew, last: Bennetts}
  id: andrew-bennetts
  similar: [andrew-bennett]
- canonical: {first: Alexander, last: Berg}
  variants:
  - {first: Alex, last: Berg}
  - {first: Alexander C, last: Berg}
- canonical: {first: Tamara, last: Berg}
  variants:
  - {first: Tamara L., last: Berg}
  - {first: Tamara L, last: Berg}
- canonical: {first: Carole, last: Bergamini}
  id: carole-bergamini
- canonical: {first: Adam, last: Berger}
  variants:
  - {first: Adam L., last: Berger}
- canonical: {first: Maria, last: Berger}
  variants:
  - {first: Maria, last: Moritz}
- canonical: {first: Raffaella, last: Bernardi}
  id: raffaella-bernardi
- canonical: {first: Niels Ole, last: Bernsen}
  variants:
  - {first: Niels Ole, last: Bernse}
  - {first: Niels O., last: Bernsen}
- canonical: {first: Elisa, last: Bertino}
  id: elisa-bertino
- canonical: {first: Núria, last: Bertomeu}
  variants:
  - {first: Nuria, last: Bertomeu}
  - {first: Núria, last: Bertomeu Castelló}
  - {first: Núria Bertomeu, last: Castelló}
- canonical: {first: Robert C., last: Berwick}
  variants:
  - {first: Robert, last: Berwick}
  - {first: Robert Cregar, last: Berwick}
- canonical: {first: Gabriel G., last: Bes}
  id: gabriel-g-bes
  variants:
  - {first: Gabriel G., last: Bès}
  - {first: Gabriel, last: Bès}
- canonical: {first: Laurent, last: Besacier}
  id: laurent-besacier
- canonical: {first: Štefan, last: Beňuš}
  variants:
  - {first: Stefan, last: Benus}
  - {first: S̆tefan, last: Ben̆us̆}
- canonical: {first: Akshar, last: Bharati}
  variants:
  - {first: Akshar, last: Bharathi}
- canonical: {first: Irshad, last: Bhat}
  variants:
  - {first: Irshad A., last: Bhat}
- canonical: {first: Rajesh, last: Bhat}
  id: rajesh-bhat
  similar: [rajesh-bhatt]
- canonical: {first: Riyaz Ahmad, last: Bhat}
  variants:
  - {first: Riyaz A., last: Bhat}
- canonical: {first: Rajesh, last: Bhatt}
  comment: UMass Amherst
  id: rajesh-bhatt
  similar: [rajesh-bhat]
- canonical: {first: Pushpak, last: Bhattacharyya}
  variants:
  - {first: Pushpak, last: Bhattacharya}
- canonical: {first: Virendrakumar, last: Bhavsar}
  variants:
  - {first: Virendra, last: Bhavsar}
- canonical: {first: Plaban Kr., last: Bhowmick}
  variants:
  - {first: Plaban, last: Bhowmick}
- canonical: {first: Ergun, last: Bicici}
  variants:
  - {first: Ergun, last: Biçici}
- canonical: {first: Eckhard, last: Bick}
  id: eckhard-bick
- canonical: {first: Timothy W., last: Bickmore}
  variants:
  - {first: Timothy, last: Bickmore}
- canonical: {first: Chris, last: Biemann}
  variants:
  - {first: Christian, last: Biemann}
- canonical: {first: Janusz Stanisław, last: Bien}
  variants:
  - {first: Janusz Stanislaw, last: Bien}
  - {first: Janusz S., last: Bień}
  - {first: Janusz S., last: Bien}
- canonical: {first: Marie A., last: Bienkowski}
  variants:
  - {first: Marie, last: Bienkowski}
- canonical: {first: Alan W., last: Biermann}
  id: alan-w-biermann
  variants:
  - {first: Alan, last: Biermann}
- canonical: {first: Jeffrey P., last: Bigham}
  variants:
  - {first: Jeffrey, last: Bigham}
- canonical: {first: Daniel M., last: Bikel}
  variants:
  - {first: Daniel, last: Bikel}
  - {first: Dan, last: Bikel}
- canonical: {first: Dimitrios, last: Bilidas}
  variants:
  - {first: Dimitris, last: Bilidas}
- canonical: {first: Eric, last: Bilinski}
  variants:
  - {first: Éric, last: Bilinski}
- canonical: {first: Mokhtar B., last: Billami}
  variants:
  - {first: Mokhtar-Boumedyen, last: Billami}
- canonical: {first: Jeff, last: Bilmes}
  variants:
  - {first: Jeff A., last: Bilmes}
- canonical: {first: Matthew W., last: Bilotti}
  variants:
  - {first: Matthew, last: Bilotti}
- canonical: {first: Milan, last: Bily}
  variants:
  - {first: Milan, last: Bílý}
- canonical: {first: Diana, last: Binnenpoorte}
  id: diana-binnenpoorte
- canonical: {first: Elizabeth, last: Bishop}
  id: elizabeth-bishop
- canonical: {first: Alan W., last: Black}
  id: alan-w-black
  variants:
  - {first: Alan, last: Black}
  - {first: Alan W, last: Black}
- canonical: {first: Ezra, last: Black}
  id: ezra-black
  variants:
  - {first: Ezra W., last: Black}
- canonical: {first: Lois M., last: Black}
  variants:
  - {first: Lois, last: Black}
- canonical: {first: William J., last: Black}
  id: william-j-black
  variants:
  - {first: William J, last: Black}
  - {first: William, last: Black}
- canonical: {first: Frédéric, last: Blain}
  variants:
  - {first: Frederic, last: Blain}
- canonical: {first: Hervé, last: Blanchon}
  variants:
  - {first: Herve, last: Blanchon}
- canonical: {first: Christian, last: Blaschke}
  id: christian-blaschke
- canonical: {first: Nate, last: Blaylock}
  id: nate-blaylock
- canonical: {first: David, last: Blei}
  variants:
  - {first: David M., last: Blei}
- canonical: {first: Hatte, last: Blejer}
  variants:
  - {first: Hatte R., last: Blejer}
- canonical: {first: André, last: Blessing}
  variants:
  - {first: Andre, last: Blessing}
- canonical: {first: Hans Ulrich, last: Block}
  variants:
  - {first: Hans-Ulrich, last: Block}
- canonical: {first: Marsden S., last: Blois}
  id: marsden-s-blois
- canonical: {first: Phil, last: Blunsom}
  variants:
  - {first: Philip, last: Blunsom}
- canonical: {first: Tamara, last: Bobić}
  variants:
  - {first: Tamara, last: Bobic}
- canonical: {first: Daniel, last: Bobrow}
  variants:
  - {first: Daniel G., last: Bobrow}
- canonical: {first: Robert, last: Bobrow}
  id: robert-bobrow
  variants:
  - {first: Robert J., last: Bobrow}
  - {first: Rusty, last: Bobrow}
- canonical: {first: Péter Pál, last: Boda}
  variants:
  - {first: Péter, last: Boda}
- canonical: {first: Adams B., last: Bodomo}
  variants:
  - {first: Adams, last: Bodomo}
- canonical: {first: Guido, last: Boella}
  id: guido-boella
- canonical: {first: Katharina, last: Boesefeldt}
  id: katharina-boesefeldt
- canonical: {first: Christopher, last: Bogart}
  variants:
  - {first: Chris, last: Bogart}
- canonical: {first: Branimir, last: Boguraev}
  id: branimir-boguraev
  variants:
  - {first: Branimir K., last: Boguraev}
  - {first: Bran, last: Boguraev}
- canonical: {first: Igor, last: Boguslavsky}
  variants:
  - {first: Igor M., last: Boguslavsky}
- canonical: {first: Dan, last: Bohus}
  id: dan-bohus
  variants:
  - {first: Dan, last: Bohuş}
- canonical: {first: Sean, last: Boisen}
  id: sean-boisen
- canonical: {first: Christian, last: Boitet}
  id: christian-boitet
- canonical: {first: Loic, last: Boizou}
  variants:
  - {first: Loïc, last: Boizou}
- canonical: {first: Ondřej, last: Bojar}
  variants:
  - {first: Ondrej, last: Bojar}
- canonical: {first: Julie E., last: Boland}
  variants:
  - {first: Julie, last: Boland}
- canonical: {first: Daniel, last: Bolaños}
  variants:
  - {first: Daniel, last: Bolanos}
- canonical: {first: Gemma, last: Boleda}
  variants:
  - {first: Gemma, last: Boleda Torrent}
- canonical: {first: Andrea, last: Bolognesi}
  id: andrea-bolognesi
- canonical: {first: Igor A., last: Bolshakov}
  variants:
  - {first: Igor, last: Bolshakov}
- canonical: {first: Antonio, last: Bonafonte}
  id: antonio-bonafonte
- canonical: {first: Jean-François, last: Bonastre}
  id: jean-francois-bonastre
  variants:
  - {first: Jean-Francois, last: Bonastre}
- canonical: {first: Guillaume, last: Bonfante}
  variants:
  - {first: Guillame, last: Bonfante}
- canonical: {first: Claire, last: Bonial}
  variants:
  - {first: Claire N., last: Bonial}
- canonical: {first: Marco Aldo Piccolino, last: Boniforti}
  variants:
  - {first: Marco Aldo, last: Piccolino Boniforti}
- canonical: {first: Hélène, last: Bonneau-Maynard}
  id: helene-bonneau-maynard
  variants:
  - {first: Hélène, last: Maynard}
- canonical: {first: Kalina, last: Bontcheva}
  id: kalina-bontcheva
  similar: [katina-bontcheva]
- canonical: {first: Katina, last: Bontcheva}
  id: katina-bontcheva
  similar: [kalina-bontcheva]
- canonical: {first: German, last: Bordel}
  id: german-bordel
  variants:
  - {first: Germán, last: Bordel}
- canonical: {first: Emanuela, last: Boroş}
  variants:
  - {first: Emanuela, last: Boroș}
  - {first: Emanuela, last: Boros}
- canonical: {first: Tiberiu, last: Boroş}
  variants:
  - {first: Tiberiu, last: Boroș}
  - {first: Tiberiu, last: Boros}
- canonical: {first: Sonja, last: Bosch}
  variants:
  - {first: Sonja E., last: Bosch}
- canonical: {first: Matko, last: Bosnjak}
  variants:
  - {first: Matko, last: Bošnjak}
- canonical: {first: Elizabeth C., last: Botha}
  id: elizabeth-c-botha
- canonical: {first: Alexandre, last: Bouchard-Côté}
  variants:
  - {first: Alexandre, last: Bouchard}
- canonical: {first: Abdessalam, last: Bouchekif}
  variants:
  - {first: Abdesselam, last: Bouchekif}
- canonical: {first: Mohamed Mahdi, last: Boudabous}
  variants:
  - {first: Mohamed, last: Boudabous}
- canonical: {first: Aicha, last: Bouhjar}
  variants:
  - {first: Aïcha, last: Bouhjar}
- canonical: {first: Pierrette, last: Bouillon}
  id: pierrette-bouillon
- canonical: {first: Philippe, last: Boula de Mareüil}
  id: philippe-boula-de-mareuil
  variants:
  - {first: Philippe Boula, last: de Mareüil}
- canonical: {first: Gilles, last: Boulianne}
  id: gilles-boulianne
- canonical: {first: Paolo, last: Bouquet}
  id: paolo-bouquet
- canonical: {first: Laurent, last: Bourbeau}
  id: laurent-bourbeau
- canonical: {first: Caroline, last: Bousquet-Vernhettes}
  variants:
  - {first: Caroline, last: Bousquet}
- canonical: {first: Lou, last: Boves}
  variants:
  - {first: Louis, last: Boves}
- canonical: {first: Samuel, last: Bowman}
  variants:
  - {first: Samuel R., last: Bowman}
  - {first: Sam, last: Bowman}
- canonical: {first: Stephen, last: Boxwell}
  variants:
  - {first: Stephen A., last: Boxwell}
- canonical: {first: Richard D., last: Boyce}
  variants:
  - {first: Richard, last: Boyce}
- canonical: {first: Andrew, last: Boyd}
  variants:
  - {first: Andrew D., last: Boyd}
- canonical: {first: Amber, last: Boydstun}
  variants:
  - {first: Amber E., last: Boydstun}
- canonical: {first: Kristy, last: Boyer}
  variants:
  - {first: Kristy Elizabeth, last: Boyer}
- canonical: {first: Cem, last: Bozsahin}
  variants:
  - {first: Cem, last: Bozşahin}
  - {first: H. Cem, last: Bozsahin}
- canonical: {first: Olivier, last: Boëffard}
  variants:
  - {first: Olivier, last: Boeffard}
- canonical: {first: Lisa, last: Braden-Harder}
  variants:
  - {first: Lisa C., last: Braden-Harder}
- canonical: {first: Deborah, last: Brady}
  variants:
  - {first: Deb, last: Brady}
- canonical: {first: Annelies, last: Braffort}
  id: annelies-braffort
- canonical: {first: S.R.K., last: Branavan}
  variants:
  - {first: S. R. K., last: Branavan}
- canonical: {first: António, last: Branco}
  variants:
  - {first: Antonio, last: Branco}
  - {first: Antonio H., last: Branco}
  - {first: António Horta, last: Branco}
- canonical: {first: Andrew, last: Brasher}
  id: andrew-brasher
- canonical: {first: Harry, last: Bratt}
  id: harry-bratt
- canonical: {first: Adrian, last: Braşoveanu}
  variants:
  - {first: Adrian, last: Brasoveanu}
- canonical: {first: Eric, last: Breck}
  variants:
  - {first: Eric J., last: Breck}
- canonical: {first: D. S., last: Bree}
  variants:
  - {first: D.S., last: Bree}
- canonical: {first: Jason, last: Brenier}
  variants:
  - {first: Jason M., last: Brenier}
- canonical: {first: Susan E., last: Brennan}
  variants:
  - {first: Susan, last: Brennan}
- canonical: {first: Xavier, last: Briffault}
  id: xavier-briffault
- canonical: {first: Ted, last: Briscoe}
  id: ted-briscoe
  variants:
  - {first: Edward, last: Briscoe}
- canonical: {first: George Aaron, last: Broadwell}
  variants:
  - {first: Aaron, last: Broadwell}
  - {first: G. Aaron, last: Broadwell}
- canonical: {first: Daan, last: Broeder}
  id: daan-broeder
- canonical: {first: Michael K., last: Brown}
  variants:
  - {first: Michael, last: Brown}
- canonical: {first: Peter F., last: Brown}
  id: peter-f-brown
- canonical: {first: Ralf D., last: Brown}
  variants:
  - {first: Ralf, last: Brown}
- canonical: {first: Susan Windisch, last: Brown}
  variants:
  - {first: Susan, last: Windisch Brown}
  - {first: Susan, last: Brown}
  - {first: Susan W., last: Brown}
- canonical: {first: Rebecca, last: Bruce}
  variants:
  - {first: Rebecca F., last: Bruce}
- canonical: {first: Hennie, last: Brugman}
  id: hennie-brugman
- canonical: {first: Ernst, last: Buchberger}
  id: ernst-buchberger
- canonical: {first: Chris, last: Buckley}
  id: chris-buckley
- canonical: {first: Sven, last: Buechel}
  variants:
  - {first: Sven, last: Büchel}
- canonical: {first: Alberto, last: Bugarín Diz}
  variants:
  - {first: Alberto, last: Bugarín}
  - {first: Alberto, last: Bugarin}
- canonical: {first: Trung, last: Bui}
  variants:
  - {first: Trung H., last: Bui}
- canonical: {first: Florin, last: Bulgarov}
  variants:
  - {first: Florin Adrian, last: Bulgarov}
- canonical: {first: Barbara, last: Bullock}
  variants:
  - {first: Barbara E., last: Bullock}
- canonical: {first: Razvan, last: Bunescu}
  variants:
  - {first: Razvan C., last: Bunescu}
- canonical: {first: Harry, last: Bunt}
  id: harry-bunt
- canonical: {first: Laura, last: Burdick}
  variants:
  - {first: Laura, last: Wendlandt}
- canonical: {first: Gaston, last: Burek}
  variants:
  - {first: Gaston G., last: Burek}
- canonical: {first: Clint, last: Burfoot}
  variants:
  - {first: Clinton, last: Burfoot}
- canonical: {first: John D., last: Burger}
  comment: MITRE
  id: john-d-burger
  similar: [john-f-burger]
- canonical: {first: John F., last: Burger}
  comment: System Development Corporation
  id: john-f-burger
  similar: [john-d-burger]
- canonical: {first: Christopher J.C., last: Burges}
  variants:
  - {first: Chris J.C., last: Burges}
- canonical: {first: Diego A., last: Burgos}
  variants:
  - {first: Diego, last: Burgos}
- canonical: {first: Bianka, last: Buschbeck}
  id: bianka-buschbeck
  variants:
  - {first: Bianka, last: Buschbeck-Wolf}
- canonical: {first: Andrei, last: Butnaru}
  variants:
  - {first: Andrei M., last: Butnaru}
- canonical: {first: Bill, last: Byrne}
  comment: University of Cambridge
  id: bill-byrne
- canonical: {first: Bill, last: Byrne}
  comment: UCSD Ph.d; https://www.linkedin.com/in/billb/
  id: bill-byrne-ucsd
- canonical: {first: Donna, last: Byron}
  id: donna-byron
  variants:
  - {first: Donna K., last: Byron}
- canonical: {first: Tamás, last: Bíró}
  variants:
  - {first: Tamás, last: Biró}
- canonical: {first: Benjamin, last: Börschinger}
  variants:
  - {first: Benjamin, last: Boerschinger}
- canonical: {first: Kenneth S., last: Bøgh}
  variants:
  - {first: Kenneth, last: Bøgh}
- canonical: {first: Alena, last: Bŏhmová}
  variants:
  - {first: Alena, last: Bohmova}
  - {first: Alena, last: Böhmová}
- canonical: {first: Sheila, last: C. M. de Sousa}
  variants:
  - {first: Sheila C.M., last: de Sousa}
- canonical: {first: José G., last: C. de Souza}
  variants:
  - {first: José G.C., last: de Souza}
  - {first: Jose G.C., last: de Souza}
  - {first: José Guilherme, last: Camargo de Souza}
  - {first: José G., last: Camargo de Souza}
  - {first: José Guilherme, last: C. de Souza}
- canonical: {first: Malarkodi, last: C.S.}
  variants:
  - {first: Malarkodi, last: C.S}
  - {first: CS., last: Malarkodi}
- canonical: {first: Joao Paulo, last: Cabral}
  variants:
  - {first: João P., last: Cabral}
- canonical: {first: Luís Miguel, last: Cabral}
  variants:
  - {first: Luís, last: Cabral}
- canonical: {first: Luis-Adrián, last: Cabrera-Diego}
  variants:
  - {first: Luis Adrián, last: Cabrera-Diego}
- canonical: {first: Maria Teresa, last: Cabré}
  id: maria-teresa-cabre
  variants:
  - {first: M. Teresa, last: Cabré}
  - {first: Teresa, last: Cabré}
- canonical: {first: Whitney L., last: Cade}
  variants:
  - {first: Whitney, last: Cade}
- canonical: {first: Anais, last: Cadilhac}
  variants:
  - {first: Anaïs, last: Cadilhac}
- canonical: {first: Michael J., last: Cafarella}
  variants:
  - {first: Michael, last: Cafarella}
- canonical: {first: Lynne, last: Cahill}
  id: lynne-cahill
  variants:
  - {first: Lynne J., last: Cahill}
- canonical: {first: Dongfeng, last: Cai}
  variants:
  - {first: DongFeng, last: Cai}
- canonical: {first: Jun Fu, last: Cai}
  variants:
  - {first: Junfu, last: Cai}
- canonical: {first: Qingqing, last: Cai}
  variants:
  - {first: Qing-qing, last: Cai}
- canonical: {first: Jo, last: Calder}
  variants:
  - {first: Jonathan, last: Calder}
- canonical: {first: Mary Elaine, last: Califf}
  id: mary-elaine-califf
- canonical: {first: Charles B., last: Callaway}
  variants:
  - {first: Charles, last: Callaway}
- canonical: {first: Diego, last: Calvanese}
  id: diego-calvanese
- canonical: {first: Nicoletta, last: Calzolari}
  id: nicoletta-calzolari
  variants:
  - {first: Nicoletta Calzolari, last: Zamorani}
- canonical: {first: Jose, last: Camacho-Collados}
  variants:
  - {first: José, last: Camacho-Collados}
- canonical: {first: Ellen, last: Campana}
  id: ellen-campana
- canonical: {first: Joseph P., last: Campbell}
  variants:
  - {first: Joseph, last: Campbell}
- canonical: {first: Francisco, last: Campillo}
  variants:
  - {first: Francisco Campillo, last: Díaz}
- canonical: {first: Doğan, last: Can}
  variants:
  - {first: Dogan, last: Can}
- canonical: {first: Arnaldo, last: 'Candido, Jr.'}
  variants:
  - {first: Arnaldo, last: Candido Jr.}
  - {first: Arnaldo, last: Candido Jr}
  - {first: Arnaldo, last: Candido}
- canonical: {first: Marie, last: Candito}
  variants:
  - {first: Marie-Helene, last: Candito}
  - {first: Marie-Hélène, last: Candito}
- canonical: {first: Amparo Elizabeth, last: Cano Basave}
  variants:
  - {first: Amparo Elizabeth, last: Cano-Basave}
- canonical: {first: Xuan-Nga, last: Cao}
  variants:
  - {first: Xuân-Nga, last: Cao}
  - {first: Xuân-Nga Cao, last: Kam}
- canonical: {first: Amedeo, last: Cappelli}
  id: amedeo-cappelli
- canonical: {first: George, last: Carayannis}
  id: george-carayannis
- canonical: {first: José María, last: Carazo}
  variants:
  - {first: José-María, last: Carazo}
- canonical: {first: Sandra, last: Carberry}
  variants:
  - {first: M. Sandra, last: Carberry}
- canonical: {first: Jaime G., last: Carbonell}
  comment: CMU
  id: jaime-g-carbonell
  similar: [jaime-r-carbonell]
  variants:
  - {first: Jaime, last: Carbonell}
  - {first: Jaime G., last: Carbonell Jr}
- canonical: {first: Jaime R., last: Carbonell}
  comment: BBN; d. 1973
  id: jaime-r-carbonell
  similar: [jaime-g-carbonell]
- canonical: {first: Antonio, last: Cardenal}
  variants:
  - {first: Antonio, last: Cardenal-Lopez}
- canonical: {first: Claire, last: Cardie}
  id: claire-cardie
- canonical: {first: Patrick, last: Cardinal}
  id: patrick-cardinal
- canonical: {first: Paula, last: Cardoso}
  id: paula-cardoso
  variants:
  - {first: Paula C. Figueira, last: Cardoso}
  - {first: Paula C. F., last: Cardoso}
- canonical: {first: George, last: Caridakis}
  id: george-caridakis
- canonical: {first: Kathleen M., last: Carley}
  variants:
  - {first: Kathleen, last: Carley}
- canonical: {first: Mark, last: Carman}
  variants:
  - {first: Mark J., last: Carman}
  - {first: Mark James, last: Carman}
- canonical: {first: Jorge, last: Carrillo de Albornoz}
  variants:
  - {first: Jorge Carrillo, last: de Albornoz}
- canonical: {first: Jeremy J., last: Carroll}
  variants:
  - {first: Jeremy, last: Carroll}
- canonical: {first: John A., last: Carroll}
  comment: Cambridge, Sussex
  id: john-a-carroll
  similar: [john-b-carroll]
  variants:
  - {first: John, last: Carroll}
- canonical: {first: John B., last: Carroll}
  comment: UNC
  id: john-b-carroll
  similar: [john-a-carroll]
- canonical: {first: Julie, last: Carson-Berndsen}
  variants:
  - {first: Julie, last: Carson}
  - {first: Julle, last: Carson-Berndsen}
- canonical: {first: David, last: Carter}
  variants:
  - {first: David M., last: Carter}
- canonical: {first: Christopher, last: Caruso}
  variants:
  - {first: Chris, last: Caruso}
- canonical: {first: Vitor, last: Carvalho}
  variants:
  - {first: Vitor R., last: Carvalho}
- canonical: {first: Francisco, last: Casacuberta}
  id: francisco-casacuberta
- canonical: {first: Bernardino, last: Casas}
  id: bernardino-casas
- canonical: {first: Helena de Medeiros, last: Caseli}
  variants:
  - {first: Helena, last: de Medeiros Caseli}
- canonical: {first: Arantza, last: Casillas}
  id: arantza-casillas
- canonical: {first: Asunción, last: Castaño}
  id: asuncion-castano
- canonical: {first: José, last: Castaño}
  variants:
  - {first: José M., last: Castaño}
- canonical: {first: João Miguel, last: Casteleiro}
  variants:
  - {first: João, last: Casteleiro}
- canonical: {first: Núria, last: Castell}
  variants:
  - {first: Nuria, last: Castell}
- canonical: {first: Antonio, last: Castellanos}
  id: antonio-castellanos
- canonical: {first: Eric, last: Castelli’}
  variants:
  - {first: Eric, last: Castelli}
- canonical: {first: Irene, last: Castellón}
  variants:
  - {first: Irene, last: Castellon}
- canonical: {first: Julio, last: Castillo}
  variants:
  - {first: Julio Javier, last: Castillo}
- canonical: {first: Thiago, last: Castro Ferreira}
  variants:
  - {first: Thiago, last: Ferreira}
- canonical: {first: Maria Lucia, last: Castro Jorge}
  variants:
  - {first: Maria Lucía Castro, last: Jorge}
  - {first: Maria Lucía, last: Castro Jorge}
- canonical: {first: Maria Jose, last: Castro-Bleda}
  variants:
  - {first: María José, last: Castro}
  - {first: María-José, last: Castro}
- canonical: {first: Dolors, last: Català}
  variants:
  - {first: Dolors, last: Catala}
- canonical: {first: Maria Novella, last: Catarsi}
  id: maria-novella-catarsi
- canonical: {first: Roberta, last: Catizone}
  id: roberta-catizone
- canonical: {first: Gabriela, last: Cavaglià}
  variants:
  - {first: Gabriela, last: Cavaglia}
- canonical: {first: Alexandru, last: Ceauşu}
  variants:
  - {first: Alexandru, last: Ceausu}
- canonical: {first: Guillermo A., last: Cecchi}
  variants:
  - {first: Guillermo, last: Cecchi}
- canonical: {first: Ali Hadian, last: Cefidekhanie}
  variants:
  - {first: Ali, last: Hadian}
- canonical: {first: Pedro Concejero, last: Cerezo}
  variants:
  - {first: Pedro, last: Concejero}
- canonical: {first: Scott A., last: Hale}
  variants:
  - {first: Scott, last: Hale}
- canonical: {first: Jeong-Won, last: Cha}
  variants:
  - {first: Jeongwon, last: Cha}
- canonical: {first: Seungho, last: Cha}
  id: seungho-cha
- canonical: {first: Joyce, last: Chai}
  variants:
  - {first: Joyce Yue, last: Chai}
  - {first: Joyce Y., last: Chai}
- canonical: {first: Kian Ming A., last: Chai}
  variants:
  - {first: Kian Ming Adam, last: Chai}
- canonical: {first: Aimilios, last: Chalamandaris}
  id: aimilios-chalamandaris
  variants:
  - {first: Chalamandaris, last: Aimilios}
- canonical: {first: Nathanael, last: Chambers}
  variants:
  - {first: Nathan, last: Chambers}
- canonical: {first: Gary K. K., last: Chan}
  id: gary-k-k-chan
- canonical: {first: Kwok-Ping, last: Chan}
  variants:
  - {first: Kwok Ping, last: Chan}
- canonical: {first: Samuel W. K., last: Chan}
  id: samuel-w-k-chan
  variants:
  - {first: Samuel W.K., last: Chan}
- canonical: {first: Brian J., last: Chandler}
  id: brian-j-chandler
  variants:
  - {first: Brian, last: Chandler}
- canonical: {first: Sharath, last: Chandra Guntuku}
  variants:
  - {first: Sharath Chandra, last: Guntuku}
- canonical: {first: Raman, last: Chandrasekar}
  id: raman-chandrasekar
- canonical: {first: Muthu Kumar, last: Chandrasekaran}
  variants:
  - {first: Muthu, last: Kumar Chandrasekaran}
- canonical: {first: Angel, last: Chang}
  variants:
  - {first: Angel X., last: Chang}
- canonical: {first: Baobao, last: Chang}
  variants:
  - {first: Bao-Bao, last: Chang}
- canonical: {first: Ching Yun, last: Chang}
  variants:
  - {first: Ching-Yun, last: Chang}
- canonical: {first: Edward Y., last: Chang}
  variants:
  - {first: Edward, last: Chang}
- canonical: {first: Jason S., last: Chang}
  variants:
  - {first: Jason, last: Chang}
  - {first: Jason J. S., last: Chang}
  - {first: Jason J.S., last: Chang}
  - {first: Jason J., last: Chang}
- canonical: {first: Jim, last: Chang}
  variants:
  - {first: Jimmy, last: Chang}
- canonical: {first: Joseph Z., last: Chang}
  variants:
  - {first: Joseph, last: Chang}
  - {first: Joseph Z, last: Chang}
- canonical: {first: Jyun-Sheng, last: Chang}
  variants:
  - {first: Jyun-sheng, last: Chang}
- canonical: {first: Kai-min Kevin, last: Chang}
  variants:
  - {first: Kai-Min, last: Chang}
  - {first: Kai-min K., last: Chang}
- canonical: {first: Li-Li, last: Chang}
  variants:
  - {first: Li-li, last: Chang}
- canonical: {first: Li-Ping, last: Chang}
  variants:
  - {first: Li-ping, last: Chang}
- canonical: {first: Pi-Chuan, last: Chang}
  variants:
  - {first: Pichuan, last: Chang}
- canonical: {first: Shih-Fu, last: Chang}
  variants:
  - {first: Shih-fu, last: Chang}
- canonical: {first: Yu-wei, last: Chang}
  variants:
  - {first: Yu-Wei, last: Chang}
- canonical: {first: F. Y. August, last: Chao}
  variants:
  - {first: F.Y. August, last: Chao}
- canonical: {first: Wenhan, last: Chao}
  variants:
  - {first: WenHan, last: Chao}
  - {first: Wen-Han, last: Chao}
- canonical: {first: Wendy, last: Chapman}
  variants:
  - {first: Wendy W, last: Chapman}
- canonical: {first: Marcela, last: Charfuelan}
  variants:
  - {first: Marcela, last: Charfuelán}
- canonical: {first: Eric, last: Charton}
  variants:
  - {first: Éric, last: Charton}
- canonical: {first: Noël, last: Chateau}
  id: noel-chateau
- canonical: {first: Niladri, last: Chatterjee}
  id: niladri-chatterjee
- canonical: {first: Rajen, last: Chatterjee}
  variants:
  - {first: Rajan, last: Chatterjee}
- canonical: {first: Jacques, last: Chauché}
  id: jacques-chauche
- canonical: {first: Himani, last: Chaudhry}
  variants:
  - {first: Himani, last: Chaudhary}
- canonical: {first: Bidyut Baran, last: Chaudhuri}
  id: bidyut-baran-chaudhuri
  variants:
  - {first: Bidyut B., last: Chaudhuri}
- canonical: {first: Chiwei, last: Che}
  id: chiwei-che
- canonical: {first: Alvin Cheng-Hsien, last: Chen}
  variants:
  - {first: Cheng-Hsien, last: Chen}
- canonical: {first: Catherine, last: Chen}
  comment: UC Berkley
  id: catherine-chen-ucberkley
- canonical: {first: Catherine, last: Chen}
  comment: Brown
  id: catherine-chen-bu
- canonical: {first: Chao-Jan, last: Chen}
  variants:
  - {first: Chao-jan, last: Chen}
- canonical: {first: Cheng-Der, last: Chen}
  variants:
  - {first: Cheng-der, last: Chen}
- canonical: {first: Feng-Yi, last: Chen}
  variants:
  - {first: Feng-yi, last: Chen}
- canonical: {first: Francine, last: Chen}
  variants:
  - {first: Francine R., last: Chen}
- canonical: {first: Helen Kaiyun, last: Chen}
  variants:
  - {first: Kai-Yun, last: Chen}
  - {first: Kai-yun, last: Chen}
  - {first: Helen Kai-yun, last: Chen}
- canonical: {first: Huey-Chyun, last: Chen}
  variants:
  - {first: Mathis Huey-chyun, last: Chen}
- canonical: {first: Jen Nan, last: Chen}
  variants:
  - {first: Jen-Nan, last: Chen}
  - {first: Jen-nan, last: Chen}
- canonical: {first: Jiajun, last: Chen}
  variants:
  - {first: Jia-jun, last: Chen}
  - {first: Jia-Jun, last: Chen}
- canonical: {first: Keh-Jiann, last: Chen}
  variants:
  - {first: Keh-jiann, last: Chen}
  - {first: Ke-Jiann, last: Chen}
  - {first: K. J., last: Chen}
- canonical: {first: Kuang-hua, last: Chen}
  variants:
  - {first: Kuang-Hua, last: Chen}
- canonical: {first: Li-mei, last: Chen}
  variants:
  - {first: Li-Mei, last: Chen}
- canonical: {first: Liang-Yu, last: Chen}
  variants:
  - {first: Liangyu, last: Chen}
- canonical: {first: Mei-hua, last: Chen}
  variants:
  - {first: Mei-Hua, last: Chen}
- canonical: {first: Mia Xu, last: Chen}
  variants:
  - {first: Mia, last: Chen}
- canonical: {first: Nancy, last: Chen}
  variants:
  - {first: Nancy F., last: Chen}
- canonical: {first: Po Chun, last: Chen}
  variants:
  - {first: Po-Chun, last: Chen}
- canonical: {first: Po Hsuan, last: Chen}
  variants:
  - {first: Po-Hsuan, last: Chen}
- canonical: {first: Shun-Der, last: Chen}
  variants:
  - {first: Shun-Der, last: Cheng}
- canonical: {first: Ssu-Cheng, last: Chen}
  variants:
  - {first: Su-Cheng, last: Chen}
- canonical: {first: Stanley F., last: Chen}
  variants:
  - {first: Stanley, last: Chen}
- canonical: {first: Tsong-yi, last: Chen}
  variants:
  - {first: Tsong-Yi, last: Chen}
- canonical: {first: Xixian, last: Chen}
  variants:
  - {first: XiXian, last: Chen}
- canonical: {first: Yi-Rong, last: Chen}
  variants:
  - {first: YiRong, last: Chen}
  - {first: Yi-Rung, last: Chen}
- canonical: {first: YiChun, last: Chen}
  variants:
  - {first: Yi-Chun, last: Chen}
- canonical: {first: Yuanzhu Peter, last: Chen}
  variants:
  - {first: Peter, last: Chen}
- canonical: {first: Charles, last: 'Chen, Jr.'}
  variants:
  - {first: Charles, last: Chen}
  - {first: Charles, last: Chen Jr.}
- canonical: {first: Noureddine, last: Chenfour}
  id: noureddine-chenfour
- canonical: {first: Wen-Huei, last: Cheng}
  variants:
  - {first: Wen-Hui, last: Cheng}
- canonical: {first: Xueqi, last: Cheng}
  variants:
  - {first: Xue-Qi, last: Cheng}
- canonical: {first: Chi-Shun, last: Cheung}
  variants:
  - {first: Chi Shun, last: Cheung}
- canonical: {first: Jackie Chi Kit, last: Cheung}
  variants:
  - {first: Jackie C. K., last: Cheung}
  - {first: Jackie C.K., last: Cheung}
  - {first: Jackie, last: Cheung}
- canonical: {first: Lawrence Y. L., last: Cheung}
  id: lawrence-y-l-cheung
  variants:
  - {first: Lawrence Y.L., last: Cheung}
- canonical: {first: Peter A., last: Chew}
  variants:
  - {first: Peter, last: Chew}
- canonical: {first: Adam, last: Cheyer}
  id: adam-cheyer
- canonical: {first: Tung-Hui, last: Chiang}
  variants:
  - {first: TungHui, last: Chiang}
- canonical: {first: Yuang-Chin, last: Chiang}
  variants:
  - {first: Yuang-chin, last: Chiang}
- canonical: {first: Jen-Tzung, last: Chien}
  variants:
  - {first: Jen-Tzong, last: Chien}
- canonical: {first: Lois C., last: Childs}
  variants:
  - {first: Lois, last: Childs}
- canonical: {first: Odbayar, last: Chimeddorj}
  variants:
  - {first: Chimeddorj, last: Odbayar}
- canonical: {first: Nancy, last: Chinchor}
  id: nancy-chinchor
  variants:
  - {first: Nancy A., last: Chinchor}
- canonical: {first: P. C., last: Ching}
  variants:
  - {first: P.C., last: Ching}
- canonical: {first: Manoj, last: Chinnakotla}
  variants:
  - {first: Manoj K., last: Chinnakotla}
  - {first: Manoj Kumar, last: Chinnakotla}
- canonical: {first: Luminita, last: Chiran}
  id: luminita-chiran
- canonical: {first: Mahesh V., last: Chitrao}
  variants:
  - {first: Mahesh, last: Chitrao}
- canonical: {first: Chih-Ming, last: Chiu}
  variants:
  - {first: Chih-ming, last: Chiu}
- canonical: {first: Hsun-Wen, last: Chiu}
  variants:
  - {first: Hsun-wen, last: Chiu}
- canonical: {first: Timothy, last: Chklovski}
  variants:
  - {first: Tim, last: Chklovski}
- canonical: {first: Hakaze, last: Cho}
  id: hakaze-cho
  variants:
  - {first: Yufeng, last: Zhao}
- canonical: {first: Martin, last: Chodorow}
  variants:
  - {first: Martin S., last: Chodorow}
- canonical: {first: GyuHyeon, last: Choi}
  variants:
  - {first: Gyu-Hyeon, last: Choi}
- canonical: {first: Jinho D., last: Choi}
  variants:
  - {first: Jinho, last: Choi}
- canonical: {first: Key-Sun, last: Choi}
  variants:
  - {first: Key-sun, last: Choi}
- canonical: {first: Annick, last: Choisier}
  id: annick-choisier
- canonical: {first: Mickey W. C., last: Chong}
  variants:
  - {first: Mickey W.C., last: Chong}
- canonical: {first: George, last: Chou}
  id: george-chou
- canonical: {first: Seng-Cho T., last: Chou}
  variants:
  - {first: Seng-cho T., last: Chou}
- canonical: {first: Prafulla Kumar, last: Choubey}
  variants:
  - {first: Prafulla, last: Choubey}
- canonical: {first: Khalid, last: Choukri}
  id: khalid-choukri
  variants:
  - {first: Kalid, last: Choukri}
- canonical: {first: Yen-Lu, last: Chow}
  variants:
  - {first: Yen-lu, last: Chow}
- canonical: {first: Thomas Ulrich, last: Christiansen}
  variants:
  - {first: Thomas, last: Christiansen}
- canonical: {first: Dimitris, last: Christodoulakis}
  variants:
  - {first: Dimitris N., last: Christodoulakis}
- canonical: {first: C. Mario, last: Christoudias}
  variants:
  - {first: Mario, last: Christoudias}
- canonical: {first: Grzegorz, last: Chrupała}
  variants:
  - {first: Grzegorz, last: Chrupala}
- canonical: {first: Jennifer, last: Chu-Carroll}
  variants:
  - {first: Jennifer, last: Chu}
- canonical: {first: Tat-Seng, last: Chua}
  variants:
  - {first: Tat Seng, last: Chua}
- canonical: {first: Ka-Wai, last: Chui}
  variants:
  - {first: Kawai, last: Chui}
- canonical: {first: Grace, last: Chung}
  variants:
  - {first: Grace Y, last: Chung}
- canonical: {first: Hee Sung, last: Chung}
  variants:
  - {first: Hee-Sung, last: Chung}
- canonical: {first: HooJung, last: Chung}
  variants:
  - {first: Hoojung, last: Chung}
- canonical: {first: Siaw-Fong, last: Chung}
  variants:
  - {first: Siaw Fong, last: Chung}
- canonical: {first: You-Shan, last: Chung}
  variants:
  - {first: You-shan, last: Chung}
- canonical: {first: Kenneth, last: Church}
  variants:
  - {first: Kenneth Ward, last: Church}
  - {first: Ken, last: Church}
  - {first: Kenneth W., last: Church}
- canonical: {first: Christopher, last: Chute}
  variants:
  - {first: Christopher G., last: Chute}
- canonical: {first: Ilyas, last: Cicekli}
  variants:
  - {first: İlyas, last: Çiçekli}
- canonical: {first: Christopher, last: Cieri}
  variants:
  - {first: Chris, last: Cieri}
- canonical: {first: Philipp, last: Cimiano}
  id: philipp-cimiano
- canonical: {first: Alina Maria, last: Ciobanu}
  variants:
  - {first: Alina, last: Ciobanu}
- canonical: {first: Manuel R., last: Ciosici}
  variants:
  - {first: Manuel, last: Ciosici}
- canonical: {first: Fabio, last: Ciravegna}
  id: fabio-ciravegna
- canonical: {first: Montserrat, last: Civit}
  id: montserrat-civit
- canonical: {first: Chris, last: Clark}
  variants:
  - {first: Christine, last: Clark}
- canonical: {first: Jonathan H., last: Clark}
  variants:
  - {first: Jonathan, last: Clark}
- canonical: {first: Charles L. A., last: Clarke}
  id: charles-l-a-clarke
- canonical: {first: Luka A., last: Clarke}
  variants:
  - {first: Luka, last: Clarke}
- canonical: {first: Mark A., last: Clements}
  variants:
  - {first: Mark, last: Clements}
- canonical: {first: Miruna, last: Clinciu}
  variants:
  - {first: Miruna-Adriana, last: Clinciu}
- canonical: {first: John H., last: 'Clippinger, Jr.'}
  variants:
  - {first: John Henry, last: 'Clippinger, Jr.'}
- canonical: {first: Paul, last: Clough}
  variants:
  - {first: Paul D., last: Clough}
- canonical: {first: Martin, last: Cmejrek}
  variants:
  - {first: Martin, last: Čmejrek}
- canonical: {first: Noah, last: Coccaro}
  id: noah-coccaro
- canonical: {first: Jose, last: Coch}
  variants:
  - {first: José, last: Coch}
- canonical: {first: John, last: Cocke}
  id: john-cocke
- canonical: {first: Joan, last: Codina-Filba}
  variants:
  - {first: Joan, last: Codina-Filbà}
  - {first: Joan, last: Codina}
- canonical: {first: Jordan, last: Cohen}
  variants:
  - {first: Jordan R., last: Cohen}
- canonical: {first: K. Bretonnel, last: Cohen}
  variants:
  - {first: Kevin Bretonnel, last: Cohen}
  - {first: Kevin B., last: Cohen}
  - {first: Kevin, last: Cohen}
- canonical: {first: Philip R., last: Cohen}
  variants:
  - {first: Philip, last: Cohen}
  - {first: Phil R., last: Cohen}
- canonical: {first: Shay B., last: Cohen}
  variants:
  - {first: Shay, last: Cohen}
- canonical: {first: Trevor, last: Cohen}
  comment: University of Washington
  id: trevor-cohen
  similar: [trevor-cohn]
- canonical: {first: William, last: Cohen}
  variants:
  - {first: William W., last: Cohen}
- canonical: {first: Yael, last: Cohen-Sygal}
  variants:
  - {first: Yael, last: Sygal}
- canonical: {first: Luísa, last: Coheur}
  variants:
  - {first: Luisa, last: Coheur}
- canonical: {first: Trevor, last: Cohn}
  comment: University of Melbourne
  id: trevor-cohn
  similar: [trevor-cohen]
- canonical: {first: Andrew W., last: Cole}
  variants:
  - {first: Andrew, last: Cole}
- canonical: {first: Ronald, last: Cole}
  id: ronald-cole
  variants:
  - {first: Ron, last: Cole}
  - {first: Ronald A., last: Cole}
- canonical: {first: Mariona, last: Coll Ardanuy}
  variants:
  - {first: Mariona Coll, last: Ardanuy}
- canonical: {first: Christophe, last: Collet}
  id: christophe-collet
- canonical: {first: Jean-Marc, last: Colletta}
  id: jean-marc-colletta
- canonical: {first: Edward, last: Collins}
  variants:
  - {first: Ed, last: Collins}
- canonical: {first: Michael, last: Collins}
  variants:
  - {first: Michael John, last: Collins}
  - {first: Mike, last: Collins}
- canonical: {first: Sandra, last: Collovini}
  id: sandra-collovini
- canonical: {first: Pere, last: Comas}
  variants:
  - {first: Pere R., last: Comas}
- canonical: {first: Donald C., last: Comeau}
  variants:
  - {first: Don, last: Comeau}
  - {first: Donald, last: Comeau}
  - {first: Donald C, last: Comeau}
- canonical: {first: Elisabet, last: Comelles}
  id: elisabet-comelles
- canonical: {first: Kristian, last: Concepcion}
  variants:
  - {first: Kris, last: Concepcion}
- canonical: {first: Sherri, last: Condon}
  variants:
  - {first: Sherri L., last: Condon}
- canonical: {first: John, last: Conroy}
  variants:
  - {first: John M., last: Conroy}
- canonical: {first: Matthieu, last: Constant}
  variants:
  - {first: Mathieu, last: Constant}
- canonical: {first: Susan P., last: Converse}
  variants:
  - {first: Susan, last: Converse}
- canonical: {first: Helen V., last: Cook}
  variants:
  - {first: Helen, last: Cook}
  - {first: Helen V, last: Cook}
- canonical: {first: Peter-Arno, last: Coppen}
  id: peter-arno-coppen
- canonical: {first: Ornella, last: Corazzari}
  id: ornella-corazzari
- canonical: {first: Greville C., last: Corbett}
  variants:
  - {first: Greville, last: Corbett}
  - {first: Greville G., last: Corbett}
- canonical: {first: Peter, last: Corbett}
  variants:
  - {first: Peter T., last: Corbett}
- canonical: {first: João Paulo, last: Cordeiro}
  variants:
  - {first: João, last: Cordeiro}
- canonical: {first: Silvio, last: Cordeiro}
  variants:
  - {first: Silvio Ricardo, last: Cordeiro}
- canonical: {first: Mark G., last: Core}
  variants:
  - {first: Mark, last: Core}
- canonical: {first: Courtney D., last: Corley}
  variants:
  - {first: Courtney, last: Corley}
- canonical: {first: Annick, last: Corluy}
  id: annick-corluy
- canonical: {first: Thomas L., last: Cornell}
  variants:
  - {first: Thomas, last: Cornell}
- canonical: {first: Gloria, last: Corpas Pastor}
  variants:
  - {first: Gloria, last: Corpas}
  - {first: Gloria Corpas, last: Pastor}
- canonical: {first: Simon, last: Corston-Oliver}
  variants:
  - {first: Simon H., last: Corston-Oliver}
- canonical: {first: Louise, last: Corti}
  id: louise-corti
- canonical: {first: Santiago, last: Cortés Vaíllo}
  variants:
  - {first: Santiago, last: Cortes}
  - {first: Santiago Cortés, last: Vaíllo}
- canonical: {first: William J., last: Corvey}
  variants:
  - {first: William, last: Corvey}
- canonical: {first: Angela, last: Costa}
  variants:
  - {first: Ângela, last: Costa}
- canonical: {first: Luís Fernando, last: Costa}
  variants:
  - {first: Luís, last: Costa}
- canonical: {first: Christophe, last: Costa Florêncio}
  variants:
  - {first: Christophe Costa, last: Florencio}
- canonical: {first: Marta R., last: Costa-jussà}
  variants:
  - {first: Marta, last: R. Costa-jussà}
  - {first: Marta R., last: Costa-Jussà}
  - {first: Marta R., last: Costa-Jussa}
  - {first: Marta, last: Ruiz Costa-jussà}
  - {first: Marta Ruiz, last: Costa-jussà}
- canonical: {first: Fintan J., last: Costello}
  variants:
  - {first: Fintan, last: Costello}
- canonical: {first: William, last: Coster}
  variants:
  - {first: Will, last: Coster}
- canonical: {first: Louise-Amélie, last: Cougnon}
  variants:
  - {first: Louis-Amélie, last: Cougnon}
- canonical: {first: Francisco M., last: Couto}
  variants:
  - {first: Francisco, last: Couto}
- canonical: {first: Daniel, last: Couto Vale}
  variants:
  - {first: Daniel, last: Couto-Vale}
  - {first: Daniel, last: Vale}
- canonical: {first: Jim, last: Cowie}
  id: jim-cowie
- canonical: {first: Roddy, last: Cowie}
  id: roddy-cowie
- canonical: {first: Benoit, last: Crabbé}
  variants:
  - {first: Benoît, last: Crabbé}
- canonical: {first: Gregory, last: Crane}
  variants:
  - {first: Gregory R., last: Crane}
- canonical: {first: Lambros, last: Cranias}
  variants:
  - {first: Lambros, last: Kranias}
- canonical: {first: Josep M., last: Crego}
  variants:
  - {first: Josep Maria, last: Crego}
  - {first: Josep, last: Crego}
- canonical: {first: Luca, last: Cristoforetti}
  id: luca-cristoforetti
- canonical: {first: Matthew, last: Crocker}
  variants:
  - {first: Matthew W., last: Crocker}
- canonical: {first: W. Bruce, last: Croft}
  variants:
  - {first: Bruce, last: Croft}
- canonical: {first: Fabien, last: Cromieres}
  variants:
  - {first: Fabien, last: Cromières}
- canonical: {first: Paul A., last: Crook}
  variants:
  - {first: Paul, last: Crook}
- canonical: {first: Noa P., last: Cruz Diaz}
  variants:
  - {first: Noa P., last: Cruz}
  - {first: Noa, last: Cruz}
  - {first: Noa P., last: Cruz Díaz}
- canonical: {first: Michael, last: Crystal}
  variants:
  - {first: Michael R., last: Crystal}
- canonical: {first: Andras, last: Csomai}
  variants:
  - {first: András, last: Csomai}
- canonical: {first: Catia, last: Cucchiarini}
  id: catia-cucchiarini
- canonical: {first: Silviu, last: Cucerzan}
  variants:
  - {first: Silviu-Petru, last: Cucerzan}
- canonical: {first: Chris, last: Culy}
  variants:
  - {first: Christopher, last: Culy}
- canonical: {first: Hamish, last: Cunningham}
  id: hamish-cunningham
- canonical: {first: Arturo, last: Curiel}
  variants:
  - {first: Arturo, last: Curiel Díaz}
- canonical: {first: James R., last: Curran}
  variants:
  - {first: James, last: Curran}
- canonical: {first: Douglass, last: Cutting}
  variants:
  - {first: Doug, last: Cutting}
- canonical: {first: Jan, last: Cuřín}
  id: jan-curin
- canonical: {first: Agata, last: Cybulska}
  variants:
  - {first: Agata Katarzyna, last: Cybulska}
- canonical: {first: Scott, last: Cyphers}
  variants:
  - {first: D. Scott, last: Cyphers}
- canonical: {first: Marianne, last: Dabbadie}
  id: marianne-dabbadie
- canonical: {first: Walter, last: Daelemans}
  id: walter-daelemans
- canonical: {first: Deborah A., last: Dahl}
  id: deborah-a-dahl
  variants:
  - {first: Deborah, last: Dahl}
- canonical: {first: Kathleen, last: Dahlgren}
  id: kathleen-dahlgren
- canonical: {first: Li-Rong, last: Dai}
  variants:
  - {first: LiRong, last: Dai}
- canonical: {first: Xiang, last: Dai}
  variants:
  - {first: Xiangying, last: Dai}
- canonical: {first: Xinyu, last: Dai}
  variants:
  - {first: Xin-yu, last: Dai}
  - {first: Xin-Yu, last: Dai}
- canonical: {first: Béatrice, last: Daille}
  variants:
  - {first: Beatrice, last: Daille}
- canonical: {first: Bojana, last: Dalbelo Bašić}
  variants:
  - {first: Bojana Dalbelo, last: Bašić}
- canonical: {first: Patrice, last: Dalle}
  id: patrice-dalle
- canonical: {first: Bhavana, last: Dalvi}
  variants:
  - {first: Bhavana, last: Dalvi Mishra}
- canonical: {first: Om P., last: Damani}
  variants:
  - {first: Om, last: Damani}
- canonical: {first: Fred, last: Damerau}
  variants:
  - {first: Fred J., last: Damerau}
- canonical: {first: Laurie, last: Damianos}
  variants:
  - {first: Laurie E., last: Damianos}
- canonical: {first: Danica, last: Damljanović}
  variants:
  - {first: Danica, last: Damljanovic}
- canonical: {first: Géraldine, last: Damnati}
  variants:
  - {first: Geraldine, last: Damnati}
- canonical: {first: Robert I., last: Damper}
  id: robert-i-damper
- canonical: {first: Sandipan, last: Dandapat}
  variants:
  - {first: Sandipan, last: Dandpat}
- canonical: {first: Hoa Trang, last: Dang}
  variants:
  - {first: Hoa, last: Dang}
- canonical: {first: Ron, last: 'Daniel, Jr.'}
  variants:
  - {first: Ron, last: Daniel}
  - {first: Ron, last: Daniel Jr.}
- canonical: {first: Masatake, last: Dantsuji}
  id: masatake-dantsuji
- canonical: {first: Aswarth Abhilash, last: Dara}
  variants:
  - {first: Aswarth, last: Dara}
- canonical: {first: Stéfan, last: Darmoni}
  variants:
  - {first: Stefan, last: Darmoni}
- canonical: {first: Vidas, last: Daudaravicius}
  variants:
  - {first: Vidas, last: Daudaravičius}
- canonical: {first: Jordi, last: Daudé}
  id: jordi-daude
- canonical: {first: Hal, last: Daumé III}
  variants:
  - {first: Hal, last: Daume III}
  - {first: Hal, last: Daume}
  - {first: Hal, last: Daumé}
- canonical: {first: Chris Irwin, last: Davis}
  variants:
  - {first: Chris, last: Davis}
- canonical: {first: James, last: Davis}
  variants:
  - {first: James Raymond, last: Davis}
- canonical: {first: Mark W., last: Davis}
  variants:
  - {first: Mark, last: Davis}
- canonical: {first: Sashka T., last: Davis}
  variants:
  - {first: Sashka, last: Davis}
- canonical: {first: Ian P., last: Davy}
  variants:
  - {first: Ian, last: Davy}
  - {first: Ian P, last: Davy}
- canonical: {first: David, last: Day}
  variants:
  - {first: David S., last: Day}
- canonical: {first: Antonella, last: De Angeli}
  variants:
  - {first: Antonella, last: DeAngeli}
- canonical: {first: Vitor, last: De Araujo}
  variants:
  - {first: Vítor, last: Araújo}
- canonical: {first: Orphee, last: De Clercq}
  variants:
  - {first: Orphée, last: De Clercq}
- canonical: {first: Georges, last: De Moor}
  id: georges-de-moor
- canonical: {first: Renato, last: De Mori}
  variants:
  - {first: Renato, last: de Mori}
- canonical: {first: Anne, last: De Roeck}
  variants:
  - {first: Anne, last: DeRoeck}
  - {first: Anne, last: de Roeck}
  - {first: Anne, last: deRoeck}
  - {first: A.N., last: De Roeck}
  - {first: Anne N., last: De Roeck}
- canonical: {first: Gianluca, last: De Rossi}
  variants:
  - {first: Gianluca, last: Rossi}
- canonical: {first: Koenraad, last: De Smedt}
  variants:
  - {first: Koenraad, last: de Smedt}
  - {first: Koenraad, last: DeSmedt}
- canonical: {first: Ángel, last: De la Torre}
  id: angel-de-la-torre
- canonical: {first: Jonathan, last: DeCristofaro}
  variants:
  - {first: Jonathan D., last: DeCristofaro}
- canonical: {first: Rosa, last: Del Gaudio}
  variants:
  - {first: Rosa, last: Gaudio}
- canonical: {first: Riccardo, last: Del Gratta}
  variants:
  - {first: Riccardo, last: del Gratta}
- canonical: {first: Iria, last: Del Río Gayo}
  variants:
  - {first: Iria, last: del Río Gayo}
  - {first: Iria, last: del Río}
  - {first: Iria, last: del Rio}
- canonical: {first: Elisabeth, last: Delais-Roussarie}
  variants:
  - {first: Élisabeth, last: Delais-Roussarie}
- canonical: {first: Jean-François, last: Delannoy}
  variants:
  - {first: Jean-Francois, last: Delannoy}
- canonical: {first: Stephen A., last: Della Pietra}
  id: stephen-a-della-pietra
  variants:
  - {first: Stephen, last: Della Pietra}
  - {first: Stephen, last: DellaPietra}
- canonical: {first: Vincent J., last: Della Pietra}
  id: vincent-j-della-pietra
  variants:
  - {first: Vincent, last: DellaPietra}
- canonical: {first: Rodolfo, last: Delmonte}
  id: rodolfo-delmonte
- canonical: {first: Paul, last: Deléglise}
  variants:
  - {first: Paul, last: Deleglise}
- canonical: {first: George, last: Demetriou}
  variants:
  - {first: George C., last: Demetriou}
- canonical: {first: Isin, last: Demirsahin}
  variants:
  - {first: Işin, last: Demirşahin}
  - {first: Isin, last: Demirşahin}
- canonical: {first: Peter, last: Deng}
  id: peter-deng
- canonical: {first: Xinyu, last: Deng}
  variants:
  - {first: XinYu, last: Deng}
- canonical: {first: Zhi-Hong, last: Deng}
  variants:
  - {first: Zhihong, last: Deng}
- canonical: {first: Alexandre, last: Denis}
  id: alexandre-denis
- canonical: {first: Leon, last: Derczynski}
  variants:
  - {first: Leon, last: Strømberg-Derczynski}
- canonical: {first: Jan Milan, last: Deriu}
  variants:
  - {first: Jan, last: Deriu}
- canonical: {first: Julien, last: Derivière}
  id: julien-deriviere
- canonical: {first: Maunendra Sankar, last: Desarkar}
  variants:
  - {first: Maunendra, last: Sankar Desarkar}
- canonical: {first: Théo, last: Desbordes}
  variants:
  - {first: Theo, last: Desbordes}
- canonical: {first: Jean-Pierre, last: Descles}
  variants:
  - {first: Jean-Pierre, last: Desclés}
  - {first: Jean Pierre, last: Descles}
- canonical: {first: Elina, last: Desipri}
  id: elina-desipri
  variants:
  - {first: Elina, last: Desypri}
- canonical: {first: José, last: Deulofeu}
  variants:
  - {first: Jose, last: Deulofeu}
- canonical: {first: Arturo Calvo, last: Devesa}
  variants:
  - {first: Arturo, last: Calvo}
- canonical: {first: Laurence, last: Devillers}
  id: laurence-devillers
- canonical: {first: Pradip, last: Dey}
  variants:
  - {first: Paradip, last: Dey}
- canonical: {first: Arnab, last: Dhar}
  variants:
  - {first: Arnad, last: Dhar}
- canonical: {first: Paramveer S., last: Dhillon}
  variants:
  - {first: Paramveer, last: Dhillon}
- canonical: {first: Luigi, last: Di Caro}
  variants:
  - {first: Luigi, last: di Caro}
- canonical: {first: Giuseppe, last: Di Fabbrizio}
  variants:
  - {first: Giuseppe, last: Fabbrizio}
- canonical: {first: Mattia A., last: Di Gangi}
  variants:
  - {first: Mattia Antonino, last: Di Gangi}
  - {first: Mattia, last: Di Gangi}
- canonical: {first: Mauro, last: Di Manzo}
  id: mauro-di-manzo
- canonical: {first: Giorgio Maria, last: Di Nunzio}
  variants:
  - {first: Giorgio, last: Di Nunzio}
- canonical: {first: Vittorio, last: Di Tomaso}
  id: vittorio-di-tomaso
- canonical: {first: Chrysanne, last: DiMarco}
  variants:
  - {first: Chrysanne, last: Di Marco}
- canonical: {first: Denise, last: DiPersio}
  variants:
  - {first: Denise, last: Dipersio}
- canonical: {first: Mona, last: Diab}
  variants:
  - {first: Mona T., last: Diab}
- canonical: {first: Gaël, last: Dias}
  variants:
  - {first: Gael, last: Dias}
  - {first: Gäel, last: Dias}
- canonical: {first: Miguel Sales, last: Dias}
  variants:
  - {first: Miguel, last: Dias}
- canonical: {first: Bento Carlos, last: Dias-da-Silva}
  variants:
  - {first: Bento Carlos Dias, last: da Silva}
- canonical: {first: Javier, last: Dieguez-Tirado}
  variants:
  - {first: Javier, last: Dieguez}
- canonical: {first: Dinh, last: Dien}
  variants:
  - {first: Dien, last: Dinh}
- canonical: {first: Mireia, last: Diez}
  variants:
  - {first: Mireia, last: Díez}
- canonical: {first: Vassilios, last: Digalakis}
  id: vassilios-digalakis
- canonical: {first: Brian W., last: Dillon}
  variants:
  - {first: Brian, last: Dillon}
- canonical: {first: Davis Muhajereen D., last: Dimalen}
  variants:
  - {first: Davis Muhajereen, last: Dimalen}
- canonical: {first: Vania, last: Dimitrova}
  variants:
  - {first: Vanya, last: Dimitrova}
- canonical: {first: Luca, last: Dini}
  id: luca-dini
- canonical: {first: Norbert, last: Dinstl}
  id: norbert-dinstl
- canonical: {first: Georgiana, last: Dinu}
  id: georgiana-dinu
- canonical: {first: Liviu P., last: Dinu}
  variants:
  - {first: Liviu, last: Dinu}
  - {first: Liviu Petrisor, last: Dinu}
- canonical: {first: Cheikh M. Bamba, last: Dione}
  variants:
  - {first: Cheikh Bamba, last: Dione}
- canonical: {first: Bayu, last: Distiawan}
  variants:
  - {first: Bayu Distiawan, last: Trisedya}
- canonical: {first: Shirley, last: Dita}
  variants:
  - {first: Shirley N., last: Dita}
- canonical: {first: Paul, last: Dixon}
  variants:
  - {first: Paul R., last: Dixon}
- canonical: {first: Quoc Khanh, last: Do}
  variants:
  - {first: Quoc-Khanh, last: Do}
- canonical: {first: Simon, last: Dobrisek}
  variants:
  - {first: Simon, last: Dobrišek}
- canonical: {first: Boris V., last: Dobrov}
  id: boris-v-dobrov
  variants:
  - {first: Boris, last: Dobrov}
- canonical: {first: Laura, last: Docio-Fernandez}
  variants:
  - {first: Laura, last: Docío-Fernández}
- canonical: {first: George R., last: Doddington}
  variants:
  - {first: George, last: Doddington}
- canonical: {first: Ellen K., last: Dodge}
  variants:
  - {first: Ellen, last: Dodge}
- canonical: {first: Shinichi, last: Doi}
  variants:
  - {first: Shin’ichi, last: Doi}
- canonical: {first: Charles P., last: Dolan}
  variants:
  - {first: Charles, last: Dolan}
- canonical: {first: William B., last: Dolan}
  variants:
  - {first: William, last: Dolan}
  - {first: Bill, last: Dolan}
- canonical: {first: Ioannis, last: Dologlou}
  id: ioannis-dologlou
- canonical: {first: Martin Ariel, last: Dominguez}
  variants:
  - {first: Martín, last: Domínguez}
  - {first: Martin Ariel, last: Domínguez}
- canonical: {first: Ming Chui, last: Dong}
  variants:
  - {first: Ming-Chui, last: Dong}
- canonical: {first: Xin Luna, last: Dong}
  variants:
  - {first: Xin, last: Dong}
- canonical: {first: Christine, last: Doran}
  id: christine-doran
- canonical: {first: Bonnie, last: Dorr}
  variants:
  - {first: Bonnie J., last: Dorr}
- canonical: {first: Jochen, last: Dorre}
  variants:
  - {first: Jochen, last: Dörre}
- canonical: {first: Léon, last: Dostert}
  variants:
  - {first: Leon, last: Dostert}
  - {first: L. E., last: Dostert}
- canonical: {first: Ellen, last: Douglas-Cowie}
  id: ellen-douglas-cowie
- canonical: {first: Yerai, last: Doval}
  variants:
  - {first: Yerai, last: Doval Mosquera}
- canonical: {first: John, last: Dowding}
  id: john-dowding
- canonical: {first: Jennifer, last: Doyon}
  variants:
  - {first: Jennifer B., last: Doyon}
- canonical: {first: Christopher, last: Dozier}
  variants:
  - {first: Christopher C., last: Dozier}
- canonical: {first: Elliott Franco, last: Drabek}
  variants:
  - {first: Elliott, last: Drabek}
  - {first: Elliott, last: Drábek}
- canonical: {first: Felix, last: Dreizin}
  id: felix-dreizin
- canonical: {first: Biljana, last: Drndarević}
  variants:
  - {first: Biljana, last: Drndarevic}
- canonical: {first: Witold, last: Drożdżyński}
  variants:
  - {first: Witold, last: Drozdzynski}
- canonical: {first: Sebastian, last: Drude}
  id: sebastian-drude
- canonical: {first: Jianyong, last: Duan}
  variants:
  - {first: Jian-Yong, last: Duan}
- canonical: {first: Yuguang, last: Duan}
  variants:
  - {first: Yu, last: Duan}
- canonical: {first: Pablo, last: Duboue}
  variants:
  - {first: Pablo A., last: Duboue}
  - {first: Pablo Ariel, last: Duboue}
- canonical: {first: Loic, last: Dugast}
  variants:
  - {first: Loïc, last: Dugast}
- canonical: {first: Stefan Daniel, last: Dumitrescu}
  variants:
  - {first: Ștefan Daniel, last: Dumitrescu}
  - {first: Ștefan, last: Dumitrescu}
- canonical: {first: Pierre, last: Dumouchel}
  id: pierre-dumouchel
- canonical: {first: Ted E., last: Dunning}
  variants:
  - {first: Ted, last: Dunning}
- canonical: {first: Long, last: Duong}
  variants:
  - {first: Long, last: Duong Thanh}
- canonical: {first: Magali Sanches, last: Duran}
  variants:
  - {first: Magali, last: Sanches Duran}
  - {first: Magali, last: Duran}
- canonical: {first: Ilknur, last: Durgar El-Kahlout}
  variants:
  - {first: Ilknur Durgar, last: El-Kahlout}
  - {first: İlknur, last: Durgar El-Kahlout}
  - {first: İlknur Durgar, last: El-Kahlout}
- canonical: {first: Koel, last: Dutta Chowdhury}
  variants:
  - {first: Koel Dutta, last: Chowdhury}
- canonical: {first: Arienne, last: Dwyer}
  id: arienne-dwyer
- canonical: {first: Hans, last: Dybkjaer}
  variants:
  - {first: Hans, last: Dybkjær}
- canonical: {first: Laila, last: Dybkjaer}
  variants:
  - {first: Laila, last: Dybkjær}
- canonical: {first: Chris, last: Dyer}
  variants:
  - {first: Christopher, last: Dyer}
  - {first: Christopher J., last: Dyer}
- canonical: {first: Michael G., last: Dyer}
  variants:
  - {first: Michael, last: Dyer}
- canonical: {first: Myroslava O., last: Dzikovska}
  variants:
  - {first: Myroslava, last: Dzikovska}
- canonical: {first: Daniel, last: Déchelotte}
  variants:
  - {first: Daniel, last: Dechelotte}
- canonical: {first: Hervé, last: Déjean}
  id: herve-dejean
  variants:
  - {first: Herve, last: Dejean}
- canonical: {first: Víctor J., last: Díaz}
  variants:
  - {first: Victor J., last: Díaz}
- canonical: {first: Jesús E., last: Díaz Verdejo}
  id: jesus-e-diaz-verdejo
- canonical: {first: Arantza, last: Díaz de Ilarraza}
  id: arantza-diaz-de-ilarraza
  variants:
  - {first: Arantza, last: Diaz de Ilarraza}
- canonical: {first: Elisabeth, last: D’Halleweyn}
  variants:
  - {first: Elizabeth, last: D’Halleweyn}
- canonical: {first: Luis Fernando, last: D’Haro}
  variants:
  - {first: Luis F., last: d’Haro}
- canonical: {first: Susana, last: Early}
  id: susana-early
- canonical: {first: Hiroshi, last: Echizen-ya}
  variants:
  - {first: Hiroshi, last: Echizen’ya}
- canonical: {first: Philip, last: Edmonds}
  variants:
  - {first: Philip G., last: Edmonds}
- canonical: {first: Angels, last: Egea}
  variants:
  - {first: Àngels, last: Egea}
- canonical: {first: Liat, last: Ein Dor}
  variants:
  - {first: Liat, last: Ein-Dor}
- canonical: {first: Andreas, last: Eisele}
  id: andreas-eisele
- canonical: {first: Jason, last: Eisner}
  variants:
  - {first: Jason M., last: Eisner}
- canonical: {first: Eva, last: Ejerhed}
  variants:
  - {first: Eva I., last: Ejerhed}
- canonical: {first: Kerstin Severinson, last: Eklundh}
  variants:
  - {first: Kerstin, last: Severinson Eklundh}
  - {first: Kerstin, last: Severinson}
- canonical: {first: Said Ouatik, last: El Alaoui}
  variants:
  - {first: Said, last: Ouatik El Alaoui}
- canonical: {first: Adil, last: El Ghali}
  variants:
  - {first: Adil, last: El-Ghali}
- canonical: {first: Ismail, last: El Maarouf}
  variants:
  - {first: Ismaïl, last: El Maarouf}
- canonical: {first: Samhaa R., last: El-Beltagy}
  variants:
  - {first: Samhaa, last: El-Beltagy}
- canonical: {first: Marc, last: El-Bèze}
  id: marc-el-beze
  variants:
  - {first: Marc, last: El-Beze}
- canonical: {first: Wassim, last: El-Hajj}
  variants:
  - {first: Wassim, last: El Hajj}
- canonical: {first: Mohab, last: El-karef}
  variants:
  - {first: Mohab, last: Elkaref}
- canonical: {first: Noémie, last: Elhadad}
  variants:
  - {first: Noemie, last: Elhadad}
- canonical: {first: Frédéric, last: Eliséi}
  variants:
  - {first: Frederic, last: Elisei}
- canonical: {first: Faiza, last: Elkateb-Gara}
  variants:
  - {first: Faiza, last: Gara}
  - {first: Faïza, last: Elkateb-Gara}
- canonical: {first: John, last: Elliott}
  variants:
  - {first: John, last: Elliot}
- canonical: {first: David, last: Ellis}
  variants:
  - {first: David Ellis, last: Rogers}
- canonical: {first: T. Mark, last: Ellison}
  id: t-mark-ellison
- canonical: {first: Samira, last: Ellouze}
  variants:
  - {first: Samira Walha, last: Ellouze}
- canonical: {first: Mariem, last: Ellouze Khemekhem}
  variants:
  - {first: Mariem, last: Ellouze Khemakhem}
  - {first: Mariem, last: Ellouze}
  - {first: Mariem Ellouze, last: Khmekhem}
  - {first: Mariem, last: Ellouze khemekhem}
- canonical: {first: Michael, last: Ellsworth}
  variants:
  - {first: Michael J., last: Ellsworth}
- canonical: {first: David, last: Elson}
  variants:
  - {first: David K., last: Elson}
- canonical: {first: Martin C., last: Emele}
  variants:
  - {first: Martin, last: Emele}
- canonical: {first: Louisette, last: Emirkanian}
  id: louisette-emirkanian
- canonical: {first: Chantal, last: Enguehard}
  id: chantal-enguehard
- canonical: {first: Mark, last: Epstein}
  id: mark-epstein
- canonical: {first: Adoram, last: Erell}
  id: adoram-erell
- canonical: {first: Tomaž, last: Erjavec}
  variants:
  - {first: Tomaz, last: Erjavec}
- canonical: {first: Gunes, last: Erkan}
  variants:
  - {first: Güneş, last: Erkan}
- canonical: {first: Gülşen, last: Eryiğit}
  variants:
  - {first: Gülşen, last: Eryiǧit}
- canonical: {first: Mahbaneh, last: Eshaghzadeh Torbati}
  variants:
  - {first: Mahbaneh, last: Eshaghzadeh}
- canonical: {first: Iris, last: Eshkol}
  variants:
  - {first: Iris, last: Eshkol-Taravella}
- canonical: {first: Salvador, last: España}
  id: salvador-espana
- canonical: {first: Luis, last: Espinosa Anke}
  variants:
  - {first: Luis, last: Espinosa-Anke}
  - {first: Luis Espinosa, last: Anke}
- canonical: {first: Miquel, last: Esplà-Gomis}
  variants:
  - {first: Miquel, last: Esplà}
- canonical: {first: Dominique, last: Estival}
  id: dominique-estival
- canonical: {first: David A., last: Evans}
  variants:
  - {first: David Andreoff, last: Evans}
- canonical: {first: David K., last: Evans}
  variants:
  - {first: David, last: Evans}
  - {first: David Kirk, last: Evans}
- canonical: {first: Edmund Grimley, last: Evans}
  variants:
  - {first: Edmund, last: Grimley-Evans}
- canonical: {first: Richard, last: Evans}
  id: richard-evans
- canonical: {first: Roger, last: Evans}
  id: roger-evans
- canonical: {first: Martha, last: Evens}
  variants:
  - {first: Martha W., last: Evens}
  - {first: Martha W, last: Evens}
- canonical: {first: Stephanie S., last: Everett}
  variants:
  - {first: Stephanie, last: Everett}
- canonical: {first: Lindsay J., last: Evett}
  id: lindsay-j-evett
- canonical: {first: Chandra Kiran Reddy, last: Evuru}
  variants:
  - {first: Chandra Kiran, last: Evuru}
- canonical: {first: Frank Van, last: Eynde}
  variants:
  - {first: Frank, last: van Eynde}
  - {first: Frank, last: Van Eynde}
- canonical: {first: Nerea, last: Ezeiza}
  id: nerea-ezeiza
- canonical: {first: Cécile, last: Fabre}
  variants:
  - {first: Cecile, last: Fabre}
- canonical: {first: Karoly, last: Fabricz}
  id: karoly-fabricz
- canonical: {first: Marcos Didonet Del, last: Fabro}
  variants:
  - {first: Marcus Didonet, last: Del Fabro}
- canonical: {first: Hakimeh, last: Fadaee}
  variants:
  - {first: Hakimeh, last: Fadaei}
- canonical: {first: Cédrick, last: Fairon}
  variants:
  - {first: Cedrick, last: Fairon}
- canonical: {first: Nikos, last: Fakotakis}
  id: nikos-fakotakis
  variants:
  - {first: Nikos D., last: Fakotakis}
- canonical: {first: Agnieszka, last: Falenska}
  variants:
  - {first: Agnieszka, last: Faleńska}
- canonical: {first: Shixi, last: Fan}
  variants:
  - {first: ShiXi, last: Fan}
- canonical: {first: Alex Chengyu, last: Fang}
  variants:
  - {first: Alex C., last: Fang}
- canonical: {first: M. Amin, last: Farajian}
  variants:
  - {first: Mohammad Amin, last: Farajian}
- canonical: {first: Richárd, last: Farkas}
  variants:
  - {first: Richard, last: Farkas}
- canonical: {first: Javier, last: Farreres}
  variants:
  - {first: Xavier, last: Farreres}
- canonical: {first: Tanveer A., last: Faruquie}
  variants:
  - {first: Tanveer, last: Faruquie}
  - {first: Tanveer A, last: Faruquie}
- canonical: {first: David, last: Farwell}
  id: david-farwell
- canonical: {first: Nicolas R., last: Fauceglia}
  variants:
  - {first: Nicolas, last: Fauceglia}
- canonical: {first: Benoit, last: Favre}
  variants:
  - {first: Benoît, last: Favre}
- canonical: {first: Steven, last: Feiner}
  variants:
  - {first: Steven K., last: Feiner}
- canonical: {first: Laurie, last: Feldman}
  variants:
  - {first: Laurie Beth, last: Feldman}
- canonical: {first: Naomi, last: Feldman}
  variants:
  - {first: Naomi H., last: Feldman}
- canonical: {first: Laszlo, last: Felfoldi}
  variants:
  - {first: László, last: Felföldi}
- canonical: {first: Ariani Di, last: Felippo}
  variants:
  - {first: Ariani, last: Di-Felippo}
  - {first: Ariani, last: Di Felippo}
- canonical: {first: Valéria Delisandra, last: Feltrim}
  variants:
  - {first: Valéria, last: Feltrim}
  - {first: Valéria D., last: Feltrim}
- canonical: {first: Fangfang, last: Feng}
  id: fangfang-feng
- canonical: {first: Jens Erik, last: Fenstad}
  variants:
  - {first: Jens-Erik, last: Fenstad}
- canonical: {first: Eraldo, last: Fernandes}
  variants:
  - {first: Eraldo Rezende, last: Fernandes}
- canonical: {first: Ana, last: Fernandez}
  variants:
  - {first: Ana Fernández, last: Montraveta}
  - {first: Ana, last: Fernández-Montraveta}
- canonical: {first: Ramón, last: Fernandez Astudillo}
  variants:
  - {first: Ramón, last: Astudillo}
  - {first: Ramón, last: F. Astudillo}
  - {first: Ramon, last: F. Astudillo}
- canonical: {first: Diego, last: Fernandez Slezak}
  variants:
  - {first: Diego, last: Fernández Slezak}
- canonical: {first: Raquel, last: Fernández}
  variants:
  - {first: Raquel, last: Fernandez}
- canonical: {first: Antonio, last: Fernández Orquín}
  variants:
  - {first: Antonio, last: Fernandez Orquín}
  - {first: Antonio, last: Fernández-Orquín}
  - {first: Antonio, last: Fernández}
- canonical: {first: David, last: Fernández-Amorós}
  variants:
  - {first: David, last: Fernández}
  - {first: David, last: Férnandez-Amorós}
- canonical: {first: Fernando, last: Fernández-Martínez}
  variants:
  - {first: Fernando Fernández, last: Martínez}
- canonical: {first: Stéphane, last: Ferrari}
  variants:
  - {first: Stephane, last: Ferrari}
- canonical: {first: Kathleen, last: Ferraro}
  variants:
  - {first: Kathleen, last: Ferrara}
- canonical: {first: Antonio, last: Ferrández}
  id: antonio-ferrandez
  variants:
  - {first: Antonio, last: Ferrandez}
- canonical: {first: Óscar, last: Ferrández}
  variants:
  - {first: Oscar, last: Ferrandez}
  - {first: Oscar, last: Ferrández}
- canonical: {first: Gaëlle, last: Ferré}
  variants:
  - {first: Gaelle, last: Ferré}
- canonical: {first: Daniel, last: Ferrés}
  variants:
  - {first: Dani, last: Ferrés}
- canonical: {first: Hanne, last: Fersøe}
  id: hanne-fersoe
  variants:
  - {first: Hanne, last: Fersoe}
- canonical: {first: Charles J., last: Fillmore}
  variants:
  - {first: Charles, last: Fillmore}
- canonical: {first: Maria José B., last: Finatto}
  variants:
  - {first: Maria José, last: Finatto}
  - {first: Maria José Bocorny, last: Finatto}
- canonical: {first: Alex, last: Fine}
  variants:
  - {first: Alex B., last: Fine}
- canonical: {first: Linda, last: Fineman}
  id: linda-fineman
- canonical: {first: Tim, last: Finin}
  variants:
  - {first: Timothy W., last: Finin}
- canonical: {first: Pamela E., last: Fink}
  id: pamela-e-fink
- canonical: {first: Jenny Rose, last: Finkel}
  variants:
  - {first: Jenny, last: Finkel}
- canonical: {first: Mark, last: Finlayson}
  variants:
  - {first: Mark A., last: Finlayson}
- canonical: {first: Gregory, last: Finley}
  variants:
  - {first: Greg, last: Finley}
- canonical: {first: Therese, last: Firmin}
  variants:
  - {first: Therese Firmin, last: Hand}
- canonical: {first: Jonathan G., last: Fiscus}
  id: jonathan-g-fiscus
  variants:
  - {first: Jonathan C., last: Fiscus}
  - {first: Jonathan, last: Fiscus}
- canonical: {first: David, last: Fisher}
  id: david-fisher
- canonical: {first: William M., last: Fisher}
  id: william-m-fisher
  variants:
  - {first: William, last: Fisher}
- canonical: {first: Sisay, last: Fissaha Adafre}
  variants:
  - {first: Sisay, last: Fissaha}
  - {first: Sisay Fissaha, last: Adafre}
- canonical: {first: Eileen, last: Fitzpatrick}
  id: eileen-fitzpatrick
- canonical: {first: James L., last: Flanagan}
  id: james-l-flanagan
- canonical: {first: Sébastien, last: Flavier}
  variants:
  - {first: Sebastien, last: Flavier}
- canonical: {first: Iuliana Alexandra, last: Fleşcan-Lovin-Arseni}
  variants:
  - {first: Iuliana Alexandra, last: Fleșcan-Lovin-Arseni}
  - {first: Iuliana-Alexandra, last: Flescan-Lovin-Arseni}
- canonical: {first: Dan, last: Flickinger}
  id: dan-flickinger
  variants:
  - {first: Daniel, last: Flickinger}
  - {first: Daniel P., last: Flickinger}
- canonical: {first: Radu, last: Florian}
  id: radu-florian
- canonical: {first: Christian, last: Fluhr}
  id: christian-fluhr
- canonical: {first: Achille, last: Fokoue-Nkoutche}
  variants:
  - {first: Achille, last: Fokoue}
- canonical: {first: Helka, last: Folch}
  id: helka-folch
- canonical: {first: Peter, last: Foltz}
  variants:
  - {first: Peter W., last: Foltz}
- canonical: {first: José A. R., last: Fonollosa}
  variants:
  - {first: Jose A., last: R. Fonollosa}
  - {first: José A.R., last: Fonollosa}
  - {first: José A., last: R. Fonollosa}
  - {first: Jose A. R., last: Fonollosa}
- canonical: {first: Erick, last: Fonseca}
  variants:
  - {first: Erick Rocha, last: Fonseca}
  - {first: Erick R., last: Fonseca}
- canonical: {first: Evandro B., last: Fonseca}
  variants:
  - {first: Evandro, last: Fonseca}
- canonical: {first: Ariadna, last: Font Llitjós}
  variants:
  - {first: Ariadna, last: Font-Llitjos}
  - {first: Ariadna, last: Font Llitjos}
- canonical: {first: Josep Maria, last: Fontana}
  variants:
  - {first: Josep, last: Fontana}
- canonical: {first: Kate, last: Forbes-Riley}
  variants:
  - {first: Kate, last: Forbes}
  - {first: Katherine, last: Forbes-Riley}
  - {first: Katherine, last: Forbes}
  - {first: Katherine, last: Forbes Riley}
- canonical: {first: Kenneth, last: Forbus}
  variants:
  - {first: Kenneth D., last: Forbus}
- canonical: {first: Mikel L., last: Forcada}
  variants:
  - {first: Mikel, last: Forcada}
- canonical: {first: Cameron Shaw, last: Fordyce}
  variants:
  - {first: Cameron, last: Fordyce}
- canonical: {first: Lluis, last: Formiga}
  variants:
  - {first: Lluís, last: Formiga}
- canonical: {first: David, last: Forsyth}
  variants:
  - {first: David A., last: Forsyth}
- canonical: {first: Corina, last: Forăscu}
  variants:
  - {first: Corina, last: Forascu}
- canonical: {first: Eric, last: Fosler-Lussier}
  variants:
  - {first: J. Eric, last: Fosler}
  - {first: Eric, last: Fosler}
- canonical: {first: Victoria, last: Fossum}
  variants:
  - {first: Victoria Li, last: Fossum}
- canonical: {first: Dean, last: Foster}
  variants:
  - {first: Dean P., last: Foster}
- canonical: {first: Mary Ellen, last: Foster}
  variants:
  - {first: Mary E., last: Foster}
- canonical: {first: Kilian A., last: Foth}
  variants:
  - {first: Kilian, last: Foth}
- canonical: {first: Stavroula-Evita, last: Fotinea}
  id: stavroula-evita-fotinea
- canonical: {first: Christophe, last: Fouqueré}
  id: christophe-fouquere
- canonical: {first: Sébastien, last: Fournier}
  variants:
  - {first: Sebastien, last: Fournier}
- canonical: {first: Heidi, last: Fox}
  variants:
  - {first: Heidi J., last: Fox}
- canonical: {first: Jean E., last: Fox Tree}
  variants:
  - {first: Jean Fox, last: Tree}
  - {first: Jean, last: Fox Tree}
- canonical: {first: Michael C., last: Frank}
  variants:
  - {first: Michael, last: Frank}
- canonical: {first: Stefan L., last: Frank}
  variants:
  - {first: Stefan, last: Frank}
- canonical: {first: Alexander, last: Franz}
  variants:
  - {first: Alexander M., last: Franz}
- canonical: {first: Claire, last: François}
  variants:
  - {first: Claire, last: Francois}
- canonical: {first: Alexander, last: Fraser}
  variants:
  - {first: Alex, last: Fraser}
- canonical: {first: Kathleen C., last: Fraser}
  variants:
  - {first: Kathleen, last: Fraser}
- canonical: {first: Norman M., last: Fraser}
  variants:
  - {first: Norman, last: Fraser}
- canonical: {first: Elisabeth, last: Frasnelli}
  id: elisabeth-frasnelli
- canonical: {first: Zuzana, last: Fraterova}
  variants:
  - {first: Zuzana, last: Fráterová}
- canonical: {first: Robert, last: Frederking}
  variants:
  - {first: Robert E., last: Frederking}
- canonical: {first: Dayne, last: Freitag}
  id: dayne-freitag
- canonical: {first: André, last: Freitas}
  variants:
  - {first: Andre, last: Freitas}
- canonical: {first: Cláudia, last: Freitas}
  variants:
  - {first: Claudia, last: Freitas}
- canonical: {first: Karin, last: Friberg Heppin}
  variants:
  - {first: Karin Friberg, last: Heppin}
  - {first: Karin, last: Friberg}
- canonical: {first: Carol, last: Friedman}
  id: carol-friedman
- canonical: {first: Richard, last: Fritzson}
  variants:
  - {first: Rich, last: Fritzson}
- canonical: {first: Sónia, last: Frota}
  id: sonia-frota
- canonical: {first: Eva, last: Fucikova}
  variants:
  - {first: Eva, last: Fučíková}
- canonical: {first: Maria, last: Fuentes}
  variants:
  - {first: Maria, last: Fuentes Fort}
- canonical: {first: Jun’ichi, last: Fukumoto}
  variants:
  - {first: Junichi, last: Fukumoto}
- canonical: {first: Shun-ya, last: Fukunaga}
  variants:
  - {first: Shunya, last: Fukunaga}
- canonical: {first: Sean A., last: Fulop}
  variants:
  - {first: Sean, last: Fulop}
- canonical: {first: Sadaoki, last: Furui}
  id: sadaoki-furui
- canonical: {first: Robert P., last: Futrelle}
  variants:
  - {first: Robert, last: Futrelle}
- canonical: {first: Luana, last: Fǎgǎrǎşan}
  variants:
  - {first: Luana, last: Fagarasan}
- canonical: {first: Kiran, last: GVR}
  variants:
  - {first: Kiran, last: Gvr}
- canonical: {first: Raghu Pujitha, last: Gade}
  variants:
  - {first: Pujitha, last: Gade}
- canonical: {first: Benoit, last: Gaillard}
  variants:
  - {first: Benoît, last: Gaillard}
- canonical: {first: Robert, last: Gaizauskas}
  id: robert-gaizauskas
  variants:
  - {first: Robert J., last: Gaizauskas}
  - {first: Rob, last: Gaizauskas}
- canonical: {first: Nuria, last: Gala}
  variants:
  - {first: Núria, last: Gala}
  - {first: Nùria, last: Gala}
- canonical: {first: Dimitrios, last: Galanis}
  variants:
  - {first: Dimitris, last: Galanis}
- canonical: {first: William A., last: Gale}
  variants:
  - {first: William, last: Gale}
- canonical: {first: Stephen L., last: Gallant}
  variants:
  - {first: Stephen, last: Gallant}
- canonical: {first: Ascension, last: Gallardo-Antolin}
  variants:
  - {first: Ascension, last: Gallardo}
- canonical: {first: Sylvain, last: Galliano}
  id: sylvain-galliano
- canonical: {first: Björn, last: Gambäck}
  variants:
  - {first: Bjorn, last: Gamback}
  - {first: Björn, last: Gämback}
- canonical: {first: Iñaki, last: Gaminde}
  id: inaki-gaminde
- canonical: {first: Kok Wee, last: Gan}
  variants:
  - {first: Kok-Wee, last: Gan}
- canonical: {first: Surya, last: Ganesh}
  variants:
  - {first: Surya Ganesh, last: V}
  - {first: Surya Ganesh, last: Veeravalli}
- canonical: {first: Barathi, last: Ganesh H. B.}
  variants:
  - {first: Barathi, last: Ganesh HB}
- canonical: {first: Vikas, last: Ganjigunte Ashok}
  variants:
  - {first: Vikas, last: Ashok}
- canonical: {first: Helena Hong, last: Gao}
  variants:
  - {first: Helena, last: Gao}
- canonical: {first: Zhao Ming, last: Gao}
  variants:
  - {first: Zhao-Ming, last: Gao}
  - {first: Zhao-ming, last: Gao}
- canonical: {first: Radovan, last: Garabík}
  variants:
  - {first: Radovan, last: Garabik}
- canonical: {first: Fernando, last: Garcia}
  variants:
  - {first: Fernando, last: García-Granada}
  - {first: Fernando, last: García}
- canonical: {first: Marie-Neige, last: Garcia}
  id: marie-neige-garcia
- canonical: {first: Jorge, last: Garcia Flores}
  variants:
  - {first: Jorge, last: García Flores}
  - {first: Jorge J., last: García Flores}
- canonical: {first: Alberto, last: Garcia-Duran}
  variants:
  - {first: Alberto, last: García-Durán}
- canonical: {first: Carmen, last: Garcia-Mateo}
  variants:
  - {first: Carmen, last: García-Mateo}
- canonical: {first: Gonçal V., last: Garcés Díaz-Munío}
  orcid: 0000-0002-2594-5858
- canonical: {first: Mar, last: García}
  id: mar-garcia
- canonical: {first: José M., last: García Miguel}
  variants:
  - {first: José M., last: García-Miguel}
- canonical: {first: Marcos, last: García Salido}
  variants:
  - {first: Marcos, last: García-Salido}
- canonical: {first: Miguel Ángel, last: García-Cumbreras}
  variants:
  - {first: M. Ángel, last: García}
  - {first: Miguel, last: García-Cumbreras}
  - {first: Miguel Á., last: García Cumbreras}
- canonical: {first: Mercedes, last: García-Martínez}
  variants:
  - {first: Mercedes García, last: Martínez}
- canonical: {first: Ana, last: García-Serrano}
  variants:
  - {first: Ana M., last: García-Serrano}
- canonical: {first: Ismael, last: García-Varea}
  variants:
  - {first: Ismael García, last: Varea}
  - {first: Ismael, last: García Varea}
- canonical: {first: Manuel, last: García-Vega}
  variants:
  - {first: Manuel, last: García}
- canonical: {first: Roberto, last: Garigliano}
  id: roberto-garigliano
- canonical: {first: John S., last: Garofolo}
  id: john-s-garofolo
  variants:
  - {first: John, last: Garofolo}
- canonical: {first: Juan María, last: Garrido}
  variants:
  - {first: Juan Maria, last: Garrido}
- canonical: {first: Marta, last: Garrote-Salazar}
  variants:
  - {first: Marta, last: Garrote}
- canonical: {first: Paul H., last: Garthwaite}
  variants:
  - {first: Paul, last: Garthwaite}
  - {first: Paul H, last: Garthwaite}
- canonical: {first: E. Gabriela, last: Garza}
  variants:
  - {first: Gabriela, last: Garza}
- canonical: {first: Aina, last: Garí Soler}
  variants:
  - {first: Aina Garí, last: Soler}
- canonical: {first: Milica, last: Gasic}
  variants:
  - {first: Milica, last: Gašić}
- canonical: {first: Donna, last: Gates}
  variants:
  - {first: Donna M., last: Gates}
- canonical: {first: Maíra, last: Gatti}
  variants:
  - {first: Maira, last: Gatti}
- canonical: {first: Eric, last: Gaussier}
  variants:
  - {first: Éric, last: Gaussier}
- canonical: {first: Akash Kumar, last: Gautam}
  variants:
  - {first: Akash, last: Gautam}
- canonical: {first: Gauri Shankar, last: Gautam}
  variants:
  - {first: Gauri, last: S. Gautam}
- canonical: {first: Marsal, last: Gavalda}
  variants:
  - {first: Marsal, last: Gavaldà}
- canonical: {first: Maria, last: Gavrilidou}
  id: maria-gavrilidou
- canonical: {first: Jean Mark, last: Gawron}
  id: jean-mark-gawron
  variants:
  - {first: Mark, last: Gawron}
  - {first: J. Mark, last: Gawron}
- canonical: {first: Barbara, last: Gawronska}
  variants:
  - {first: Barbara, last: Gawronska-Werngren}
  - {first: Barbara, last: Gawrońska-Werngren}
- canonical: {first: Claudia, last: Gdaniec}
  id: claudia-gdaniec
- canonical: {first: Binyam Gebrekidan, last: Gebre}
  variants:
  - {first: Binyam, last: Gebre}
- canonical: {first: T. V., last: Geetha}
  variants:
  - {first: Geetha, last: T V}
  - {first: T V, last: Geetha}
- canonical: {first: Maayan, last: Geffet}
  variants:
  - {first: Maayan, last: Zhitomirsky-Geffet}
- canonical: {first: Johanna, last: Geiß}
  variants:
  - {first: Johanna, last: Geiss}
- canonical: {first: Alexander, last: Gelbukh}
  variants:
  - {first: Alexander F., last: Gelbukh}
- canonical: {first: Debela Tesfaye, last: Gemechu}
  variants:
  - {first: Debela, last: Tesfaye}
- canonical: {first: Jort Florent, last: Gemmeke}
  variants:
  - {first: Jort F., last: Gemmeke}
  - {first: Jort, last: Gemmeke}
- canonical: {first: Cédric, last: Gendrot}
  variants:
  - {first: Cedric, last: Gendrot}
- canonical: {first: Edouard, last: Geoffrois}
  id: edouard-geoffrois
- canonical: {first: Lucas, last: Georges Gabriel Charpentier}
  variants:
  - {first: Lucas, last: Charpentier}
- canonical: {first: Panayiotis, last: Georgiou}
  variants:
  - {first: Panayiotis G., last: Georgiou}
- canonical: {first: Matthew, last: Gerber}
  variants:
  - {first: Matt, last: Gerber}
  - {first: Matthew S., last: Gerber}
  - {first: Matthew, last: Garber}
- canonical: {first: Abigail S., last: Gertner}
  variants:
  - {first: Abigail, last: Gertner}
- canonical: {first: Pablo, last: Gervás}
  id: pablo-gervas
- canonical: {first: Gholamreza, last: Ghassem-Sani}
  variants:
  - {first: Gholamreza, last: Ghassem-sani}
  - {first: Gholamreza, last: Ghasem-Sani}
- canonical: {first: Samik, last: Ghosh}
  variants:
  - {first: Samik, last: Gosh}
- canonical: {first: Soumya Sankar, last: Ghosh}
  variants:
  - {first: Soumya, last: Ghosh}
- canonical: {first: Egidio, last: Giachin}
  id: egidio-giachin
- canonical: {first: Daniela, last: Gifu}
  variants:
  - {first: Daniela, last: Gîfu}
- canonical: {first: Helen M., last: Gigley}
  variants:
  - {first: Helen, last: Gigley}
- canonical: {first: Luca, last: Gilardoni}
  id: luca-gilardoni
- canonical: {first: Laurent, last: Gillard}
  id: laurent-gillard
- canonical: {first: Dan, last: Gillick}
  variants:
  - {first: Daniel, last: Gillick}
- canonical: {first: Laurence, last: Gillick}
  variants:
  - {first: Laurence S., last: Gillick}
- canonical: {first: Jesús, last: Giménez}
  variants:
  - {first: Jesus, last: Gimenez}
- canonical: {first: Mireia, last: Ginestí-Rosell}
  variants:
  - {first: Mireia, last: Ginestí Rosell}
- canonical: {first: Alexandru-Lucian, last: Ginsca}
  variants:
  - {first: Alexandru, last: Ginsca}
  - {first: Alexandru-Lucian, last: Gînscă}
- canonical: {first: Voula, last: Giouli}
  id: voula-giouli
- canonical: {first: Emiliano, last: Giovannetti}
  variants:
  - {first: Emiliano, last: Giovanetti}
- canonical: {first: Joan, last: Giralt Duran}
  variants:
  - {first: Joan Giralt, last: Duran}
- canonical: {first: Christian, last: Girardi}
  id: christian-girardi
- canonical: {first: Roxana, last: Girju}
  variants:
  - {first: Roxana, last: Gîrju}
- canonical: {first: Herbert, last: Gish}
  variants:
  - {first: Herb, last: Gish}
- canonical: {first: Claudio, last: Giuliano}
  id: claudio-giuliano
- canonical: {first: Sheila R., last: Glasbey}
  id: sheila-r-glasbey
  variants:
  - {first: Sheila, last: Glasbey}
- canonical: {first: James, last: Glass}
  variants:
  - {first: James R., last: Glass}
- canonical: {first: Michael, last: Glass}
  variants:
  - {first: Michael R., last: Glass}
- canonical: {first: Meghan, last: Glenn}
  variants:
  - {first: Meghan Lammie, last: Glenn}
- canonical: {first: Alfio, last: Gliozzo}
  variants:
  - {first: Alfio, last: Massimiliano Gliozzo}
  - {first: Alfio Massimiliano, last: Gliozzo}
  - {first: Alfio M., last: Gliozzo}
- canonical: {first: Daniele, last: Godard}
  variants:
  - {first: Danièle, last: Godard}
- canonical: {first: Guenther, last: Goerz}
  id: guenther-goerz
- canonical: {first: Sebastian, last: Goeser}
  id: sebastian-goeser
- canonical: {first: Chooi-Ling, last: Goh}
  variants:
  - {first: Chooi Ling, last: Goh}
- canonical: {first: Koldo, last: Gojenola}
  id: koldo-gojenola
  variants:
  - {first: Koldobika, last: Gojenola}
  - {first: Koldo, last: Gojenola Galletebeitia}
- canonical: {first: Adele, last: Goldberg}
  variants:
  - {first: Adele E., last: Goldberg}
- canonical: {first: Andrew B., last: Goldberg}
  variants:
  - {first: Andrew, last: Goldberg}
- canonical: {first: Eli, last: Goldberg}
  id: eli-goldberg
- canonical: {first: Jade, last: Goldstein}
  variants:
  - {first: Jade, last: Goldstein-Stewart}
- canonical: {first: Sharon, last: Goldwater}
  variants:
  - {first: Sharon J., last: Goldwater}
- canonical: {first: Sujatha Das, last: Gollapalli}
  variants:
  - {first: Sujatha, last: Das Gollapalli}
  - {first: Sujatha, last: Das}
- canonical: {first: Helena, last: Gomez}
  variants:
  - {first: Helena, last: Gómez}
- canonical: {first: Jose Maria, last: Gomez-Hidalgo}
  variants:
  - {first: Jose Maria Gomez, last: Hidalgo}
  - {first: José M. Gómez, last: Hidalgo}
- canonical: {first: Junping, last: Gong}
  variants:
  - {first: Jun-ping, last: Gong}
- canonical: {first: Zhengxian, last: Gong}
  variants:
  - {first: ZhengXian, last: Gong}
- canonical: {first: Graciela, last: Gonzalez}
  variants:
  - {first: Graciela, last: Gonzalez-Hernandez}
- canonical: {first: Meritxell, last: Gonzàlez}
  id: meritxell-gonzalez
  variants:
  - {first: Meritxell, last: González}
- canonical: {first: Edgar, last: Gonzàlez Pellicer}
  variants:
  - {first: Edgar, last: Gonzàlez}
- canonical: {first: Fabio A., last: González}
  variants:
  - {first: Fabio, last: González}
- canonical: {first: Aitor, last: González-Agirre}
  variants:
  - {first: Aitor, last: Gonzalez-Agirre}
- canonical: {first: Francisco Javier, last: González-Castaño}
  variants:
  - {first: Francisco J., last: González-Castaño}
- canonical: {first: Ana, last: González-Ledesma}
  variants:
  - {first: Ana, last: Gonzalez}
- canonical: {first: Joaquín, last: González-Rodríguez}
  variants:
  - {first: Joaquin, last: Gonzalez-Rodriguez}
- canonical: {first: Jesús, last: González-Rubio}
  variants:
  - {first: Jesús, last: González Rubio}
- canonical: {first: Hugo, last: Gonçalo Oliveira}
  variants:
  - {first: Hugo Gonçalo, last: Oliveira}
- canonical: {first: Patricia, last: Gonçalves}
  variants:
  - {first: Patricia Nunes, last: Gonçalves}
  - {first: Patrícia, last: Gonçalves}
- canonical: {first: Teresa, last: Gonçalves}
  variants:
  - {first: Teresa, last: Goncalves}
- canonical: {first: David, last: Goodine}
  id: david-goodine
- canonical: {first: Joshua, last: Goodman}
  variants:
  - {first: Joshua T., last: Goodman}
- canonical: {first: Michael Wayne, last: Goodman}
  variants:
  - {first: Michael, last: Goodman}
- canonical: {first: Noah, last: Goodman}
  variants:
  - {first: Noah D., last: Goodman}
- canonical: {first: Andrew, last: Gordon}
  variants:
  - {first: Andrew S., last: Gordon}
- canonical: {first: Joshua B., last: Gordon}
  variants:
  - {first: Joshua, last: Gordon}
- canonical: {first: Yonael, last: Gorfu}
  id: yonael-gorfu
- canonical: {first: Allen L., last: Gorin}
  variants:
  - {first: Allen, last: Gorin}
- canonical: {first: Philip, last: Gorinski}
  variants:
  - {first: Philip John, last: Gorinski}
- canonical: {first: Matthew R., last: Gormley}
  variants:
  - {first: Matthew, last: Gormley}
- canonical: {first: Genevieve, last: Gorrell}
  id: genevieve-gorrell
- canonical: {first: Didzis, last: Gosko}
  variants:
  - {first: Didzis, last: Goško}
- canonical: {first: Thilo, last: Gotz}
  variants:
  - {first: Thilo, last: Götz}
- canonical: {first: Jérôme, last: Goulian}
  id: jerome-goulian
- canonical: {first: Cyril, last: Goutte}
  id: cyril-goutte
- canonical: {first: Arthur C., last: Graesser}
  variants:
  - {first: Art, last: Graesser}
  - {first: Arthur, last: Graesser}
- canonical: {first: Joseph F., last: Grafsgaard}
  variants:
  - {first: Joseph, last: Grafsgaard}
- canonical: {first: Naida, last: Graham}
  variants:
  - {first: Naida L., last: Graham}
- canonical: {first: Filip, last: Gralinski}
  variants:
  - {first: Filip, last: Graliński}
- canonical: {first: Ramon, last: Granell}
  variants:
  - {first: Ramón, last: Granell}
- canonical: {first: Robert, last: Granville}
  variants:
  - {first: Robert Alan, last: Granville}
- canonical: {first: Agustin, last: Gravano}
  variants:
  - {first: Agustín, last: Gravano}
- canonical: {first: Édouard, last: Grave}
  variants:
  - {first: Edouard, last: Grave}
- canonical: {first: Guillaume, last: Gravier}
  id: guillaume-gravier
- canonical: {first: João, last: Graça}
  variants:
  - {first: Joao, last: Graca}
  - {first: João V., last: Graça}
- canonical: {first: Jordan R., last: Green}
  variants:
  - {first: Jordan, last: Green}
- canonical: {first: Matthew J., last: Green}
  variants:
  - {first: Matthew, last: Green}
- canonical: {first: Nancy, last: Green}
  variants:
  - {first: Nancy L., last: Green}
- canonical: {first: Stephen J., last: Green}
  variants:
  - {first: Stephen, last: Green}
  - {first: Stephen J, last: Green}
- canonical: {first: Mark A., last: Greenwood}
  variants:
  - {first: Mark, last: Greenwood}
- canonical: {first: Edward, last: Grefenstette}
  id: edward-grefenstette
- canonical: {first: Michelle, last: Gregory}
  id: michelle-gregory
  variants:
  - {first: Michelle L., last: Gregory}
- canonical: {first: Warren, last: Greiff}
  variants:
  - {first: Warren R., last: Greiff}
- canonical: {first: Thomas L., last: Griffiths}
  variants:
  - {first: Thomas, last: Griffiths}
- canonical: {first: Gintarė, last: Grigonytė}
  variants:
  - {first: Gintare, last: Grigonyte}
  - {first: Gintarė, last: Grigonyte}
- canonical: {first: Ralph, last: Grishman}
  id: ralph-grishman
- canonical: {first: Hendrik Johannes, last: Groenewald}
  variants:
  - {first: Hendrik J., last: Groenewald}
- canonical: {first: Leif, last: Groenqvist}
  variants:
  - {first: Leif, last: Gronqvist}
- canonical: {first: Maria Toporowska, last: Gronostaj}
  variants:
  - {first: Maria, last: Toporowska Gronostaj}
- canonical: {first: Jerneja, last: Gros}
  variants:
  - {first: Jerneja Žganec, last: Gros}
- canonical: {first: Justin H., last: Gross}
  variants:
  - {first: Justin, last: Gross}
- canonical: {first: Barbara J., last: Grosz}
  variants:
  - {first: Barbara, last: Grosz}
- canonical: {first: Laszlo, last: Grunfeld}
  id: laszlo-grunfeld
- canonical: {first: Normunds, last: Gruzitis}
  variants:
  - {first: Normunds, last: Grūzītis}
- canonical: {first: Nicole, last: Grégoire}
  variants:
  - {first: Nicole, last: Gregoire}
- canonical: {first: Hung-Yan, last: Gu}
  variants:
  - {first: Hung-yan, last: Gu}
- canonical: {first: Franz, last: Guenthner}
  id: franz-guenthner
- canonical: {first: Emiliano Raul, last: Guevara}
  variants:
  - {first: Emiliano, last: Guevara}
- canonical: {first: Pierre, last: Guillaume}
  id: pierre-guillaume
- canonical: {first: Thierry, last: Guillotin}
  id: thierry-guillotin
- canonical: {first: Curry I., last: Guinn}
  variants:
  - {first: Curry, last: Guinn}
- canonical: {first: José M., last: Guirao}
  variants:
  - {first: José María, last: Guirao}
- canonical: {first: Greg, last: Gul-rajani}
  variants:
  - {first: Greg, last: Gulrajani}
- canonical: {first: Omer Farukhan, last: Gunes}
  variants:
  - {first: Omer, last: Gunes}
- canonical: {first: Cheng-ming, last: Guo}
  variants:
  - {first: Cheng Ming, last: Guo}
- canonical: {first: Ying-Mei, last: Guo}
  variants:
  - {first: YingMei, last: Guo}
- canonical: {first: Yuqing, last: Guo}
  variants:
  - {first: Yuqing, last: Gao}
- canonical: {first: Zhicheng, last: Guo}
  comment: Tsinghua
  id: zhicheng-guo-tsinghua
- canonical: {first: Zhicheng, last: Guo}
  comment: xidian
  id: zhicheng-guo-xidian
- canonical: {first: Deepak, last: Gupta}
  variants:
  - {first: Deepak Kumar, last: Gupta}
  - {first: Deepa, last: Gupta}
- canonical: {first: Naman K., last: Gupta}
  variants:
  - {first: Naman, last: Gupta}
- canonical: {first: Vineet, last: Gupta}
  id: vineet-gupta
- canonical: {first: Antton, last: Gurrutxaga}
  id: antton-gurrutxaga
- canonical: {first: Sofia, last: Gustafson-Capková}
  variants:
  - {first: Sofia, last: Gustafson Capková}
- canonical: {first: Louise, last: Guthrie}
  id: louise-guthrie
- canonical: {first: E. Dario, last: Gutierrez}
  variants:
  - {first: Elkin, last: Darío Gutiérrez}
  - {first: E. Darío, last: Gutiérrez}
- canonical: {first: Yoan, last: Gutiérrez}
  variants:
  - {first: Yoan, last: Gutiérrez Vázquez}
- canonical: {first: Gualberto A., last: Guzman}
  variants:
  - {first: Gualberto, last: Guzmán}
- canonical: {first: Francisco, last: Guzmán}
  variants:
  - {first: Francisco, last: Guzman}
- canonical: {first: Tibor, last: Gyimóthy}
  id: tibor-gyimothy
- canonical: {first: José M., last: Gómez}
  variants:
  - {first: José Manuel, last: Gómez}
  - {first: Jose Manuel, last: Gómez}
  - {first: Jose M., last: Gomez}
- canonical: {first: Xavier, last: Gómez Guinovart}
  variants:
  - {first: Xavier, last: Gómez-Guinovart}
- canonical: {first: Asunción, last: Gómez-Pérez}
  variants:
  - {first: Asunción Gómez, last: Pérez}
- canonical: {first: José Manuel, last: Gómez-Pérez}
  variants:
  - {first: Jose Manuel, last: Gomez-Perez}
- canonical: {first: Anne, last: Göhring}
  variants:
  - {first: Anne, last: Goehring}
- canonical: {first: Memduh, last: Gökırmak}
  variants:
  - {first: Memduh, last: Gokirmak}
- canonical: {first: Jana, last: Götze}
  variants:
  - {first: Jana, last: Goetze}
- canonical: {first: Shachi, last: H. Kumar}
  variants:
  - {first: Shachi H, last: Kumar}
- canonical: {first: Eun Young, last: Ha}
  variants:
  - {first: Eun, last: Ha}
  - {first: Eun Y., last: Ha}
- canonical: {first: Le Quan, last: Ha}
  variants:
  - {first: Le Q, last: Ha}
- canonical: {first: Quang Thuy, last: Ha}
  variants:
  - {first: Quang-Thuy, last: Ha}
- canonical: {first: Yaakov, last: HaCohen-Kerner}
  variants:
  - {first: Yaakov, last: Hacohen-Kerner}
- canonical: {first: Anne, last: Haake}
  variants:
  - {first: Anne R., last: Haake}
- canonical: {first: Salah, last: Haamid}
  id: salah-haamid
- canonical: {first: Andrew, last: Haas}
  variants:
  - {first: Andrew R., last: Haas}
- canonical: {first: Christopher, last: Habel}
  variants:
  - {first: Christopher U., last: Habel}
- canonical: {first: Benoit, last: Habert}
  id: benoit-habert
  variants:
  - {first: Benoît, last: Habert}
- canonical: {first: Kadri, last: Hacioglu}
  id: kadri-hacioglu
- canonical: {first: Bassam, last: Haddad}
  id: bassam-haddad
- canonical: {first: Nicholas J., last: Haddock}
  variants:
  - {first: Nicholas, last: Haddock}
- canonical: {first: Widad Mustafa El, last: Hadi}
  id: widad-mustafa-el-hadi
  variants:
  - {first: Widad Mustafa, last: El Hadi}
  - {first: Widad, last: Mustafa El Hadi}
- canonical: {first: Mohamed Nassime, last: Hadjadj}
  variants:
  - {first: Mohamed, last: Hadjadj}
- canonical: {first: Lamia, last: Hadrich Belguith}
  variants:
  - {first: Lamia Hadrich, last: Belguith}
  - {first: Lamia, last: Hadrich-Belguith}
  - {first: Lamia, last: Belguith}
  - {first: Lamia, last: Belguith Hadrich}
- canonical: {first: Walter, last: Haeseryn}
  id: walter-haeseryn
- canonical: {first: Nazila, last: Hafezi}
  id: nazila-hafezi
- canonical: {first: Gholamreza, last: Haffari}
  variants:
  - {first: Reza, last: Haffari}
- canonical: {first: Younggyun, last: Hahm}
  variants:
  - {first: YoungGyun, last: Hahm}
- canonical: {first: Gus, last: Hahn-Powell}
  variants:
  - {first: Gustave, last: Hahn-Powell}
- canonical: {first: Negacy, last: Hailu}
  variants:
  - {first: Negacy D., last: Hailu}
- canonical: {first: Horst-Udo, last: Hain}
  id: horst-udo-hain
- canonical: {first: Jan, last: Hajic}
  id: jan-hajic
  similar: [jan-hajic-jr]
  variants:
  - {first: Jan, last: Hajič}
- canonical: {first: Eva, last: Hajicova}
  id: eva-hajicova
  variants:
  - {first: Eva, last: Hajicová}
  - {first: Eva, last: Hajičová}
- canonical: {first: Jan, last: Hajič jr.}
  id: jan-hajic-jr
  similar: [jan-hajic]
- canonical: {first: Dilek, last: Hakkani-Tur}
  id: dilek-hakkani-tur
  variants:
  - {first: Dilek, last: Hakkani-Tür}
  - {first: Dilek Zeynep, last: Hakkani}
- canonical: {first: John, last: Hale}
  variants:
  - {first: John T., last: Hale}
- canonical: {first: Keith, last: Hall}
  variants:
  - {first: Keith B., last: Hall}
- canonical: {first: Mark, last: Hall}
  variants:
  - {first: Mark Michael, last: Hall}
- canonical: {first: Patrick, last: Haller}
  id: patrick-haller-zurich
  note: University of Zurich
  orcid: 0000-0002-8968-7587
- canonical: {first: Susan, last: Haller}
  id: susan-haller
  variants:
  - {first: Susan M., last: Haller}
- canonical: {first: Péter, last: Halácsy}
  variants:
  - {first: Péter, last: Halácsky}
- canonical: {first: Olivier, last: Hamon}
  id: olivier-hamon
- canonical: {first: Thierry, last: Hamon}
  id: thierry-hamon
- canonical: {first: Julien, last: Hamonic}
  id: julien-hamonic
- canonical: {first: Chung-hye, last: Han}
  variants:
  - {first: Chung-Hye, last: Han}
  - {first: Chunghye, last: Han}
- canonical: {first: HyoJung, last: Han}
  variants:
  - {first: Hou Jeung, last: Han}
- canonical: {first: Jingguang, last: Han}
  variants:
  - {first: Jing Guang, last: Han}
- canonical: {first: Kenji, last: Hanakata}
  id: kenji-hanakata
- canonical: {first: Philip, last: Hanna}
  id: philip-hanna
- canonical: {first: Dorte Haltrup, last: Hansen}
  variants:
  - {first: Dorte H., last: Hansen}
- canonical: {first: Silvia, last: Hansen-Schirra}
  variants:
  - {first: Silvia, last: Hansen}
- canonical: {first: Sanda, last: Harabagiu}
  variants:
  - {first: Sanda M., last: Harabagiu}
- canonical: {first: Robert M., last: Haralick}
  variants:
  - {first: Robert, last: Haralick}
- canonical: {first: Mary, last: Harper}
  id: mary-harper
  variants:
  - {first: Mary P., last: Harper}
- canonical: {first: Phil, last: Harrison}
  id: phil-harrison
  variants:
  - {first: Philip, last: Harrison}
- canonical: {first: Anthony, last: Hartley}
  id: anthony-hartley
  variants:
  - {first: Anthony F., last: Hartley}
- canonical: {first: Matthias, last: Hartung}
  id: matthias-hartung
- canonical: {first: Md. Maruf, last: Hasan}
  variants:
  - {first: Md Maruf, last: Hasan}
  - {first: Maruf, last: Hasan}
- canonical: {first: Sadid A., last: Hasan}
  variants:
  - {first: Sadid, last: Hasan}
- canonical: {first: Saša, last: Hasan}
  variants:
  - {first: Sasa, last: Hasan}
- canonical: {first: Tatsunori B., last: Hashimoto}
  variants:
  - {first: Tatsunori, last: Hashimoto}
- canonical: {first: Koiti, last: Hasida}
  variants:
  - {first: Kôiti, last: Hasida}
- canonical: {first: Ahmed, last: Hassan}
  variants:
  - {first: Ahmed Hassan, last: Awadallah}
- canonical: {first: Hany, last: Hassan Awadalla}
  variants:
  - {first: Hany, last: Hassan}
- canonical: {first: Helen, last: Hastie}
  variants:
  - {first: Helen Wright, last: Hastie}
- canonical: {first: Alexander G., last: Hauptmann}
  variants:
  - {first: Alex, last: Hauptmann}
  - {first: Alexander, last: Hauptmann}
- canonical: {first: Roland R., last: Hausser}
  variants:
  - {first: Roland, last: Hausser}
- canonical: {first: Annette, last: Hautli}
  variants:
  - {first: Annette, last: Hautli-Janisz}
- canonical: {first: Jiří, last: Havelka}
  variants:
  - {first: Jiri, last: Havelka}
- canonical: {first: Jennifer, last: Hay}
  variants:
  - {first: Jennifer B., last: Hay}
- canonical: {first: Yoshihiko, last: Hayashi}
  id: yoshihiko-hayashi
- canonical: {first: Cory, last: Hayes}
  variants:
  - {first: Cory J., last: Hayes}
- canonical: {first: Jer, last: Hayes}
  variants:
  - {first: Jeremiah, last: Hayes}
- canonical: {first: Timothy J., last: Hazen}
  variants:
  - {first: T. J., last: Hazen}
- canonical: {first: Patrick, last: Healey}
  variants:
  - {first: Pat, last: Healey}
  - {first: Patrick G. T., last: Healey}
  - {first: Patrick G.T., last: Healey}
- canonical: {first: Marti A., last: Hearst}
  variants:
  - {first: Marti, last: Hearst}
- canonical: {first: Peter A., last: Heeman}
  variants:
  - {first: Peter, last: Heeman}
- canonical: {first: George E., last: Heidorn}
  id: george-e-heidorn
- canonical: {first: Katarina, last: Heimann Mühlenbock}
  variants:
  - {first: Katarina, last: Mühlenbock}
- canonical: {first: Jindřich, last: Helcl}
  variants:
  - {first: Jindrich, last: Helcl}
- canonical: {first: Randall A., last: Helzerman}
  id: randall-a-helzerman
- canonical: {first: Christian F., last: Hempelmann}
  variants:
  - {first: Christian, last: Hempelmann}
- canonical: {first: Charles T., last: Hemphill}
  variants:
  - {first: Charles, last: Hemphill}
- canonical: {first: James, last: Henderson}
  variants:
  - {first: James B., last: Henderson}
- canonical: {first: John, last: Henderson}
  variants:
  - {first: John C., last: Henderson}
- canonical: {first: James, last: Hendler}
  variants:
  - {first: James A., last: Hendler}
- canonical: {first: Robert J., last: Hendley}
  variants:
  - {first: Robert, last: Hendley}
- canonical: {first: Gary G., last: Hendrix}
  variants:
  - {first: Gary, last: Hendrix}
- canonical: {first: Enrique, last: Henestroza Anguiano}
  variants:
  - {first: Enrique Henestroza, last: Anguiano}
- canonical: {first: Peter Juel, last: Henrichsen}
  variants:
  - {first: Peter, last: Juel Henrichsen}
- canonical: {first: Carlos, last: Henríquez}
  variants:
  - {first: Carlos, last: Henriquez}
  - {first: Carlos A., last: Henríquez Q.}
- canonical: {first: Renate, last: Henschel}
  id: renate-henschel
- canonical: {first: Aurélie, last: Herbelot}
  variants:
  - {first: Aurelie, last: Herbelot}
- canonical: {first: Amaç, last: Herdaǧdelen}
  variants:
  - {first: Amaç, last: Herdağdelen}
- canonical: {first: Myriam, last: Hernandez}
  variants:
  - {first: Myriam, last: Hernández A}
  - {first: Myriam, last: Hernández}
- canonical: {first: Daniel, last: Hernandez-Lopez}
  variants:
  - {first: Daniel Hernández, last: López}
- canonical: {first: Inmaculada, last: Hernáez}
  id: inmaculada-hernaez
  variants:
  - {first: Inmaculada, last: Hernaez}
  - {first: Inma, last: Hernaez}
  - {first: Inma, last: Hernáez}
- canonical: {first: Gregorio, last: Hernández}
  id: gregorio-hernandez
  variants:
  - {first: Gregorio, last: Hernandez}
- canonical: {first: Luis, last: Hernández}
  variants:
  - {first: Luis Hernández, last: Gomez}
  - {first: Luis Hernández, last: Gómez}
  - {first: Luis A., last: Hernandez}
  - {first: Luis A., last: Hernández}
  - {first: Luis A. Hernández, last: Gómez}
- canonical: {first: Adolfo, last: Hernández H.}
  variants:
  - {first: Adolfo, last: Hernández}
- canonical: {first: John R., last: Hershey}
  variants:
  - {first: John, last: Hershey}
- canonical: {first: James, last: Hieronymus}
  id: james-hieronymus
- canonical: {first: Almut Silja, last: Hildebrand}
  variants:
  - {first: Silja, last: Hildebrand}
  - {first: Almut, last: Hildebrand}
- canonical: {first: Lucas Welter, last: Hilgert}
  variants:
  - {first: Lucas, last: Hilgert}
- canonical: {first: Robin L., last: Hill}
  variants:
  - {first: Robin, last: Hill}
- canonical: {first: Dustin, last: Hillard}
  id: dustin-hillard
- canonical: {first: Donald, last: Hindle}
  id: donald-hindle
  variants:
  - {first: Don, last: Hindle}
- canonical: {first: Elizabeth A., last: Hinkelman}
  variants:
  - {first: Elizabeth, last: Hinkelman}
- canonical: {first: Erhard, last: Hinrichs}
  variants:
  - {first: Erhard W., last: Hinrichs}
- canonical: {first: Marie, last: Hinrichs}
  variants:
  - {first: Marie, last: Boyle-Hinrichs}
- canonical: {first: Hideki, last: Hirakawa}
  id: hideki-hirakawa
- canonical: {first: Julia, last: Hirschberg}
  variants:
  - {first: Julia B., last: Hirschberg}
- canonical: {first: Lynette, last: Hirschman}
  id: lynette-hirschman
  variants:
  - {first: Lynette, last: Hirshman}
- canonical: {first: Toru, last: Hitaka}
  variants:
  - {first: Tooru, last: Hitaka}
- canonical: {first: Janet, last: Hitzeman}
  id: janet-hitzeman
- canonical: {first: Barbora, last: Hladká}
  id: barbora-hladka
  variants:
  - {first: Barbora, last: Hladka}
- canonical: {first: Bao Quoc, last: Ho}
  variants:
  - {first: Quoc, last: Ho}
  - {first: Quoc, last: Ho Bao}
- canonical: {first: Hing-cheung, last: Ho}
  variants:
  - {first: Hing-Cheung, last: Ho}
- canonical: {first: Tu-Bao, last: Ho}
  variants:
  - {first: Tu Bao, last: Ho}
- canonical: {first: Lydia-Mai, last: Ho-Dac}
  variants:
  - {first: Mai, last: Ho-dac}
- canonical: {first: Jerry R., last: Hobbs}
  id: jerry-r-hobbs
  variants:
  - {first: Jerry, last: Hobbs}
- canonical: {first: Beth Ann, last: Hockey}
  id: beth-ann-hockey
  variants:
  - {first: Beth A., last: Hockey}
  - {first: Beth, last: Hockey}
- canonical: {first: Edward, last: Hoenkamp}
  variants:
  - {first: Eduard, last: Hoenkamp}
- canonical: {first: Wolfgang, last: Hoeppner}
  id: wolfgang-hoeppner
- canonical: {first: Anja, last: Hoethker}
  variants:
  - {first: Anja, last: Höthker}
- canonical: {first: Holger, last: Hoffmann}
  variants:
  - {first: Holger, last: Hoffman}
- canonical: {first: Raphael, last: Hoffmann}
  variants:
  - {first: Raphael, last: Hoffman}
- canonical: {first: Th. R., last: Hofmann}
  variants:
  - {first: T. R., last: Hofmann}
- canonical: {first: Martin, last: Hofmann--Apitius}
  variants:
  - {first: Martin, last: Hofmann-Apitius}
- canonical: {first: Chris, last: Hokamp}
  variants:
  - {first: Christopher, last: Hokamp}
- canonical: {first: Tomáš, last: Holan}
  variants:
  - {first: Tomas, last: Holan}
- canonical: {first: Natsuko, last: Holden}
  id: natsuko-holden
- canonical: {first: Gordana Ilić, last: Holen}
  variants:
  - {first: Gordana Ilic, last: Holen}
- canonical: {first: Hsiao-Wuen, last: Hon}
  id: hsiao-wuen-hon
- canonical: {first: Jia-Fei, last: Hong}
  variants:
  - {first: Jia-Fei, last: Hung}
- canonical: {first: Philip, last: Hoole}
  variants:
  - {first: Phil, last: Hoole}
- canonical: {first: Heather, last: Horsfall}
  id: heather-horsfall
- canonical: {first: Tamás, last: Horváth}
  id: tamas-horvath
- canonical: {first: Iris, last: Hoser}
  id: iris-hoser
- canonical: {first: Veronique, last: Hoste}
  variants:
  - {first: Véronique, last: Hoste}
- canonical: {first: Wen-Juan, last: Hou}
  variants:
  - {first: Wen, last: Juan Hou}
  - {first: Juan, last: Wen}
- canonical: {first: Eduard, last: Hovy}
  variants:
  - {first: Eduard H., last: Hovy}
  - {first: Ed, last: Hovy}
- canonical: {first: Blake, last: Howald}
  variants:
  - {first: Blake Stephen, last: Howald}
- canonical: {first: David M., last: Howcroft}
  variants:
  - {first: David, last: Howcroft}
- canonical: {first: Frederick M., last: Hoyt}
  variants:
  - {first: Frederick, last: Hoyt}
- canonical: {first: Daniel, last: Hromada}
  variants:
  - {first: Daniel Devatman, last: Hromada}
  - {first: Daniel, last: Devatman Hromada}
- canonical: {first: Estevam R., last: 'Hruschka, Jr.'}
  variants:
  - {first: Estevam R., last: Hruschka Jr.}
- canonical: {first: Hung-ting, last: Hsieh}
  variants:
  - {first: Hung-Ting, last: Hsieh}
- canonical: {first: Shelley Ching-Yu, last: Hsieh}
  variants:
  - {first: Ching-yu, last: Hsieh}
  - {first: Shelley Ching-yu, last: Hsieh}
  - {first: Ching-yu Shelley, last: Hsieh}
- canonical: {first: Shu-Kai, last: Hsieh}
  variants:
  - {first: Shu-kai, last: Hsieh}
  - {first: ShuKai, last: Hsieh}
- canonical: {first: Wen-Chi, last: Hsien}
  variants:
  - {first: Wen-Chi, last: Hsie}
- canonical: {first: Bo-June (Paul), last: Hsu}
  variants:
  - {first: Bo-june Paul, last: Hsu}
  - {first: Bo-June Paul, last: Hsu}
- canonical: {first: Chun-nan, last: Hsu}
  variants:
  - {first: Chun-Nan, last: Hsu}
- canonical: {first: Wen-Lian, last: Hsu}
  variants:
  - {first: Wen-lian, last: Hsu}
- canonical: {first: Yu-Ling Una, last: Hsu}
  variants:
  - {first: Yu-Ling, last: Hsu}
- canonical: {first: Dong Cheng, last: Hu}
  variants:
  - {first: Dong-Cheng, last: Hu}
- canonical: {first: An-Ta, last: Huang}
  variants:
  - {first: Anta, last: Huang}
- canonical: {first: Changning, last: Huang}
  variants:
  - {first: Chang-Ning, last: Huang}
  - {first: Chang-ning, last: Huang}
- canonical: {first: Chung-Chi, last: Huang}
  variants:
  - {first: Chung-chi, last: Huang}
- canonical: {first: Degen, last: Huang}
  variants:
  - {first: De-Gen, last: Huang}
- canonical: {first: Eric H., last: Huang}
  variants:
  - {first: Eric, last: Huang}
- canonical: {first: Feng-Long, last: Huang}
  variants:
  - {first: Feng-Long, last: Hwang}
- canonical: {first: He-Yan, last: Huang}
  variants:
  - {first: He-yan, last: Huang}
  - {first: Heyan, last: Huang}
- canonical: {first: Jin Hu, last: Huang}
  variants:
  - {first: JinHu, last: Huang}
- canonical: {first: Jui Ting, last: Huang}
  variants:
  - {first: Jui-Ting, last: Huang}
- canonical: {first: Lian′en, last: Huang}
  variants:
  - {first: Lian’en, last: Huang}
- canonical: {first: Qi-quan, last: Huang}
  variants:
  - {first: Qi-Quan, last: Huang}
- canonical: {first: Shih-Ting, last: Huang}
  variants:
  - {first: Shih-ting, last: Huang}
  - {first: Shi-Ting, last: Huang}
- canonical: {first: Shuan-fan, last: Huang}
  variants:
  - {first: Shuan-Fan, last: Huang}
- canonical: {first: Ting-Hao, last: Huang}
  variants:
  - {first: Ting-Hao ‘Kenneth’, last: Huang}
  - {first: Ting-Hao Kenneth, last: Huang}
- canonical: {first: Xiangji, last: Huang}
  variants:
  - {first: Jimmy Xiangji, last: Huang}
- canonical: {first: Xuan-Jing, last: Huang}
  variants:
  - {first: Xuan-jing, last: Huang}
  - {first: Xuanjing, last: Huang}
- canonical: {first: Xuedong, last: Huang}
  id: xuedong-huang
- canonical: {first: Richard A., last: Hudson}
  variants:
  - {first: Richard, last: Hudson}
- canonical: {first: Manuela, last: Huerlimann}
  variants:
  - {first: Manuela, last: Hürlimann}
  - {first: Manuela, last: Huerliman}
- canonical: {first: Mathew, last: Huerta-Enochian}
  id: mathew-huerta-enochian
- canonical: {first: Kevin, last: Humphreys}
  id: kevin-humphreys
- canonical: {first: Jeih-weih, last: Hung}
  variants:
  - {first: Jeih-Weih, last: Hung}
- canonical: {first: Kate, last: Hunicke-Smith}
  id: kate-hunicke-smith
- canonical: {first: Dan, last: Hunter}
  id: dan-hunter
- canonical: {first: Lawrence, last: Hunter}
  variants:
  - {first: Lawrence E., last: Hunter}
- canonical: {first: Lluís-F., last: Hurtado}
  variants:
  - {first: Lluís F., last: Hurtado}
  - {first: LLuís-F., last: Hurtado}
- canonical: {first: Mazhar Mehdi, last: Hussain}
  variants:
  - {first: Mazhar, last: Hussain}
- canonical: {first: W. John, last: Hutchins}
  variants:
  - {first: John, last: Hutchins}
- canonical: {first: Christian, last: Huyck}
  id: christian-huyck
- canonical: {first: Mei-Yuh, last: Hwang}
  id: mei-yuh-hwang
- canonical: {first: Sebastian G. M., last: Händschke}
  variants:
  - {first: Sebastian G.M., last: Händschke}
- canonical: {first: Christian, last: Hänig}
  variants:
  - {first: Christian, last: Haenig}
- canonical: {first: Harald, last: Höge}
  id: harald-hoge
  variants:
  - {first: Harald, last: Hoege}
- canonical: {first: Ali, last: Hürriyetoğlu}
  variants:
  - {first: Ali, last: Hurriyetoglu}
  - {first: Ali, last: Hürriyetoǧlu}
- canonical: {first: Fidelia, last: Ibekwe-SanJuan}
  variants:
  - {first: Fidelia, last: Ibekwe-Sanjuan}
- canonical: {first: Nancy, last: Ide}
  variants:
  - {first: Nancy M., last: Ide}
- canonical: {first: Carlos A., last: Iglesias}
  variants:
  - {first: Carlos, last: Iglesias}
- canonical: {first: Suzana, last: Ilic}
  variants:
  - {first: Suzana, last: Ilić}
- canonical: {first: Sathish Reddy, last: Indurthi}
  variants:
  - {first: Sathish, last: Reddy}
  - {first: Sathish, last: Indurthi}
- canonical: {first: Anton Karl, last: Ingason}
  variants:
  - {first: Anton K., last: Ingason}
- canonical: {first: Robert, last: Ingria}
  id: robert-ingria
- canonical: {first: Diana, last: Inkpen}
  variants:
  - {first: Diana Zaiu, last: Inkpen}
  - {first: Diana, last: Zaiu}
- canonical: {first: Leonid, last: Iomdin}
  variants:
  - {first: Leonid L., last: Iomdin}
- canonical: {first: Molly, last: Ireland}
  variants:
  - {first: Molly E., last: Ireland}
- canonical: {first: José, last: Iria}
  variants:
  - {first: Jose, last: Iria}
- canonical: {first: Mikel, last: Iruskieta}
  id: mikel-iruskieta
- canonical: {first: Anas El, last: Isbihani}
  variants:
  - {first: Anas, last: El Isbihani}
- canonical: {first: Masato, last: Ishizaki}
  id: masato-ishizaki
- canonical: {first: Aminul, last: Islam}
  variants:
  - {first: Md. Aminul, last: Islam}
- canonical: {first: Zahurul, last: Islam}
  variants:
  - {first: Zahrul, last: Islam}
- canonical: {first: Rezarta, last: Islamaj Dogan}
  variants:
  - {first: Rezarta, last: Islamaj Doğan}
- canonical: {first: David, last: Israel}
  variants:
  - {first: David J., last: Israel}
- canonical: {first: Shuichi, last: Itahashi}
  variants:
  - {first: Shuich, last: Itahashi}
- canonical: {first: Yukihiro, last: Itoh}
  variants:
  - {first: Yukihiro, last: Ito}
- canonical: {first: Abe, last: Ittycheriah}
  id: abe-ittycheriah
- canonical: {first: Un-Gian, last: Iunn}
  variants:
  - {first: Un-gian, last: Iun}
  - {first: Ún-giân, last: Iû}
- canonical: {first: Alexei V., last: Ivanov}
  variants:
  - {first: Alexei, last: Ivanov}
- canonical: {first: Krasimira, last: Ivanova}
  variants:
  - {first: Krassimira, last: Ivanova}
- canonical: {first: Lucja, last: Iwanska}
  variants:
  - {first: Lucja M., last: Iwanska}
- canonical: {first: Shun’ya, last: Iwasawa}
  variants:
  - {first: Shunya, last: Iwasawa}
- canonical: {first: Rubén, last: Izquierdo}
  variants:
  - {first: Ruben, last: Izquierdo Bevia}
  - {first: Ruben, last: Izquierdo}
- canonical: {first: Litton, last: J Kurisinkel}
  variants:
  - {first: Litton J, last: Kurisinkel}
- canonical: {first: Eric, last: Jackson}
  id: eric-jackson
- canonical: {first: Cassandra L., last: Jacobs}
  variants:
  - {first: Cassandra, last: Jacobs}
- canonical: {first: Paul S., last: Jacobs}
  id: paul-s-jacobs
  variants:
  - {first: Paul, last: Jacobs}
- canonical: {first: T. Florian, last: Jaeger}
  variants:
  - {first: Florian, last: Jaeger}
- canonical: {first: Somayeh, last: Jafaritazehjani}
  variants:
  - {first: Somayeh, last: Jafaritazehjan}
- canonical: {first: Abhyuday, last: Jagannatha}
  variants:
  - {first: Abhyuday N, last: Jagannatha}
- canonical: {first: Michael E., last: Jahr}
  variants:
  - {first: Michael, last: Jahr}
- canonical: {first: Brage Ekroll, last: Jahren}
  variants:
  - {first: Brage, last: Jahren}
- canonical: {first: Siddharth, last: Jain}
  variants:
  - {first: Siddhanth, last: Jain}
- canonical: {first: Primož, last: Jakopin}
  variants:
  - {first: Primoz, last: Jakopin}
- canonical: {first: Anthony, last: Jameson}
  id: anthony-jameson
- canonical: {first: Srinivasan, last: Janarthanam}
  variants:
  - {first: Srini, last: Janarthanam}
- canonical: {first: Jyh-Shing Roger, last: Jang}
  variants:
  - {first: Jyh-Shing, last: Jang}
  - {first: Jyh-Shing, last: Roger Jang}
  - {first: Roger Jyh-Shing, last: Jang}
- canonical: {first: Myung-Gil, last: Jang}
  variants:
  - {first: Myoung-Gil, last: Jang}
- canonical: {first: Seok Bae, last: Jang}
  variants:
  - {first: Seok B., last: Jang}
- canonical: {first: Peter, last: Jansen}
  variants:
  - {first: Peter J., last: Jansen}
- canonical: {first: Michèle, last: Jardino}
  id: michele-jardino
  variants:
  - {first: Michele, last: Jardino}
- canonical: {first: Gaja, last: Jarosz}
  variants:
  - {first: Gaja E., last: Jarosz}
- canonical: {first: Timo, last: Jarvinen}
  variants:
  - {first: Timo, last: Järvinen}
- canonical: {first: Jisha P., last: Jayan}
  variants:
  - {first: Jisha, last: P Jayan}
  - {first: Jisha P, last: Jayan}
- canonical: {first: Arun Kumar, last: Jayapal}
  variants:
  - {first: Arun, last: Jayapal}
- canonical: {first: Frederick, last: Jelinek}
  id: frederick-jelinek
  variants:
  - {first: Fred, last: Jelinek}
  - {first: Fredrick, last: Jelinek}
- canonical: {first: Karen, last: Jensen}
  id: karen-jensen
- canonical: {first: Lars Juhl, last: Jensen}
  variants:
  - {first: Lars J., last: Jensen}
- canonical: {first: Hyung-Bae, last: Jeon}
  variants:
  - {first: Hyungbae, last: Jeon}
- canonical: {first: Girish Nath, last: Jha}
  variants:
  - {first: Girish, last: Jha}
- canonical: {first: Donghong, last: Ji}
  variants:
  - {first: DongHong, last: Ji}
  - {first: Dong-Hong, last: Ji}
  - {first: Dong Hong, last: Ji}
- canonical: {first: Paul D, last: Ji}
  variants:
  - {first: Paul D., last: Ji}
- canonical: {first: Jia-Yan, last: Jian}
  variants:
  - {first: Jia Yan, last: Jian}
- canonical: {first: Mike Tian-Jian, last: Jiang}
  variants:
  - {first: Tian-Jian, last: Jiang}
- canonical: {first: Zheng Ping, last: Jiang}
  variants:
  - {first: Zhengping, last: Jiang}
- canonical: {first: Antonio, last: Jimeno Yepes}
  variants:
  - {first: Antonio Jimeno, last: Yepes}
  - {first: Antonio José, last: Jimeno Yepes}
  - {first: Antonio, last: Jimeno-Yepes}
- canonical: {first: M. Dolores, last: Jiménez-López}
  variants:
  - {first: Maria Dolores, last: Jiménez-López}
- canonical: {first: Salud María, last: Jiménez-Zafra}
  variants:
  - {first: Salud M., last: Jiménez-Zafra}
  - {first: Salud M., last: Jiménez Zafra}
- canonical: {first: Hongyan, last: Jing}
  id: hongyan-jing
- canonical: {first: Petr, last: Jirku}
  id: petr-jirku
- canonical: {first: Amanda C., last: Jobbins}
  id: amanda-c-jobbins
- canonical: {first: Janne Bondi, last: Johannessen}
  variants:
  - {first: Janne, last: Bondi Johannessen}
- canonical: {first: Anders, last: Johannsen}
  variants:
  - {first: Anders, last: Johanssen}
- canonical: {first: David E., last: Johnson}
  variants:
  - {first: David, last: Johnson}
- canonical: {first: Helen L., last: Johnson}
  variants:
  - {first: Helen, last: Johnson}
- canonical: {first: Kristen, last: Johnson}
  variants:
  - {first: Kristen Marie, last: Johnson}
- canonical: {first: Michael T., last: Johnson}
  id: michael-t-johnson
- canonical: {first: Rie, last: Johnson}
  variants:
  - {first: Rie, last: Ando}
  - {first: Rie Kubota, last: Ando}
- canonical: {first: Roderick L., last: Johnson}
  id: roderick-l-johnson
- canonical: {first: Michael, last: Johnston}
  id: michael-johnston
- canonical: {first: Kristiina, last: Jokinen}
  variants:
  - {first: Päivi Kristiina, last: Jokinen}
- canonical: {first: Bevan, last: Jones}
  variants:
  - {first: Bevan K., last: Jones}
  - {first: Bevan Keeley, last: Jones}
- canonical: {first: Christopher, last: Jones}
  variants:
  - {first: Chris, last: Jones}
- canonical: {first: Dominic R., last: Jones}
  variants:
  - {first: Dominic, last: Jones}
- canonical: {first: Douglas, last: Jones}
  variants:
  - {first: Douglas A., last: Jones}
  - {first: Doug, last: Jones}
- canonical: {first: Gareth J. F., last: Jones}
  variants:
  - {first: Gareth J.F., last: Jones}
- canonical: {first: Mark, last: Jones}
  variants:
  - {first: Mark A., last: Jones}
  - {first: Mark Alan, last: Jones}
- canonical: {first: Michael, last: Jones}
  variants:
  - {first: Michael P., last: Jones}
- canonical: {first: Steven JM, last: Jones}
  variants:
  - {first: Steven, last: Jones}
- canonical: {first: Clement, last: Jonquet}
  variants:
  - {first: Clément, last: Jonquet}
- canonical: {first: Michael I., last: Jordan}
  variants:
  - {first: Michael, last: Jordan}
- canonical: {first: Pamela, last: Jordan}
  variants:
  - {first: Pamela W., last: Jordan}
- canonical: {first: Alipio, last: Jorge}
  variants:
  - {first: Alípio, last: Jorge}
- canonical: {first: Aravind, last: Joshi}
  id: aravind-joshi
  variants:
  - {first: Aravind K., last: Joshi}
- canonical: {first: Sachindra, last: Joshi}
  variants:
  - {first: Sachin, last: Joshi}
- canonical: {first: Shafiq, last: Joty}
  variants:
  - {first: Shafiq R., last: Joty}
- canonical: {first: Yun-Cheng, last: Ju}
  variants:
  - {first: Yun Cheng, last: Ju}
- canonical: {first: Alfons, last: Juan}
  variants:
  - {first: Alfons, last: Juan-Císcar}
- canonical: {first: Yau-Tarng, last: Juang}
  variants:
  - {first: Yau-Tang, last: Juang}
- canonical: {first: Jozef, last: Juhár}
  variants:
  - {first: Jozef, last: Juhar}
- canonical: {first: Cléo, last: Jullien}
  variants:
  - {first: Cleo, last: Jullien}
- canonical: {first: Han-Min, last: Jung}
  variants:
  - {first: Hanmin, last: Jung}
- canonical: {first: Sangkeun, last: Jung}
  variants:
  - {first: SangKeun, last: Jung}
- canonical: {first: Sung Young, last: Jung}
  variants:
  - {first: Sung-Young, last: Jung}
- canonical: {first: Simeon, last: Junker}
  variants:
  - {first: Simeon, last: Schüz}
- canonical: {first: Dan, last: Jurafsky}
  variants:
  - {first: Daniel, last: Jurafsky}
- canonical: {first: Filip, last: Jurcicek}
  variants:
  - {first: Filip, last: Jurčíček}
- canonical: {first: Marcel Adam, last: Just}
  variants:
  - {first: Marcel, last: Just}
- canonical: {first: Harri, last: Jäppinen}
  id: harri-jappinen
  variants:
  - {first: Harri, last: Jappinen}
- canonical: {first: Arne, last: Jönsson}
  variants:
  - {first: Arne, last: Jonsson}
- canonical: {first: Brigitte, last: Jörg}
  variants:
  - {first: Brigitte, last: Jorg}
- canonical: {first: Bhadran V., last: K}
  variants:
  - {first: Bhadran, last: V K}
  - {first: Bhadran V, last: K}
- canonical: {first: Heiki-Jaan, last: Kaalep}
  variants:
  - {first: Heiki Jaan, last: Kaalep}
- canonical: {first: Mijail, last: Kabadjov}
  id: mijail-kabadjov
  variants:
  - {first: Mijail A., last: Kabadjov}
  - {first: Mijail, last: Alexandrov-Kabadjov}
- canonical: {first: Michael B., last: Kac}
  variants:
  - {first: Michael, last: Kac}
- canonical: {first: Vladimír, last: Kadlec}
  variants:
  - {first: Vladimir, last: Kadlec}
- canonical: {first: Jeremy G., last: Kahn}
  variants:
  - {first: Jeremy, last: Kahn}
- canonical: {first: Łukasz, last: Kaiser}
  variants:
  - {first: Lukasz, last: Kaiser}
- canonical: {first: Michael, last: Kaisser}
  variants:
  - {first: Michael, last: Kaißer}
- canonical: {first: Ioannis, last: Kakadiaris}
  variants:
  - {first: Ioannis A., last: Kakadiaris}
- canonical: {first: Jun’ichi, last: Kakegawa}
  variants:
  - {first: Jun-ichi, last: Kakegawa}
- canonical: {first: Jugal, last: Kalita}
  id: jugal-kalita
  variants:
  - {first: Jugal K., last: Kalita}
- canonical: {first: Rihards, last: Kalniņš}
  variants:
  - {first: Rihards, last: Kalnins}
- canonical: {first: Nanda, last: Kambhatla}
  id: nanda-kambhatla
  variants:
  - {first: Nandakishore, last: Kambhatla}
- canonical: {first: Shin-ichiro, last: Kamei}
  variants:
  - {first: Shinichiro, last: Kamei}
- canonical: {first: Prathusha, last: Kameswara Sarma}
  variants:
  - {first: Prathusha, last: K Sarma}
- canonical: {first: Candace A., last: Kamm}
  variants:
  - {first: Candace, last: Kamm}
- canonical: {first: Bo-Yeong, last: Kang}
  variants:
  - {first: Bo-yeong, last: Kang}
- canonical: {first: Rose Catherine, last: Kanjirathinkal}
  variants:
  - {first: Rose, last: Catherine}
- canonical: {first: Ashvin, last: Kannan}
  id: ashvin-kannan
- canonical: {first: Paul, last: Kantor}
  variants:
  - {first: Paul B., last: Kantor}
- canonical: {first: Cheng-yan, last: Kao}
  variants:
  - {first: Cheng-Yan, last: Kao}
  - {first: Cheng Yan, last: Kao}
- canonical: {first: Ting-hui, last: Kao}
  variants:
  - {first: Ting-Hui, last: Kao}
- canonical: {first: Randy M., last: Kaplan}
  variants:
  - {first: Randy, last: Kaplan}
- canonical: {first: Ronald M., last: Kaplan}
  variants:
  - {first: Ronald, last: Kaplan}
  - {first: Ron, last: Kaplan}
- canonical: {first: Jurgita, last: Kapočiūtė-Dzikienė}
  variants:
  - {first: Jurgita, last: Kapociute-Dzikiene}
- canonical: {first: Diman, last: Karagyozov}
  variants:
  - {first: Diman, last: Karagiozov}
- canonical: {first: Rafael - Michael, last: Karampatsis}
  variants:
  - {first: Rafael Michael, last: Karampatsis}
- canonical: {first: Vanja M., last: Karan}
  variants:
  - {first: Vanja Mladen, last: Karan}
- canonical: {first: David R., last: Karger}
  variants:
  - {first: David, last: Karger}
- canonical: {first: Kostas, last: Karpouzis}
  id: kostas-karpouzis
- canonical: {first: Hideki, last: Kashioka}
  id: hideki-kashioka
- canonical: {first: Robert T., last: Kasper}
  variants:
  - {first: Robert, last: Kasper}
- canonical: {first: Walter, last: Kasper}
  id: walter-kasper
- canonical: {first: Rohit, last: Kate}
  variants:
  - {first: Rohit J., last: Kate}
- canonical: {first: Naoto, last: Kato}
  variants:
  - {first: Naoto, last: Katoh}
- canonical: {first: Yoshihide, last: Kato}
  variants:
  - {first: Yoshihide, last: Sato}
- canonical: {first: Graham, last: Katz}
  variants:
  - {first: E. Graham, last: Katz}
- canonical: {first: Jason, last: Katz-Brown}
  variants:
  - {first: Jason, last: Brown}
- canonical: {first: Ergina, last: Kavallieratou}
  id: ergina-kavallieratou
- canonical: {first: Hisashi, last: Kawai}
  variants:
  - {first: Kawai, last: Hisashi}
- canonical: {first: Jun′ichi, last: Kazama}
  variants:
  - {first: Jun’ichi, last: Kazama}
- canonical: {first: Zdravko, last: Kačič}
  variants:
  - {first: Zdravko, last: Kacic}
- canonical: {first: John, last: Keane}
  variants:
  - {first: John, last: Kane}
- canonical: {first: Michael S., last: Kearns}
  variants:
  - {first: Michael, last: Kearns}
- canonical: {first: Gail M., last: Keenan}
  variants:
  - {first: Gail, last: Keenan}
  - {first: Gail M, last: Keenan}
- canonical: {first: Thomas A., last: Keenan}
  variants:
  - {first: Thomas, last: Keenan}
- canonical: {first: Judy Anne, last: Kegl}
  variants:
  - {first: Judy, last: Kegl}
- canonical: {first: Andrew, last: Kehler}
  variants:
  - {first: Andy, last: Kehler}
- canonical: {first: Daniel, last: Keim}
  variants:
  - {first: Daniel A., last: Keim}
- canonical: {first: John, last: Kelleher}
  variants:
  - {first: John D., last: Kelleher}
- canonical: {first: Andre, last: Kempe}
  variants:
  - {first: André, last: Kempe}
- canonical: {first: Casey, last: Kennington}
  variants:
  - {first: Casey Redd, last: Kennington}
- canonical: {first: Fabio, last: Kepler}
  id: fabio-kepler
  variants:
  - {first: Fabio N., last: Kepler}
  - {first: Fabio Natanael, last: Kepler}
- canonical: {first: Sue J., last: Ker}
  variants:
  - {first: Sur-Jin, last: Ker}
  - {first: Su-Jin, last: Ker}
  - {first: Sue-Jin, last: Ker}
  - {first: Sue-jin, last: Ker}
- canonical: {first: Katia Lida, last: Kermanidis}
  variants:
  - {first: Katia, last: Kermanidis}
- canonical: {first: Margaret, last: Kern}
  variants:
  - {first: Margaret L., last: Kern}
- canonical: {first: Stephan M., last: Kerpedjiev}
  variants:
  - {first: Stephan, last: Kerpedjiev}
- canonical: {first: Vlado, last: Keselj}
  variants:
  - {first: Vlado, last: Kešelj}
- canonical: {first: Fahad, last: Khan}
  variants:
  - {first: Anas Fahad, last: Khan}
- canonical: {first: Md. Anwarus Salam, last: Khan}
  variants:
  - {first: Khan Md. Anwarus, last: Salam}
  - {first: Khan Md., last: Anwarus Salam}
- canonical: {first: Mohammed Arif, last: Khan}
  variants:
  - {first: Arif, last: Khan}
  - {first: Arif Md., last: Khan}
- canonical: {first: Vikash, last: Khandelwal}
  variants:
  - {first: Vikas, last: Khandelwal}
- canonical: {first: Mitesh M., last: Khapra}
  variants:
  - {first: Mitesh, last: Khapra}
  - {first: Mitesh, last: M. Khapra}
  - {first: Mitesh M, last: Khapra}
  - {first: Mitesh Shantadevi, last: Khapra}
- canonical: {first: Sanjeev, last: Khudanpur}
  id: sanjeev-khudanpur
- canonical: {first: Rodger, last: Kibble}
  id: rodger-kibble
- canonical: {first: Chloé, last: Kiddon}
  variants:
  - {first: Chloe, last: Kiddon}
- canonical: {first: Bernd, last: Kiefer}
  id: bernd-kiefer
- canonical: {first: Hoang, last: Kiem}
  variants:
  - {first: Kiem, last: Hoang}
- canonical: {first: Scott F., last: Kiesling}
  variants:
  - {first: Scott, last: Kiesling}
- canonical: {first: Hideaki, last: Kikuchi}
  id: hideaki-kikuchi
- canonical: {first: Gen-ichiro, last: Kikui}
  variants:
  - {first: Gen’ichiro, last: Kikui}
- canonical: {first: Chiharu Uda, last: Kikuta}
  variants:
  - {first: Chiharu, last: Uda}
- canonical: {first: Bong-Wan, last: Kim}
  variants:
  - {first: Jong Wan, last: Kim}
- canonical: {first: Chang-Hyun, last: Kim}
  variants:
  - {first: Changhyun, last: Kim}
  - {first: Chang Hyun, last: Kim}
- canonical: {first: Deok-bong, last: Kim}
  variants:
  - {first: Deok-Bong, last: Kim}
- canonical: {first: Dong-Il, last: Kim}
  variants:
  - {first: Dong-il, last: Kim}
- canonical: {first: Eun-kyung, last: Kim}
  variants:
  - {first: Eun-Kyung, last: Kim}
- canonical: {first: Gil Chang, last: Kim}
  variants:
  - {first: GilChang, last: Kim}
  - {first: Gil-Chang, last: Kim}
  - {first: Gilchang, last: Kim}
- canonical: {first: Hyuhng Joon, last: Kim}
  variants:
  - {first: Hyuhng, last: Kim}
- canonical: {first: Jung-jae, last: Kim}
  variants:
  - {first: Jung-Jae, last: Kim}
- canonical: {first: Kyoung-young, last: Kim}
  variants:
  - {first: Kyoung-Young, last: Kim}
- canonical: {first: Sung Dong, last: Kim}
  variants:
  - {first: Sung-Dong, last: Kim}
- canonical: {first: Sunghwan Mac, last: Kim}
  variants:
  - {first: Sunghwan, last: Kim}
- canonical: {first: Young-Gil, last: Kim}
  variants:
  - {first: Young-Kil, last: Kim}
  - {first: Young Kil, last: Kim}
  - {first: Young-Kill, last: Kim}
  - {first: YoungKil, last: Kim}
- canonical: {first: Yung Taek, last: Kim}
  variants:
  - {first: Yung-Taek, last: Kim}
- canonical: {first: Owen, last: Kimball}
  id: owen-kimball
- canonical: {first: David, last: King}
  variants:
  - {first: David L., last: King}
- canonical: {first: Tracy Holloway, last: King}
  variants:
  - {first: Tracy H., last: King}
- canonical: {first: Brian, last: Kingsbury}
  id: brian-kingsbury
- canonical: {first: Jim, last: Kinzey}
  variants:
  - {first: Jim, last: Kimzey}
- canonical: {first: Karin, last: Kipper}
  variants:
  - {first: Karin Christine, last: Kipper}
  - {first: Karin, last: Schuler}
  - {first: Karin, last: Kipper Schuler}
  - {first: Karin, last: Kipper-Schuler}
- canonical: {first: George Anton, last: Kiraz}
  variants:
  - {first: George, last: Kiraz}
- canonical: {first: Andreas Søeborg, last: Kirkedal}
  variants:
  - {first: Andreas, last: Søeborg Kirkedal}
- canonical: {first: Jamie, last: Kiros}
  variants:
  - {first: Jamie Ryan, last: Kiros}
- canonical: {first: Atanas, last: Kiryakov}
  variants:
  - {first: Atanas K., last: Kiryakov}
- canonical: {first: Balázs, last: Kis}
  variants:
  - {first: Balazs, last: Kis}
- canonical: {first: Imre, last: Kiss}
  id: imre-kiss
- canonical: {first: Chunyu, last: Kit}
  variants:
  - {first: Chun-yu, last: Kit}
- canonical: {first: Sotaro, last: Kita}
  id: sotaro-kita
- canonical: {first: Richard, last: Kittredge}
  id: richard-kittredge
- canonical: {first: Poul Søren, last: Kjærsgaard}
  variants:
  - {first: Poul Soren, last: Kjaersgaard}
- canonical: {first: Esther, last: Klabbers}
  id: esther-klabbers
- canonical: {first: Ioannis, last: Klapaftis}
  variants:
  - {first: Ioannis P., last: Klapaftis}
- canonical: {first: Alex, last: Klassmann}
  variants:
  - {first: Alexander, last: Klassmann}
- canonical: {first: Judith L., last: Klavans}
  id: judith-l-klavans
  variants:
  - {first: Judith, last: Klavans}
- canonical: {first: Wolfgang, last: Klein}
  id: wolfgang-klein
- canonical: {first: Jörg, last: Kleinz}
  variants:
  - {first: Jorg, last: Kleinz}
- canonical: {first: Gerda, last: Klimonow}
  id: gerda-klimonow
- canonical: {first: Tor, last: Klingberg}
  id: tor-klingberg
- canonical: {first: Natalia, last: Klyueva}
  variants:
  - {first: Natalia, last: Kljueva}
- canonical: {first: Tina, last: Klüwer}
  variants:
  - {first: Tina, last: Kluewer}
- canonical: {first: Krzysztof, last: Kochut}
  id: krzysztof-kochut
- canonical: {first: Andras, last: Kocsor}
  variants:
  - {first: András, last: Kocsor}
- canonical: {first: Hanae, last: Koiso}
  id: hanae-koiso
- canonical: {first: Mare, last: Koit}
  id: mare-koit
- canonical: {first: Atsuko, last: Koizumi}
  id: atsuko-koizumi
- canonical: {first: George, last: Kokkinakis}
  id: george-kokkinakis
  variants:
  - {first: George K., last: Kokkinakis}
- canonical: {first: Sofie Johansson, last: Kokkinakis}
  variants:
  - {first: Sofie, last: Johansson Kokkinakis}
- canonical: {first: Sia, last: Kolkovska}
  variants:
  - {first: Siya, last: Kolkovska}
- canonical: {first: David, last: Kolovratnik}
  variants:
  - {first: David, last: Kolovratník}
- canonical: {first: Anup Kumar, last: Kolya}
  variants:
  - {first: Anup, last: Kumar Kolya}
  - {first: Anup, last: Kolya}
- canonical: {first: Ravikumar, last: Komandur}
  variants:
  - {first: K, last: Ravikumar}
- canonical: {first: Rik, last: Koncel-Kedziorski}
  id: rik-koncel-kedziorski
- canonical: {first: Ravikumar, last: Kondadadi}
  variants:
  - {first: Ravi, last: Kondadadi}
  - {first: Ravi Kumar, last: Kondadadi}
- canonical: {first: Alexis, last: Konstantinidis}
  variants:
  - {first: Alexis, last: Konstandinidis}
- canonical: {first: Selcuk, last: Kopru}
  variants:
  - {first: Selçuk, last: Köprü}
- canonical: {first: Jan, last: Kors}
  variants:
  - {first: Jan, last: Korst}
- canonical: {first: Govind, last: Kothari}
  variants:
  - {first: '', last: Govind}
- canonical: {first: Guy-Noel, last: Kouarata}
  variants:
  - {first: Guy-Noël, last: Kouarata}
- canonical: {first: Eleni, last: Koutsogeorgos}
  id: eleni-koutsogeorgos
- canonical: {first: John J., last: Kovarik}
  variants:
  - {first: John, last: Kovarik}
- canonical: {first: Vojtěch, last: Kovář}
  variants:
  - {first: Vojtech, last: Kovář}
- canonical: {first: Marek, last: Kozlowski}
  variants:
  - {first: Marek, last: Kozłowski}
- canonical: {first: Emiel, last: Krahmer}
  variants:
  - {first: Emiel J., last: Krahmer}
- canonical: {first: Olivier, last: Kraif}
  id: olivier-kraif
- canonical: {first: Martin, last: Krallinger}
  id: martin-krallinger
- canonical: {first: Steven, last: Krauwer}
  id: steven-krauwer
- canonical: {first: Jana, last: Kravalová}
  variants:
  - {first: Jana, last: Kravalova}
- canonical: {first: Hans-Ulrich, last: Krieger}
  variants:
  - {first: HansUlrich, last: Krieger}
- canonical: {first: Raghava, last: Krishnan}
  id: raghava-krishnan
- canonical: {first: Rihards, last: Krišlauks}
  variants:
  - {first: Rihards, last: Krislauks}
- canonical: {first: Anthony, last: Kroch}
  variants:
  - {first: Anthony S., last: Kroch}
- canonical: {first: Geert-Jan M., last: Kruijff}
  variants:
  - {first: Geert-Jan, last: Kruijff}
- canonical: {first: Ivana, last: Kruijff-Korbayová}
  variants:
  - {first: Ivana, last: Kruijff-Korbayova}
  - {first: Ivana, last: Kruijff-Korbayovà}
- canonical: {first: George, last: Krupka}
  variants:
  - {first: George R., last: Krupka}
- canonical: {first: Udo, last: Kruschwitz}
  id: udo-kruschwitz
- canonical: {first: Germán, last: Kruszewski}
  variants:
  - {first: German, last: Kruszewski}
- canonical: {first: Francis, last: Kubala}
  id: francis-kubala
- canonical: {first: Vladislav, last: Kubon}
  variants:
  - {first: Vladislav, last: Kuboň}
  - {first: Vladlslav, last: Kubon}
- canonical: {first: Taku, last: Kudo}
  variants:
  - {first: Taku, last: Kudoh}
- canonical: {first: Ulrike, last: Kugler}
  id: ulrike-kugler
- canonical: {first: Anne, last: Kuhn}
  id: anne-kuhn
- canonical: {first: Robert J., last: Kuhns}
  variants:
  - {first: Robert, last: Kuhns}
- canonical: {first: Malhar, last: Kulkarni}
  variants:
  - {first: Malhar A., last: Kulkarni}
- canonical: {first: Ayush, last: Kumar}
  variants:
  - {first: Kumar, last: Ayush}
- canonical: {first: Harshit, last: Kumar}
  id: harshit-kumar
- canonical: {first: Harshit, last: Kumar}
  id: harshit-kumar-iit
- canonical: {first: Anand, last: Kumar M}
  variants:
  - {first: Anand Kumar, last: Madasamy}
  - {first: Anand Kumar, last: M}
- canonical: {first: A, last: Kumaran}
  variants:
  - {first: A., last: Kumaran}
- canonical: {first: Masako, last: Kume}
  id: masako-kume
- canonical: {first: Andrew L., last: Kun}
  variants:
  - {first: Andrew, last: Kun}
- canonical: {first: Stephen, last: Kunath}
  variants:
  - {first: Stephen A., last: Kunath}
- canonical: {first: Kerstin, last: Kunz}
  variants:
  - {first: Kerstin Anna, last: Kunz}
- canonical: {first: Chan-hung, last: Kuo}
  variants:
  - {first: Chan-Hung, last: Kuo}
- canonical: {first: Sankar, last: Kuppan}
  variants:
  - {first: Sankar, last: K}
- canonical: {first: Anna, last: Kupść}
  variants:
  - {first: Anna, last: Kupsc}
- canonical: {first: Yurii, last: Kuratov}
  variants:
  - {first: Yuri, last: Kuratov}
- canonical: {first: Mohamed Zakaria, last: Kurdi}
  variants:
  - {first: Mohamed-Zakaria, last: Kurdi}
- canonical: {first: Emina, last: Kurtić}
  variants:
  - {first: Emina, last: Kurtic}
- canonical: {first: Nicholas, last: Kushmerick}
  id: nicholas-kushmerick
- canonical: {first: Andreas, last: Kustner}
  id: andreas-kustner
- canonical: {first: Sergey O., last: Kuznetsov}
  variants:
  - {first: Sergei O., last: Kuznetsov}
- canonical: {first: Ivona, last: Kučerová}
  variants:
  - {first: Ivona, last: Kuc̆erová}
- canonical: {first: Pavel, last: Kvĕtoň}
  variants:
  - {first: Pavel, last: Kveton}
  - {first: Pavel, last: Květoň}
- canonical: {first: Stan C., last: Kwasny}
  variants:
  - {first: Stan, last: Kwasny}
- canonical: {first: Cheol Jung, last: Kweon}
  variants:
  - {first: Cheoljung, last: Kweon}
- canonical: {first: Kui-Lam, last: Kwok}
  id: kui-lam-kwok
  variants:
  - {first: Kui Lam, last: Kwok}
- canonical: {first: Olivia O.Y., last: Kwong}
  variants:
  - {first: O.Y., last: Kwong}
  - {first: Oi Yee, last: Kwong}
- canonical: {first: Gunnel, last: Källgren}
  variants:
  - {first: Gunnel, last: Kallgren}
- canonical: {first: Joachim, last: Köhler}
  variants:
  - {first: Joachim, last: Koehler}
- canonical: {first: Natalie, last: Kübler}
  variants:
  - {first: Natalie, last: Kubler}
- canonical: {first: Sandra, last: Kübler}
  variants:
  - {first: Sandra, last: Kubler}
  - {first: Sandra, last: Kuebler}
- canonical: {first: Sobha, last: L}
  variants:
  - {first: L., last: Sobha}
- canonical: {first: Abhay, last: L. Kashyap}
  variants:
  - {first: Abhay, last: Kashyap}
- canonical: {first: Gorka, last: Labaka}
  id: gorka-labaka
- canonical: {first: Penny, last: Labropoulou}
  id: penny-labropoulou
- canonical: {first: Martin, last: Labský}
  variants:
  - {first: Martin, last: Labsky}
- canonical: {first: Finley, last: Lacatusu}
  variants:
  - {first: V. Finley, last: Lacatusu}
- canonical: {first: Anne, last: Lacheret}
  variants:
  - {first: Anne, last: Lacheret-Dujour}
- canonical: {first: John, last: Lafferty}
  id: john-lafferty
  variants:
  - {first: John D., last: Lafferty}
  - {first: John, last: Lafrerty}
- canonical: {first: Frederique, last: Laforest}
  variants:
  - {first: Frédérique, last: Laforest}
- canonical: {first: Antonio-L., last: Lagarda}
  variants:
  - {first: Antonio, last: Lagarda}
  - {first: Antonio L., last: Lagarda}
- canonical: {first: Torbjörn, last: Lager}
  variants:
  - {first: Torbjorn, last: Lager}
  - {first: Torbjoern, last: Lager}
- canonical: {first: Albert M., last: Lai}
  variants:
  - {first: Albert, last: Lai}
  - {first: Albert M, last: Lai}
- canonical: {first: Jennifer C., last: Lai}
  variants:
  - {first: Jenifer C., last: Lai}
  - {first: Jennifer, last: Lai}
- canonical: {first: Min-Hua, last: Lai}
  variants:
  - {first: Min Hua, last: Lai}
- canonical: {first: Tom B.Y., last: Lai}
  id: tom-b-y-lai
  variants:
  - {first: Tom B. Y., last: Lai}
  - {first: Tom B.Y, last: Lai}
- canonical: {first: Tom Bong-yeung, last: Lai}
  variants:
  - {first: Bong-Yeung, last: Lai}
- canonical: {first: Tuan, last: Lai}
  variants:
  - {first: Tuan Manh, last: Lai}
- canonical: {first: Yu-da, last: Lai}
  variants:
  - {first: Yu-Da, last: Lai}
- canonical: {first: Meriama, last: Laib}
  variants:
  - {first: Meriama, last: Laïb}
  - {first: Mariama, last: Laib}
- canonical: {first: Sobha, last: Lalitha Devi}
  variants:
  - {first: Lalitha Devi, last: Sobha}
  - {first: Sobha Lalitha, last: Devi}
- canonical: {first: John P., last: Lalor}
  variants:
  - {first: John, last: Lalor}
- canonical: {first: Lori, last: Lamel}
  id: lori-lamel
  variants:
  - {first: Lori F., last: Lamel}
- canonical: {first: André, last: Lamúrias}
  variants:
  - {first: Andre, last: Lamurias}
- canonical: {first: Man, last: Lan}
  variants:
  - {first: Lan, last: Man}
- canonical: {first: Thomas, last: Landauer}
  variants:
  - {first: Thomas K, last: Landauer}
- canonical: {first: Shari, last: Landes}
  variants:
  - {first: Shari, last: Land}
- canonical: {first: Jan, last: Landsbergen}
  variants:
  - {first: S. P. J., last: Landsbergen}
  - {first: S.P.J., last: Landsbergen}
- canonical: {first: Francois-Michel, last: Lang}
  variants:
  - {first: Francois M., last: Lang}
- canonical: {first: Patrick L., last: Lange}
  variants:
  - {first: Patrick, last: Lange}
- canonical: {first: D. Terence, last: Langendoen}
  variants:
  - {first: Terence, last: Langendoen}
- canonical: {first: Irene, last: Langkilde}
  variants:
  - {first: Irene, last: Langkilde-Geary}
- canonical: {first: Philippe, last: Langlais}
  variants:
  - {first: Phillippe, last: Langlais}
- canonical: {first: Eric, last: Laporte}
  variants:
  - {first: Éric, last: Laporte}
- canonical: {first: Christophe, last: Laprun}
  variants:
  - {first: Christophe D., last: Laprun}
- canonical: {first: Septina Dian, last: Larasati}
  variants:
  - {first: Septina, last: Larasati}
- canonical: {first: Walter, last: Lasecki}
  variants:
  - {first: Walter S., last: Lasecki}
- canonical: {first: Olga N., last: Lashevskaja}
  variants:
  - {first: Olga, last: Lashevskaja}
- canonical: {first: Naveen Kumar, last: Laskari}
  variants:
  - {first: Naveen, last: Kumar}
- canonical: {first: Kiat-gak, last: Lau}
  variants:
  - {first: Kiat-Gak, last: Lau}
  - {first: Kiãt-gãk, last: Lâu}
- canonical: {first: Alberto, last: Lavelli}
  id: alberto-lavelli
- canonical: {first: Julia, last: Lavid-López}
  variants:
  - {first: Julia, last: Lavid}
- canonical: {first: Alon, last: Lavie}
  id: alon-lavie
- canonical: {first: Benoit, last: Lavoie}
  id: benoit-lavoie
- canonical: {first: Seamus, last: Lawless}
  variants:
  - {first: Séamus, last: Lawless}
- canonical: {first: Audrey, last: Le}
  variants:
  - {first: Audrey N., last: Le}
- canonical: {first: Hai-Son, last: Le}
  variants:
  - {first: Hai Son, last: Le}
  - {first: Hai-son, last: Le}
- canonical: {first: Hoang Quynh, last: Le}
  variants:
  - {first: Hoang-Quynh, last: Le}
- canonical: {first: Quoc, last: Le}
  variants:
  - {first: Quoc V., last: Le}
- canonical: {first: Nathalie, last: Le Brun}
  variants:
  - {first: Nathalie Le, last: Brun}
- canonical: {first: Phuong, last: Le Hong}
  id: phuong-le-hong
  variants:
  - {first: Phuong, last: Le-Hong}
  - {first: Hồng Phương, last: Lê}
  - {first: Phương, last: Lê Hồng}
  - {first: Hong-Phuong, last: Le}
- canonical: {first: Sébastien, last: Le Maguer}
  variants:
  - {first: Sébastien Le, last: Maguer}
- canonical: {first: Quang, last: Le Minh}
  variants:
  - {first: Minh Quang, last: Le}
- canonical: {first: Joseph, last: Le Roux}
  variants:
  - {first: Joseph Le, last: Roux}
- canonical: {first: Jean-Luc, last: LeBrun}
  variants:
  - {first: Jean-Luc, last: Lebrun}
- canonical: {first: Gianluca E., last: Lebani}
  variants:
  - {first: Gianluca, last: Lebani}
- canonical: {first: Gilles, last: Lechenadec}
  id: gilles-lechenadec
- canonical: {first: C. H., last: Lee}
  variants:
  - {first: C.-H., last: Lee}
- canonical: {first: Charles C., last: Lee}
  variants:
  - {first: Charles, last: Lee}
- canonical: {first: Chi-Chun, last: Lee}
  variants:
  - {first: Chi-Chun (Jeremy), last: Lee}
  - {first: Chi-Chun Jeremy, last: Lee}
- canonical: {first: Chi-Yao, last: Lee}
  variants:
  - {first: Chih-yao, last: Lee}
  - {first: Chih-Yao, last: Lee}
- canonical: {first: Chia-Ying, last: Lee}
  variants:
  - {first: Chia-ying, last: Lee}
- canonical: {first: Chia-ming, last: Lee}
  variants:
  - {first: Chia-Ming, last: Lee}
- canonical: {first: Chun-Jen, last: Lee}
  variants:
  - {first: Chun-Jun, last: Lee}
- canonical: {first: Chungmin, last: Lee}
  variants:
  - {first: Chong Min, last: Lee}
  - {first: Chung-min, last: Lee}
- canonical: {first: Donghun, last: Lee}
  comment: Kakao Brain
  id: donghun-lee-kb
- canonical: {first: Donghun, last: Lee}
  comment: Korea University
  id: donghun-lee-ku
- canonical: {first: Gary Geunbae, last: Lee}
  variants:
  - {first: Geunbae, last: Lee}
- canonical: {first: Hsiang-Pin, last: Lee}
  variants:
  - {first: Hsiang-Ping, last: Lee}
- canonical: {first: Hyeon-gu, last: Lee}
  variants:
  - {first: Hyeon-Gu, last: Lee}
- canonical: {first: Ik-Hwan, last: Lee}
  variants:
  - {first: Ik-hwan, last: Lee}
- canonical: {first: Jae-Won, last: Lee}
  variants:
  - {first: Jae-won, last: Lee}
- canonical: {first: JaeSung, last: Lee}
  variants:
  - {first: Jae-Sung, last: Lee}
- canonical: {first: Jaesong, last: Lee}
  variants:
  - {first: JaeSong, last: Lee}
- canonical: {first: Jin-seok, last: Lee}
  variants:
  - {first: Jin-Seok, last: Lee}
- canonical: {first: John S. Y., last: Lee}
  variants:
  - {first: John, last: Lee}
- canonical: {first: Joo-Young, last: Lee}
  variants:
  - {first: JooYoung, last: Lee}
- canonical: {first: Kai-Fu, last: Lee}
  id: kai-fu-lee
- canonical: {first: Kyung-Soon, last: Lee}
  variants:
  - {first: KyungSoon, last: Lee}
- canonical: {first: Lianhau, last: Lee}
  variants:
  - {first: Lian Hau, last: Lee}
- canonical: {first: Lin-Shan, last: Lee}
  variants:
  - {first: Lin-shan, last: Lee}
- canonical: {first: Mark, last: Lee}
  id: mark-lee
  variants:
  - {first: Mark G., last: Lee}
- canonical: {first: Sang-Jo, last: Lee}
  variants:
  - {first: Sang Jo, last: Lee}
- canonical: {first: Sophia Y. M., last: Lee}
  variants:
  - {first: Sophia Y.M., last: Lee}
- canonical: {first: Sophia Yat Mei, last: Lee}
  variants:
  - {first: Yat-Mei, last: Lee}
- canonical: {first: Sungjin, last: Lee}
  variants:
  - {first: Sung-Jin, last: Lee}
- canonical: {first: Vivian K., last: Lee}
  variants:
  - {first: Vivian, last: Lee}
- canonical: {first: Woong Ki, last: Lee}
  variants:
  - {first: Woong-Ki, last: Lee}
- canonical: {first: Yeon Su, last: Lee}
  variants:
  - {first: Yeon-Su, last: Lee}
- canonical: {first: Yong-Hun, last: Lee}
  variants:
  - {first: Yong-hun, last: Lee}
- canonical: {first: Yoong Keok, last: Lee}
  variants:
  - {first: Yoong, last: Keok Lee}
- canonical: {first: Nicolas, last: Lefebvre}
  variants:
  - {first: Nicolas, last: Lefèbvre}
- canonical: {first: Anaïs, last: Lefeuvre}
  variants:
  - {first: Anaïs, last: Lefeuvre-Haftermeyer}
- canonical: {first: Fabrice, last: Lefèvre}
  id: fabrice-lefevre
  variants:
  - {first: Fabrice, last: Lefevre}
- canonical: {first: Gurpreet Singh, last: Lehal}
  variants:
  - {first: Gurpreet, last: Singh Lehal}
  - {first: Gurpreet, last: Lehal}
- canonical: {first: Jill Fain, last: Lehman}
  variants:
  - {first: Jill F., last: Lehman}
- canonical: {first: Wendy, last: Lehnert}
  id: wendy-lehnert
  variants:
  - {first: Wendy G., last: Lehnert}
- canonical: {first: Aarno, last: Lehtola}
  id: aarno-lehtola
- canonical: {first: Richard E, last: Leibbrandt}
  variants:
  - {first: Richard E., last: Leibbrandt}
- canonical: {first: Jochen L., last: Leidner}
  variants:
  - {first: Jochen, last: Leidner}
- canonical: {first: Marielle, last: Leijten}
  variants:
  - {first: Mariëlle, last: Leijten}
- canonical: {first: Luis A., last: Leiva}
  variants:
  - {first: Luis, last: Leiva}
- canonical: {first: Jeremy, last: Leixa}
  variants:
  - {first: Jérémy, last: Leixa}
- canonical: {first: Pietro, last: Leo}
  id: pietro-leo
- canonical: {first: Jacqueline, last: Leon}
  variants:
  - {first: Jacqueline, last: Léon}
- canonical: {first: Chee Wee, last: Leong}
  variants:
  - {first: Chee Wee (Ben), last: Leong}
- canonical: {first: Haley, last: Lepp}
  variants:
  - {first: Haley M., last: Lepp}
- canonical: {first: Mikel, last: Lersundi}
  id: mikel-lersundi
- canonical: {first: Leonardo, last: Lesmo}
  id: leonardo-lesmo
- canonical: {first: Dessi Puji, last: Lestari}
  variants:
  - {first: Dessi, last: Lestari}
- canonical: {first: James, last: Lester}
  variants:
  - {first: James C., last: Lester}
- canonical: {first: Igor, last: Leturia}
  id: igor-leturia
- canonical: {first: Hong, last: Leung}
  variants:
  - {first: Hong C., last: Leung}
- canonical: {first: Lori, last: Levin}
  variants:
  - {first: Lori S., last: Levin}
- canonical: {first: Lauren, last: Levine}
  variants:
  - {first: Lauren Elizabeth, last: Levine}
- canonical: {first: Stephen C., last: Levinson}
  comment: Max-Planck-Institute for Psycholinguistics
  id: stephen-c-levinson
  similar: [stephen-e-levinson]
- canonical: {first: Stephen E., last: Levinson}
  comment: Bell Labs
  id: stephen-e-levinson
  similar: [stephen-c-levinson]
- canonical: {first: Gina-Anne, last: Levow}
  variants:
  - {first: Gina, last: Levow}
- canonical: {first: Roger, last: Levy}
  variants:
  - {first: Roger P., last: Levy}
- canonical: {first: Kristīne, last: Levāne-Petrova}
  variants:
  - {first: Kristīne, last: Levāne}
- canonical: {first: Barbara, last: Lewandowska-Tomaszyk}
  variants:
  - {first: Barbara, last: Lewandowska}
- canonical: {first: David D., last: Lewis}
  variants:
  - {first: David, last: Lewis}
- canonical: {first: Richard L., last: Lewis}
  variants:
  - {first: Richard, last: Lewis}
- canonical: {first: William, last: Lewis}
  variants:
  - {first: William D., last: Lewis}
- canonical: {first: Fernando Sánchez, last: León}
  variants:
  - {first: Fernando, last: Sánchez}
- canonical: {first: Saul, last: León}
  variants:
  - {first: Saul, last: León Silverio}
  - {first: Saúl, last: León}
- canonical: {first: Pilar, last: León-Araúz}
  variants:
  - {first: Pilar León, last: Araúz}
- canonical: {first: Belinda Z., last: Li}
  variants:
  - {first: Belinda, last: Li}
- canonical: {first: Bo, last: Li}
  comment: May refer to several people
  id: bo-li
- canonical: {first: Bo, last: Li}
  comment: BeiHang
  id: bo-li-bh
- canonical: {first: Bo, last: Li}
  comment: Vanderbilt, UIUC
  id: bo-li-vanderbilt
- canonical: {first: Bo, last: Li}
  comment: NUS, Google
  id: bo-li-nus
  variant: {first: Troy, last: Lee}
- canonical: {first: Bo, last: Li}
  comment: Chinese Academy of Sciences
  id: bo-li-cas
- canonical: {first: Huifeng, last: Li}
  variants:
  - {first: Hui-Feng, last: Li}
- canonical: {first: Jiatong, last: Li}
  comment: Hong Kong Polytechnic
  id: jiatong-li-hk
- canonical: {first: Jiatong, last: Li}
  comment: Rutgers
  id: jiatong-li-ru
- canonical: {first: Junhui, last: Li}
  variants:
  - {first: JunHui, last: Li}
- canonical: {first: Shih-Min, last: Li}
  variants:
  - {first: Shi-Min, last: Li}
- canonical: {first: Shuanglong, last: Li}
  variants:
  - {first: ShuangLong, last: Li}
- canonical: {first: Tangqiu, last: Li}
  variants:
  - {first: Tanqiu, last: Li}
- canonical: {first: Victor O.K., last: Li}
  variants:
  - {first: Victor O. K., last: Li}
- canonical: {first: Weigang, last: Li}
  variants:
  - {first: Weikang, last: Li}
- canonical: {first: Yongqi, last: Li}
  comment: Wuhan University
  id: yongqi-li-wuhan
- canonical: {first: Yongqi, last: Li}
  comment: The Hong Kong Polytechnic University
  id: yongqi-li-hk
- canonical: {first: Huizhi, last: Liang}
  variants:
  - {first: HuiZhi, last: Liang}
- canonical: {first: Po-Yu, last: Liang}
  variants:
  - {first: Po-yu, last: Liang}
- canonical: {first: Mark, last: Liberman}
  id: mark-liberman
  variants:
  - {first: Mark Y., last: Liberman}
- canonical: {first: Elizabeth D., last: Liddy}
  variants:
  - {first: Elizabeth, last: Liddy}
- canonical: {first: Chung Yong, last: Lim}
  variants:
  - {first: Daniel Chung Yong, last: Lim}
- canonical: {first: Heui-Seok, last: Lim}
  variants:
  - {first: Heuiseok, last: Lim}
- canonical: {first: KyungTae, last: Lim}
  variants:
  - {first: Kyungtae, last: Lim}
- canonical: {first: Nathalie Rose, last: Lim}
  variants:
  - {first: Nathalie, last: Lim}
- canonical: {first: Bill Yuchen, last: Lin}
  variants:
  - {first: Bill Y., last: Lin}
- canonical: {first: Bor-Shen, last: Lin}
  variants:
  - {first: Bor-shen, last: Lin}
- canonical: {first: Cheng-Yuan, last: Lin}
  variants:
  - {first: Cheng Yuan, last: Lin}
- canonical: {first: Chi-san Althon, last: Lin}
  variants:
  - {first: Chi-San, last: Lin}
  - {first: Chi-San Althon, last: Lin}
- canonical: {first: Chih-Lung, last: Lin}
  variants:
  - {first: Chih-Long, last: Lin}
- canonical: {first: Chin-Yew, last: Lin}
  variants:
  - {first: ChinYew, last: Lin}
- canonical: {first: Ching-sheng, last: Lin}
  variants:
  - {first: Ching-Sheng, last: Lin}
- canonical: {first: Cong-kai, last: Lin}
  variants:
  - {first: Cong-Kai, last: Lin}
- canonical: {first: Darren Hsin-Hung, last: Lin}
  variants:
  - {first: Darren Hsin-hung, last: Lin}
  - {first: Hsin-Hung, last: Lin}
- canonical: {first: Hing-Lung, last: Lin}
  variants:
  - {first: Hing-lung, last: Lin}
- canonical: {first: Qiguang, last: Lin}
  id: qiguang-lin
- canonical: {first: Shou-De, last: Lin}
  variants:
  - {first: Shou-de, last: Lin}
- canonical: {first: Shu-Yen, last: Lin}
  variants:
  - {first: Shu-yen, last: Lin}
- canonical: {first: Victoria, last: Lin}
  comment: CMU
  id: victoria-lin-cmu
- canonical: {first: Xi Victoria, last: Lin}
  comment: U of Washington, Meta
- canonical: {first: Xiaojun, last: Lin}
  variants:
  - {first: Xiaojun, last: Li}
- canonical: {first: Ya-Ting, last: Lin}
  variants:
  - {first: Ya-Ting, last: Li}
- canonical: {first: Georges, last: Linarès}
  variants:
  - {first: Georges, last: Linares}
- canonical: {first: Krister, last: Lindén}
  variants:
  - {first: Krister, last: Linden}
- canonical: {first: Marcia C., last: Linebarger}
  variants:
  - {first: Marcia, last: Linebarger}
- canonical: {first: Maria Teresa, last: Lino}
  variants:
  - {first: Teresa, last: Lino}
- canonical: {first: Nikos, last: Liolios}
  id: nikos-liolios
- canonical: {first: Zachary C., last: Lipton}
  variants:
  - {first: Zachary, last: Lipton}
- canonical: {first: Adam, last: Liska}
  variants:
  - {first: Adam, last: Liška}
- canonical: {first: Lucian Vlad, last: Lita}
  variants:
  - {first: Lucian, last: Lita}
- canonical: {first: Diane, last: Litman}
  variants:
  - {first: Diane J., last: Litman}
- canonical: {first: Alexa N., last: Little}
  variants:
  - {first: Alexa, last: Little}
- canonical: {first: Alex, last: Liu}
  variants:
  - {first: Alexander, last: Liu}
- canonical: {first: Bingquan, last: Liu}
  variants:
  - {first: BingQuan, last: Liu}
- canonical: {first: Chin-Ting, last: Liu}
  variants:
  - {first: Chin-Ting Jimbo, last: Liu}
- canonical: {first: Fei, last: Liu}
  comment: May refer to several people
  id: fei-liu
- canonical: {first: Fei, last: Liu}
  comment: UT Dallas, Bosch, CMU, University of Central Florida, Emory University
  id: fei-liu-utdallas
- canonical: {first: Fei, last: Liu}
  comment: Google Assistant
  id: fei-liu-gga
- canonical: {first: Fei, last: Liu}
  comment: University of Melbourne
  id: fei-liu-unimelb
- canonical: {first: Huidan, last: Liu}
  variants:
  - {first: Hui Dan, last: Liu}
- canonical: {first: Mei-Chun, last: Liu}
  variants:
  - {first: Mei-chun, last: Liu}
- canonical: {first: Nelson F., last: Liu}
  variants:
  - {first: Nelson, last: Liu}
- canonical: {first: Pengyuan, last: Liu}
  variants:
  - {first: PengYuan, last: Liu}
  - {first: Peng-Yuan, last: Liu}
- canonical: {first: Peter J., last: Liu}
  variants:
  - {first: Peter, last: Liu}
- canonical: {first: Weiyi, last: Liu}
  variants:
  - {first: Weiyi, last: Lu}
- canonical: {first: Yang, last: Liu}
  comment: Edinburgh Ph.D., Microsoft
  id: yang-liu-edinburgh
- canonical: {first: Yang, last: Liu}
  comment: Beijing Language and Culture University
  id: yang-liu-blcu
- canonical: {first: Yang, last: Liu}
  comment: The Chinese University of Hong Kong (Shenzhen)
  id: yang-liu-hk
- canonical: {first: Yang, last: Liu}
  comment: 刘扬; Ph.D Purdue; ICSI, Dallas, Facebook, Liulishuo, Amazon
  id: yang-liu-icsi
- canonical: {first: Yang, last: Liu}
  comment: 刘洋; ICT, Tsinghua, Beijing Academy of Artificial Intelligence
  id: yang-liu-ict
- canonical: {first: Yang, last: Liu}
  comment: Peking University
  id: yang-liu-pk
- canonical: {first: Yang, last: Liu}
  comment: Wilfrid Laurier University
  id: yang-liu-wl
- canonical: {first: Yang, last: Liu}
  comment: Samsung Research Center Beijing
  id: yang-liu-ss
- canonical: {first: Yang, last: Liu}
  comment: National University of Defense Technology
  id: yang-liu-dt
- canonical: {first: Yang, last: Liu}
  comment: Microsoft Cognitive Services Research
  id: yang-liu-microsoft
- canonical: {first: Yang, last: Liu}
  comment: May refer to several people
  id: yang-liu
  similar: [yang-janet-liu]
- canonical: {first: Yang, last: Liu}
  comment: Univ. of Michigan, UC Santa Cruz
  id: yang-liu-umich
- canonical: {first: Yang, last: Liu}
  comment: University of Helsinki
  id: yang-liu-Helsinki
- canonical: {first: Yang, last: Liu}
  comment: 3M Health Information Systems
  id: yang-liu-3m
- canonical: {first: Yang, last: Liu}
  comment: Tianjin University, China
  id: yang-liu-tianjin
- canonical: {first: Yang Janet, last: Liu}
  comment: Georgetown University; 刘洋
  id: yang-janet-liu
- canonical: {first: Andrej, last: Ljolje}
  id: andrej-ljolje
- canonical: {first: Peter, last: Ljunglöf}
  variants:
  - {first: Peter, last: Ljunglof}
- canonical: {first: Leonardo Campillos, last: Llanos}
  variants:
  - {first: Leonardo, last: Campillos Llanos}
- canonical: {first: Eduardo, last: Lleida}
  variants:
  - {first: Eduardo, last: LLeida}
- canonical: {first: Agusti, last: Lloberas}
  variants:
  - {first: Agusti, last: LLoberas}
- canonical: {first: Fernando, last: Llopis}
  variants:
  - {first: Fernando, last: LLopis}
- canonical: {first: David, last: Llorens}
  id: david-llorens
- canonical: {first: Héctor, last: Llorens}
  variants:
  - {first: Hector, last: Llorens}
- canonical: {first: Feng-Ju, last: Lo}
  variants:
  - {first: Fengju, last: Lo}
- canonical: {first: Wai-Kit, last: Lo}
  variants:
  - {first: Wai Kit, last: Lo}
- canonical: {first: Karen E., last: Lochbaum}
  variants:
  - {first: Karen, last: Lochbaum}
- canonical: {first: Elizaveta, last: Loginova-Clouet}
  variants:
  - {first: Elizaveta, last: Clouet}
- canonical: {first: Derek, last: Long}
  variants:
  - {first: Derek P., last: Long}
- canonical: {first: Marketa, last: Lopatkova}
  variants:
  - {first: Markéta, last: Straňáková-Lopatková}
  - {first: Markéta, last: Lopatková}
- canonical: {first: Gabriel, last: Lopes}
  variants:
  - {first: Jose Gabriel P., last: Lopes}
  - {first: Jose Gabriel, last: Lopes}
  - {first: Gabriel P., last: Lopes}
  - {first: José Gabriel Pereira, last: Lopes}
  - {first: Gabriel, last: Pereira Lopes}
  - {first: Gabriel Pereira, last: Lopes}
- canonical: {first: Roque, last: Lopez Condori}
  variants:
  - {first: Roque, last: López}
- canonical: {first: Oier, last: Lopez de Lacalle}
  variants:
  - {first: Oier López, last: de Lacalle}
  - {first: Oier Lopez, last: de Lacalle}
  - {first: Oier, last: López de Lacalle}
- canonical: {first: Alina Beatrice, last: Lorent}
  variants:
  - {first: Alina Beatrice, last: Lorenţ}
  - {first: Alina, last: Lorenț}
- canonical: {first: Natalia, last: Loukachevitch}
  id: natalia-loukachevitch
  variants:
  - {first: Natalia V., last: Loukachevitch}
- canonical: {first: John B., last: Lowe}
  variants:
  - {first: John, last: Lowe}
- canonical: {first: Eneldo, last: Loza Mencía}
  variants:
  - {first: Eneldo Loza, last: Mencía}
- canonical: {first: Bao-Liang, last: Lu}
  variants:
  - {first: Bao-liang, last: Lu}
- canonical: {first: Qin, last: Lu}
  id: qin-lu
- canonical: {first: Wei-lun, last: Lu}
  variants:
  - {first: Wei-Lwun, last: Lu}
  - {first: Louis Wei-lun, last: Lu}
- canonical: {first: Kim-Teng, last: Lua}
  variants:
  - {first: KimTeng, last: Lua}
  - {first: Kim Teng, last: Lua}
- canonical: {first: Juan Manuel, last: Lucas-Cuesta}
  variants:
  - {first: Juan Manuel, last: Lucas}
- canonical: {first: Li, last: Lucy}
  variants:
  - {first: Lucy, last: Li}
- canonical: {first: Peter J., last: Ludlow}
  variants:
  - {first: Peter, last: Ludlow}
- canonical: {first: Robert W.P., last: Luk}
  id: robert-w-p-luk
- canonical: {first: Robert Wing Pong, last: Luk}
  variants:
  - {first: Wing-Pong, last: Luk}
- canonical: {first: Stephanie, last: Lukin}
  variants:
  - {first: Stephanie M., last: Lukin}
- canonical: {first: Suen Caesar, last: Lun}
  id: suen-caesar-lun
  variants:
  - {first: Caesar Suen, last: Lun}
  - {first: Caesar, last: Lun}
  - {first: S. Caesar, last: Lun}
- canonical: {first: Xiaoqiang, last: Luo}
  id: xiaoqiang-luo
- canonical: {first: Minh-Thang, last: Luong}
  variants:
  - {first: Thang, last: Luong}
- canonical: {first: Ngoc Quang, last: Luong}
  variants:
  - {first: Ngoc-Quang, last: Luong}
- canonical: {first: Susann, last: LuperFoy}
  variants:
  - {first: Susann, last: Luperfoy}
- canonical: {first: Veronika, last: Lux}
  variants:
  - {first: Veronika, last: Lux-Pogodalla}
  - {first: Véronika, last: Lux-Pogodalla}
- canonical: {first: Gunn Inger, last: Lyse}
  variants:
  - {first: Gunn, last: Lyse}
- canonical: {first: Steven L., last: Lytinen}
  variants:
  - {first: Steven, last: Lytinen}
- canonical: {first: Eldon G., last: Lytle}
  variants:
  - {first: Eldon G., last: Lytel}
- canonical: {first: Dau-cheng, last: Lyu}
  variants:
  - {first: Dau-Cheng, last: Lyu}
- canonical: {first: Ren-Yuan, last: Lyu}
  variants:
  - {first: Ren-yuan, last: Lyu}
- canonical: {first: François, last: Lévy}
  variants:
  - {first: François, last: Levy}
- canonical: {first: Tuan Anh, last: Lê}
  variants:
  - {first: Tuan Anh, last: Le}
  - {first: Tuấn Anh, last: Lê}
- canonical: {first: M. Soledad, last: López Gambino}
  variants:
  - {first: Soledad, last: López Gambino}
- canonical: {first: Karmele, last: López de Ipiña}
  id: karmele-lopez-de-ipina
- canonical: {first: Maddalen, last: López de Lacalle}
  variants:
  - {first: Maddalen, last: Lopez de Lacalle}
- canonical: {first: Ramón, last: López-Cózar}
  id: ramon-lopez-cozar
- canonical: {first: Birte, last: Lönneker}
  variants:
  - {first: Birte, last: Lönneker-Rodman}
  - {first: Birte, last: Loenneker-Rodman}
- canonical: {first: Jia, last: Lü}
  variants:
  - {first: Jia, last: Lu}
- canonical: {first: Yajuan, last: Lü}
  variants:
  - {first: Yajuan, last: Lu}
  - {first: Yajuan, last: Lv}
- canonical: {first: Harald, last: Lüngen}
  variants:
  - {first: Harald, last: Lungen}
- canonical: {first: Marie-Claude, last: L’Homme}
  variants:
  - {first: Marie-Claude, last: L’ Homme}
- canonical: {first: Sasikumar, last: M}
  variants:
  - {first: Sasikumar, last: M.}
- canonical: {first: Ariadne, last: M. B. Rizzoni Carvalho}
  variants:
  - {first: Ariadne M. B. R., last: Carvalho}
- canonical: {first: Nagwa, last: M. El-Makky}
  variants:
  - {first: Nagwa, last: El-Makky}
- canonical: {first: Longlong, last: Ma}
  variants:
  - {first: Long Long, last: Ma}
- canonical: {first: Wei-Ying, last: Ma}
  variants:
  - {first: Wei-ying, last: Ma}
- canonical: {first: Wei-Yun, last: Ma}
  variants:
  - {first: Wei Yun, last: Ma}
- canonical: {first: Mohamed, last: Maamouri}
  variants:
  - {first: Mohammed, last: Maamouri}
- canonical: {first: Andrew, last: Maas}
  variants:
  - {first: Andrew L., last: Maas}
- canonical: {first: Rónan, last: Mac an tSaoir}
  variants:
  - {first: Ronan, last: Mac an tSaoir}
- canonical: {first: Andrew, last: MacKinlay}
  variants:
  - {first: Andrew, last: McKinlay}
- canonical: {first: Peter, last: Machonis}
  variants:
  - {first: Peter A., last: Machonis}
- canonical: {first: Catherine, last: Macleod}
  variants:
  - {first: Catherine, last: MacLeod}
- canonical: {first: Imanol, last: Madariaga}
  id: imanol-madariaga
- canonical: {first: Pranava Swaroop, last: Madhyastha}
  variants:
  - {first: Pranava, last: Madhyastha}
- canonical: {first: Bente, last: Maegaard}
  id: bente-maegaard
- canonical: {first: Kikuo, last: Maekawa}
  id: kikuo-maekawa
- canonical: {first: Valérie, last: Maffiolo}
  id: valerie-maffiolo
- canonical: {first: David M., last: Magerman}
  id: david-m-magerman
  variants:
  - {first: David, last: Magerman}
- canonical: {first: Brunelle, last: Magnana Ekoukou}
  variants:
  - {first: Brunelle Magnana, last: Ekoukou}
- canonical: {first: Bernardo, last: Magnini}
  id: bernardo-magnini
- canonical: {first: Guðrun, last: Magnúsdóttir}
  variants:
  - {first: Guðrún, last: Magnúsdóttir}
- canonical: {first: Sainik, last: Mahata}
  variants:
  - {first: Sainik Kumar, last: Mahata}
- canonical: {first: Kavi, last: Mahesh}
  variants:
  - {first: Kavitha, last: Mahesh}
  - {first: Kavitha Karimbi, last: Mahesh}
- canonical: {first: Trang, last: Mai Xuan}
  variants:
  - {first: Trang Mai, last: Xuan}
- canonical: {first: Elisabeth, last: Maier}
  variants:
  - {first: Elisabeth, last: Mager}
- canonical: {first: Frederic, last: Mailhot}
  variants:
  - {first: Fred, last: Mailhot}
  - {first: Frédéric, last: Mailhot}
- canonical: {first: Steven J., last: Maiorano}
  variants:
  - {first: Steve, last: Maiorano}
  - {first: Steven, last: Maiorano}
  - {first: Steve, last: Moiorano}
- canonical: {first: François, last: Mairesse}
  variants:
  - {first: Francois, last: Mairesse}
- canonical: {first: John, last: Makhoul}
  id: john-makhoul
- canonical: {first: Shozo, last: Makino}
  id: shozo-makino
- canonical: {first: Alfredo, last: Maldonado}
  variants:
  - {first: Alfredo, last: Maldonado Guerra}
  - {first: Alfredo, last: Maldonado-Guerra}
- canonical: {first: Nishtha, last: Malhotra}
  variants:
  - {first: Nishta, last: Malhotra}
- canonical: {first: M. G. Abbas, last: Malik}
  variants:
  - {first: M.G. Abbas, last: Malik}
  - {first: M G Abbas, last: Malik}
- canonical: {first: Deepak Kumar, last: Malladi}
  variants:
  - {first: Deepak, last: Malladi}
- canonical: {first: Shervin, last: Malmasi}
  variants:
  - {first: Shevin, last: Malmasi}
- canonical: {first: Preetam, last: Maloor}
  id: preetam-maloor
- canonical: {first: Robert, last: Malouf}
  variants:
  - {first: Rob, last: Malouf}
- canonical: {first: Liliana, last: Mamani Sanchez}
  variants:
  - {first: Liliana, last: Mamani Sánchez}
  - {first: Liliana Mamani, last: Sanchez}
- canonical: {first: Nuno, last: Mamede}
  variants:
  - {first: Nuno J., last: Mamede}
- canonical: {first: Nadia, last: Mana}
  id: nadia-mana
- canonical: {first: Esmeralda, last: Manandise}
  variants:
  - {first: Esme, last: Manandise}
- canonical: {first: Alexis, last: Manaster-Ramer}
  variants:
  - {first: Alexis, last: Manaster Ramer}
- canonical: {first: Soumil, last: Mandal}
  variants:
  - {first: Soumik, last: Mandal}
- canonical: {first: Rila, last: Mandala}
  variants:
  - {first: Mandala, last: Rila}
- canonical: {first: Michael, last: Mandel}
  variants:
  - {first: Michael, last: Mandl}
- canonical: {first: Angrosh, last: Mandya}
  variants:
  - {first: Mandya, last: Angrosh}
- canonical: {first: Mathieu, last: Mangeot}
  variants:
  - {first: Mathieu, last: Mangeot-Lerebours}
- canonical: {first: Lidia, last: Mangu}
  id: lidia-mangu
- canonical: {first: Enrique, last: Manjavacas}
  variants:
  - {first: Enrique, last: Manjavacas Arevalo}
- canonical: {first: Varun, last: Manjunatha}
  variants:
  - {first: Varun, last: Manjunath}
- canonical: {first: Gideon, last: Mann}
  variants:
  - {first: Gideon S., last: Mann}
- canonical: {first: William C., last: Mann}
  variants:
  - {first: William, last: Mann}
- canonical: {first: Prashanth, last: Mannem}
  variants:
  - {first: Prashanth Reddy, last: Mannem}
  - {first: Prashanth, last: Reddy}
- canonical: {first: Christopher D., last: Manning}
  variants:
  - {first: Christopher, last: Manning}
  - {first: Chris, last: Manning}
- canonical: {first: Andre, last: Mansikkaniemi}
  variants:
  - {first: André, last: Mansikkaniemi}
- canonical: {first: Mairgup, last: Mansur}
  variants:
  - {first: Mansur, last: Mairgup}
- canonical: {first: Ruli, last: Manurung}
  id: ruli-manurung
- canonical: {first: Ramesh, last: Manuvinakurike}
  variants:
  - {first: Ramesh, last: Manuvirakurike}
- canonical: {first: Lingshuang Jack, last: Mao}
  variants:
  - {first: Lingshuang, last: Mao}
- canonical: {first: Xinnian, last: Mao}
  variants:
  - {first: Xin, last: Mao}
- canonical: {first: Yu Hang, last: Mao}
  variants:
  - {first: Yu-Hang, last: Mao}
  - {first: Yuhang, last: Mao}
- canonical: {first: Valérie, last: Mapelli}
  variants:
  - {first: Valerie, last: Mapelli}
- canonical: {first: Yannick, last: Marchand}
  id: yannick-marchand
- canonical: {first: Giulia, last: Marchesini}
  variants:
  - {first: Giulia, last: Marchesi}
- canonical: {first: Malgorzata, last: Marciniak}
  variants:
  - {first: Małgorzata, last: Marciniak}
- canonical: {first: Mitch, last: Marcus}
  id: mitch-marcus
  variants:
  - {first: Mitchell, last: Marcus}
  - {first: Mitchell P., last: Marcus}
- canonical: {first: Joseph, last: Mariani}
  id: joseph-mariani
- canonical: {first: Montserrat, last: Marimon}
  variants:
  - {first: Montserrat, last: Marimón}
  - {first: Montserrat Marimon, last: Felipe}
- canonical: {first: Nicolas, last: Marin}
  variants:
  - {first: Nicolás, last: Marín}
- canonical: {first: Andre, last: Mariotti}
  variants:
  - {first: André, last: Mariotti}
- canonical: {first: Alberto, last: Maritxalar}
  id: alberto-maritxalar
- canonical: {first: Montse, last: Maritxalar}
  id: montse-maritxalar
- canonical: {first: José B., last: Mariño}
  variants:
  - {first: José, last: Mariño}
- canonical: {first: Stella, last: Markantonatou}
  id: stella-markantonatou
- canonical: {first: Aleksandra Zögling, last: Markuš}
  variants:
  - {first: Aleksandra, last: Zögling}
- canonical: {first: Kornél, last: Markó}
  variants:
  - {first: Kornel, last: Markó}
- canonical: {first: Iain, last: Marshall}
  variants:
  - {first: Iain J., last: Marshall}
- canonical: {first: Pierre-Francois, last: Marteau}
  variants:
  - {first: Pierre-François, last: Marteau}
- canonical: {first: Alvin, last: Martin}
  variants:
  - {first: Alvin F., last: Martin}
- canonical: {first: James H., last: Martin}
  variants:
  - {first: James, last: Martin}
- canonical: {first: Jean-Claude, last: Martin}
  id: jean-claude-martin
- canonical: {first: M. Patrick, last: Martin}
  variants:
  - {first: Pierre M., last: Martin}
  - {first: Patrick, last: Martin}
- canonical: {first: Marco, last: Martin}
  id: marco-martin
- canonical: {first: Melanie, last: Martin}
  variants:
  - {first: Melanie J., last: Martin}
- canonical: {first: William A., last: Martin}
  id: william-a-martin
- canonical: {first: Marianna, last: Martindale}
  variants:
  - {first: Marianna J., last: Martindale}
- canonical: {first: David, last: Martinez}
  variants:
  - {first: David, last: Martínez}
- canonical: {first: Miroslav, last: Martinović}
  variants:
  - {first: Miroslav, last: Martinovic}
- canonical: {first: André F. T., last: Martins}
  variants:
  - {first: Andre, last: Martins}
  - {first: André, last: Martins}
- canonical: {first: Fernando, last: Martins}
  id: fernando-martins
- canonical: {first: Ronaldo Teixeira, last: Martins}
  variants:
  - {first: Ronaldo, last: Martins}
- canonical: {first: David, last: Martins de Matos}
  variants:
  - {first: David Martins, last: de Matos}
  - {first: David M., last: de Matos}
- canonical: {first: M. Antònia, last: Martí}
  id: m-antonia-marti
  variants:
  - {first: M. Antonia, last: Martí}
  - {first: M. Antonia, last: Marti}
  - {first: Antonia, last: Martí}
  - {first: Mª Antònia, last: Martí}
  - {first: Maria Antònia, last: Martí}
  - {first: Toni, last: Martí}
- canonical: {first: M. Teresa, last: Martín-Valdivia}
  variants:
  - {first: Maite, last: Martin}
  - {first: María Teresa, last: Martín-Valdivia}
  - {first: Maria Teresa, last: Martín-Valdivia}
  - {first: Teresa, last: Martin}
  - {first: M. Teresa, last: Martín}
  - {first: Maite, last: Martín-Valdivia}
- canonical: {first: Carlos, last: Martín-Vide}
  variants:
  - {first: Carlos Martin, last: Vide}
- canonical: {first: José Manuel, last: Martínez}
  variants:
  - {first: Jose M.M., last: Martinez}
  - {first: José Manuel, last: Martínez Martínez}
  - {first: Jose Manuel, last: Martinez}
- canonical: {first: Raquel, last: Martínez}
  variants:
  - {first: Raquel, last: Martinez}
- canonical: {first: Héctor, last: Martínez Alonso}
  variants:
  - {first: Hector, last: Martinez}
  - {first: Héctor, last: Martínez}
  - {first: Héctor Martínez, last: Alonso}
  - {first: Hector, last: Martinez Alonso}
  - {first: Héctor, last: Martinez Alonso}
  - {first: Hector, last: Martínez Alonso}
- canonical: {first: Eva, last: Martínez Garcia}
  variants:
  - {first: Eva Martínez, last: Garcia}
- canonical: {first: Patricio, last: Martínez-Barco}
  id: patricio-martinez-barco
  variants:
  - {first: Patricio, last: Martinez-Barco}
  - {first: Patricio Martinez, last: Barco}
- canonical: {first: Eugenio, last: Martínez-Cámara}
  variants:
  - {first: Eugenio, last: Martinez Camara}
- canonical: {first: Carlos-D., last: Martínez-Hinarejos}
  variants:
  - {first: Carlos D., last: Martínez-Hinarejos}
  - {first: Carlos D., last: Martínez Hinarejos}
  - {first: Carlos D., last: Martínez}
- canonical: {first: Fernando, last: Martínez-Santiago}
  variants:
  - {first: Fernando, last: Martínez Santiago}
- canonical: {first: Luis, last: Marujo}
  variants:
  - {first: Luís, last: Marujo}
- canonical: {first: Andrés, last: Marzal}
  id: andres-marzal
- canonical: {first: Aaron J., last: Masino}
  variants:
  - {first: Aaron, last: Masino}
- canonical: {first: Flavio, last: Massimiliano Cecchini}
  variants:
  - {first: Flavio Massimiliano, last: Cecchini}
- canonical: {first: Demetrios, last: Master}
  variants:
  - {first: Demitrios, last: Master}
- canonical: {first: Fumito, last: Masui}
  id: fumito-masui
- canonical: {first: Hiroshi, last: Masuichi}
  variants:
  - {first: Hiroshi, last: Mashuichi}
- canonical: {first: Marco, last: Matassoni}
  id: marco-matassoni
- canonical: {first: Yannick, last: Mathieu}
  variants:
  - {first: Yvette Yannick, last: Mathieu}
  - {first: Yvette, last: Mathieu}
- canonical: {first: Ely Edison da Silva, last: Matos}
  variants:
  - {first: Ely, last: Matos}
  - {first: Ely E. S., last: Matos}
- canonical: {first: Yuji, last: Matsumoto}
  variants:
  - {first: Yūji, last: Matsumoto}
- canonical: {first: Shoichi, last: Matsunaga}
  variants:
  - {first: Sho-ichi, last: Matsunaga}
- canonical: {first: Christian M.I.M., last: Matthiessen}
  variants:
  - {first: Christian M. I. M., last: Matthiessen}
- canonical: {first: Irina, last: Matveeva}
  id: irina-matveeva
- canonical: {first: Mirjam Sepesy, last: Maucec}
  variants:
  - {first: Mirjam Sepesy, last: Maučec}
- canonical: {first: Michael L., last: Mauldin}
  variants:
  - {first: Michael, last: Mauldin}
- canonical: {first: Daniel, last: Maxwell}
  variants:
  - {first: Dan, last: Maxwell}
- canonical: {first: K. Tamsin, last: Maxwell}
  variants:
  - {first: Tamsin, last: Maxwell}
- canonical: {first: John T., last: Maxwell III}
  variants:
  - {first: John, last: Maxwell}
  - {first: John T., last: Maxwell}
- canonical: {first: Mark T., last: Maybury}
  variants:
  - {first: Mark, last: Maybury}
- canonical: {first: Aingeru, last: Mayor}
  id: aingeru-mayor
- canonical: {first: Pierre-Emmanuel, last: Mazare}
  variants:
  - {first: Pierre-Emmanuel, last: Mazaré}
- canonical: {first: Erick Galani, last: Maziero}
  variants:
  - {first: Erick, last: Maziero}
- canonical: {first: Pawel, last: Mazur}
  variants:
  - {first: Paweł, last: Mazur}
- canonical: {first: Alessandro, last: Mazzei}
  id: alessandro-mazzei
- canonical: {first: Giampaolo, last: Mazzini}
  id: giampaolo-mazzini
- canonical: {first: Manuel J., last: Maña López}
  variants:
  - {first: Manuel J., last: Maña}
  - {first: Manual Maña, last: López}
  - {first: Manuel, last: Maña López}
- canonical: {first: Michael L., last: Mc Hale}
  variants:
  - {first: Michael L., last: McHale}
- canonical: {first: Gordon I., last: McCalla}
  id: gordon-i-mccalla
  variants:
  - {first: Gordon, last: McCalla}
- canonical: {first: J. Scott, last: McCarley}
  variants:
  - {first: Scott, last: McCarley}
- canonical: {first: Arya D., last: McCarthy}
  variants:
  - {first: Arya, last: McCarthy}
- canonical: {first: Diana, last: McCarthy}
  variants:
  - {first: Diana F., last: McCarthy}
- canonical: {first: Joe, last: McCarthy}
  id: joe-mccarthy
- canonical: {first: Michael C., last: McCord}
  variants:
  - {first: Michael, last: McCord}
- canonical: {first: Kathleen F., last: McCoy}
  variants:
  - {first: Kathleen, last: McCoy}
  - {first: Kathleen E., last: McCoy}
- canonical: {first: Nancy, last: McCracken}
  variants:
  - {first: Nancy J., last: McCracken}
- canonical: {first: John Philip, last: McCrae}
  variants:
  - {first: John, last: McCrae}
  - {first: John P., last: McCrae}
- canonical: {first: David D., last: McDonald}
  comment: MIT, BBN, SIFT
  id: david-d-mcdonald
  similar: [david-w-mcdonald]
- canonical: {first: David W., last: McDonald}
  comment: Univ. of Washington
  id: david-w-mcdonald
  similar: [david-d-mcdonald]
- canonical: {first: Joyce, last: McDowell}
  id: joyce-mcdowell
- canonical: {first: Dan, last: McFarland}
  variants:
  - {first: Daniel, last: McFarland}
  - {first: Daniel A., last: McFarland}
- canonical: {first: David, last: McGee}
  variants:
  - {first: David R., last: McGee}
- canonical: {first: Bridget, last: McInnes}
  variants:
  - {first: Bridget Thomson, last: McInnes}
  - {first: Bridget T., last: McInnes}
- canonical: {first: Douglas, last: McKee}
  variants:
  - {first: Doug, last: McKee}
- canonical: {first: Kenneth J., last: McKeever}
  variants:
  - {first: Kenneth, last: McKeever}
- canonical: {first: Kathleen, last: McKeown}
  variants:
  - {first: Kathy, last: McKeown}
  - {first: Kathleen R., last: McKeown}
- canonical: {first: Danielle S., last: McNamara}
  variants:
  - {first: Danielle, last: McNamara}
- canonical: {first: John, last: McNaught}
  id: john-mcnaught
- canonical: {first: Margaret, last: McRorie}
  id: margaret-mcrorie
- canonical: {first: Susan W., last: McRoy}
  variants:
  - {first: Susan, last: McRoy}
- canonical: {first: Kevin, last: McTait}
  id: kevin-mctait
- canonical: {first: Michael F., last: McTear}
  variants:
  - {first: Michael, last: McTear}
- canonical: {first: Boubaker, last: Meddeb-Hamrouni}
  variants:
  - {first: Boubaker, last: Meddeb Hamrouni}
- canonical: {first: Christopher, last: Meek}
  variants:
  - {first: Chris, last: Meek}
- canonical: {first: Beáta, last: Megyesi}
  variants:
  - {first: Beata, last: Megyesi}
  - {first: Beáta Bandmann, last: Megyesi}
  - {first: Beáta B., last: Megyesi}
- canonical: {first: Dennis, last: Mehay}
  variants:
  - {first: Dennis Nolan, last: Mehay}
- canonical: {first: Sanket Vaibhav, last: Mehta}
  variants:
  - {first: Vaibhav, last: Mehta}
- canonical: {first: Baye Yimam, last: Mekonnen}
  variants:
  - {first: Baye, last: Yimam}
- canonical: {first: Alan K., last: Melby}
  variants:
  - {first: Alan, last: Melby}
- canonical: {first: Chris, last: Mellish}
  id: chris-mellish
  variants:
  - {first: Chris S., last: Mellish}
- canonical: {first: Igor, last: Mel’čuk}
  id: igor-melcuk
- canonical: {first: Alfonso, last: Mendes}
  variants:
  - {first: Afonso, last: Mendes}
- canonical: {first: Ana Cristina, last: Mendes}
  variants:
  - {first: Ana C., last: Mendes}
  - {first: Ana, last: Mendes}
- canonical: {first: Eneida A., last: Mendonca}
  variants:
  - {first: Eneida, last: Mendonca}
- canonical: {first: Gustavo, last: Mendonca}
  variants:
  - {first: Gustavo, last: Mendonça}
- canonical: {first: Helen, last: Meng}
  variants:
  - {first: Helen M., last: Meng}
- canonical: {first: Rakesh R, last: Menon}
  variants:
  - {first: Rakesh, last: Menon}
- canonical: {first: Robert E., last: Mercer}
  comment: Univ. of Western Ontario
  id: robert-e-mercer
  similar: [robert-l-mercer]
- canonical: {first: Robert L., last: Mercer}
  comment: IBM
  id: robert-l-mercer
  similar: [robert-e-mercer]
- canonical: {first: Roberta H., last: Merchant}
  variants:
  - {first: Roberta, last: Merchant}
- canonical: {first: Bernard, last: Merialdo}
  id: bernard-merialdo
- canonical: {first: Elizabeth, last: Merkhofer}
  variants:
  - {first: Elizabeth M., last: Merkhofer}
- canonical: {first: Marie, last: Meteer}
  variants:
  - {first: Marie W., last: Meteer}
- canonical: {first: Marie Hélène, last: Metzger}
  variants:
  - {first: Marie-Hélène, last: Metzger}
- canonical: {first: Dieter, last: Metzing}
  id: dieter-metzing
- canonical: {first: Frédéric, last: Meunier}
  variants:
  - {first: Frederic, last: Meunier}
- canonical: {first: Detmar, last: Meurers}
  variants:
  - {first: W. Detmar, last: Meurers}
  - {first: Walt Detmar, last: Meurers}
- canonical: {first: Montserrat, last: Meya}
  id: montserrat-meya
- canonical: {first: Adam, last: Meyers}
  id: adam-meyers
- canonical: {first: Benjamin S., last: Meyers}
  variants:
  - {first: Benjamin, last: Meyers}
- canonical: {first: Stephane, last: Meystre}
  variants:
  - {first: Stéphane, last: Meystre}
- canonical: {first: Ivan, last: Meza-Ruiz}
  variants:
  - {first: Ivan Vladimir, last: Meza Ruiz}
  - {first: Ivan V., last: Meza}
  - {first: Ivan, last: Meza}
  - {first: Ivan Vladimir, last: Meza-Ruiz}
- canonical: {first: Antonio Valerio, last: Miceli-Barone}
  variants:
  - {first: Antonio Valerio, last: Miceli Barone}
- canonical: {first: Lisa N., last: Michaud}
  variants:
  - {first: Lisa, last: Michaud}
- canonical: {first: Patrizia, last: Michelassi}
  id: patrizia-michelassi
- canonical: {first: Archibald, last: Michiels}
  id: archibald-michiels
- canonical: {first: Lesly, last: Miculicich Werlen}
  variants:
  - {first: Lesly, last: Miculicich}
- canonical: {first: Sabrina J., last: Mielke}
  variants:
  - {first: Sabrina, last: Mielke}
- canonical: {first: Rada, last: Mihalcea}
  variants:
  - {first: Rada F., last: Mihalcea}
- canonical: {first: France, last: Mihelic}
  variants:
  - {first: France, last: Mihelič}
- canonical: {first: Tomáš, last: Mikolov}
  variants:
  - {first: Tomas, last: Mikolov}
- canonical: {first: Sandra, last: Milena Castellanos Páez}
  variants:
  - {first: Sandra Castellanos, last: Páez}
- canonical: {first: Ruy Luiz, last: Milidiú}
  variants:
  - {first: Ruy, last: Milidiú}
- canonical: {first: Dale A., last: Miller}
  variants:
  - {first: Dale, last: Miller}
- canonical: {first: John, last: Miller}
  variants:
  - {first: John E., last: Miller}
- canonical: {first: Keith J., last: Miller}
  variants:
  - {first: Keith, last: Miller}
- canonical: {first: Lance A., last: Miller}
  id: lance-a-miller
- canonical: {first: Laura G., last: Miller}
  id: laura-g-miller
- canonical: {first: Timothy, last: Miller}
  variants:
  - {first: Tim, last: Miller}
- canonical: {first: Daniel P., last: Mills}
  variants:
  - {first: Daniel, last: Mills}
- canonical: {first: David N., last: Milne}
  variants:
  - {first: David, last: Milne}
- canonical: {first: Robert, last: Milne}
  variants:
  - {first: Rob, last: Milne}
- canonical: {first: Behrouz, last: Minaei-Bidgoli}
  variants:
  - {first: Behrouz, last: Minaei-bidgoli}
  - {first: Behrouz, last: Minaei}
- canonical: {first: Nobuaki, last: Minematsu}
  id: nobuaki-minematsu
- canonical: {first: Zhaoyan, last: Ming}
  variants:
  - {first: Zhao-Yan, last: Ming}
- canonical: {first: Michael, last: Minock}
  variants:
  - {first: Michael J., last: Minock}
- canonical: {first: T. T., last: Mirnalinee}
  variants:
  - {first: Mirnalinee, last: T T}
  - {first: T T, last: Mirnalinee}
- canonical: {first: Dipendra, last: Misra}
  variants:
  - {first: Dipendra Kumar, last: Misra}
- canonical: {first: Kei, last: Mitamura}
  id: kei-mitamura
- canonical: {first: Brian, last: Mitchell}
  id: brian-mitchell
- canonical: {first: Christopher, last: Mitchell}
  variants:
  - {first: Christopher M., last: Mitchell}
- canonical: {first: Tom, last: Mitchell}
  variants:
  - {first: Tom M., last: Mitchell}
- canonical: {first: Catalin, last: Mititelu}
  variants:
  - {first: Cătălin, last: Mititelu}
- canonical: {first: Ruslan, last: Mitkov}
  id: ruslan-mitkov
- canonical: {first: V. K., last: Mittal}
  variants:
  - {first: V.K., last: Mittal}
- canonical: {first: Vibhu O., last: Mittal}
  variants:
  - {first: Vibhu, last: Mittal}
- canonical: {first: Natalia N., last: Modjeska}
  variants:
  - {first: Natalia, last: Modjeska}
- canonical: {first: Sarah, last: Moeller}
  variants:
  - {first: Sarah R., last: Moeller}
- canonical: {first: Marie Francine, last: Moens}
  variants:
  - {first: Marie-Francine, last: Moens}
- canonical: {first: Saif, last: Mohammad}
  variants:
  - {first: Saif M., last: Mohammad}
- canonical: {first: Ehsan, last: Mohammady Ardehaly}
  variants:
  - {first: Ehsan, last: Mohammady}
- canonical: {first: Sharada Prasanna, last: Mohanty}
  variants:
  - {first: Sharada, last: Mohanty}
- canonical: {first: Muhammad Tasnim, last: Mohiuddin}
  variants:
  - {first: Tasnim, last: Mohiuddin}
- canonical: {first: Begoña Villada, last: Moirón}
  variants:
  - {first: Begoña, last: Villada Moirón}
  - {first: Begoña, last: Villada}
  - {first: M. Begoña Villada, last: Moirón}
- canonical: {first: Luis Gerardo, last: Mojica de la Vega}
  variants:
  - {first: Luis, last: Mojica de la Vega}
- canonical: {first: Christian, last: Moldovan}
  variants:
  - {first: Cristian, last: Moldovan}
- canonical: {first: Dan, last: Moldovan}
  id: dan-moldovan
  variants:
  - {first: Dan I., last: Moldovan}
- canonical: {first: M. Dolores, last: Molina-González}
  variants:
  - {first: M. Dolores, last: Molina-Gonzalez}
- canonical: {first: Diego, last: Molla}
  variants:
  - {first: Diego, last: Mollá-Aliod}
  - {first: Diego, last: Mollá Aliod}
  - {first: Diego, last: Molla-Aliod}
  - {first: Diego, last: Mollá}
- canonical: {first: Simonetta, last: Montemagni}
  id: simonetta-montemagni
- canonical: {first: Calkin S., last: Montero}
  variants:
  - {first: Calkin, last: Montero}
- canonical: {first: Juan M., last: Montero}
  variants:
  - {first: Juan Manuel, last: Montero}
- canonical: {first: Manuel, last: Montes}
  variants:
  - {first: Manuel, last: Montes-y-Gómez}
  - {first: Manuel, last: Montes y Gomez}
  - {first: Manuel, last: Montes y Gómez}
- canonical: {first: Azucena, last: Montes-Rendon}
  variants:
  - {first: Azucena, last: Montes}
- canonical: {first: Christine A., last: Montgomery}
  variants:
  - {first: Christine, last: Montgomery}
- canonical: {first: Andrés, last: Montoyo}
  variants:
  - {first: Andres, last: Montoyo}
  - {first: Andrés, last: Montoyo Guijarro}
- canonical: {first: Kyong-Hi, last: Moon}
  variants:
  - {first: Kyonghi, last: Moon}
- canonical: {first: Sungrim, last: Moon}
  variants:
  - {first: SungRim, last: Moon}
- canonical: {first: Raymond, last: Mooney}
  variants:
  - {first: Raymond J., last: Mooney}
- canonical: {first: Johanna D., last: Moore}
  id: johanna-d-moore
  variants:
  - {first: Johanna, last: Moore}
- canonical: {first: Robert C., last: Moore}
  id: robert-c-moore
  variants:
  - {first: Robert, last: Moore}
- canonical: {first: Roger K., last: Moore}
  variants:
  - {first: Roger, last: Moore}
- canonical: {first: Michael, last: Moortgat}
  id: michael-moortgat
- canonical: {first: Nafise Sadat, last: Moosavi}
  variants:
  - {first: Nafise, last: Moosavi}
- canonical: {first: Sílvia, last: Moraes}
  variants:
  - {first: Silvia, last: Moraes}
- canonical: {first: Nicolás, last: Morales}
  variants:
  - {first: Nicolas, last: Morales}
- canonical: {first: Douglas B., last: Moran}
  variants:
  - {first: Douglas, last: Moran}
  - {first: Doug, last: Moran}
- canonical: {first: Steven, last: Moran}
  variants:
  - {first: Steve, last: Moran}
- canonical: {first: Paul, last: Morarescu}
  variants:
  - {first: Paul, last: Morărescu}
  - {first: Paul C., last: Morărescu}
- canonical: {first: Christian, last: Morbidoni}
  id: christian-morbidoni
- canonical: {first: Grégoire, last: Moreau de Montcheuil}
  variants:
  - {first: Grégoire, last: de Montcheuil}
- canonical: {first: Paloma, last: Moreda Pozo}
  variants:
  - {first: Paloma, last: Moreda}
- canonical: {first: Asunción, last: Moreno}
  id: asuncion-moreno
  variants:
  - {first: Asuncion, last: Moreno}
  - {first: Asuncíon, last: Moreno}
- canonical: {first: José G., last: Moreno}
  variants:
  - {first: Jose G., last: Moreno}
  - {first: Jose, last: Moreno}
- canonical: {first: Lidia, last: Moreno}
  id: lidia-moreno
- canonical: {first: Antonio, last: Moreno Ribas}
  comment: Univ. Rovira i Virgili
  id: antonio-moreno-ribas
  similar: [antonio-moreno-ortiz, antonio-moreno-sandoval]
- canonical: {first: Julian, last: Moreno Schneider}
  variants:
  - {first: Julian, last: Moreno-Schneider}
  - {first: Julián, last: Moreno-Schneider}
  - {first: Julián, last: Moreno Schneider}
- canonical: {first: Antonio, last: Moreno-Ortiz}
  comment: Univ. of Málaga
  id: antonio-moreno-ortiz
  similar: [antonio-moreno-ribas, antonio-moreno-sandoval]
  variants:
  - {first: Antonio, last: Moreno Ortiz}
- canonical: {first: Antonio, last: Moreno-Sandoval}
  comment: NYU, Univ. Autónoma de Madrid
  id: antonio-moreno-sandoval
  similar: [antonio-moreno-ortiz, antonio-moreno-ribas]
  variants:
  - {first: Antonio Moreno, last: Sandoval}
- canonical: {first: Elliott, last: Moreton}
  variants:
  - {first: Elliot, last: Moreton}
- canonical: {first: Lorenzo, last: Moretti}
  id: lorenzo-moretti
- canonical: {first: Richard G., last: Morgan}
  variants:
  - {first: Richard, last: Morgan}
- canonical: {first: William, last: Morgan}
  variants:
  - {first: William T., last: Morgan}
- canonical: {first: Véronique, last: Moriceau}
  variants:
  - {first: Veronique, last: Moriceau}
- canonical: {first: Tsuyoshi, last: Morimoto}
  variants:
  - {first: Tsuyosi, last: Morimoto}
- canonical: {first: James G., last: Mork}
  variants:
  - {first: James, last: Mork}
- canonical: {first: Robert W., last: Morris}
  variants:
  - {first: Robert, last: Morris}
- canonical: {first: David R., last: Mortensen}
  variants:
  - {first: David, last: Mortensen}
- canonical: {first: Thomas S., last: Morton}
  variants:
  - {first: Thomas, last: Morton}
- canonical: {first: Alex, last: Moruz}
  variants:
  - {first: Mihai Alex, last: Moruz}
- canonical: {first: Ulrike, last: Mosel}
  id: ulrike-mosel
- canonical: {first: Sjur, last: Moshagen}
  variants:
  - {first: Sjur Nørstebø, last: Moshagen}
  - {first: Sjur N., last: Moshagen}
- canonical: {first: Lawrence S., last: Moss}
  variants:
  - {first: Lawrence, last: Moss}
- canonical: {first: Djamel, last: Mostefa}
  id: djamel-mostefa
- canonical: {first: Jessica, last: Moszkowicz}
  variants:
  - {first: Jessica L., last: Moszkowicz}
- canonical: {first: Abdelhak, last: Mouradi}
  id: abdelhak-mouradi
- canonical: {first: Hamed, last: Movasagh}
  id: hamed-movasagh
- canonical: {first: Danielle L., last: Mowery}
  variants:
  - {first: Danielle, last: Mowery}
  - {first: Danielle L, last: Mowery}
- canonical: {first: Joanna, last: Mrozinski}
  id: joanna-mrozinski
- canonical: {first: Christian, last: Mueller}
  variants:
  - {first: Christian, last: Müller}
- canonical: {first: Thomas, last: Mueller}
  variants:
  - {first: Thomas, last: Müller}
- canonical: {first: Chafic, last: Mukbel}
  id: chafic-mukbel
- canonical: {first: Rutu, last: Mulkar-Mehta}
  variants:
  - {first: Rutu, last: Mulkar}
- canonical: {first: Dasa, last: Munkova}
  variants:
  - {first: Daša, last: Munková}
- canonical: {first: Juan Pablo, last: Munoz}
  id: juan-pablo-munoz
  variants:
  - {first: J. Pablo, last: Muñoz}
- canonical: {first: Dragos Stefan, last: Munteanu}
  variants:
  - {first: Dragos, last: Munteanu}
- canonical: {first: William R., last: Murray}
  variants:
  - {first: William, last: Murray}
- canonical: {first: Hema A., last: Murthy}
  variants:
  - {first: Hema, last: Murthy}
- canonical: {first: Hy, last: Murveit}
  id: hy-murveit
- canonical: {first: Claudiu, last: Musat}
  variants:
  - {first: Claudiu-Cristian, last: Musat}
- canonical: {first: Gabriele, last: Musillo}
  variants:
  - {first: Gabriele Antonio, last: Musillo}
- canonical: {first: Pradeep, last: Muthukrishnan}
  variants:
  - {first: Pradeep, last: Muthukrishan}
- canonical: {first: Rafael, last: Muñoz}
  id: rafael-munoz
  variants:
  - {first: Rafael, last: Muñoz Guillena}
  - {first: Rafael, last: Muñoz-Guillena}
- canonical: {first: Sung-Hyon, last: Myaeng}
  variants:
  - {first: Sung Hyon, last: Myaeng}
  - {first: Sung H., last: Myaeng}
  - {first: Sung-hyon, last: Myaeng}
- canonical: {first: Kanthashree, last: Mysore Sathyendra}
  variants:
  - {first: Kanthashree Mysore, last: Sathyendra}
- canonical: {first: Lluís, last: Màrquez}
  id: lluis-marquez
  variants:
  - {first: Lluis, last: Marquez}
  - {first: Lluis, last: Màrquez}
  - {first: Lluis, last: Márquez}
- canonical: {first: Gildas, last: Ménier}
  variants:
  - {first: Gildas, last: Menier}
- canonical: {first: Bernd, last: Möbius}
  variants:
  - {first: Bernd, last: Mobius}
- canonical: {first: Christof, last: Müller}
  variants:
  - {first: Christof E., last: Müller}
- canonical: {first: Christoph, last: Müller}
  variants:
  - {first: Christoph, last: Mueller}
- canonical: {first: Frank Henrik, last: Müller}
  variants:
  - {first: Frank H., last: Müller}
  - {first: Frank, last: Müller}
- canonical: {first: Mark-Christoph, last: Müller}
  variants:
  - {first: Mark-Christoph, last: Mueller}
- canonical: {first: Stefan, last: Müller}
  variants:
  - {first: Stefan, last: Muller}
  - {first: Stefan, last: Mueller}
- canonical: {first: Maria, last: Nadejde}
  variants:
  - {first: Maria, last: Nădejde}
- canonical: {first: Makoto, last: Nagao}
  id: makoto-nagao
- canonical: {first: Meenakshi, last: Nagarajan}
  variants:
  - {first: Meena, last: Nagarajan}
- canonical: {first: Magdi, last: Nagi}
  variants:
  - {first: Magdy, last: Nagi}
- canonical: {first: István, last: Nagy T.}
  variants:
  - {first: István T., last: Nagy}
  - {first: István, last: Nagy}
  - {first: Istvan, last: Nagy}
- canonical: {first: Seiichi, last: Nakagawa}
  id: seiichi-nakagawa
- canonical: {first: Jun-ichi, last: Nakamura}
  variants:
  - {first: Jun’ichi, last: Nakamura}
- canonical: {first: Yukiko I., last: Nakano}
  variants:
  - {first: Yukiko, last: Nakano}
- canonical: {first: Ndapandula, last: Nakashole}
  variants:
  - {first: Ndapa, last: Nakashole}
- canonical: {first: Christine H., last: Nakatani}
  variants:
  - {first: Christine, last: Nakatani}
- canonical: {first: Shu, last: Nakazato}
  id: shu-nakazato
- canonical: {first: Preslav, last: Nakov}
  variants:
  - {first: Preslav I., last: Nakov}
- canonical: {first: Jee-sun, last: Nam}
  variants:
  - {first: Jee-Sun, last: Nam}
- canonical: {first: Fiammetta, last: Namer}
  variants:
  - {first: Fiametta, last: Namer}
- canonical: {first: Shrikanth, last: Narayanan}
  variants:
  - {first: Shri, last: Narayanan}
  - {first: Shrikanth S., last: Narayanan}
- canonical: {first: Srini, last: Narayanan}
  variants:
  - {first: Srinivas, last: Narayanan}
- canonical: {first: Maria Fernanda Bacelar do, last: Nascimento}
  variants:
  - {first: Maria Fernanda Bacelar, last: do Nascimento}
  - {first: Fernanda Bacelar, last: do Nascimento}
- canonical: {first: Jamal A., last: Nasir}
  variants:
  - {first: Jamal, last: Nasir}
- canonical: {first: Sudip Kumar, last: Naskar}
  variants:
  - {first: Sudip, last: Kumar Naskar}
  - {first: Sudip, last: Naskar}
- canonical: {first: Vivi, last: Nastase}
  variants:
  - {first: Vivi, last: Năstase}
- canonical: {first: Prem, last: Natarajan}
  variants:
  - {first: Premkumar, last: Natarajan}
- canonical: {first: P. Senthil, last: Nathan}
  variants:
  - {first: Senthil, last: Nathan}
- canonical: {first: Borja, last: Navarro}
  id: borja-navarro
  variants:
  - {first: Borja, last: Navarro-Colorado}
- canonical: {first: Eva, last: Navas}
  id: eva-navas
- canonical: {first: Jiří, last: Navrátil}
  variants:
  - {first: Jiri, last: Navratil}
- canonical: {first: Tapas, last: Nayak}
  variants:
  - {first: Tapas, last: Nayek}
- canonical: {first: Adeline, last: Nazarenko}
  id: adeline-nazarenko
  variants:
  - {first: Adeline, last: Nazarenko-Perrin}
- canonical: {first: Jeannette G., last: Neal}
  id: jeannette-g-neal
- canonical: {first: Silvia, last: Necşulescu}
  variants:
  - {first: Silvia, last: Necsulescu}
- canonical: {first: Nicolas, last: Nedobejkine}
  id: nicolas-nedobejkine
- canonical: {first: Mary S., last: Neff}
  variants:
  - {first: Mary, last: Neff}
- canonical: {first: Matteo, last: Negri}
  id: matteo-negri
- canonical: {first: Anil Kumar, last: Nelakanti}
  variants:
  - {first: Anil, last: Kumar}
- canonical: {first: Esa, last: Nelimarkka}
  id: esa-nelimarkka
- canonical: {first: Dávid Márk, last: Nemeskey}
  variants:
  - {first: David Mark, last: Nemeskey}
- canonical: {first: Goran, last: Nenadic}
  variants:
  - {first: Goran, last: Nenadić}
- canonical: {first: João P., last: Neto}
  variants:
  - {first: Joao P., last: Neto}
  - {first: Joao, last: Neto}
  - {first: João, last: Neto}
  - {first: João Paulo, last: Neto}
- canonical: {first: Yael, last: Netzer}
  variants:
  - {first: Yael Dahan, last: Netzer}
  - {first: Yael, last: Dahan}
- canonical: {first: Günter, last: Neumann}
  variants:
  - {first: Gunter, last: Neumann}
  - {first: Guenter, last: Neumann}
- canonical: {first: Aurelie, last: Neveol}
  variants:
  - {first: Aurélie, last: Névéol}
- canonical: {first: Bruce E., last: Nevin}
  variants:
  - {first: Bruce, last: Nevin}
- canonical: {first: Paula, last: Newman}
  id: paula-newman
  variants:
  - {first: Paula S., last: Newman}
- canonical: {first: Hermann, last: Ney}
  id: hermann-ney
- canonical: {first: Gunta, last: Nešpore}
  variants:
  - {first: Gunta, last: Nespore-Berzkalne}
- canonical: {first: Andrew Y., last: Ng}
  variants:
  - {first: Andrew, last: Ng}
- canonical: {first: Hong-I, last: Ng}
  variants:
  - {first: Hong I, last: Ng}
- canonical: {first: Jun Ping, last: Ng}
  variants:
  - {first: Jun-Ping, last: Ng}
- canonical: {first: Raymond, last: Ng}
  variants:
  - {first: Raymond T., last: Ng}
- canonical: {first: See Kiong, last: Ng}
  variants:
  - {first: See-Kiong, last: Ng}
- canonical: {first: Cam-Tu, last: Nguyen}
  variants:
  - {first: Cẩm Tú, last: Nguyễn}
- canonical: {first: Huy, last: Nguyen}
  comment: Stanford
  id: huy-nguyen-stanford
- canonical: {first: Huy, last: Nguyen}
  comment: UPitt, Amazon
  id: huy-nguyen-pgh
- canonical: {first: Huy, last: Nguyen}
  comment: BCL Technologies Inc.
  id: huy-nguyen-bcl
- canonical: {first: Huy, last: Nguyen}
  comment: ex-liulishuo
  id: huy-nguyen-lls
- canonical: {first: Huy Tien, last: Nguyen}
  variants:
  - {first: Huy-Tien, last: Nguyen}
- canonical: {first: Long, last: Nguyen}
  id: long-nguyen
- canonical: {first: Minh Le, last: Nguyen}
  id: minh-le-nguyen
  variants:
  - {first: Minh-Le, last: Nguyen}
  - {first: Le-Minh, last: Nguyen}
  - {first: Nguyen Le, last: Minh}
  - {first: Le Minh, last: Nguyen}
  - {first: Nguyen, last: Le Minh}
- canonical: {first: Phuong-Thai, last: Nguyen}
  variants:
  - {first: Phuong Thai, last: Nguyen}
- canonical: {first: Quy, last: Nguyen}
  variants:
  - {first: Quy T., last: Nguyen}
- canonical: {first: Thi Minh Huyen, last: Nguyen}
  id: thi-minh-huyen-nguyen
  variants:
  - {first: Thi Minh Huyền, last: Nguyễn}
  - {first: Thị Minh Huyền, last: Nguyễn}
  - {first: Thi-Minh-Huyen, last: Nguyen}
- canonical: {first: ThuyLinh, last: Nguyen}
  variants:
  - {first: Thuy Linh, last: Nguyen}
- canonical: {first: Toan Q., last: Nguyen}
  variants:
  - {first: Toan, last: Nguyen}
- canonical: {first: Tri-Thanh, last: Nguyen}
  variants:
  - {first: Tri Thanh, last: Nguyen}
- canonical: {first: Van minh, last: Nguyen}
  variants:
  - {first: Van Minh, last: Nguyen}
- canonical: {first: Viet Cuong, last: Nguyen}
  variants:
  - {first: Nguyen Viet, last: Cuong}
- canonical: {first: Vinh Van, last: Nguyen}
  variants:
  - {first: Vinh-Van, last: Nguyen}
- canonical: {first: Ngô Thanh, last: Nhàn}
  id: ngo-thanh-nhan
  variants:
  - {first: Ngo Thanh, last: Nhan}
- canonical: {first: Nicolas, last: Nicolov}
  id: nicolas-nicolov
  similar: [nikola-i-nikolov]
- canonical: {first: Jian-Yun, last: Nie}
  variants:
  - {first: Jian-yun, last: Nie}
- canonical: {first: Rodney, last: Nielsen}
  variants:
  - {first: Rodney D., last: Nielsen}
- canonical: {first: Sonja, last: Nießen}
  id: sonja-niessen
  variants:
  - {first: Sonja, last: Niessen}
- canonical: {first: Nikola I., last: Nikolov}
  id: nikola-i-nikolov
  similar: [nicolas-nicolov]
- canonical: {first: Kristina, last: Nilsson Björkenstam}
  variants:
  - {first: Kristina, last: Nilsson}
  - {first: Kristina Nilsson, last: Björkenstam}
  - {first: Kristina, last: N. Björkenstam}
- canonical: {first: Nobal Bikram, last: Niraula}
  variants:
  - {first: Nobal, last: Niraula}
- canonical: {first: Irene, last: Nirenburg}
  variants:
  - {first: Irene B., last: Nirenburg}
- canonical: {first: Sergei, last: Nirenburg}
  id: sergei-nirenburg
  variants:
  - {first: Sergei, last: Nirenberg}
- canonical: {first: Toyoaki, last: Nishida}
  variants:
  - {first: Toyo-aki, last: Nishida}
- canonical: {first: Bodil, last: Nistrup Madsen}
  variants:
  - {first: Bodil Nistrup, last: Madsen}
- canonical: {first: Zheng-Yu, last: Niu}
  variants:
  - {first: Zheng Yu, last: Niu}
  - {first: Zhengyu, last: Niu}
- canonical: {first: Pascal, last: Nocéra}
  variants:
  - {first: Pascal, last: Nocera}
- canonical: {first: Albino, last: Nogueiras}
  variants:
  - {first: Albino Nogueiras, last: Rodriguez}
- canonical: {first: Lewis M., last: Norton}
  variants:
  - {first: Lewis, last: Norton}
- canonical: {first: R., last: Nozohoor-Farshi}
  variants:
  - {first: R, last: Nozohoor-Farshi}
- canonical: {first: Rita, last: Nuebel}
  variants:
  - {first: Rita, last: Nüebel}
- canonical: {first: Minghua, last: Nuo}
  variants:
  - {first: Ming Hua, last: Nuo}
- canonical: {first: Aparna, last: Nurani Venkitasubramanian}
  variants:
  - {first: Aparna N., last: Venkitasubramanian}
- canonical: {first: Eric, last: Nyberg}
  variants:
  - {first: Eric H., last: Nyberg III}
  - {first: Eric H., last: Nyberg}
  - {first: Eric H., last: 'Nyberg, 3rd'}
- canonical: {first: Claire, last: Nédellec}
  variants:
  - {first: Claire, last: Nėdellec}
- canonical: {first: Elmar, last: Nöth}
  id: elmar-noth
  variants:
  - {first: Elmar, last: Noth}
- canonical: {first: Douglas W., last: Oard}
  variants:
  - {first: Douglas, last: Oard}
  - {first: Doug, last: Oard}
- canonical: {first: Jon, last: Oberlander}
  variants:
  - {first: Jonathan, last: Oberländer}
- canonical: {first: Laura Ana Maria, last: Oberländer}
  variants:
  - {first: Laura Ana Maria, last: Bostan}
  - {first: Laura-Ana-Maria, last: Bostan}
- canonical: {first: Ivan, last: Obradović}
  variants:
  - {first: Ivan, last: Obradoviæ}
- canonical: {first: Tomasz, last: Obrębski}
  variants:
  - {first: Tomasz, last: Obrebski}
- canonical: {first: Franz Josef, last: Och}
  id: franz-josef-och
  variants:
  - {first: Franz J., last: Och}
  - {first: Franz, last: Och}
- canonical: {first: Cheol-Young, last: Ock}
  variants:
  - {first: Cheolyoung, last: Ock}
  - {first: Cheol-young, last: Ock}
- canonical: {first: Julian J., last: Odell}
  id: julian-j-odell
- canonical: {first: Jan, last: Odijk}
  id: jan-odijk
- canonical: {first: Pinar, last: Oezden Wennerberg}
  variants:
  - {first: Pinar, last: Wennerberg}
  - {first: Pinar Oezden, last: Wennerberg}
- canonical: {first: William C., last: Ogden}
  variants:
  - {first: William, last: Ogden}
- canonical: {first: Philip, last: Ogren}
  variants:
  - {first: Philip V., last: Ogren}
- canonical: {first: Alice, last: Oh}
  variants:
  - {first: Alice H., last: Oh}
- canonical: {first: Jong-Hoon, last: Oh}
  variants:
  - {first: Jong Hoon, last: Oh}
- canonical: {first: Takahiro, last: Ohno}
  variants:
  - {first: Takahiro, last: Ono}
- canonical: {first: Atul Kr., last: Ojha}
  variants:
  - {first: Atul Ku., last: Ojha}
- canonical: {first: Naoaki, last: Okazaki}
  variants:
  - {first: Naoki, last: Okazaki}
- canonical: {first: Manabu, last: Okumura}
  variants:
  - {first: Manabu, last: Okumara}
- canonical: {first: Hiroshi G., last: Okuno}
  variants:
  - {first: Hiroshi, last: Okuno}
- canonical: {first: Duane E., last: Olawsky}
  variants:
  - {first: Duane, last: Olawsky}
- canonical: {first: Karel, last: Oliva}
  variants:
  - {first: Karel, last: Oli̊va}
- canonical: {first: José Luís, last: Oliveira}
  variants:
  - {first: Luís, last: Oliveira}
- canonical: {first: Osvaldo Novais, last: Oliveira Jr.}
  variants:
  - {first: Osvaldo, last: Oliveira Jr}
- canonical: {first: Solange, last: Oliveira Rezende}
  variants:
  - {first: Solange, last: Rezende}
- canonical: {first: Andrew, last: Olney}
  variants:
  - {first: Andrew M., last: Olney}
- canonical: {first: Mari Broman, last: Olsen}
  variants:
  - {first: Mari, last: Olsen}
- canonical: {first: Maurizio, last: Omologo}
  id: maurizio-omologo
- canonical: {first: Arturo, last: Oncevay}
  variants:
  - {first: Arturo, last: Oncevay-Marcos}
- canonical: {first: Corinna, last: Onelli}
  id: corinna-onelli
- canonical: {first: Takashi, last: Onishi}
  variants:
  - {first: Takeshi, last: Onishi}
  - {first: Takashi, last: Oonishi}
- canonical: {first: Boyan, last: Onyshkevych}
  variants:
  - {first: Boyan A., last: Onyshkevych}
- canonical: {first: Constantin, last: Orasan}
  id: constantin-orasan
  variants:
  - {first: Constantin, last: Orăsan}
- canonical: {first: Zeynep, last: Orhan}
  variants:
  - {first: Orhan, last: Zeynep}
- canonical: {first: Maite, last: Oronoz}
  id: maite-oronoz
- canonical: {first: J. Walker, last: Orr}
  variants:
  - {first: Walker, last: Orr}
- canonical: {first: Javier, last: Ortega-García}
  variants:
  - {first: Javier, last: Ortega-Garcia}
- canonical: {first: Sergio, last: Ortiz Rojas}
  variants:
  - {first: Sergio, last: Ortiz-Rojas}
  - {first: Sergio Ortiz, last: Rojas}
- canonical: {first: Pedro, last: Ortiz Suarez}
  variants:
  - {first: Pedro Javier, last: Ortiz Suárez}
- canonical: {first: Daniel, last: Ortiz-Martínez}
  variants:
  - {first: Daniel, last: Ortíz-Martínez}
  - {first: Daniel, last: Ortiz Martínez}
- canonical: {first: Beatrice, last: Oshika}
  variants:
  - {first: Beatrice T., last: Oshika}
- canonical: {first: David Yoshikazu, last: Oshima}
  variants:
  - {first: David Y., last: Oshima}
- canonical: {first: Mari, last: Ostendorf}
  id: mari-ostendorf
- canonical: {first: Julia, last: Otmakhova}
  variants:
  - {first: Yulia, last: Otmakhova}
- canonical: {first: Jahna, last: Otterbacher}
  variants:
  - {first: Jahna C., last: Otterbacher}
- canonical: {first: Cecilia, last: Ovesdotter Alm}
  variants:
  - {first: Cecilia Ovesdotter, last: Alm}
  - {first: Cecilia O., last: Alm}
  - {first: Cecilia, last: O. Alm}
- canonical: {first: Sharon, last: Oviatt}
  variants:
  - {first: Sharon L., last: Oviatt}
- canonical: {first: Hiromi Itoh, last: Ozaku}
  variants:
  - {first: Hiromi itoh, last: Ozaku}
- canonical: {first: Canberk, last: Ozdemir}
  variants:
  - {first: Canberk, last: Özdemir}
- canonical: {first: Benoît, last: Ozell}
  variants:
  - {first: Benoit, last: Ozell}
- canonical: {first: Timothy, last: O’Donnell}
  variants:
  - {first: Timothy J., last: O’Donnell}
  - {first: Tim, last: O’Donnell}
- canonical: {first: Thomas P., last: O’Hara}
  variants:
  - {first: Thomas, last: O’Hara}
- canonical: {first: Tim, last: O’Keefe}
  variants:
  - {first: Timothy, last: O’Keefe}
- canonical: {first: Dianne P., last: O’Leary}
  variants:
  - {first: Dianne, last: O’Leary}
- canonical: {first: Ian M., last: O’Neill}
  variants:
  - {first: Ian, last: O’Neill}
- canonical: {first: Douglas, last: O’Shaughnessy}
  id: douglas-oshaughnessy
  variants:
  - {first: Douglas D., last: O’Shaughnessy}
- canonical: {first: Dave, last: O’mara}
  id: dave-omara
- canonical: {first: Elaine, last: O′Mahony}
  variants:
  - {first: Elaine, last: O’Mahony}
- canonical: {first: Deepak, last: P}
  variants:
  - {first: Deepak, last: Padmanabhan}
- canonical: {first: Gerhard, last: Paaß}
  variants:
  - {first: Gerhard, last: Paass}
- canonical: {first: Gordon, last: Pace}
  variants:
  - {first: Gordon J., last: Pace}
- canonical: {first: María Leonor, last: Pacheco}
  variants:
  - {first: Maria Leonor, last: Pacheco}
- canonical: {first: Ulrike, last: Pado}
  variants:
  - {first: Ulrike, last: Padó}
- canonical: {first: Lluís, last: Padró}
  id: lluis-padro
  variants:
  - {first: Lluis, last: Padro}
  - {first: Lluis, last: Padró}
- canonical: {first: Muntsa, last: Padró}
  id: muntsa-padro
- canonical: {first: Sebastian, last: Padó}
  variants:
  - {first: Sebastian, last: Pado}
- canonical: {first: Gustavo, last: Paetzold}
  variants:
  - {first: Gustavo H., last: Paetzold}
  - {first: Gustavo, last: Henrique Paetzold}
  - {first: Gustavo Henrique, last: Paetzold}
- canonical: {first: Peteris, last: Paikens}
  variants:
  - {first: Pēteris, last: Paikens}
- canonical: {first: Jean-Pierre, last: Paillet}
  variants:
  - {first: Jean Pierre, last: Paillet}
- canonical: {first: Helen, last: Pain}
  id: helen-pain
- canonical: {first: Daniel, last: Paiva}
  id: daniel-paiva
  variants:
  - {first: Daniel S., last: Paiva}
- canonical: {first: Sergey V., last: Pakhomov}
  variants:
  - {first: Sergey, last: Pakhomov}
- canonical: {first: Serguei, last: Pakhomov}
  variants:
  - {first: Serguei V., last: Pakhomov}
- canonical: {first: Christopher, last: Pal}
  variants:
  - {first: Chris, last: Pal}
- canonical: {first: David S., last: Pallett}
  id: david-s-pallett
  variants:
  - {first: David, last: Pallett}
- canonical: {first: David D., last: Palmer}
  variants:
  - {first: David, last: Palmer}
- canonical: {first: Martha, last: Palmer}
  variants:
  - {first: Martha Stone, last: Palmer}
  - {first: Martha S., last: Palmer}
- canonical: {first: Manuel, last: Palomar}
  id: manuel-palomar
- canonical: {first: Girish, last: Palshikar}
  variants:
  - {first: Girish K., last: Palshikar}
  - {first: Girish K, last: Palshikar}
- canonical: {first: Michael J., last: Pan}
  variants:
  - {first: Michael, last: Pan}
- canonical: {first: Yi-Cheng, last: Pan}
  variants:
  - {first: Yi-cheng, last: Pan}
- canonical: {first: Onkar Arun, last: Pandit}
  variants:
  - {first: Onkar, last: Pandit}
- canonical: {first: Jarmila, last: Panevová}
  variants:
  - {first: Jarmila, last: Panevova}
- canonical: {first: Nagesh C., last: Panyam}
  variants:
  - {first: Nagesh, last: C. Panyam}
- canonical: {first: Constantine, last: Papageorgiou}
  variants:
  - {first: Constantine P., last: Papageorgiou}
- canonical: {first: Harris, last: Papageorgiou}
  variants:
  - {first: Haris, last: Papageorgiou}
- canonical: {first: Alexandros, last: Papangelis}
  variants:
  - {first: Alex, last: Papangelis}
- canonical: {first: Ivandré, last: Paraboni}
  variants:
  - {first: Ivandre, last: Paraboni}
- canonical: {first: Emerson Cabrera, last: Paraiso}
  variants:
  - {first: Emerson, last: Paraiso}
- canonical: {first: Monica Lestari, last: Paramita}
  variants:
  - {first: Monica, last: Paramita}
- canonical: {first: Jose Manuel, last: Pardo}
  variants:
  - {first: Jose M., last: Pardo}
  - {first: José M., last: Pardo}
- canonical: {first: Antonio, last: Pareja Lora}
  variants:
  - {first: Antonio, last: Pareja-Lora}
- canonical: {first: Ankur, last: Parikh}
  variants:
  - {first: Ankur P., last: Parikh}
- canonical: {first: Cecile, last: Paris}
  variants:
  - {first: Cécile, last: Paris}
  - {first: Cecile L., last: Paris}
- canonical: {first: Praveen, last: Paritosh}
  variants:
  - {first: Praveen, last: P}
- canonical: {first: HyukRo, last: Park}
  variants:
  - {first: Hyukro, last: Park}
- canonical: {first: Hyun Seok, last: Park}
  variants:
  - {first: Hyun S., last: Park}
- canonical: {first: Jong C., last: Park}
  variants:
  - {first: Jong, last: Park}
- canonical: {first: Myung-Kwan, last: Park}
  variants:
  - {first: Myungkwan, last: Park}
- canonical: {first: Sang-Kyu, last: Park}
  variants:
  - {first: Sangkyu, last: Park}
- canonical: {first: Se-Young, last: Park}
  variants:
  - {first: Se Young, last: Park}
- canonical: {first: Y. Albert, last: Park}
  variants:
  - {first: Albert, last: Park}
- canonical: {first: ‘Ōiwi, last: Parker Jones}
  variants:
  - {first: Oiwi, last: Parker Jones}
- canonical: {first: Patrick, last: Paroubek}
  id: patrick-paroubek
- canonical: {first: Carla, last: Parra Escartín}
  variants:
  - {first: Carla, last: Parra}
  - {first: Carla Parra, last: Escartín}
  - {first: Carla Parra, last: Escartin}
- canonical: {first: Barbara H., last: Partee}
  variants:
  - {first: Barbara, last: Partee}
- canonical: {first: Md. Rizwan, last: Parvez}
  variants:
  - {first: Md Rizwan, last: Parvez}
- canonical: {first: Artemis, last: Parvizi}
  variants:
  - {first: Artemis, last: Parvisi}
- canonical: {first: Marius, last: Pasca}
  variants:
  - {first: Marius A., last: Pasca}
  - {first: Marius, last: Paşca}
- canonical: {first: Elena, last: Paskaleva}
  variants:
  - {first: Elena, last: Pascaleva}
- canonical: {first: Rebecca J., last: Passonneau}
  variants:
  - {first: Rebecca, last: Passonneau}
- canonical: {first: John K., last: Pate}
  variants:
  - {first: John, last: Pate}
  - {first: John K, last: Pate}
- canonical: {first: Pratikkumar, last: Patel}
  variants:
  - {first: Pratik, last: Patel}
- canonical: {first: Jon, last: Patrick}
  variants:
  - {first: Jon D., last: Patrick}
  - {first: Jon David, last: Patrick}
- canonical: {first: Terry, last: Patten}
  id: terry-patten
- canonical: {first: Michael, last: Paul}
  variants:
  - {first: Michael J., last: Paul}
- canonical: {first: Niklas, last: Paulsson}
  id: niklas-paulsson
- canonical: {first: Jyoti, last: Pawar}
  variants:
  - {first: Jyoti D., last: Pawar}
  - {first: Jyoti D, last: Pawar}
- canonical: {first: Maria Teresa, last: Pazienza}
  id: maria-teresa-pazienza
  variants:
  - {first: Maria Teresa, last: Pazienze}
  - {first: Maria, last: Pazienza}
- canonical: {first: Bolette Sandford, last: Pedersen}
  variants:
  - {first: Bolette, last: Sandford Pedersen}
  - {first: Bolette S., last: Pedersen}
  - {first: Bolette, last: Pedersen}
  - {first: Bo, last: Pedersen}
- canonical: {first: Víctor, last: Peinado}
  variants:
  - {first: Victor, last: Peinado}
- canonical: {first: Bryan, last: Pellom}
  id: bryan-pellom
- canonical: {first: Mikel, last: Penagarikano}
  id: mikel-penagarikano
- canonical: {first: Yifan, last: Peng}
  comment: cmu
  id: yifan-peng-cmu
- canonical: {first: Christopher, last: Pennington}
  variants:
  - {first: Chris, last: Pennington}
- canonical: {first: Joseph J., last: Peper}
  variants:
  - {first: Joseph, last: Peper}
- canonical: {first: Jesús, last: Peral}
  id: jesus-peral
  variants:
  - {first: Jesus, last: Peral}
- canonical: {first: Fernando, last: Perdigão}
  variants:
  - {first: Fernando S., last: Perdigão}
- canonical: {first: Jose Manuel, last: Perea-Ortega}
  variants:
  - {first: José M., last: Perea-Ortega}
  - {first: Jose Manuel, last: Perea}
  - {first: Jose-Manuel, last: Perea-Ortega}
- canonical: {first: Daniel Bastos, last: Pereira}
  variants:
  - {first: Daniel B., last: Pereira}
- canonical: {first: Fernando C. N., last: Pereira}
  variants:
  - {first: Fernando C.N., last: Pereira}
- canonical: {first: Luísa, last: Pereira}
  variants:
  - {first: Luisa, last: Pereira}
- canonical: {first: Martín, last: Pereira-Fariña}
  id: martin-pereira-farina
- canonical: {first: Cenel-Augusto, last: Perez}
  variants:
  - {first: Cenel Augusto, last: Perez}
- canonical: {first: Álvaro, last: Peris}
  variants:
  - {first: Alvaro, last: Peris}
- canonical: {first: C. Raymond, last: Perrault}
  variants:
  - {first: Raymond, last: Perrault}
- canonical: {first: Andreas, last: Persidis}
  id: andreas-persidis
- canonical: {first: Marie-Paule, last: Pery-Woodley}
  variants:
  - {first: Marie-Paule, last: Péry-Woodley}
- canonical: {first: John, last: Pestian}
  variants:
  - {first: John P., last: Pestian}
- canonical: {first: Matthew E., last: Peters}
  variants:
  - {first: Matthew, last: Peters}
- canonical: {first: Wim, last: Peters}
  id: wim-peters
- canonical: {first: Daniel, last: Peterson}
  variants:
  - {first: Daniel W., last: Peterson}
- canonical: {first: J., last: Peterson}
  variants:
  - {first: Jill, last: Peterson}
- canonical: {first: Vladimir, last: Petkevic}
  variants:
  - {first: Vladimír, last: Petkevič}
- canonical: {first: Saša, last: Petrović}
  variants:
  - {first: Sasa, last: Petrovic}
- canonical: {first: Miriam R. L., last: Petruck}
  variants:
  - {first: Miriam R.L., last: Petruck}
  - {first: Miriam R L, last: Petruck}
- canonical: {first: Anselmo, last: Peñas}
  variants:
  - {first: Anselmo, last: Penas}
- canonical: {first: Minh Quang, last: Pham}
  comment: SYSTRAN
  id: minh-quang-pham
  similar: [minh-quang-nhat-pham]
  variants:
  - {first: MinhQuang, last: Pham}
- canonical: {first: Minh Quang Nhat, last: Pham}
  comment: JAIST, Alt Vietnam
  id: minh-quang-nhat-pham
  similar: [minh-quang-pham]
- canonical: {first: Nghia The, last: Pham}
  variants:
  - {first: Nghia, last: Pham}
- canonical: {first: Ngoc-Quan, last: Pham}
  variants:
  - {first: Ngoc Quan, last: Pham}
- canonical: {first: Tuoi Thi, last: Phan}
  variants:
  - {first: Tuoi, last: T. Phan}
- canonical: {first: John, last: Phillips}
  comment: Univ. of Manchester
  id: john-phillips
  similar: [jon-phillips]
- canonical: {first: Jon, last: Phillips}
  comment: Georgetown, MITRE
  id: jon-phillips
  similar: [john-phillips]
- canonical: {first: Michael, last: Phillips}
  id: michael-phillips
- canonical: {first: Robert, last: Phillips}
  variants:
  - {first: Rob, last: Phillips}
- canonical: {first: Fabio, last: Pianesi}
  id: fabio-pianesi
- canonical: {first: Emanuele, last: Pianta}
  id: emanuele-pianta
- canonical: {first: Scott S.L., last: Piao}
  id: scott-s-l-piao
  variants:
  - {first: Scott, last: Piao}
  - {first: Scott S. L., last: Piao}
- canonical: {first: Christine, last: Piatko}
  variants:
  - {first: Christine D., last: Piatko}
- canonical: {first: Francesco, last: Piazza}
  id: francesco-piazza
- canonical: {first: José Ramom, last: Pichel Campos}
  variants:
  - {first: José Ramom, last: Pichel}
  - {first: Jose Ramom, last: Pichel}
  - {first: Jose Ramom, last: Pichel Campos}
- canonical: {first: M. A., last: Picheny}
  variants:
  - {first: M.A., last: Picheny}
- canonical: {first: David, last: Picó}
  variants:
  - {first: David, last: Pico}
- canonical: {first: Roberto, last: Pieraccini}
  id: roberto-pieraccini
- canonical: {first: David, last: Pierce}
  variants:
  - {first: David R., last: Pierce}
- canonical: {first: Janet, last: Pierrehumbert}
  variants:
  - {first: Janet B., last: Pierrehumbert}
- canonical: {first: Paola, last: Pietrandrea}
  variants:
  - {first: Paola, last: Pietandrea}
- canonical: {first: Luis. A., last: Pineda}
  variants:
  - {first: Luis, last: Pineda}
- canonical: {first: Gisele Montilha, last: Pinheiro}
  variants:
  - {first: Gisele, last: Montilha}
- canonical: {first: Mārcis, last: Pinnis}
  variants:
  - {first: Marcis, last: Pinnis}
- canonical: {first: David, last: Pinto}
  variants:
  - {first: David Eduardo, last: Pinto Avendaño}
  - {first: David, last: Pinto Avendaño}
- canonical: {first: R., last: Piotrowski}
  variants:
  - {first: R. G., last: Piotrowski}
- canonical: {first: Stelios, last: Piperidis}
  id: stelios-piperidis
  variants:
  - {first: Stelios, last: Piperdis}
- canonical: {first: Tommi A., last: Pirinen}
  variants:
  - {first: Tommi, last: Pirinen}
  - {first: Tommi A, last: Pirinen}
- canonical: {first: John F., last: Pitrelli}
  variants:
  - {first: John, last: Pitrelli}
- canonical: {first: Luiz Augusto, last: Pizzato}
  variants:
  - {first: Luiz Augusto Sangoi, last: Pizzato}
- canonical: {first: Paul, last: Placeway}
  id: paul-placeway
- canonical: {first: Mihaela, last: Plamada-Onofrei}
  variants:
  - {first: Mihaela, last: Onofrei}
  - {first: Mihaela, last: Plămadă-Onofrei}
- canonical: {first: Magdalena, last: Plamadă}
  variants:
  - {first: Magdalena, last: Plamada}
- canonical: {first: Barbara, last: Plank}
  id: barbara-plank
- canonical: {first: Martin, last: Platek}
  variants:
  - {first: Martin, last: Plátek}
- canonical: {first: John C., last: Platt}
  variants:
  - {first: John, last: Platt}
- canonical: {first: Matúš, last: Pleva}
  variants:
  - {first: Matus, last: Pleva}
- canonical: {first: Massimo, last: Poesio}
  id: massimo-poesio
- canonical: {first: Alain, last: Polguère}
  id: alain-polguere
  variants:
  - {first: Alain, last: Polguere}
- canonical: {first: Joseph, last: Polifroni}
  variants:
  - {first: Joseph H., last: Polifroni}
- canonical: {first: Ziortza, last: Polin}
  id: ziortza-polin
- canonical: {first: Carl, last: Pollard}
  variants:
  - {first: Carl J., last: Pollard}
- canonical: {first: Petr, last: Pollák}
  variants:
  - {first: Petr, last: Pollak}
- canonical: {first: Simone Paolo, last: Ponzetto}
  variants:
  - {first: Simone P., last: Ponzetto}
  - {first: Simone, last: Ponzetto}
- canonical: {first: Diana Nicoleta, last: Popa}
  variants:
  - {first: Diana, last: Popa}
- canonical: {first: Ashok, last: Popat}
  variants:
  - {first: Ashok C., last: Popat}
- canonical: {first: Lubos, last: Popelínsky}
  variants:
  - {first: Luboš, last: Popelínský}
- canonical: {first: Andrei, last: Popescu-Belis}
  id: andrei-popescu-belis
  variants:
  - {first: Andrei, last: Popescu Belis}
- canonical: {first: Maja, last: Popović}
  variants:
  - {first: Maja, last: Popovic}
- canonical: {first: Bruce, last: Porter}
  variants:
  - {first: Bruce W., last: Porter}
- canonical: {first: Oana, last: Postolache}
  variants:
  - {first: Oana-Diana, last: Postolache}
- canonical: {first: Petra, last: Poukarová}
  variants:
  - {first: Petra, last: Klimešová}
- canonical: {first: Daniel, last: Povey}
  id: daniel-povey
- canonical: {first: David M. W., last: Powers}
  id: david-m-w-powers
  variants:
  - {first: David M W, last: Powers}
- canonical: {first: Maria, last: Pozzi}
  variants:
  - {first: María, last: Pozzi}
  - {first: Mara, last: Pozzi}
- canonical: {first: Sameer, last: Pradhan}
  id: sameer-pradhan
  variants:
  - {first: Sameer S., last: Pradhan}
- canonical: {first: K.V.S., last: Prasad}
  variants:
  - {first: K.V.S, last: Prasad}
- canonical: {first: Federico, last: Prat}
  id: federico-prat
- canonical: {first: Daniel, last: Preoţiuc-Pietro}
  variants:
  - {first: Daniel, last: Preotiuc-Pietro}
- canonical: {first: Nives Mikelić, last: Preradović}
  variants:
  - {first: Nives, last: Mikelić Preradović}
- canonical: {first: Lauma, last: Pretkalniņa}
  variants:
  - {first: Lauma, last: Pretkalnina}
  - {first: Lauma, last: Pretkalnin̨a}
- canonical: {first: Patti, last: Price}
  id: patti-price
  variants:
  - {first: Patti J., last: Price}
- canonical: {first: Belém, last: Priego Sanchez}
  variants:
  - {first: Belem, last: Priego}
- canonical: {first: Joel, last: Priestley}
  variants:
  - {first: Joel James, last: Priestley}
- canonical: {first: Danie J., last: Prinsloo}
  variants:
  - {first: Danie, last: Prinsloo}
- canonical: {first: Ruben A., last: Proano}
  variants:
  - {first: Rubén, last: Proaño}
  - {first: Rubén A., last: Proaño}
- canonical: {first: Irina, last: Prodanof}
  id: irina-prodanof
- canonical: {first: Domenico, last: Proietti}
  id: domenico-proietti
- canonical: {first: Carlos A., last: Prolo}
  variants:
  - {first: Carlos, last: Prolo}
- canonical: {first: Gabor, last: Proszeky}
  variants:
  - {first: Gábor, last: Prószéky}
  - {first: Gabor, last: Prbszeky}
- canonical: {first: Emily, last: Prud’hommeaux}
  variants:
  - {first: Emily T., last: Prud’hommeaux}
  - {first: Emily, last: Prud'hommeaux}
- canonical: {first: Mark, last: Przybocki}
  variants:
  - {first: Mark A., last: Przybocki}
- canonical: {first: Laurent, last: Prévot}
  variants:
  - {first: Laurent, last: Prevot}
- canonical: {first: Josef, last: Psutka}
  id: josef-psutka
  variants:
  - {first: Josef V., last: Psutka}
- canonical: {first: Jan, last: Ptacek}
  variants:
  - {first: Jan, last: Ptáček}
- canonical: {first: Raymond, last: Ptucha}
  variants:
  - {first: Ray, last: Ptucha}
- canonical: {first: Rajkumar, last: Pujari}
  variants:
  - {first: Pujari, last: Rajkumar}
- canonical: {first: Paolo, last: Puliti}
  id: paolo-puliti
- canonical: {first: Geoffrey K., last: Pullum}
  variants:
  - {first: Geoffrey, last: Pullum}
- canonical: {first: Stephen, last: Pulman}
  id: stephen-pulman
  variants:
  - {first: Stephen G., last: Pulman}
- canonical: {first: James, last: Pustejovsky}
  id: james-pustejovsky
  variants:
  - {first: James D., last: Pustejovsky}
- canonical: {first: Guy, last: Pérennou}
  id: guy-perennou
- canonical: {first: Chantal, last: Pérez-Hernández}
  variants:
  - {first: Chantal, last: Pérez}
- canonical: {first: Behrang, last: QasemiZadeh}
  variants:
  - {first: Behrang, last: Q. Zadeh}
  - {first: Behrang Q., last: Zadeh}
  - {first: Behrang, last: Zadeh}
  - {first: Behrang, last: Qasemizadeh}
- canonical: {first: Haoliang, last: Qi}
  variants:
  - {first: HaoLiang, last: Qi}
- canonical: {first: Longhua, last: Qian}
  variants:
  - {first: LongHua, last: Qian}
- canonical: {first: Xin Ying, last: Qiu}
  variants:
  - {first: Xinying, last: Qiu}
- canonical: {first: Yun-Qian, last: Qu}
  variants:
  - {first: Yunqian, last: Qu}
- canonical: {first: Maurice, last: Quezel-Ambrunaz}
  id: maurice-quezel-ambrunaz
- canonical: {first: Matthieu, last: Quignard}
  id: matthieu-quignard
- canonical: {first: Kevin M., last: Quinn}
  variants:
  - {first: Kevin, last: Quinn}
- canonical: {first: Pattabhi, last: RK Rao}
  variants:
  - {first: T. Pattabhi, last: R. K Rao}
  - {first: Pattabhi RK, last: Rao}
- canonical: {first: Hazem, last: Raafat}
  variants:
  - {first: Hazem, last: M. Raafat}
- canonical: {first: Lawrence R., last: Rabiner}
  id: lawrence-r-rabiner
- canonical: {first: David Nicolas, last: Racca}
  variants:
  - {first: David Nicolás, last: Racca}
- canonical: {first: Dragomir, last: Radev}
  variants:
  - {first: Dragomir R., last: Radev}
- canonical: {first: Remo, last: Raffaelli}
  id: remo-raffaelli
- canonical: {first: Anna N., last: Rafferty}
  variants:
  - {first: Anna, last: Rafferty}
- canonical: {first: Ahmed, last: Ragheb}
  id: ahmed-ragheb
- canonical: {first: Achla M., last: Raina}
  variants:
  - {first: Achla, last: Raina}
  - {first: Achla M, last: Raina}
- canonical: {first: S., last: Rajendran}
  variants:
  - {first: Rajendran, last: S}
- canonical: {first: Rajakrishnan, last: Rajkumar}
  variants:
  - {first: Rajkumar, last: Rajakrishnan}
- canonical: {first: Martin, last: Rajman}
  id: martin-rajman
- canonical: {first: Ekaterina V., last: Rakhilina}
  variants:
  - {first: Ekaterina, last: Rakhilina}
- canonical: {first: Bhuvana, last: Ramabhadran}
  id: bhuvana-ramabhadran
- canonical: {first: Ananth, last: Ramakrishnan A.}
  variants:
  - {first: Ananth, last: Ramakrishnan A}
- canonical: {first: Sv, last: Ramanan}
  variants:
  - {first: SV, last: Ramanan}
- canonical: {first: Owen, last: Rambow}
  variants:
  - {first: Owen C., last: Rambow}
- canonical: {first: Radoslaw, last: Ramocki}
  variants:
  - {first: Radosław, last: Ramocki}
- canonical: {first: Margarita Alonso, last: Ramos}
  variants:
  - {first: Margarita, last: Alonso-Ramos}
- canonical: {first: Lance, last: Ramshaw}
  variants:
  - {first: Lance A., last: Ramshaw}
- canonical: {first: Gema, last: Ramírez-Sánchez}
  variants:
  - {first: Gema, last: Ramírez}
- canonical: {first: Bali, last: Ranaivo-Malançon}
  variants:
  - {first: Bali, last: Ranaivo-Malancon}
  - {first: Bali Ranaivo, last: Malanҫon}
- canonical: {first: Peter A., last: Rankel}
  variants:
  - {first: Peter, last: Rankel}
- canonical: {first: K Sreenivasa, last: Rao}
  variants:
  - {first: K. Sreenivasa, last: Rao}
- canonical: {first: Spyros, last: Raptis}
  id: spyros-raptis
- canonical: {first: Mohsen, last: Rashwan}
  id: mohsen-rashwan
- canonical: {first: Lev, last: Ratinov}
  variants:
  - {first: Lev-Arie, last: Ratinov}
- canonical: {first: Adwait, last: Ratnaparkhi}
  id: adwait-ratnaparkhi
- canonical: {first: Esther, last: Ratsch}
  id: esther-ratsch
- canonical: {first: Lisa, last: Rau}
  variants:
  - {first: Lisa F., last: Rau}
- canonical: {first: Yael, last: Ravin}
  id: yael-ravin
- canonical: {first: Balaraman, last: Ravindran}
  id: balaraman-ravindran
- canonical: {first: Manny, last: Rayner}
  id: manny-rayner
- canonical: {first: Agha Ali, last: Raza}
  variants:
  - {first: Agha, last: Raza}
- canonical: {first: Mike, last: Reape}
  id: mike-reape
- canonical: {first: Dietrich, last: Rebholz Schuhmann}
  variants:
  - {first: Dietrich, last: Rebholz-Schuhmann}
- canonical: {first: Chris, last: Reed}
  id: chris-reed
- canonical: {first: Florence, last: Reeder}
  variants:
  - {first: Florence M., last: Reeder}
- canonical: {first: Larry H., last: Reeker}
  id: larry-h-reeker
- canonical: {first: Uwe, last: Reichel}
  variants:
  - {first: Uwe D., last: Reichel}
- canonical: {first: Ronan G., last: Reilly}
  variants:
  - {first: Ronan, last: Reilly}
- canonical: {first: Frederick, last: Reiss}
  variants:
  - {first: Frederick R., last: Reiss}
- canonical: {first: Jose, last: Relaño-Gil}
  variants:
  - {first: Jose, last: Relano Gil}
  - {first: José, last: Relaño Gil}
  - {first: José, last: Relaño}
- canonical: {first: Francesc, last: Ribas}
  variants:
  - {first: Francesc Ribas, last: Framis}
- canonical: {first: Marco Tulio, last: Ribeiro}
  variants:
  - {first: Marco, last: Ribeiro}
- canonical: {first: Ricardo, last: Ribeiro}
  variants:
  - {first: Ricardo Daniel, last: Ribeiro}
- canonical: {first: Elaine, last: Rich}
  variants:
  - {first: Elaine A., last: Rich}
- canonical: {first: Alexander, last: Richard Fabbri}
  variants:
  - {first: Alexander R., last: Fabbri}
  - {first: Alexander, last: Fabbri}
- canonical: {first: German, last: Rigau}
  id: german-rigau
- canonical: {first: Michael, last: Riley}
  variants:
  - {first: Michael D., last: Riley}
- canonical: {first: Ellen, last: Riloff}
  id: ellen-riloff
- canonical: {first: Hae Chang, last: Rim}
  variants:
  - {first: Hae-Chang, last: Rim}
- canonical: {first: Antonio, last: Rincón}
  variants:
  - {first: Antonio, last: Rincon}
- canonical: {first: Thomas C., last: Rindflesch}
  variants:
  - {first: Thomas, last: Rindflesch}
- canonical: {first: Eric, last: Ringger}
  variants:
  - {first: Eric K., last: Ringger}
- canonical: {first: Annette, last: Rios Gonzales}
  variants:
  - {first: Annette, last: Rios}
- canonical: {first: Eric Sven, last: Ristad}
  variants:
  - {first: Eric, last: Ristad}
- canonical: {first: Graeme, last: Ritchie}
  id: graeme-ritchie
  variants:
  - {first: Graeme D., last: Ritchie}
- canonical: {first: Hammam, last: Riza}
  variants:
  - {first: Ir. Hammam, last: Riza}
- canonical: {first: Albert A., last: Rizzo}
  variants:
  - {first: Albert, last: Rizzo}
  - {first: Skip, last: Rizzo}
  - {first: Albert Skip, last: Rizzo}
- canonical: {first: Nick, last: Rizzolo}
  variants:
  - {first: Nicholas, last: Rizzolo}
- canonical: {first: Jane J., last: Robinson}
  variants:
  - {first: Jane, last: Robinson}
- canonical: {first: Patricia, last: Robinson}
  id: patricia-robinson
- canonical: {first: Leonida Della, last: Rocca}
  variants:
  - {first: Leonida, last: Della-Rocca}
  - {first: Leonida, last: Della Rocca}
- canonical: {first: Martha-Alicia, last: Rocha}
  variants:
  - {first: Martha Alicia, last: Rocha}
- canonical: {first: Tim, last: Rocktäschel}
  variants:
  - {first: Tim, last: Rocktaschel}
- canonical: {first: Álvaro, last: Rodrigo}
  variants:
  - {first: Alvaro, last: Rodrigo}
- canonical: {first: Luis, last: Rodrigo-Aguado}
  variants:
  - {first: Luis, last: Rodrigo}
- canonical: {first: Irene, last: Rodrigues}
  variants:
  - {first: Irene Pimenta, last: Rodrigues}
  - {first: Irene, last: Pimenta Rodrigues}
- canonical: {first: João, last: Rodrigues}
  variants:
  - {first: João, last: António Rodrigues}
- canonical: {first: Kepa Joseba, last: Rodriguez}
  variants:
  - {first: Kepa J., last: Rodríguez}
  - {first: Kepa Joseba, last: Rodríguez}
- canonical: {first: H., last: Rodriguez Hontoria}
  variants:
  - {first: H., last: Rodriguez}
- canonical: {first: Victor, last: Rodriguez-Doncel}
  variants:
  - {first: Víctor, last: Rodríguez}
  - {first: Victor, last: Rodríguez Doncel}
- canonical: {first: Luis Javier, last: Rodriguez-Fuentes}
  variants:
  - {first: Luis Javier, last: Rodríguez-Fuentes}
- canonical: {first: Mari Carmen, last: Rodriguez-Gancedo}
  id: mari-carmen-rodriguez-gancedo
  variants:
  - {first: M. Carmen Rodríguez, last: Gancedo}
  - {first: M. Carmen, last: Rodríguez}
  - {first: Mari Carmen, last: Rodríguez}
- canonical: {first: Carlos, last: Rodriguez-Penagos}
  variants:
  - {first: Carlos, last: Rodríguez}
  - {first: Carlos Rodriguez, last: Penagos}
  - {first: Carlos, last: Rodríguez Penagos}
  - {first: Carlos, last: Rodríguez-Penagos}
- canonical: {first: Horacio, last: Rodríguez}
  variants:
  - {first: Horacio, last: Rodriguez}
- canonical: {first: Miguel, last: Rodríguez Hernández}
  variants:
  - {first: Miguel Ángel, last: Rodríguez}
  - {first: Miguel, last: Rodríguez}
- canonical: {first: Christophe, last: Roeder}
  variants:
  - {first: Chris, last: Roeder}
- canonical: {first: Ina, last: Roesiger}
  variants:
  - {first: Ina, last: Rösiger}
- canonical: {first: U., last: Rohini}
  variants:
  - {first: Rohini, last: U}
- canonical: {first: J. Robin, last: Rohlicek}
  id: j-robin-rohlicek
  variants:
  - {first: Robin, last: Rohlicek}
- canonical: {first: David M., last: Rojas}
  variants:
  - {first: David, last: Rojas}
- canonical: {first: Lina M., last: Rojas Barahona}
  variants:
  - {first: Lina M., last: Rojas-Barahona}
  - {first: Lina, last: Rojas-Barahona}
  - {first: Lina, last: Rojas}
  - {first: Lina Maria, last: Rojas-Barahona}
- canonical: {first: Norton Trevisan, last: Roman}
  variants:
  - {first: Norton T., last: Roman}
  - {first: Norton, last: Trevisan Roman}
- canonical: {first: Daniela M., last: Romano}
  variants:
  - {first: Daniela, last: Romano}
- canonical: {first: Lorenza, last: Romano}
  id: lorenza-romano
- canonical: {first: Laurent, last: Romary}
  id: laurent-romary
- canonical: {first: Tiit, last: Roosmaa}
  id: tiit-roosmaa
- canonical: {first: Paul, last: Roossin}
  id: paul-roossin
- canonical: {first: Carolyn, last: Rose}
  id: carolyn-rose
  variants:
  - {first: Carolyn P., last: Rose}
  - {first: Carolyn P., last: Rosé}
  - {first: Carolyn, last: P. Rosé}
  - {first: Carolyn Penstein, last: Rose}
  - {first: Carolyn, last: Penstein Rosé}
  - {first: Carolyn Penstein, last: Rosé}
  - {first: Carolyn, last: Penstein-Rosé}
  - {first: Carolyn, last: Rosé}
- canonical: {first: Tony, last: Rose}
  id: tony-rose
  variants:
  - {first: Tony G., last: Rose}
- canonical: {first: Ronald, last: Rosenfeld}
  id: ronald-rosenfeld
- canonical: {first: Stanley J., last: Rosenschein}
  variants:
  - {first: Stanley, last: Rosenschein}
  - {first: Stan, last: Rosenschein}
- canonical: {first: Michael, last: Rosner}
  id: michael-rosner
  variants:
  - {first: Mike, last: Rosner}
- canonical: {first: Peter, last: Rossen Skadhauge}
  variants:
  - {first: Peter Rossen, last: Skadhauge}
- canonical: {first: Sophie, last: Rosset}
  id: sophie-rosset
- canonical: {first: Piercarlo, last: Rossi}
  id: piercarlo-rossi
- canonical: {first: Stefano Dei, last: Rossi}
  variants:
  - {first: Stefano, last: Dei Rossi}
- canonical: {first: Alexandre, last: Rossi Alvares}
  variants:
  - {first: Alexandre Rossi, last: Alvares}
- canonical: {first: Antti-Veikko, last: Rosti}
  variants:
  - {first: Antti-Veikko I., last: Rosti}
- canonical: {first: Ryan, last: Roth}
  variants:
  - {first: Ryan, last: M. Roth}
- canonical: {first: Steven, last: Roth}
  variants:
  - {first: Steven F., last: Roth}
- canonical: {first: Jacques, last: Rouault}
  id: jacques-rouault
- canonical: {first: Brigitte, last: Roudaud}
  id: brigitte-roudaud
- canonical: {first: Salim, last: Roukos}
  id: salim-roukos
- canonical: {first: Grégory, last: Roulet--Guiot}
  variants:
  - {first: Grégory, last: Roulet-Guiot}
- canonical: {first: François, last: Rousselot}
  id: francois-rousselot
  variants:
  - {first: Francois, last: Rousselot}
- canonical: {first: Bryan R., last: Routledge}
  variants:
  - {first: Bryan, last: Routledge}
- canonical: {first: Justus C., last: Roux}
  id: justus-c-roux
- canonical: {first: Rachel Edita, last: Roxas}
  variants:
  - {first: Rachel Edita O., last: Roxas}
  - {first: Rachel, last: Roxas}
- canonical: {first: Deb, last: Roy}
  variants:
  - {first: Suman, last: Deb Roy}
- canonical: {first: Antje, last: Roßdeutscher}
  variants:
  - {first: Antje, last: Rossdeutscher}
- canonical: {first: Victoria L., last: Rubin}
  variants:
  - {first: Victoria, last: Rubin}
- canonical: {first: Raphael, last: Rubino}
  variants:
  - {first: Raphaël, last: Rubino}
- canonical: {first: Antonio J., last: Rubio}
  id: antonio-j-rubio
- canonical: {first: Alex, last: Rudnick}
  id: alex-rudnick
  similar: [alexander-rudnicky]
- canonical: {first: Alexander, last: Rudnicky}
  id: alexander-rudnicky
  similar: [alex-rudnick]
  variants:
  - {first: Alexander I., last: Rudnicky}
  - {first: Alex, last: Rudnicky}
- canonical: {first: Björn, last: Rudzewitz}
  variants:
  - {first: Bjoern, last: Rudzewitz}
- canonical: {first: Stefan, last: Rued}
  variants:
  - {first: Stefan, last: Rüd}
- canonical: {first: Pablo, last: Ruiz Fabo}
  variants:
  - {first: Pablo, last: Ruiz}
- canonical: {first: María, last: Ruiz-Casado}
  variants:
  - {first: Maria, last: Ruiz-Casado}
- canonical: {first: Juana María, last: Ruiz-Martínez}
  variants:
  - {first: Juana Maria, last: Ruiz-Martínez}
  - {first: Juana Maria, last: Ruiz Martinez}
- canonical: {first: C.J., last: Rupp}
  variants:
  - {first: C. J., last: Rupp}
- canonical: {first: Alexander M., last: Rush}
  variants:
  - {first: Alexander, last: Rush}
- canonical: {first: Albert, last: Russel}
  id: albert-russel
- canonical: {first: Graham, last: Russell}
  id: graham-russell
  variants:
  - {first: Graham J., last: Russell}
- canonical: {first: Martin, last: Russell}
  id: martin-russell
- canonical: {first: Natalia Kariaeva, last: Rutgers}
  variants:
  - {first: Natalia, last: Kariaeva}
- canonical: {first: Jean David, last: Ruvini}
  variants:
  - {first: Jean-David, last: Ruvini}
- canonical: {first: Tatyana, last: Ruzsics}
  variants:
  - {first: Tatiana, last: Ruzsics}
- canonical: {first: Karen L., last: Ryan}
  variants:
  - {first: Karen, last: Ryan}
- canonical: {first: Pavel, last: Rychlý}
  variants:
  - {first: Pavel, last: Rychly}
- canonical: {first: Ju-yeon, last: Ryu}
  variants:
  - {first: Ju-Yeon, last: Ryu}
- canonical: {first: Won Ho, last: Ryu}
  variants:
  - {first: Won-Ho, last: Ryu}
- canonical: {first: Eirikur, last: Rögnvaldsson}
  variants:
  - {first: Eiríkur, last: Rögnvaldsson}
- canonical: {first: Dietmar, last: Rösner}
  id: dietmar-rosner
  variants:
  - {first: Dietmar, last: Rosner}
  - {first: Dietmar F., last: Roesner}
  - {first: Dietmar, last: Roesner}
- canonical: {first: Carlos Subirats, last: Rüggeberg}
  variants:
  - {first: Carlos, last: Subirats}
- canonical: {first: Lakshmi, last: S}
  variants:
  - {first: Lakshmi, last: Saheer}
  - {first: Lakshmi, last: S.}
- canonical: {first: Houda, last: Saadane}
  variants:
  - {first: Houda, last: Saâdane}
- canonical: {first: Sari, last: Saba-Sadiya}
  variants:
  - {first: Sari, last: Sadiya}
- canonical: {first: Victor, last: Sadler}
  id: victor-sadler
- canonical: {first: Mehrnoosh, last: Sadrzadeh}
  id: mehrnoosh-sadrzadeh
- canonical: {first: Naomi, last: Sager}
  id: naomi-sager
- canonical: {first: Benoît, last: Sagot}
  variants:
  - {first: Benoit, last: Sagot}
- canonical: {first: Herve, last: Saint-Amand}
  variants:
  - {first: Hervé, last: Saint-Amand}
- canonical: {first: Patrick, last: Saint-Dizier}
  variants:
  - {first: Patrick, last: Saint Dizier}
- canonical: {first: Suguru, last: Saitô}
  variants:
  - {first: Suguru, last: Saito}
- canonical: {first: Rafa, last: Saiz}
  id: rafa-saiz
- canonical: {first: Maximiliano, last: Saiz-Noeda}
  id: maximiliano-saiz-noeda
- canonical: {first: Satoshi, last: Sakai}
  id: satoshi-sakai
- canonical: {first: Sebastián Peña, last: Saldarriaga}
  variants:
  - {first: Peña, last: Saldarriaga}
  - {first: Sebastian, last: Peña Saldarriaga}
- canonical: {first: Juliano Efson, last: Sales}
  variants:
  - {first: Juliano, last: Efson Sales}
  - {first: Juliano, last: Sales}
- canonical: {first: Morris, last: Salkoff}
  id: morris-salkoff
- canonical: {first: Ansaf, last: Salleb-Aouissi}
  variants:
  - {first: Ansaf, last: Salleb-Aoussi}
- canonical: {first: Gerard, last: Salton}
  id: gerard-salton
- canonical: {first: Giancarlo, last: Salton}
  variants:
  - {first: Giancarlo D., last: Salton}
- canonical: {first: Madis, last: Saluveer}
  id: madis-saluveer
- canonical: {first: Sethserey, last: Sam*’}
  variants:
  - {first: Sethserey, last: Sam}
- canonical: {first: Rasoul, last: Samad Zadeh Kaljahi}
  variants:
  - {first: Rasul, last: Samad Zadeh Kaljahi}
- canonical: {first: Tanja, last: Samardzic}
  variants:
  - {first: Tanja, last: Samardžić}
- canonical: {first: Nagiza, last: Samatova}
  variants:
  - {first: Nagiza F., last: Samatova}
- canonical: {first: Hossein, last: Sameti}
  id: hossein-sameti
- canonical: {first: Ken, last: Samuel}
  variants:
  - {first: Kenneth, last: Samuel}
- canonical: {first: Ruben, last: San-Segundo}
  variants:
  - {first: Rubén, last: San-Segundo}
- canonical: {first: Daniel, last: Sanchez-Cisneros}
  variants:
  - {first: Daniel, last: Sánchez}
- canonical: {first: Olivia, last: Sanchez-Graillet}
  variants:
  - {first: Olivia, last: Sanchez}
- canonical: {first: Emilio, last: Sanchis}
  variants:
  - {first: Emilio, last: Sanchís}
- canonical: {first: Germán, last: Sanchis-Trilles}
  variants:
  - {first: Germán, last: Sanchis Trilles}
  - {first: Germán, last: Sanchis}
- canonical: {first: Gregory, last: Sanders}
  variants:
  - {first: Gregory A., last: Sanders}
  - {first: Greg, last: Sanders}
- canonical: {first: Baskaran, last: Sankaran}
  variants:
  - {first: Sankaran, last: Baskaran}
- canonical: {first: Beatrice, last: Santorini}
  id: beatrice-santorini
- canonical: {first: Eddie Antonio, last: Santos}
  orcid: 0000-0001-5337-715X
  variants:
  - {first: Eddie A., last: Santos}
  - {first: Eddie, last: Antonio Santos}
  - {first: Eddie, last: Santos}
- canonical: {first: Estela, last: Saquete}
  id: estela-saquete
  variants:
  - {first: Estela, last: Saquete Boro}
- canonical: {first: Murat, last: Saraclar}
  variants:
  - {first: Murat, last: Saraçlar}
- canonical: {first: Xabier, last: Saralegi}
  id: xabier-saralegi
- canonical: {first: Kepa, last: Sarasola}
  id: kepa-sarasola
- canonical: {first: K, last: Saravanan}
  id: k-saravanan
  variants:
  - {first: Saravanan, last: K}
  - {first: K., last: Saravanan}
- canonical: {first: Ruhi, last: Sarikaya}
  variants:
  - {first: Ruhi, last: Srikaya}
- canonical: {first: Efsun, last: Sarioglu Kayi}
  variants:
  - {first: Efsun, last: Sarioglu}
- canonical: {first: Anish Das, last: Sarma}
  variants:
  - {first: Atish Das, last: Sarma}
- canonical: {first: Shikhar Kr., last: Sarma}
  variants:
  - {first: Shikhar, last: Sarma}
  - {first: Shikhar, last: Sharma}
- canonical: {first: Vaijayanthi M., last: Sarma}
  variants:
  - {first: Vaijayanthi, last: Sarma}
- canonical: {first: Satoshi, last: Sato}
  id: satoshi-sato
- canonical: {first: Pavankumar, last: Satuluri}
  variants:
  - {first: Pavan Kumar, last: Satuluri}
- canonical: {first: Baiba, last: Saulīte}
  variants:
  - {first: Baiba, last: Saulite}
- canonical: {first: Roser, last: Saurí}
  variants:
  - {first: Roser, last: Sauri}
- canonical: {first: Asad, last: Sayeed}
  variants:
  - {first: Asad B., last: Sayeed}
- canonical: {first: Yucel, last: Saygin}
  variants:
  - {first: Yücel, last: Saygın}
- canonical: {first: Carolina, last: Scarton}
  variants:
  - {first: Carolina Evaristo, last: Scarton}
- canonical: {first: Remko, last: Scha}
  id: remko-scha
  variants:
  - {first: Remko J. H., last: Scha}
- canonical: {first: Moritz, last: Schaeffer}
  variants:
  - {first: Moritz Jonas, last: Schaeffer}
- canonical: {first: Roger C., last: Schank}
  variants:
  - {first: Roger, last: Schank}
- canonical: {first: Peter, last: Schauble}
  variants:
  - {first: Peter, last: Schäuble}
- canonical: {first: Judith D., last: Schlesinger}
  variants:
  - {first: Judith, last: Schlesinger}
- canonical: {first: Michael, last: Schlichtkrull}
  variants:
  - {first: Michael Sejr, last: Schlichtkrull}
- canonical: {first: Ralf, last: Schlueter}
  variants:
  - {first: Ralf, last: Schlüter}
- canonical: {first: Julian J., last: Schlöder}
  variants:
  - {first: Julian, last: Schlöder}
- canonical: {first: Laurent, last: Schmitt}
  id: laurent-schmitt
- canonical: {first: René, last: Schneider}
  variants:
  - {first: Rene, last: Schneider}
- canonical: {first: Edward, last: Schofield}
  variants:
  - {first: Ed, last: Schofield}
- canonical: {first: Natalie M., last: Schrimpf}
  variants:
  - {first: Natalie, last: Schrimpf}
- canonical: {first: Elizabeth, last: Schroeder}
  variants:
  - {first: Elizabeth Schroeder, last: Richerson}
  - {first: Elizabeth, last: Richerson}
- canonical: {first: Lenhart, last: Schubert}
  variants:
  - {first: Lenhart K., last: Schubert}
  - {first: Len, last: Schubert}
- canonical: {first: Björn, last: Schuller}
  variants:
  - {first: Bjoern, last: Schuller}
- canonical: {first: Sabine, last: Schulte im Walde}
  variants:
  - {first: Sabine, last: Schulte Im Walde}
  - {first: Sabine, last: Schulte in Walde}
- canonical: {first: Robert T., last: Schultz}
  variants:
  - {first: Robert, last: Schultz}
- canonical: {first: Julia Maria, last: Schulz}
  variants:
  - {first: Julia, last: Schulz}
- canonical: {first: Stefan, last: Schulz}
  variants:
  - {first: Stefan, last: Schultz}
- canonical: {first: Sarah E., last: Schwarm}
  variants:
  - {first: Sarah, last: Schwarm}
- canonical: {first: Ariel, last: Schwartz}
  variants:
  - {first: Ariel S., last: Schwartz}
- canonical: {first: H. Andrew, last: Schwartz}
  variants:
  - {first: Hansen Andrew, last: Schwartz}
  - {first: Hansen A., last: Schwartz}
  - {first: H Andrew, last: Schwartz}
- canonical: {first: Richard, last: Schwartz}
  id: richard-schwartz
  variants:
  - {first: Rich, last: Schwartz}
- canonical: {first: Ulrich, last: Schäfer}
  variants:
  - {first: Ulrich, last: Schafer}
  - {first: Ulrich, last: Schaefer}
- canonical: {first: Martin, last: Schäler}
  variants:
  - {first: Martin, last: Schäfer}
- canonical: {first: Reinhard, last: Schäler}
  variants:
  - {first: Reinhard, last: Schaler}
- canonical: {first: Hinrich, last: Schütze}
  variants:
  - {first: Hinrich, last: Schutze}
  - {first: Hinrich, last: Schuetze}
- canonical: {first: Donia, last: Scott}
  id: donia-scott
  variants:
  - {first: Donia R., last: Scott}
- canonical: {first: Djamé, last: Seddah}
  variants:
  - {first: Djame, last: Seddah}
- canonical: {first: Roxane, last: Segers}
  variants:
  - {first: Roxanne, last: Segers}
- canonical: {first: Frédérique, last: Segond}
  variants:
  - {first: Frederique, last: Segond}
- canonical: {first: Jérémie, last: Segouat}
  id: jeremie-segouat
- canonical: {first: Isabel, last: Segura-Bedmar}
  variants:
  - {first: Isabel, last: Segura Bedmar}
- canonical: {first: Corrado, last: Seidenari}
  id: corrado-seidenari
- canonical: {first: Bernard, last: Seite}
  id: bernard-seite
- canonical: {first: Ethan, last: Selfridge}
  variants:
  - {first: Ethan O., last: Selfridge}
- canonical: {first: Sathiya Keerthi, last: Selvaraj}
  variants:
  - {first: Sathiya, last: Keerthi}
- canonical: {first: Jiří, last: Semecký}
  variants:
  - {first: Jirí, last: Semecky}
- canonical: {first: Giovanni, last: Semeraro}
  id: giovanni-semeraro
- canonical: {first: Stephanie, last: Seneff}
  id: stephanie-seneff
- canonical: {first: Hongsuck, last: Seo}
  variants:
  - {first: Paul Hongsuck, last: Seo}
- canonical: {first: Jungyun, last: Seo}
  variants:
  - {first: Jung Yun, last: Seo}
- canonical: {first: Luciano, last: Serafini}
  id: luciano-serafini
- canonical: {first: Iulian Vlad, last: Serban}
  variants:
  - {first: Iulian, last: Serban}
- canonical: {first: Jean-François, last: Serignat}
  id: jean-francois-serignat
- canonical: {first: Nicolás, last: Serrano}
  variants:
  - {first: Nicolas, last: Serrano}
- canonical: {first: Christophe, last: Servan}
  id: christophe-servan
- canonical: {first: Andrea, last: Setzer}
  id: andrea-setzer
- canonical: {first: Jurica, last: Seva}
  variants:
  - {first: Jurica, last: Ševa}
- canonical: {first: Ayisigi B., last: Sevdik-Calli}
  variants:
  - {first: Ayişiği, last: Sevdik-Çalli}
- canonical: {first: Binyam Ephrem, last: Seyoum}
  variants:
  - {first: Binyam, last: Ephrem}
- canonical: {first: Petr, last: Sgall}
  id: petr-sgall
- canonical: {first: Khaled, last: Shaban}
  variants:
  - {first: Khaled, last: Bashir Shaban}
- canonical: {first: Rajiv, last: Shah}
  variants:
  - {first: Rajiv Ratn, last: Shah}
- canonical: {first: Ritesh, last: Shah}
  variants:
  - {first: Ritesh M., last: Shah}
- canonical: {first: Mostafa, last: Shahin}
  id: mostafa-shahin
- canonical: {first: Adi, last: Shalev}
  variants:
  - {first: Adi, last: Bitan}
- canonical: {first: Zoya M., last: Shalyapina}
  id: zoya-m-shalyapina
  variants:
  - {first: Zoyn M., last: Shalyapina}
- canonical: {first: Stuart C., last: Shapiro}
  id: stuart-c-shapiro
- canonical: {first: Abdul-Baquee, last: Sharaf}
  variants:
  - {first: Abdul-Baquee M., last: Sharaf}
- canonical: {first: Dipti Misra, last: Sharma}
  variants:
  - {first: Dipti, last: Misra Sharma}
  - {first: Dipti, last: Sharma}
  - {first: Dipti M., last: Sharma}
  - {first: Dipti, last: Misra}
  - {first: Dipti M, last: Sharma}
- canonical: {first: Harsh Vardhan, last: Sharma}
  variants:
  - {first: Harsh, last: Sharma}
- canonical: {first: Vishnu Dutt, last: Sharma}
  variants:
  - {first: Vishnu, last: Sharma}
- canonical: {first: Richard A., last: Sharman}
  id: richard-a-sharman
- canonical: {first: Stefanie, last: Shattuck-Hufnagel}
  variants:
  - {first: S. Shattuck, last: Hufnagel}
- canonical: {first: Hassan S., last: Shavarani}
  variants:
  - {first: Hassan, last: Shavarani}
- canonical: {first: Bayan Abu, last: Shawar}
  variants:
  - {first: Bayan, last: Abu Shawar}
- canonical: {first: Kathleen M., last: Sheehan}
  variants:
  - {first: Kathleen, last: Sheehan}
- canonical: {first: Golnar, last: Sheikhshab}
  variants:
  - {first: Golnar, last: Sheikhshabbafghi}
- canonical: {first: Jia-Lin, last: Shen}
  variants:
  - {first: Jia-lin, last: Shen}
- canonical: {first: David D., last: Sherertz}
  id: david-d-sherertz
- canonical: {first: Mohamed Ahmed, last: Sherif}
  variants:
  - {first: Mohamed, last: Sherif}
- canonical: {first: Kyumars, last: Sheykh Esmaili}
  variants:
  - {first: Kyumars Sheykh, last: Esmaili}
- canonical: {first: Freda, last: Shi}
  id: freda-shi
  orcid: 0009-0009-5697-449X
  variants:
  - {first: Haoyue, last: Shi}
- canonical: {first: Stuart M., last: Shieber}
  variants:
  - {first: Stuart, last: Shieber}
- canonical: {first: Hsue-Hueh, last: Shih}
  variants:
  - {first: Rebecca Hsue-Hueh, last: Shih}
- canonical: {first: Katsumasa, last: Shimizu}
  id: katsumasa-shimizu
- canonical: {first: Tohru, last: Shimizu}
  variants:
  - {first: Toru, last: Shimizu}
- canonical: {first: Mitsuo, last: Shimohata}
  id: mitsuo-shimohata
- canonical: {first: Saim, last: Shin}
  variants:
  - {first: Sa-Im, last: Shin}
- canonical: {first: Katsuhiko, last: Shirai}
  id: katsuhiko-shirai
- canonical: {first: Satoshi, last: Shirai}
  variants:
  - {first: Satosi, last: Shirai}
- canonical: {first: Praneeth M., last: Shishtla}
  variants:
  - {first: Praneeth, last: Shishtla}
  - {first: Praneeth M, last: Shishtla}
- canonical: {first: Darla Magdalene, last: Shockley}
  variants:
  - {first: Darla, last: Shockley}
- canonical: {first: Prajwol, last: Shrestha}
  variants:
  - {first: Prajol, last: Shrestha}
- canonical: {first: Elizabeth, last: Shriberg}
  id: elizabeth-shriberg
- canonical: {first: Manish, last: Shrivastava}
  variants:
  - {first: Manish, last: Srivastava}
- canonical: {first: Heung Yeung, last: Shum}
  variants:
  - {first: Heung-Yeung, last: Shum}
- canonical: {first: Elvira I., last: Sicilia-Garcia}
  id: elvira-i-sicilia-garcia
- canonical: {first: Candace L., last: Sidner}
  variants:
  - {first: Candace, last: Sidner}
- canonical: {first: Gerardo, last: Sierra}
  variants:
  - {first: Gerardo, last: Sierra-Martínez}
- canonical: {first: Utpal Kumar, last: Sikdar}
  variants:
  - {first: Utpal, last: Sikdar}
- canonical: {first: Avirup, last: Sil}
  variants:
  - {first: Avi, last: Sil}
- canonical: {first: Max, last: Silberztein}
  variants:
  - {first: Max D., last: Silberztein}
- canonical: {first: Miikka, last: Silfverberg}
  variants:
  - {first: Miikka P., last: Silfverberg}
- canonical: {first: João, last: Silva}
  variants:
  - {first: João Ricardo, last: Silva}
- canonical: {first: Mario J., last: Silva}
  variants:
  - {first: Mário J., last: Silva}
  - {first: Mário, last: Silva}
- canonical: {first: Kim E. A., last: Silverman}
  variants:
  - {first: Kim E.A., last: Silverman}
- canonical: {first: Khe Chai, last: Sim}
  variants:
  - {first: Khe-Chai, last: Sim}
- canonical: {first: Karin, last: Sim Smith}
  variants:
  - {first: Karin Sim, last: Smith}
- canonical: {first: Khalil, last: Sima’an}
  id: khalil-simaan
- canonical: {first: Katalin Ilona, last: Simkó}
  variants:
  - {first: Katalin, last: Simkó}
- canonical: {first: Anca-Roxana, last: Simon}
  variants:
  - {first: Anca, last: Simon}
  - {first: Anca-Roxana, last: Şimon}
- canonical: {first: Nathalie, last: Simonin}
  id: nathalie-simonin
- canonical: {first: Dan, last: Simonson}
  variants:
  - {first: Daniel, last: Simonson}
- canonical: {first: Kiril, last: Simov}
  variants:
  - {first: Kiril Iv., last: Simov}
- canonical: {first: King Kui, last: Sin}
  id: king-kui-sin
  variants:
  - {first: KingKui, last: Sin}
- canonical: {first: Anil Kumar, last: Singh}
  variants:
  - {first: Anil, last: Kumar Singh}
- canonical: {first: Munindar P., last: Singh}
  variants:
  - {first: Munindar, last: Singh}
- canonical: {first: Thoudam Doren, last: Singh}
  variants:
  - {first: Thoudam, last: Doren Singh}
- canonical: {first: R Mahesh K, last: Sinha}
  variants:
  - {first: R. Mahesh K., last: Sinha}
- canonical: {first: Inguna, last: Skadiņa}
  variants:
  - {first: Inguna, last: Skadina}
  - {first: Inguna, last: Skadin̨a}
- canonical: {first: Wojciech, last: Skalmowski}
  id: wojciech-skalmowski
- canonical: {first: Romuald, last: Skiba}
  id: romuald-skiba
- canonical: {first: Steven, last: Skiena}
  variants:
  - {first: Steve, last: Skiena}
- canonical: {first: Michael, last: Skinner}
  variants:
  - {first: Michael A., last: Skinner}
- canonical: {first: Hana, last: Skoumalova}
  variants:
  - {first: Hana, last: Skoumalová}
- canonical: {first: Frank, last: Smadja}
  variants:
  - {first: Frank A., last: Smadja}
- canonical: {first: Kamel, last: Smaili}
  variants:
  - {first: Kamel, last: Smaïli}
- canonical: {first: Nasser, last: Smaili}
  id: nasser-smaili
- canonical: {first: Sharon, last: Small}
  variants:
  - {first: Sharon, last: Gower Small}
- canonical: {first: R. A., last: Smit}
  variants:
  - {first: R.A., last: Smit}
- canonical: {first: Andrew, last: Smith}
  variants:
  - {first: Andrew E., last: Smith}
- canonical: {first: Brian Cantwell, last: Smith}
  variants:
  - {first: Brian, last: Smith}
- canonical: {first: David A., last: Smith}
  variants:
  - {first: David, last: Smith}
  - {first: David Addison, last: Smith}
- canonical: {first: Francis J., last: Smith}
  id: francis-j-smith
- canonical: {first: Jason, last: Smith}
  variants:
  - {first: Jason R., last: Smith}
- canonical: {first: Mark H., last: Smith}
  variants:
  - {first: Mark, last: Smith}
- canonical: {first: Noah A., last: Smith}
  variants:
  - {first: Noah, last: Smith}
- canonical: {first: Raoul N., last: Smith}
  variants:
  - {first: Raoul N, last: Smith}
- canonical: {first: Ronnie W., last: Smith}
  variants:
  - {first: Ronnie, last: Smith}
- canonical: {first: Otakar, last: Smrz}
  variants:
  - {first: Otakar, last: Smrž}
- canonical: {first: Pavel, last: Smrz}
  variants:
  - {first: Pavel, last: Smrž}
- canonical: {first: Gyri, last: Smørdal Losnegaard}
  variants:
  - {first: Gyri S., last: Losnegaard}
  - {first: Gyri, last: Losnegaard}
- canonical: {first: Matthew, last: Snover}
  variants:
  - {first: Matthew G., last: Snover}
- canonical: {first: Marco Antonio, last: Sobrevilla Cabezudo}
  variants:
  - {first: Marco A., last: Sobrevilla Cabezudo}
  - {first: Marco, last: Sobrevilla}
- canonical: {first: Stephen, last: Soderland}
  id: stephen-soderland
- canonical: {first: Sylvana, last: Sofkova Hashemi}
  variants:
  - {first: Sylvana, last: Sofkova}
- canonical: {first: Artem, last: Sokolov}
  variants:
  - {first: Artem, last: Sokokov}
- canonical: {first: Juan José Rodríguez, last: Soler}
  variants:
  - {first: Juan José, last: Rodríguez}
- canonical: {first: Joan, last: Soler i Bou}
  variants:
  - {first: Joan, last: Soler}
- canonical: {first: Juan, last: Soler-Company}
  variants:
  - {first: Juan, last: Soler Company}
- canonical: {first: Aitor, last: Sologaistoa}
  id: aitor-sologaistoa
- canonical: {first: Harold, last: Somers}
  id: harold-somers
  variants:
  - {first: Harold L., last: Somers}
- canonical: {first: Norman K., last: Sondheimer}
  variants:
  - {first: Norman, last: Sondheimer}
- canonical: {first: Young Chol, last: Song}
  variants:
  - {first: Young C., last: Song}
- canonical: {first: Cagil, last: Sonmez}
  variants:
  - {first: Çağıl, last: Sönmez}
  - {first: Cagil, last: Sönmez}
- canonical: {first: Von-Wun, last: Soo}
  variants:
  - {first: Von-wun, last: Soo}
- canonical: {first: Frank K., last: Soong}
  variants:
  - {first: Frank, last: Soong}
- canonical: {first: Jeffrey, last: Sorensen}
  variants:
  - {first: Jeffrey S., last: Sorensen}
- canonical: {first: Aitor, last: Soroa}
  id: aitor-soroa
  variants:
  - {first: Aitor, last: Soroa Etxabe}
- canonical: {first: Ionut, last: Sorodoc}
  variants:
  - {first: Ionut-Teodor, last: Sorodoc}
- canonical: {first: William, last: Soto Martinez}
  variants:
  - {first: William, last: Soto}
- canonical: {first: Maria Clara Paixão de, last: Sousa}
  variants:
  - {first: Maria Clara, last: Paixão de Sousa}
- canonical: {first: David Cabrero, last: Souto}
  variants:
  - {first: David, last: Cabrero}
- canonical: {first: Jackson, last: Souza}
  id: jackson-souza
- canonical: {first: Vinícius Mourão Alves de, last: Souza}
  variants:
  - {first: Vinícius Mourão Alves, last: de Souza}
- canonical: {first: Irena, last: Spasić}
  variants:
  - {first: Irena, last: Spasic}
- canonical: {first: Manuela, last: Speranza}
  id: manuela-speranza
- canonical: {first: Valentin I., last: Spitkovsky}
  variants:
  - {first: Valentin, last: Spitkovsky}
- canonical: {first: Drahomíra “johanka”, last: Spoustová}
  variants:
  - {first: Johanka, last: Spoustová}
  - {first: Drahomíra „johanka“, last: Spoustová}
- canonical: {first: Richard, last: Sproat}
  variants:
  - {first: Richard W., last: Sproat}
- canonical: {first: Rachele, last: Sprugnoli}
  id: rachele-sprugnoli
- canonical: {first: Shannon L., last: Spruit}
  variants:
  - {first: Shannon, last: Spruit}
- canonical: {first: Peter, last: Spyns}
  id: peter-spyns
- canonical: {first: Constantine D., last: Spyropoulos}
  variants:
  - {first: Constantine, last: Spyropoulos}
- canonical: {first: Karen, last: Spärck Jones}
  id: karen-sparck-jones
  variants:
  - {first: Karen, last: Sparck Jones}
  - {first: Karen, last: Jones}
- canonical: {first: Rohini K., last: Srihari}
  variants:
  - {first: Rohini, last: Srihari}
  - {first: K. Rohini, last: Srihari}
- canonical: {first: Munirathnam, last: Srikanth}
  id: munirathnam-srikanth
  variants:
  - {first: Muirathnam, last: Srikanth}
- canonical: {first: Somayajulu, last: Sripada}
  variants:
  - {first: Somayajulu G., last: Sripada}
  - {first: Somayajula G., last: Sripada}
  - {first: Somayajulu Gowri, last: Sripada}
- canonical: {first: Ankit, last: Srivastava}
  variants:
  - {first: Ankit Kumar, last: Srivastava}
  - {first: Ankit K., last: Srivastava}
  - {first: Ankit, last: Kumar}
- canonical: {first: Edward, last: Stabler}
  variants:
  - {first: Edward P., last: 'Stabler, Jr.'}
  - {first: Edward P., last: Stabler}
- canonical: {first: Gregory, last: Stainhauer}
  id: gregory-stainhauer
- canonical: {first: David, last: Stallard}
  id: david-stallard
  variants:
  - {first: David G., last: Stallard}
- canonical: {first: Bonnie Glover, last: Stalls}
  variants:
  - {first: Bonnie, last: Glover}
- canonical: {first: Efstathios, last: Stamatatos}
  id: efstathios-stamatatos
- canonical: {first: Ranka, last: Stanković}
  variants:
  - {first: Ranka, last: Stankoviæ}
- canonical: {first: Ingrid, last: Starke}
  id: ingrid-starke
- canonical: {first: Anatoli, last: Starostin}
  variants:
  - {first: Anatoly, last: Starostin}
- canonical: {first: Mark, last: Steedman}
  id: mark-steedman
- canonical: {first: Dan, last: Stefanescu}
  variants:
  - {first: Dan, last: Ştefănescu}
  - {first: Dan, last: Ştefanescu}
  - {first: Dan, last: Ștefănescu}
- canonical: {first: Stefan, last: Steidl}
  id: stefan-steidl
- canonical: {first: Erich H., last: Steiner}
  variants:
  - {first: Erich, last: Steiner}
- canonical: {first: Egon, last: Stemle}
  variants:
  - {first: Egon W., last: Stemle}
- canonical: {first: Amanda, last: Stent}
  id: amanda-stent
  variants:
  - {first: Amanda J., last: Stent}
- canonical: {first: Evgeny, last: Stepanov}
  variants:
  - {first: Evgeny A., last: Stepanov}
- canonical: {first: Richard M., last: Stern}
  variants:
  - {first: Richard, last: Stern}
- canonical: {first: Rosemary, last: Stevenson}
  id: rosemary-stevenson
- canonical: {first: Brandon M., last: Stewart}
  variants:
  - {first: Brandon, last: Stewart}
- canonical: {first: Robert, last: Stewart}
  variants:
  - {first: Rob, last: Stewart}
- canonical: {first: Andreas, last: Stolcke}
  id: andreas-stolcke
- canonical: {first: Scott C., last: Stoness}
  variants:
  - {first: Scott, last: Stoness}
- canonical: {first: Dennis Ryan, last: Storoshenko}
  variants:
  - {first: Dennis R., last: Storoshenko}
- canonical: {first: Marco Antonio, last: Stranisci}
  variants:
  - {first: Marco, last: Stranisci}
- canonical: {first: Stephanie, last: Strassel}
  variants:
  - {first: Stephanie M., last: Strassel}
- canonical: {first: Helmer, last: Strik}
  id: helmer-strik
- canonical: {first: Lena, last: Stromback}
  variants:
  - {first: Lena, last: Strömbäck}
- canonical: {first: Jennifer, last: Stromer-Galley}
  variants:
  - {first: Jennifer, last: Strommer-Galley}
- canonical: {first: Tomek, last: Strzalkowski}
  id: tomek-strzalkowski
  variants:
  - {first: Tomek, last: Strzalkowskl}
- canonical: {first: Sofia, last: Strönbergsson}
  variants:
  - {first: Sofia, last: Strömbergsson}
- canonical: {first: Janienke, last: Sturm}
  id: janienke-sturm
- canonical: {first: Dean, last: Sturtevant}
  variants:
  - {first: Dean G., last: Sturtevant}
- canonical: {first: Margo, last: Stys-Budzikowska}
  variants:
  - {first: Margo, last: Budzikowska}
  - {first: Margo, last: Stys}
- canonical: {first: Marie-Hélène, last: Stéfanini}
  variants:
  - {first: Marie-Helene, last: Stefanini}
- canonical: {first: Sebastian, last: Stüker}
  variants:
  - {first: Sebastian, last: Stueker}
- canonical: {first: Cheng-chao, last: Su}
  variants:
  - {first: Cheng-Chao, last: Su}
- canonical: {first: L. Venkata, last: Subramaniam}
  id: l-venkata-subramaniam
  variants:
  - {first: L Venkata, last: Subramaniam}
- canonical: {first: Shivashankar, last: Subramanian}
  variants:
  - {first: S., last: Shivashankar}
- canonical: {first: Amarnag, last: Subramanya}
  variants:
  - {first: Amar, last: Subramanya}
- canonical: {first: Fabian, last: Suchanek}
  variants:
  - {first: Fabian M., last: Suchanek}
- canonical: {first: Vit, last: Suchomel}
  variants:
  - {first: Vít, last: Suchomel}
- canonical: {first: David, last: Suendermann-Oeft}
  variants:
  - {first: David, last: Suendermann}
- canonical: {first: Masakatsu, last: Sugimoto}
  id: masakatsu-sugimoto
- canonical: {first: Ryochi, last: Sugimura}
  id: ryochi-sugimura
- canonical: {first: Yoshi, last: Suhara}
  variants:
  - {first: Yoshihiko, last: Suhara}
- canonical: {first: '', last: Sukhada}
  variants:
  - {first: Sukhada, last: Palkar}
- canonical: {first: Jana, last: Sukkarieh}
  variants:
  - {first: Jana Z., last: Sukkarieh}
- canonical: {first: Md Arafat, last: Sultan}
  variants:
  - {first: Md. Arafat, last: Sultan}
  - {first: Md., last: Sultan}
- canonical: {first: Eiichiro, last: Sumita}
  variants:
  - {first: Eiichro, last: Sumita}
- canonical: {first: Cheng-Jie, last: Sun}
  variants:
  - {first: Chengjie, last: Sun}
- canonical: {first: Jingguang, last: Sun}
  variants:
  - {first: JingGuang, last: Sun}
- canonical: {first: Sheng-he, last: Sun}
  variants:
  - {first: Sheng-He, last: Sun}
- canonical: {first: Weiwei, last: Sun}
  comment: Shandong University
  id: weiwei-sun-sd
- canonical: {first: Yufang, last: Sun}
  variants:
  - {first: Yu-fang, last: Sun}
- canonical: {first: Vijay, last: Sundar Ram}
  variants:
  - {first: Vijay Sundar, last: Ram}
  - {first: R. Vijay Sundar, last: Ram}
  - {first: Vijay Sundar Ram, last: R}
- canonical: {first: Sowmya S., last: Sundaram}
  variants:
  - {first: Sowmya S, last: Sundaram}
- canonical: {first: Beth M., last: Sundheim}
  variants:
  - {first: Beth, last: Sundheim}
- canonical: {first: Yao-Ting, last: Sung}
  variants:
  - {first: Yao-Ting, last: Hung}
- canonical: {first: Simon, last: Suster}
  variants:
  - {first: Simon, last: Šuster}
- canonical: {first: Richard F. E., last: Sutcliffe}
  variants:
  - {first: Richard F.E., last: Sutcliffe}
- canonical: {first: Armando, last: Suárez}
  id: armando-suarez
- canonical: {first: Mari Carmen, last: Suárez-Figueroa}
  variants:
  - {first: M. Carmen, last: Suárez-Figueroa}
- canonical: {first: Piergiorgio, last: Svaizer}
  id: piergiorgio-svaizer
- canonical: {first: Ben, last: Swanson}
  variants:
  - {first: Benjamin, last: Swanson}
- canonical: {first: Daniel G., last: Swanson}
  variants:
  - {first: Daniel, last: Swanson}
- canonical: {first: Robert S., last: Swier}
  variants:
  - {first: Robert, last: Swier}
- canonical: {first: Mary, last: Swift}
  variants:
  - {first: Mary D., last: Swift}
- canonical: {first: A.J.M., last: Szanser}
  variants:
  - {first: A.J., last: Szanser}
- canonical: {first: Stan, last: Szpakowicz}
  variants:
  - {first: Stanislaw, last: Szpakowicz}
  - {first: Stanisław, last: Szpakowicz}
- canonical: {first: Marcin, last: Szummer}
  variants:
  - {first: Martin, last: Szummer}
- canonical: {first: Joan-Andreu, last: Sánchez}
  variants:
  - {first: Joan-Andreu, last: Sanchez}
  - {first: Joan Andreu, last: Sánchez}
- canonical: {first: Jon, last: Sánchez}
  id: jon-sanchez
  variants:
  - {first: Jon, last: Sanchez}
- canonical: {first: Víctor M., last: Sánchez-Cartagena}
  variants:
  - {first: Victor M., last: Sánchez-Cartagena}
- canonical: {first: Cristina, last: Sánchez-Marco}
  variants:
  - {first: Cristina, last: Marco}
  - {first: Cristina Sánchez, last: Marco}
- canonical: {first: J. Fernando, last: Sánchez-Rada}
  variants:
  - {first: Fernando, last: Sánchez-Rada}
- canonical: {first: Ágnes, last: Sándor}
  variants:
  - {first: Agnes, last: Sandor}
- canonical: {first: Anna, last: Sågvall Hein}
  variants:
  - {first: Anna Sagvall, last: Hein}
  - {first: Anna Sågvall, last: Hein}
- canonical: {first: Rune, last: Sætre}
  variants:
  - {first: Rune, last: Saetre}
- canonical: {first: Gilles, last: Sérasset}
  variants:
  - {first: Gilles, last: Serasset}
- canonical: {first: Anders, last: Søgaard}
  variants:
  - {first: Anders, last: Sogaard}
- canonical: {first: Maite, last: Taboada}
  id: maite-taboada
- canonical: {first: Martha Yifiru, last: Tachbelie}
  variants:
  - {first: Martha, last: Yifiru Tachbelie}
- canonical: {first: Thiago D., last: Tadeu}
  variants:
  - {first: Thiago, last: Tadeu}
- canonical: {first: Chia-Hung, last: Tai}
  variants:
  - {first: Chia-hung, last: Tai}
- canonical: {first: John, last: Tait}
  variants:
  - {first: John Irving, last: Tait}
- canonical: {first: Kazuya, last: Takeda}
  variants:
  - {first: Kasuya, last: Takeda}
- canonical: {first: Yuka, last: Takei}
  variants:
  - {first: Yuya, last: Takei}
- canonical: {first: Zeerak, last: Talat}
  variants:
  - {first: Zeerak, last: Waseem}
- canonical: {first: Susan W., last: Talbott}
  variants:
  - {first: Susan, last: Talbott}
- canonical: {first: Partha, last: Talukdar}
  variants:
  - {first: Partha Pratim, last: Talukdar}
  - {first: Partha, last: Pratim Talukdar}
  - {first: Partha P., last: Talukdar}
- canonical: {first: Wai Lok, last: Tam}
  variants:
  - {first: Wailok, last: Tam}
- canonical: {first: Fabio, last: Tamburini}
  id: fabio-tamburini
- canonical: {first: Noriyuki, last: Tamura}
  id: noriyuki-tamura
- canonical: {first: Chew Lim, last: Tan}
  variants:
  - {first: Chew-Lim, last: Tan}
  - {first: ChewLim, last: Tan}
- canonical: {first: Kumiko, last: Tanaka-Ishii}
  variants:
  - {first: Kumiko, last: Tanaka}
- canonical: {first: Hristo, last: Tanev}
  variants:
  - {first: Hristo, last: Tannev}
- canonical: {first: Ahmet Cüneyd, last: Tantuğ}
  variants:
  - {first: A. Cüneyd, last: Tantuǧ}
- canonical: {first: Daniel, last: Tapias}
  variants:
  - {first: Daniel Tapias, last: Merino}
- canonical: {first: Doina, last: Tatar}
  variants:
  - {first: Doina, last: Tătar}
- canonical: {first: Yuka, last: Tateisi}
  variants:
  - {first: Yuka, last: Tateishi}
- canonical: {first: Mariona, last: Taulé}
  id: mariona-taule
  variants:
  - {first: Mariona, last: Taule}
- canonical: {first: Miriam, last: Tavoni}
  id: miriam-tavoni
- canonical: {first: Sarah, last: Taylor}
  variants:
  - {first: Sarah M., last: Taylor}
- canonical: {first: Suzanne Liebowitz, last: Taylor}
  variants:
  - {first: Suzanne, last: Liebowitz}
- canonical: {first: William J., last: Teahan}
  id: william-j-teahan
  variants:
  - {first: William J, last: Teahan}
- canonical: {first: João Paulo, last: Teixeira}
  id: joao-paulo-teixeira
  variants:
  - {first: João P., last: Teixeira}
- canonical: {first: Eric Sadit, last: Tellez}
  variants:
  - {first: Eric S., last: Tellez}
- canonical: {first: Ashish V., last: Tendulkar}
  variants:
  - {first: Ashish, last: Tendulkar}
- canonical: {first: Yonglin, last: Teng}
  variants:
  - {first: Yong-lin, last: Teng}
- canonical: {first: Harry, last: Tennant}
  variants:
  - {first: Harry R., last: Tennant}
- canonical: {first: Alexandre, last: Termier}
  id: alexandre-termier
- canonical: {first: Egidio L., last: Terra}
  variants:
  - {first: Egidio, last: Terra}
- canonical: {first: Maurizio, last: Tesconi}
  variants:
  - {first: Maurizio, last: Tescon}
- canonical: {first: Joel, last: Tetreault}
  variants:
  - {first: Joel R., last: Tetreault}
- canonical: {first: Lisanne, last: Teunissen}
  variants:
  - {first: Lisa, last: Teunissen}
- canonical: {first: Mariët, last: Theune}
  id: mariet-theune
  variants:
  - {first: Mariet, last: Theune}
- canonical: {first: John C., last: Thomas}
  variants:
  - {first: John, last: Thomas}
- canonical: {first: Richmond H., last: Thomason}
  variants:
  - {first: Richmond, last: Thomason}
- canonical: {first: Henry S., last: Thompson}
  variants:
  - {first: Henry, last: Thompson}
- canonical: {first: Hanne Erdman, last: Thomsen}
  variants:
  - {first: Hanne, last: Erdman Thomsen}
- canonical: {first: Chalathip, last: Thumkanon}
  variants:
  - {first: Chalatip, last: Thumkanon}
- canonical: {first: Junfeng, last: Tian}
  variants:
  - {first: Jun Feng, last: Tian}
- canonical: {first: Jörg, last: Tiedemann}
  variants:
  - {first: Jorg, last: Tiedemann}
  - {first: Joerg, last: Tiedemann}
- canonical: {first: Laszlo, last: Tihanyi}
  variants:
  - {first: László, last: Tihanyi}
- canonical: {first: Christoph, last: Tillmann}
  id: christoph-tillmann
- canonical: {first: Harry J., last: Tily}
  variants:
  - {first: Harry, last: Tily}
- canonical: {first: Ismail, last: Timimi}
  id: ismail-timimi
  variants:
  - {first: Ismaïl, last: Timimi}
- canonical: {first: Neil, last: Tipper}
  id: neil-tipper
- canonical: {first: Erik, last: Tjong Kim Sang}
  variants:
  - {first: Erik F., last: Tjong Kim Sang}
- canonical: {first: Tomoki, last: Toda}
  variants:
  - {first: Tomiki, last: Toda}
- canonical: {first: Amalia, last: Todirascu}
  variants:
  - {first: Amalia, last: Todiraşcu}
- canonical: {first: Doroteo T., last: Toledano}
  variants:
  - {first: Doroteo Torre, last: Toledano}
  - {first: Doroteo, last: Toledano}
- canonical: {first: Gaurav Singh, last: Tomar}
  variants:
  - {first: Gaurav, last: Singh}
- canonical: {first: David, last: Tomas}
  variants:
  - {first: David, last: Tomás}
- canonical: {first: Masaru, last: Tomita}
  id: masaru-tomita
- canonical: {first: Yoshihiro, last: Tomiyama}
  id: yoshihiro-tomiyama
- canonical: {first: Laura Mayfield, last: Tomokiyo}
  variants:
  - {first: Laura, last: Mayfield}
- canonical: {first: Loong-Cheong, last: Tong}
  variants:
  - {first: Loong Cheong, last: Tong}
- canonical: {first: Fatemeh, last: Torabi Asr}
  variants:
  - {first: Fatemeh Torabi, last: Asr}
- canonical: {first: Adrià, last: Torrens Urrutia}
  variants:
  - {first: Adrià, last: Torrens-Urrutia}
- canonical: {first: Tiago Timponi, last: Torrent}
  variants:
  - {first: Tiago, last: Torrent}
  - {first: Tiago T., last: Torrent}
- canonical: {first: M. Inés, last: Torres}
  variants:
  - {first: María Inés, last: Torres}
- canonical: {first: Juan-Manuel, last: Torres-Moreno}
  variants:
  - {first: Juan-Manuel Torres, last: Moreno}
  - {first: Juan-Manuel, last: Torres}
- canonical: {first: Dilara, last: Torunoğlu-Selamet}
  variants:
  - {first: Dilara, last: Torunoǧlu}
- canonical: {first: Alejandro H., last: Toselli}
  variants:
  - {first: Alejandro Héctor, last: Toselli}
- canonical: {first: Kanokorn, last: Trakultaweekoon}
  variants:
  - {first: Kanokorn, last: Trakultaweekool}
- canonical: {first: Do-Dat, last: Tran}
  variants:
  - {first: Do Dat, last: Tran}
- canonical: {first: Duc-Vu, last: Tran}
  variants:
  - {first: Vu Duc, last: Tran}
- canonical: {first: Giang Binh, last: Tran}
  variants:
  - {first: Giang, last: Tran}
- canonical: {first: Ke M., last: Tran}
  variants:
  - {first: Ke, last: Tran}
  - {first: Ke, last: Tran Manh}
- canonical: {first: Mai-Vu, last: Tran}
  variants:
  - {first: Mai-vu, last: Tran}
- canonical: {first: Nam-Khanh, last: Tran}
  variants:
  - {first: Nam Khanh, last: Tran}
- canonical: {first: Quan Hung, last: Tran}
  variants:
  - {first: Quan, last: Tran}
- canonical: {first: Tuan, last: Tran}
  variants:
  - {first: Tuan Dung, last: Tran}
- canonical: {first: Viet Hong, last: Tran}
  variants:
  - {first: Viet-Hong, last: Tran}
- canonical: {first: Diana, last: Trandabat}
  variants:
  - {first: Diana, last: Trandabăț}
  - {first: Diana, last: Trandabăţ}
  - {first: Diana Marie, last: Trandabăţ}
- canonical: {first: David, last: Traum}
  variants:
  - {first: David R., last: Traum}
- canonical: {first: Beata, last: Trawiński}
  variants:
  - {first: Beata, last: Trawinski}
- canonical: {first: Jérémy, last: Trione}
  variants:
  - {first: Jeremy, last: Trione}
- canonical: {first: Marian, last: Trnka}
  variants:
  - {first: Marián, last: Trnka}
- canonical: {first: Cassia, last: Trojahn}
  variants:
  - {first: Cássia, last: Trojahn}
- canonical: {first: Roy, last: Tromble}
  variants:
  - {first: Roy W., last: Tromble}
- canonical: {first: Raphael, last: Troncy}
  variants:
  - {first: Raphaël, last: Troncy}
- canonical: {first: Harald, last: Trost}
  id: harald-trost
- canonical: {first: Thomas Alexander, last: Trost}
  variants:
  - {first: Thomas, last: Trost}
- canonical: {first: Khiet P., last: Truong}
  variants:
  - {first: Khiet, last: Truong}
- canonical: {first: Mei-Chih, last: Tsai}
  variants:
  - {first: Mei-chih, last: Tsai}
- canonical: {first: Ming-Feng, last: Tsai}
  variants:
  - {first: Meng-Feng, last: Tsai}
- canonical: {first: Richard Tzong-Han, last: Tsai}
  variants:
  - {first: Tzong-Han, last: Tsai}
  - {first: Tzong-Han Richard, last: Tsai}
  - {first: Richard Tzong-han, last: Tsai}
- canonical: {first: Sung-Fung, last: Tsai}
  variants:
  - {first: Sung-Feng, last: Tsai}
- canonical: {first: Chiu-yu, last: Tseng}
  variants:
  - {first: Chiu-Yu, last: Tseng}
- canonical: {first: Chiung-hui, last: Tseng}
  variants:
  - {first: Chiung-Hui, last: Tseng}
- canonical: {first: Huihsin, last: Tseng}
  variants:
  - {first: Hui-hsin, last: Tseng}
  - {first: Hui-Hsin, last: Tseng}
- canonical: {first: Yuen-Hsien, last: Tseng}
  variants:
  - {first: Yuan-Hsien, last: Tseng}
- canonical: {first: Pirros, last: Tsiakoulis}
  id: pirros-tsiakoulis
- canonical: {first: Benjamin K., last: Tsou}
  id: benjamin-k-tsou
  variants:
  - {first: Benjamin K.Y., last: Tsou}
  - {first: Benjamin K., last: T’sou}
  - {first: Benjamin, last: Tsou}
  - {first: Benjamin K, last: Tsou}
- canonical: {first: Jun’ichi, last: Tsujii}
  id: junichi-tsujii
  variants:
  - {first: Jun-ichi, last: Tsujii}
  - {first: Jun-Ichi, last: Tsujii}
  - {first: Junichi, last: Tsujii}
  - {first: Jun-ich, last: Tsujii}
- canonical: {first: Junya, last: Tsutsumi}
  id: junya-tsutsumi
- canonical: {first: Wen-Hsiang, last: Tu}
  variants:
  - {first: Wen-hsiang, last: Tu}
- canonical: {first: Ying-Chieh, last: Tu}
  variants:
  - {first: Ying-chieh, last: Tu}
- canonical: {first: Luu Anh, last: Tuan}
  variants:
  - {first: Anh, last: Luu}
  - {first: Anh Tuan, last: Luu}
- canonical: {first: Allen B., last: Tucker}
  variants:
  - {first: Allen, last: Tucker}
- canonical: {first: Catalina Oana, last: Tudor}
  variants:
  - {first: Catalina O., last: Tudor}
- canonical: {first: Dan, last: Tufiş}
  variants:
  - {first: Dan, last: Tufis}
  - {first: Dan, last: Tufiș}
- canonical: {first: Giovanni, last: Tummarello}
  id: giovanni-tummarello
- canonical: {first: Gokhan, last: Tur}
  id: gokhan-tur
  variants:
  - {first: Gokhan, last: Tür}
- canonical: {first: Umit Deniz, last: Turan}
  variants:
  - {first: Ümit Deniz, last: Turan}
- canonical: {first: Ramona Andreea, last: Turcu}
  variants:
  - {first: Ramona-Andreea, last: Turcu}
- canonical: {first: Joseph, last: Turian}
  variants:
  - {first: Joseph P., last: Turian}
- canonical: {first: Franco, last: Turini}
  id: franco-turini
- canonical: {first: Jordi, last: Turmo}
  id: jordi-turmo
- canonical: {first: Peter, last: Turney}
  variants:
  - {first: Peter D., last: Turney}
- canonical: {first: Howard R., last: Turtle}
  variants:
  - {first: Howard, last: Turtle}
- canonical: {first: Agnès, last: Tutin}
  variants:
  - {first: Agnes, last: Tutin}
- canonical: {first: Mark S., last: Tuttle}
  id: mark-s-tuttle
- canonical: {first: Francis, last: Tyers}
  variants:
  - {first: Francis M., last: Tyers}
- canonical: {first: Evelyne, last: Tzoukermann}
  id: evelyne-tzoukermann
- canonical: {first: Ferhan, last: Türe}
  variants:
  - {first: Ferhan, last: Ture}
- canonical: {first: Raghavendra, last: Udupa}
  variants:
  - {first: Raghavendra Udupa, last: U.}
- canonical: {first: Yoshihiro, last: Ueda}
  id: yoshihiro-ueda
- canonical: {first: Shunsuke, last: Uemura}
  variants:
  - {first: Syunsuke, last: Uemura}
- canonical: {first: Alexandra L., last: Uitdenbogerd}
  variants:
  - {first: Alexandra, last: Uitdenbogerd}
- canonical: {first: Nancy, last: Underwood}
  variants:
  - {first: Nancy L., last: Underwood}
- canonical: {first: Marcus, last: Uneson}
  variants:
  - {first: Markus, last: Uneson}
- canonical: {first: Lyle, last: Ungar}
  variants:
  - {first: Lyle H., last: Ungar}
- canonical: {first: L. Alfonso, last: Urena Lopez}
  variants:
  - {first: L. Alfonso, last: Ureña-López}
  - {first: L. Alfonso, last: Ureña López}
  - {first: L. Alfonso, last: Urena-López}
  - {first: L. Alfonso, last: Urena}
  - {first: Alfonso, last: Ureña-López}
  - {first: Luis Alfonso, last: Ureña-López}
  - {first: L. Alfonso, last: Ureña- López}
- canonical: {first: Zdenka, last: Uresova}
  variants:
  - {first: Zdeňka, last: Urešová}
- canonical: {first: Ruben, last: Urizar}
  id: ruben-urizar
  variants:
  - {first: Rubén, last: Urizar}
- canonical: {first: Miriam, last: Urkia}
  id: miriam-urkia
- canonical: {first: Cristian, last: Ursu}
  variants:
  - {first: Christian, last: Ursu}
- canonical: {first: Suzan, last: Uskudarli}
  variants:
  - {first: Suzan, last: Üsküdarlı}
- canonical: {first: David C., last: Uthus}
  variants:
  - {first: David, last: Uthus}
- canonical: {first: Ozlem, last: Uzuner}
  variants:
  - {first: Özlem, last: Uzuner}
- canonical: {first: Elaine, last: Uí Dhonnchadha}
  id: elaine-ui-dhonnchadha
- canonical: {first: Arjun Atreya, last: V}
  variants:
  - {first: Arjun, last: Atreya V}
  - {first: Arjun, last: Atreya}
- canonical: {first: Subbarao K., last: V}
  variants:
  - {first: K.V., last: Subbarao}
  - {first: Subbarao K, last: V.}
- canonical: {first: Devadath, last: V V}
  variants:
  - {first: Devadath V, last: V}
- canonical: {first: Mayank N., last: Vahia}
  variants:
  - {first: Mayank, last: Vahia}
- canonical: {first: Jacqueline, last: Vaissiere}
  variants:
  - {first: Jacqueline, last: Vaissière}
- canonical: {first: Antonio S., last: Valderrábanos}
  variants:
  - {first: Antonio S., last: Valderrabanos}
- canonical: {first: Oto, last: Vale}
  variants:
  - {first: Oto A., last: Vale}
- canonical: {first: Marco A., last: Valenzuela-Escárcega}
  variants:
  - {first: Marco Antonio, last: Valenzuela-Escárcega}
- canonical: {first: Andre, last: Valli}
  variants:
  - {first: André, last: Valli}
- canonical: {first: Valtcho, last: Valtchev}
  id: valtcho-valtchev
- canonical: {first: Andoni, last: Valverde}
  id: andoni-valverde
- canonical: {first: M. Pilar, last: Valverde Ibáñez}
  variants:
  - {first: M. Pilar, last: Valverde Ibañez}
- canonical: {first: Carol, last: Van Ess-Dykema}
  variants:
  - {first: Carol J., last: Van Ess-Dykema}
  - {first: Carol, last: VanEss-Dykema}
- canonical: {first: Marjo, last: Van Koppen}
  variants:
  - {first: Marjo, last: van Koppen}
- canonical: {first: Tim, last: Van de Cruys}
  variants:
  - {first: Tim, last: Van De Cruys}
- canonical: {first: Aline A., last: Vanin}
  variants:
  - {first: Aline, last: Vanin}
- canonical: {first: Tristan, last: Vanrullen}
  variants:
  - {first: Tristan, last: van Rullen}
  - {first: Tristan, last: Van Rullen}
- canonical: {first: Jerome, last: Vapillon}
  id: jerome-vapillon
- canonical: {first: Dániel, last: Varga}
  id: daniel-varga
  variants:
  - {first: Daniel, last: Varga}
- canonical: {first: István, last: Varga}
  variants:
  - {first: Istvan, last: Varga}
- canonical: {first: Giovanni Battista, last: Varile}
  id: giovanni-battista-varile
  variants:
  - {first: Giovanni B., last: Varile}
- canonical: {first: Dusan, last: Varis}
  variants:
  - {first: Dušan, last: Variš}
- canonical: {first: Ioana, last: Vasilescu}
  id: ioana-vasilescu
- canonical: {first: Gunaranjan, last: Vasireddy}
  id: gunaranjan-vasireddy
- canonical: {first: Andrejs, last: Vasiļjevs}
  variants:
  - {first: Andrejs, last: Vasiljevs}
- canonical: {first: Alexander, last: Vasserman}
  variants:
  - {first: Alex, last: Vasserman}
- canonical: {first: Dominique, last: Vaufreydaz}
  id: dominique-vaufreydaz
- canonical: {first: Bernard, last: Vauquois}
  id: bernard-vauquois
- canonical: {first: Guillaume, last: Vauvert}
  id: guillaume-vauvert
- canonical: {first: Eva Maria, last: Vecchi}
  variants:
  - {first: Eva, last: Vecchi}
- canonical: {first: Arlindo, last: Veiga}
  variants:
  - {first: Arlindo O., last: Veiga}
- canonical: {first: Nanette M., last: Veilleux}
  id: nanette-veilleux
- canonical: {first: Gerard, last: Veillon}
  id: gerard-veillon
- canonical: {first: Paola, last: Velardi}
  id: paola-velardi
- canonical: {first: Patricia, last: Velazquez-Morales}
  variants:
  - {first: Patricia, last: Velázquez-Morales}
- canonical: {first: Noortje, last: Venhuizen}
  variants:
  - {first: Noortje J., last: Venhuizen}
- canonical: {first: Pranav Narayanan, last: Venkit}
  variants:
  - {first: Pranav, last: Venkit}
- canonical: {first: Mateja, last: Verlič}
  variants:
  - {first: Mateja, last: Verlic}
- canonical: {first: Jean, last: Veronis}
  variants:
  - {first: Jean, last: Véronis}
- canonical: {first: Karin, last: Verspoor}
  variants:
  - {first: Karin M., last: Verspoor}
  - {first: Cornelia Maria, last: Verspoor}
- canonical: {first: Anita Lilla, last: Verő}
  variants:
  - {first: Anita Lilla, last: Vero}
- canonical: {first: Katerina, last: Veselá}
  variants:
  - {first: Kateřina, last: Veselá}
- canonical: {first: Grażyna, last: Vetulani}
  variants:
  - {first: Grazyna, last: Vetulani}
- canonical: {first: José Luis, last: Vicedo}
  id: jose-luis-vicedo
  variants:
  - {first: Jose-Luis, last: Vicedo}
  - {first: Jose Luis, last: Vicedo}
  - {first: José L., last: Vicedo}
- canonical: {first: Enrique, last: Vidal}
  id: enrique-vidal
- canonical: {first: Renata, last: Vieira}
  id: renata-vieira
- canonical: {first: Sarah, last: Vieweg}
  variants:
  - {first: Sarah E., last: Vieweg}
- canonical: {first: Jacob Hoover, last: Vigly}
  id: jacob-hoover-vigly
  variants:
  - {first: Jacob Louis, last: Hoover}
  - {first: Jacob, last: Hoover}
- canonical: {first: Marina, last: Vigário}
  id: marina-vigario
- canonical: {first: K., last: Vijay-Shanker}
  id: k-vijay-shanker
  variants:
  - {first: K, last: Vijay-Shanker}
  - {first: K., last: Vijay-Shankar}
  - {first: Vijay, last: Shanker}
- canonical: {first: Marc, last: Vilain}
  variants:
  - {first: Marc B., last: Vilain}
- canonical: {first: Juan Miguel, last: Vilar}
  id: juan-miguel-vilar
  variants:
  - {first: Juan-Miguel, last: Vilar}
  - {first: Juan M., last: Vilar}
- canonical: {first: Darnes, last: Vilariño}
  variants:
  - {first: Darnes, last: Vilariño Ayala}
- canonical: {first: Jorgen, last: Villadsen}
  variants:
  - {first: Jørgen, last: Villadsen}
- canonical: {first: Jeanne, last: Villaneau}
  id: jeanne-villaneau
- canonical: {first: Luís, last: Villarejo}
  variants:
  - {first: Luis, last: Villarejo}
- canonical: {first: Luis, last: Villaseñor-Pineda}
  variants:
  - {first: Luis, last: Villaseñor}
  - {first: Luis, last: Villasenor}
- canonical: {first: Éric, last: Villemonte de la Clergerie}
  variants:
  - {first: Eric, last: Villemonte de la Clergerie}
  - {first: Eric, last: de la Clergerie}
  - {first: Eric, last: de La Clergerie}
  - {first: Éric, last: de La Clergerie}
  - {first: Éric, last: de la Clergerie}
  - {first: Éric, last: Villemonte de La Clergerie}
- canonical: {first: Špela, last: Vintar}
  variants:
  - {first: Spela, last: Vintar}
- canonical: {first: S. V. N., last: Vishwanathan}
  variants:
  - {first: S.V.N., last: Vishwanathan}
- canonical: {first: George, last: Vladutz}
  id: george-vladutz
- canonical: {first: Nguyen, last: Vo}
  variants:
  - {first: Nguyen, last: Ha Vo}
- canonical: {first: Stephan, last: Vogel}
  id: stephan-vogel
  variants:
  - {first: Stephen, last: Vogel}
- canonical: {first: Maria das Graças, last: Volpe Nunes}
  variants:
  - {first: Maria, last: das Graças Volpe Nunes}
  - {first: Maria, last: das Gracas Volpe Nunes}
  - {first: Maria das Graças Volpe, last: Nunes}
  - {first: Maria, last: das Graças}
  - {first: Maria das Graças V., last: Nunes}
  - {first: Maria das Graças, last: Nunes}
  - {first: Maria das Gracas, last: Volpe}
- canonical: {first: Dirk, last: Von Gruenigen}
  variants:
  - {first: Dirk, last: von Grünigen}
- canonical: {first: Ellen M., last: Voorhees}
  variants:
  - {first: Ellen, last: Voorhees}
- canonical: {first: Clare, last: Voss}
  variants:
  - {first: Clare R., last: Voss}
- canonical: {first: Hai-Quan, last: Vu}
  variants:
  - {first: Hai Quan, last: Vu}
- canonical: {first: Thuy, last: Vu}
  variants:
  - {first: Thuy-Trang, last: Vu}
- canonical: {first: Tu, last: Vu}
  variants:
  - {first: Tu Thanh, last: Vu}
- canonical: {first: Xuan Luong, last: Vu}
  variants:
  - {first: Xuân Lương, last: Vũ}
  - {first: Xuan-Luong, last: Vu}
- canonical: {first: Kristina, last: Vuckovic}
  variants:
  - {first: Kristina, last: Vučković}
- canonical: {first: Stasa, last: Vujicic-Stankovic}
  variants:
  - {first: Staša Vujičić, last: Stanković}
  - {first: Staša, last: Vujičić Stanković}
- canonical: {first: Jan, last: Vystrčil}
  variants:
  - {first: Jan, last: Vystrcil}
- canonical: {first: Tamás, last: Váradi}
  variants:
  - {first: Tamas, last: Váradi}
- canonical: {first: Glòria, last: Vázquez}
  variants:
  - {first: Gloria, last: Vázquez}
  - {first: Gloria, last: Vazquez}
- canonical: {first: Silvia, last: Vázquez}
  variants:
  - {first: Silvia Rodríguez, last: Vázquez}
- canonical: {first: Sonia, last: Vázquez}
  variants:
  - {first: Sonia, last: Vazquez}
  - {first: Sonia, last: Vázquez Pérez}
- canonical: {first: Jaakko, last: Väyrynen}
  variants:
  - {first: Jaakko J., last: Väyrynen}
- canonical: {first: Luuk Van, last: Waes}
  variants:
  - {first: Luuk, last: Van Waes}
- canonical: {first: Peter Waiganjo, last: Wagacha}
  variants:
  - {first: Peter W., last: Wagacha}
  - {first: Peter, last: Wagacha}
- canonical: {first: Stefan, last: Wagner}
  variants:
  - {first: Stefan, last: Wager}
- canonical: {first: Wolfgang, last: Wahlster}
  id: wolfgang-wahlster
- canonical: {first: Alex, last: Waibel}
  id: alex-waibel
  variants:
  - {first: Alexander, last: Waibel}
- canonical: {first: Takahiro, last: Wakao}
  id: takahiro-wakao
- canonical: {first: Christopher R., last: Walker}
  variants:
  - {first: Christopher, last: Walker}
  - {first: Christopher R, last: Walker}
- canonical: {first: Marilyn, last: Walker}
  id: marilyn-walker
  variants:
  - {first: Marilyn A., last: Walker}
- canonical: {first: Vern, last: Walker}
  variants:
  - {first: Vern R., last: Walker}
- canonical: {first: Byron C., last: Wallace}
  variants:
  - {first: Byron, last: Wallace}
- canonical: {first: Hanna, last: Wallach}
  variants:
  - {first: Hanna M., last: Wallach}
- canonical: {first: Joel, last: Wallenberg}
  variants:
  - {first: Joel C., last: Wallenberg}
- canonical: {first: Annalu, last: Waller}
  id: annalu-waller
- canonical: {first: Alan, last: Wallington}
  id: alan-wallington
  variants:
  - {first: Alan M., last: Wallington}
- canonical: {first: David L., last: Waltz}
  id: david-l-waltz
- canonical: {first: Chi-Shing, last: Wang}
  variants:
  - {first: Chi-shing, last: Wang}
- canonical: {first: Daisy Zhe, last: Wang}
  variants:
  - {first: Zhe, last: Wang}
- canonical: {first: Flora Yu-Fang, last: Wang}
  variants:
  - {first: Yu-Fang, last: Wang}
- canonical: {first: Hsin-Min, last: Wang}
  variants:
  - {first: Hsin-min, last: Wang}
- canonical: {first: JianXiang, last: Wang}
  variants:
  - {first: Jianxiang, last: Wang}
- canonical: {first: Kexin, last: Wang}
  comment: Bytedance
  id: kexin-wang-bd
- canonical: {first: Kun-Ching, last: Wang}
  variants:
  - {first: Kun-ching, last: Wang}
- canonical: {first: Ling Xiao, last: Wang}
  variants:
  - {first: Lingxiao, last: Wang}
- canonical: {first: Lucy Lu, last: Wang}
  id: lucy-lu-wang
  variants:
  - {first: Lucy, last: Wang}
- canonical: {first: Michelle Q., last: Wang}
  variants:
  - {first: Michelle, last: Wang}
- canonical: {first: Mingwen, last: Wang}
  variants:
  - {first: MingWen, last: Wang}
  - {first: Ming-Wei, last: Wang}
- canonical: {first: Richard C., last: Wang}
  variants:
  - {first: Richard, last: Wang}
- canonical: {first: Shih-ping, last: Wang}
  variants:
  - {first: Shih-Ping, last: Wang}
- canonical: {first: Sida I., last: Wang}
  variants:
  - {first: Sida, last: Wang}
- canonical: {first: Wen, last: Wang}
  id: wen-wang
- canonical: {first: Wen Ting, last: Wang}
  variants:
  - {first: WenTing, last: Wang}
- canonical: {first: William S-Y., last: Wang}
  variants:
  - {first: William S.-Y., last: Wang}
- canonical: {first: Xia, last: Wang}
  id: xia-wang
- canonical: {first: Xiao-Long, last: Wang}
  variants:
  - {first: XiaoLong, last: Wang}
  - {first: Xiao-long, last: Wang}
- canonical: {first: Xiaolei, last: Wang}
  comment: Fudan
  id: xiaolei-wang-fudan
- canonical: {first: Xiaolei, last: Wang}
  comment: Renmin
  id: xiaolei-wang-renmin
- canonical: {first: Yih-Ru, last: Wang}
  variants:
  - {first: Yih-ru, last: Wang}
- canonical: {first: YongCheng, last: Wang}
  variants:
  - {first: Yong-Cheng, last: Wang}
  - {first: Yong Cheng, last: Wang}
- canonical: {first: Nigel, last: Ward}
  variants:
  - {first: Nigel G., last: Ward}
- canonical: {first: Wayne, last: Ward}
  id: wayne-ward
  variants:
  - {first: Wayne H., last: Ward}
- canonical: {first: David H. D., last: Warren}
  variants:
  - {first: David H.D., last: Warren}
- canonical: {first: Jonathan, last: Washington}
  variants:
  - {first: Jonathan North, last: Washington}
  - {first: Jonathan N., last: Washington}
- canonical: {first: Thomas, last: Wasow}
  variants:
  - {first: Tom, last: Wasow}
- canonical: {first: Jakub, last: Waszczuk}
  variants:
  - {first: Jakub, last: Wasczuk}
- canonical: {first: Catherine I., last: Watson}
  variants:
  - {first: Catherine, last: Watson}
- canonical: {first: J. Angus, last: Webb}
  variants:
  - {first: Angus, last: Webb}
- canonical: {first: Nick, last: Webb}
  id: nick-webb
- canonical: {first: Bonnie, last: Webber}
  id: bonnie-webber
  variants:
  - {first: Bonnie L., last: Webber}
  - {first: Bonnie Lynn, last: Webber}
- canonical: {first: Heinz J., last: Weber}
  variants:
  - {first: H-J., last: Weber}
- canonical: {first: Jonathan J., last: Webster}
  variants:
  - {first: Jonathan, last: Webster}
- canonical: {first: Jurgen, last: Wedekind}
  variants:
  - {first: Jürgen, last: Wedekind}
- canonical: {first: Eric, last: Wehrli}
  variants:
  - {first: Éric, last: Wehrli}
- canonical: {first: Xiangfeng, last: Wei}
  variants:
  - {first: XiangFeng, last: Wei}
- canonical: {first: Robert, last: Weide}
  id: robert-weide
- canonical: {first: Amy, last: Weinberg}
  variants:
  - {first: Amy S., last: Weinberg}
- canonical: {first: Steven H., last: Weinberger}
  variants:
  - {first: Steven, last: Weinberger}
- canonical: {first: Clifford J., last: Weinstein}
  variants:
  - {first: Clifford, last: Weinstein}
- canonical: {first: Mitch, last: Weintraub}
  id: mitch-weintraub
  variants:
  - {first: Mitchel, last: Weintraub}
- canonical: {first: Maxwell, last: Weinzierl}
  variants:
  - {first: Maxwell A., last: Weinzierl}
- canonical: {first: David, last: Weir}
  id: david-weir
  variants:
  - {first: David J., last: Weir}
  - {first: David, last: Wei}
- canonical: {first: Ralph, last: Weischedel}
  variants:
  - {first: Ralph M., last: Weischedel}
- canonical: {first: Zarah, last: Weiss}
  variants:
  - {first: Zarah, last: Weiß}
- canonical: {first: Davy, last: Weissenbacher}
  id: davy-weissenbacher
- canonical: {first: Daniel S., last: Weld}
  variants:
  - {first: Daniel, last: Weld}
  - {first: Dan, last: Weld}
- canonical: {first: Marion, last: Weller-Di Marco}
  variants:
  - {first: Marion, last: Di Marco}
- canonical: {first: Ben, last: Wellner}
  variants:
  - {first: Benjamin, last: Wellner}
- canonical: {first: Chris, last: Welty}
  variants:
  - {first: Christopher, last: Welty}
- canonical: {first: Christopher M., last: White}
  id: christopher-m-white
- canonical: {first: James Paul, last: White}
  variants:
  - {first: James P., last: White}
  - {first: James, last: White}
- canonical: {first: John S., last: White}
  variants:
  - {first: John, last: White}
- canonical: {first: Michael, last: White}
  id: michael-white
  variants:
  - {first: Mike, last: White}
- canonical: {first: Peter, last: White}
  variants:
  - {first: Pete, last: White}
- canonical: {first: Ryen, last: White}
  variants:
  - {first: Ryan, last: White}
- canonical: {first: Pete, last: Whitelock}
  id: pete-whitelock
- canonical: {first: Edward W. D., last: Whittaker}
  id: edward-w-d-whittaker
- canonical: {first: Steve, last: Whittaker}
  id: steve-whittaker
- canonical: {first: Daniel, last: Whyatt}
  variants:
  - {first: Dan, last: Whyatt}
- canonical: {first: Janyce, last: Wiebe}
  variants:
  - {first: Janyce M., last: Wiebe}
  - {first: Jan, last: Wiebe}
- canonical: {first: Colin W., last: Wightman}
  id: colin-w-wightman
- canonical: {first: Derry Tanti, last: Wijaya}
  variants:
  - {first: Derry, last: Wijaya}
- canonical: {first: Graham, last: Wilcock}
  id: graham-wilcock
- canonical: {first: John, last: Wilkerson}
  variants:
  - {first: John D., last: Wilkerson}
- canonical: {first: Yorick, last: Wilks}
  id: yorick-wilks
- canonical: {first: Jason D., last: Williams}
  variants:
  - {first: Jason, last: Williams}
- canonical: {first: Jay, last: Wilpon}
  variants:
  - {first: Jay G., last: Wilpon}
- canonical: {first: Andrew, last: Wilson}
  variants:
  - {first: Andrew T., last: Wilson}
- canonical: {first: Amy, last: Winarske}
  id: amy-winarske
- canonical: {first: Genta Indra, last: Winata}
  variants:
  - {first: Genta, last: Winata}
- canonical: {first: Benjamin, last: Wing}
  variants:
  - {first: Ben, last: Wing}
- canonical: {first: Mats, last: Wirén}
  variants:
  - {first: Mats, last: Wiren}
- canonical: {first: G. Bowden, last: Wise}
  variants:
  - {first: Bowden, last: Wise}
- canonical: {first: Michael J., last: Witbrock}
  variants:
  - {first: Michael, last: Witbrock}
- canonical: {first: Peter, last: Wittenburg}
  id: peter-wittenburg
- canonical: {first: Billy T.M., last: Wong}
  variants:
  - {first: Billy T. M., last: Wong}
- canonical: {first: Kam-Fai, last: Wong}
  id: kam-fai-wong
  variants:
  - {first: Kam-fai, last: Wong}
- canonical: {first: Ping Wai, last: Wong}
  variants:
  - {first: Percy Ping-Wai, last: Wong}
- canonical: {first: Raymond, last: Wong}
  variants:
  - {first: Raymond K., last: Wong}
- canonical: {first: Mary McGee, last: Wood}
  id: mary-mcgee-wood
  variants:
  - {first: Mary, last: McGee Wood}
- canonical: {first: Phil C., last: Woodland}
  id: phil-c-woodland
- canonical: {first: William A., last: Woods}
  id: william-a-woods
- canonical: {first: Karsten L., last: Worm}
  id: karsten-l-worm
  variants:
  - {first: Karsten, last: Worm}
- canonical: {first: Monika, last: Woszczyna}
  id: monika-woszczyna
- canonical: {first: Klaus, last: Wothke}
  id: klaus-wothke
- canonical: {first: Sue Ellen, last: Wright}
  variants:
  - {first: Sue, last: Wright}
- canonical: {first: Chia-Lung, last: Wu}
  variants:
  - {first: Chia-Long, last: Wu}
- canonical: {first: Chun-Kai, last: Wu}
  variants:
  - {first: Kevin Chun-Kai, last: Wu}
- canonical: {first: Horng Jyh Paul, last: Wu}
  variants:
  - {first: Horng-Jyh P., last: Wu}
- canonical: {first: Jian-Chen, last: Wu}
  variants:
  - {first: Jien-Chen, last: Wu}
- canonical: {first: Jian-Cheng, last: Wu}
  variants:
  - {first: Jian-cheng, last: Wu}
  - {first: Jiancheng, last: Wu}
- canonical: {first: Lide, last: Wu}
  variants:
  - {first: Li-de, last: Wu}
- canonical: {first: Ming-Jer, last: Wu}
  variants:
  - {first: Min-Jer, last: Wu}
- canonical: {first: Katharina, last: Wäschle}
  variants:
  - {first: Katharina, last: Waeschle}
- canonical: {first: Amelie, last: Wührl}
  variants:
  - {first: Amelie, last: Wuehrl}
- canonical: {first: Geraldo Bonorino, last: Xexéo}
  variants:
  - {first: Geraldo, last: Xexéo}
- canonical: {first: Yingju, last: Xia}
  variants:
  - {first: Ying-Ju, last: Xia}
  - {first: YingJu, last: Xia}
- canonical: {first: Jinghui, last: Xiao}
  variants:
  - {first: JingHui, last: Xiao}
- canonical: {first: Eric, last: Xing}
  variants:
  - {first: Eric P., last: Xing}
- canonical: {first: Deyi, last: Xiong}
  variants:
  - {first: De-Yi, last: Xiong}
- canonical: {first: Frank F., last: Xu}
  variants:
  - {first: Frank, last: Xu}
- canonical: {first: Jian-ming, last: Xu}
  variants:
  - {first: Jian-Ming, last: Xu}
- canonical: {first: Jinan, last: Xu}
  variants:
  - {first: JinAn, last: Xu}
- canonical: {first: Mingbin, last: Xu}
  variants:
  - {first: MingBin, last: Xu}
- canonical: {first: Zhiming, last: Xu}
  variants:
  - {first: Zhi-Ming, last: Xu}
- canonical: {first: Serge A., last: Yablonsky}
  variants:
  - {first: Serge, last: Yablonsky}
- canonical: {first: Ihsan, last: Yalcinkaya}
  variants:
  - {first: İhsan, last: Yalçinkaya}
  - {first: İhsan, last: Yalcinkaya}
- canonical: {first: Hirofumi, last: Yamamoto}
  variants:
  - {first: Hirohumi, last: Yamamoto}
- canonical: {first: Yoichi, last: Yamashita}
  id: yoichi-yamashita
- canonical: {first: Chao-Han Huck, last: Yang}
  variants:
  - {first: Huck Chao-Han, last: Yang}
- canonical: {first: Charles, last: Yang}
  variants:
  - {first: Charles D., last: Yang}
- canonical: {first: Dechuan, last: Yang}
  variants:
  - {first: De, last: Yang}
- canonical: {first: Dong, last: Yang}
  id: dong-yang
- canonical: {first: Eun-Suk, last: Yang}
  variants:
  - {first: Eunsuk, last: Yang}
- canonical: {first: Li-chin, last: Yang}
  variants:
  - {first: Li-Chin, last: Yang}
- canonical: {first: Lingpeng, last: Yang}
  variants:
  - {first: LingPeng, last: Yang}
- canonical: {first: Muyun, last: Yang}
  variants:
  - {first: MuYun, last: Yang}
  - {first: Mu-yun, last: Yang}
- canonical: {first: Ping-Che, last: Yang}
  variants:
  - {first: Ping-che, last: Yang}
- canonical: {first: Ting-hao, last: Yang}
  variants:
  - {first: Ting-Hao, last: Yang}
- canonical: {first: Yaosheng, last: Yang}
  variants:
  - {first: YaoSheng, last: Yang}
- canonical: {first: Jianmin, last: Yao}
  variants:
  - {first: Jian-min, last: Yao}
  - {first: Jian-Min, last: Yao}
- canonical: {first: Jin-ge, last: Yao}
  variants:
  - {first: Jin-Ge, last: Yao}
- canonical: {first: Yao, last: Yao}
  id: yao-yao-uwisc
- canonical: {first: Yao, last: Yao}
  id: yao-yao
- canonical: {first: Mustafa, last: Yaseen}
  id: mustafa-yaseen
- canonical: {first: Norihito, last: Yasuda}
  variants:
  - {first: Norihi, last: Yasuda}
- canonical: {first: Alexander, last: Yeh}
  variants:
  - {first: Alexander S., last: Yeh}
  - {first: Alex, last: Yeh}
- canonical: {first: Kevin C., last: Yeh}
  variants:
  - {first: Kevin, last: Yeh}
- canonical: {first: Ming-chin, last: Yen}
  variants:
  - {first: Ming-Chin, last: Yen}
- canonical: {first: Meliha, last: Yetisgen-Yildiz}
  variants:
  - {first: Meliha, last: Yetisgen}
  - {first: Meliha, last: Yetişgen}
- canonical: {first: Szu-ting, last: Yi}
  variants:
  - {first: Szuting, last: Yi}
- canonical: {first: Wen-tau, last: Yih}
  variants:
  - {first: Scott Wen-tau, last: Yih}
- canonical: {first: Matti, last: Ylilammi}
  id: matti-ylilammi
- canonical: {first: Shoichi, last: Yokoyama}
  id: shoichi-yokoyama
- canonical: {first: Aesun, last: Yoon}
  variants:
  - {first: Ae sun, last: Yoon}
  - {first: Ae-Sun, last: Yoon}
- canonical: {first: James, last: Yoon}
  variants:
  - {first: James H., last: Yoon}
- canonical: {first: Su-Youn, last: Yoon}
  variants:
  - {first: Su-youn, last: Yoon}
- canonical: {first: Kyosuke, last: Yoshida}
  variants:
  - {first: Kyôsuke, last: Yoshida}
- canonical: {first: Takehiko, last: Yoshimi}
  id: takehiko-yoshimi
- canonical: {first: Kei, last: Yoshimoto}
  id: kei-yoshimoto
- canonical: {first: Nick J., last: Youd}
  variants:
  - {first: Nick, last: Youd}
- canonical: {first: Sheryl, last: Young}
  variants:
  - {first: Sheryl R., last: Young}
- canonical: {first: Steve, last: Young}
  variants:
  - {first: Steven, last: Young}
- canonical: {first: Steve J., last: Young}
  id: steve-j-young
- canonical: {first: Clement T., last: Yu}
  variants:
  - {first: Clement, last: Yu}
- canonical: {first: Edmund, last: Yu}
  variants:
  - {first: Edmund S., last: Yu}
- canonical: {first: Liang-Chih, last: Yu}
  variants:
  - {first: Liang-chih, last: Yu}
- canonical: {first: Ming-Shing, last: Yu}
  variants:
  - {first: Ming-shing, last: Yu}
- canonical: {first: Philip S., last: Yu}
  variants:
  - {first: Philip, last: Yu}
- canonical: {first: Zaharin, last: Yusoff}
  id: zaharin-yusoff
- canonical: {first: Ertugrul, last: Yılmaz}
  variants:
  - {first: Ertuğrul, last: Yilmaz}
  - {first: Ertuǧrul, last: Yılmaz}
- canonical: {first: Osmar R., last: Zaiane}
  variants:
  - {first: Osmar, last: Zaïane}
  - {first: Osmar, last: Zaiane}
  - {first: Osmar R., last: Zaïane}
- canonical: {first: Omar, last: Zaidan}
  variants:
  - {first: Omar F., last: Zaidan}
- canonical: {first: Remi, last: Zajac}
  variants:
  - {first: Rémi, last: Zajac}
- canonical: {first: Xabier, last: Zalbide}
  id: xabier-zalbide
- canonical: {first: Jordi Porta, last: Zamorano}
  variants:
  - {first: Jordi, last: Porta}
- canonical: {first: Antonio, last: Zampolli}
  id: antonio-zampolli
- canonical: {first: Hongying, last: Zan}
  variants:
  - {first: Hong-ying, last: Zan}
- canonical: {first: Stefano, last: Zanobini}
  id: stefano-zanobini
- canonical: {first: Fabio Massimo, last: Zanzotto}
  id: fabio-massimo-zanzotto
  variants:
  - {first: Fabio, last: Massimo Zanzotto}
  - {first: Fabio, last: Zanzotto}
- canonical: {first: Carlos Mario, last: Zapata Jaramillo}
  variants:
  - {first: Carlos M., last: Zapata Jaramillo}
- canonical: {first: Gian Piero, last: Zarri}
  id: gian-piero-zarri
- canonical: {first: Sina, last: Zarrieß}
  variants:
  - {first: Sina, last: Zarriess}
- canonical: {first: George, last: Zavaliagkos}
  id: george-zavaliagkos
- canonical: {first: Britta, last: Zeller}
  variants:
  - {first: Britta D., last: Zeller}
- canonical: {first: Daniel, last: Zeman}
  variants:
  - {first: Dan, last: Zeman}
- canonical: {first: Kalliopi, last: Zervanou}
  variants:
  - {first: Kalliopi A., last: Zervanou}
- canonical: {first: Luke, last: Zettlemoyer}
  variants:
  - {first: Luke S., last: Zettlemoyer}
- canonical: {first: ChengXiang, last: Zhai}
  variants:
  - {first: Chengxiang, last: Zhai}
- canonical: {first: Chao, last: Zhang}
  comment: Tsinghua University
  id: chao-zhang-tu
- canonical: {first: Dan, last: Zhang}
  comment: Tsinghua University
  id: dan-zhang-tsinghua
- canonical: {first: Dan, last: Zhang}
  comment: May refer to several people
  id: dan-zhang
- canonical: {first: Fang-Fang, last: Zhang}
  variants:
  - {first: Fangfang, last: Zhang}
- canonical: {first: Guiping, last: Zhang}
  variants:
  - {first: GuiPing, last: Zhang}
- canonical: {first: Huarui, last: Zhang}
  variants:
  - {first: HuaRui, last: Zhang}
- canonical: {first: Ke-Jia, last: Zhang}
  variants:
  - {first: Ke-Jia, last: Chang}
- canonical: {first: Li, last: Zhang}
  comment: University of Pennsylvania
  id: li-zhang-upenn
- canonical: {first: Li, last: Zhang}
  comment: UC San Diego
  id: li-zhang-ucsandiego
- canonical: {first: Li, last: Zhang}
  comment: UK
  id: li-zhang-uk
- canonical: {first: Li, last: Zhang}
  comment: Google
  id: li-zhang-gg
- canonical: {first: Li, last: Zhang}
  comment: AWS
  id: li-zhang-aws
- canonical: {first: Li, last: Zhang}
  comment: IBM-china
  id: li-zhang-ibmc
- canonical: {first: Li, last: Zhang}
  comment: Newcastle, UK
  id: li-zhang-newcastle
- canonical: {first: Li, last: Zhang}
  comment: Teesside University
  id: li-zhang-teesside
- canonical: {first: Li, last: Zhang}
  comment: Birmingham
  id: li-zhang-birmingham
- canonical: {first: Li, last: Zhang}
  comment: Google
  id: li-zhang-google
- canonical: {first: Li, last: Zhang}
  comment: Nankai
  id: li-zhang-nankai
- canonical: {first: Li, last: Zhang}
  comment: Wuhan
  id: li-zhang-wuhan
- canonical: {first: Ranran Haoran, last: Zhang}
  comment: Penn State University
  id: ranran-haoran-zhang
- canonical: {first: Weinan, last: Zhang}
  variants:
  - {first: Wei-Nan, last: Zhang}
- canonical: {first: Xiuzhen (Jenny), last: Zhang}
  variants:
  - {first: Xiuzhen, last: Zhang}
- canonical: {first: Yao-Zhong, last: Zhang}
  id: yao-zhong-zhang
  variants:
  - {first: Yao Zhong, last: Zhang}
  - {first: Yao-zhong, last: Zhang}
- canonical: {first: Ying, last: Zhang}
  variants:
  - {first: Joy Ying, last: Zhang}
- canonical: {first: Tiejun, last: Zhao}
  variants:
  - {first: TieJun, last: Zhao}
  - {first: Tie-Jun, last: Zhao}
  - {first: Tie-jun, last: Zhao}
- canonical: {first: Wayne Xin, last: Zhao}
  variants:
  - {first: Xin, last: Zhao}
- canonical: {first: Weina, last: Zhao}
  variants:
  - {first: Wei Na, last: Zhao}
- canonical: {first: Yi-jing, last: Zhao}
  variants:
  - {first: Yi-Jing, last: Hao}
- canonical: {first: Fang, last: Zheng}
  variants:
  - {first: Thomas Fang, last: Zheng}
- canonical: {first: Jiaheng, last: Zheng}
  variants:
  - {first: Jia-heng, last: Zheng}
- canonical: {first: Ze-yu, last: Zheng}
  variants:
  - {first: Zeyu, last: Zheng}
- canonical: {first: Guodong, last: Zhou}
  variants:
  - {first: GuoDong, last: Zhou}
- canonical: {first: Huiwei, last: Zhou}
  variants:
  - {first: HuiWei, last: Zhou}
- canonical: {first: Joe, last: Zhou}
  variants:
  - {first: Joe F., last: Zhou}
- canonical: {first: Yan-Zuo, last: Zhou}
  variants:
  - {first: Yen-zuo, last: Zhou}
- canonical: {first: Zhi Min, last: Zhou}
  variants:
  - {first: Zhi-Min, last: Zhou}
- canonical: {first: Kenny, last: Zhu}
  variants:
  - {first: Kenny Q., last: Zhu}
- canonical: {first: Qiaoming, last: Zhu}
  variants:
  - {first: Qiao-ming, last: Zhu}
  - {first: Qiao-Ming, last: Zhu}
  - {first: QiaoMing, last: Zhu}
- canonical: {first: Song-chun, last: Zhu}
  variants:
  - {first: Song-Chun, last: Zhu}
- canonical: {first: Xiaojin, last: Zhu}
  variants:
  - {first: Xiaojin Jerry, last: Zhu}
- canonical: {first: Janez, last: Zibert}
  variants:
  - {first: Janez, last: Žibert}
- canonical: {first: Ute, last: Ziegenhain}
  id: ute-ziegenhain
- canonical: {first: Harald H., last: Zimmermann}
  id: harald-h-zimmermann
- canonical: {first: Cäcilia, last: Zirn}
  variants:
  - {first: Caecilia, last: Zirn}
- canonical: {first: Arturs, last: Znotins}
  variants:
  - {first: Artūrs, last: Znotiņš}
- canonical: {first: Chengqing, last: Zong}
  variants:
  - {first: Cheng-qing, last: Zong}
- canonical: {first: Enrico, last: Zovato}
  id: enrico-zovato
- canonical: {first: Richard, last: Zuber}
  id: richard-zuber
- canonical: {first: Victor, last: Zue}
  id: victor-zue
  variants:
  - {first: Victor W., last: Zue}
- canonical: {first: Geoffrey, last: Zweig}
  id: geoffrey-zweig
  variants:
  - {first: Geoff, last: Zweig}
- canonical: {first: Pierre, last: Zweigenbaum}
  id: pierre-zweigenbaum
- canonical: {first: Iria, last: da Cunha}
  id: iria-da-cunha
- canonical: {first: William, last: de Beaumont}
  variants:
  - {first: Will, last: de Beaumont}
- canonical: {first: Martine, last: de Calmès}
  id: martine-de-calmes
- canonical: {first: Guadalupe Aguado, last: de Cea}
  variants:
  - {first: Guadalupe, last: Aguado de Cea}
  - {first: Guadalupe, last: Aguado-de-Cea}
- canonical: {first: Ricardo, last: de Córdoba}
  variants:
  - {first: Ricardo, last: de Cordoba}
- canonical: {first: Adrià, last: de Gispert}
  variants:
  - {first: Adrià, last: Gispert}
  - {first: Adrià, last: De Gispert}
- canonical: {first: Clément, last: de Groc}
  variants:
  - {first: Clément, last: De Groc}
- canonical: {first: Vera Lucia Strube, last: de Lima}
  variants:
  - {first: Vera Lúcia Strube, last: de Lima}
- canonical: {first: Céline, last: de Looze}
  variants:
  - {first: Céline, last: Delooze}
  - {first: Céline, last: De Looze}
  - {first: Celine, last: De Looze}
- canonical: {first: Claude, last: de Loupy}
  variants:
  - {first: Claude, last: De Loupy}
- canonical: {first: Carl, last: de Marcken}
  variants:
  - {first: Carl G., last: de Marcken}
- canonical: {first: Marie-Catherine, last: de Marneffe}
  variants:
  - {first: Marie Catherine, last: de Marneffe}
- canonical: {first: Paulo C F, last: de Oliveira}
  variants:
  - {first: Paulo C. F., last: de Oliveira}
- canonical: {first: Valeria, last: de Paiva}
  id: valeria-de-paiva
- canonical: {first: Maarten, last: de Rijke}
  variants:
  - {first: Maarten, last: De Rijke}
- canonical: {first: Folkert, last: de Vriend}
  id: folkert-de-vriend
- canonical: {first: Peter V., last: deSouza}
  id: peter-v-desouza
- canonical: {first: Louis, last: des Tombe}
  id: louis-des-tombe
- canonical: {first: Daniela Oliveira F., last: do Amaral}
  variants:
  - {first: Daniela O. F., last: do Amaral}
- canonical: {first: Cicero, last: dos Santos}
  variants:
  - {first: Cícero, last: dos Santos}
  - {first: Cícero Nogueira, last: dos Santos}
  - {first: Cicero, last: Nogueira dos Santos}
  - {first: Cícero, last: Nogueira dos Santos}
- canonical: {first: Johan Adam, last: du Preez}
  id: johan-adam-du-preez
- canonical: {first: Hugo Van, last: hamme}
  variants:
  - {first: Hugo, last: Van hamme}
- canonical: {first: Kees, last: van Deemter}
  variants:
  - {first: Kees, last: Van Deemter}
- canonical: {first: Josef, last: van Genabith}
  id: josef-van-genabith
  variants:
  - {first: Josef, last: Van Genabith}
- canonical: {first: Willem Robert, last: van Hage}
  variants:
  - {first: Willem, last: Van Hage}
  - {first: Willem, last: van Hage}
- canonical: {first: Hans, last: van Halteren}
  variants:
  - {first: Hans, last: Van Halteren}
- canonical: {first: Gerhard B., last: van Huyssteen}
  variants:
  - {first: Gerhard, last: Van Huyssteen}
  - {first: Gerhard, last: van Huyssteen}
  - {first: Gerhard B, last: van Huyssteen}
- canonical: {first: Marcel P., last: van Lohuizen}
  variants:
  - {first: Marcel P., last: Van Lohuizen}
- canonical: {first: Erik, last: van Mulligen}
  variants:
  - {first: Erik M., last: van Mulligen}
- canonical: {first: Gertjan, last: van Noord}
  variants:
  - {first: Gertjan, last: Van Noord}
- canonical: {first: Marten, last: van Schijndel}
  variants:
  - {first: Marten, last: Van Schijndel}
  - {first: Martin, last: van Schijndel}
- canonical: {first: Dieter, last: van Uytvanck}
  variants:
  - {first: Dieter, last: Van Uytvanck}
- canonical: {first: Menno, last: van Zaanen}
  variants:
  - {first: Menno, last: van Zannen}
- canonical: {first: Antal, last: van den Bosch}
  variants:
  - {first: Antal, last: Van den Bosch}
  - {first: Antal, last: Van Den Bosch}
- canonical: {first: Henk, last: van den Heuvel}
  id: henk-van-den-heuvel
- canonical: {first: Erik, last: van der Goot}
  variants:
  - {first: Erik, last: Van der Goot}
- canonical: {first: P. H. J., last: van der Kamp}
  variants:
  - {first: P.H.J., last: van der Kamp}
- canonical: {first: Lonneke, last: van der Plas}
  variants:
  - {first: Lonneke, last: Van Der Plas}
- canonical: {first: Hennie, last: van der Vliet}
  variants:
  - {first: Hennie, last: VanderVliet}
- canonical: {first: Rene, last: van der Wal}
  variants:
  - {first: René, last: van der Wal}
  - {first: Rene, last: Van Der Wal}
- canonical: {first: Walther, last: von Hahn}
  variants:
  - {first: Walther, last: v. Hahn}
- canonical: {first: Katharina, last: von der Wense}
  variants:
  - {first: Katharina, last: Kann}
- canonical: {first: Aitor, last: Álvarez}
  variants:
  - {first: Aitor, last: Arronte Álvarez}
- canonical: {first: Ruket, last: Çakıcı}
  variants:
  - {first: Ruket, last: Cakici}
  - {first: Ruken, last: Cakici}
  - {first: Ruken, last: Çakıcı}
- canonical: {first: Özlem, last: Çetinoğlu}
  variants:
  - {first: Ozlem, last: Cetinoglu}
  - {first: Özlem, last: Çetinoglu}
- canonical: {first: Haldur, last: Õim}
  id: haldur-oim
  variants:
  - {first: Haldur, last: Oim}
- canonical: {first: Hale, last: Ögel Balaban}
  variants:
  - {first: Hale, last: Ogel}
- canonical: {first: Berkay Furkan, last: Önder}
  variants:
  - {first: Berkay, last: Önder}
- canonical: {first: Annette, last: Östling Andersson}
  variants:
  - {first: Annette, last: Östling}
- canonical: {first: Gözde, last: Özbal}
  variants:
  - {first: Gozde, last: Ozbal}
- canonical: {first: Arzucan, last: Özgür}
  variants:
  - {first: Arzucan, last: Ozgur}
- canonical: {first: Lilja, last: Øvrelid}
  variants:
  - {first: Lilja, last: Ovrelid}
- canonical: {first: Damir, last: Ćavar}
  variants:
  - {first: Damir, last: Cavar}
- canonical: {first: Matej, last: Ďurčo}
  variants:
  - {first: Matej, last: Durco}
- canonical: {first: Ozan, last: İrsoy}
  variants:
  - {first: Ozan, last: Irsoy}
- canonical: {first: Gözde Gül, last: Şahin}
  variants:
  - {first: Gözde, last: Şahin}
  - {first: Gözde Gül, last: İşgüder}
- canonical: {first: Gabriela, last: Şerban}
  variants:
  - {first: Gabriela, last: Serban}
- canonical: {first: Octavia-Maria, last: Şulea}
  variants:
  - {first: Maria, last: Sulea}
  - {first: Octavia-Maria, last: Sulea}
  - {first: Maria-Octavia, last: Sulea}
- canonical: {first: Jana, last: Šindlerová}
  variants:
  - {first: Jana, last: Sindlerova}
- canonical: {first: Sanja, last: Štajner}
  variants:
  - {first: Sanja, last: Stajner}
- canonical: {first: Zdeněk, last: Žabokrtský}
  variants:
  - {first: Zdenek, last: Zabokrtsky}
  - {first: Zdenĕk, last: Žabokrtský}
  - {first: Zdenek, last: Žabokrtsky}
- canonical: {first: Lukáš, last: Žilka}
  variants:
  - {first: Lukas, last: Zilka}
- canonical: {first: Anirudh, last: Sundar}
  variants:
  - {first: Anirudh S., last: Sundar}
  - {first: Anirudh S, last: Sundar}
- canonical: {first: Cong, last: Liu}
  comment: Florida Atlantic University
  id: cong-liu-fau
- canonical: {first: Cong, last: Liu}
  comment: May refer to several people
  id: cong-liu
- canonical: {first: Cong, last: Liu}
  comment: University of California, Riverside
  id: cong-liu-ucr
- canonical: {first: Cong, last: Liu}
  comment: iFLYTEK Research
  id: cong-liu-iflytek
- canonical: {first: Kyuyoung, last: Kim}
  variants:
  - {first: Kyu-Young, last: Kim}
- canonical: {first: Jann Railey, last: Montalan}
  id: jann-railey-montalan
  variants:
  - {first: Jann, last: Montalan}
  - {first: Railey, last: Montalan}
  - {first: Jann Railey E., last: Montalan}
- canonical: {first: R. Thomas, last: McCoy}
  id: r-thomas-mccoy
  variants:
  - {first: Tom, last: McCoy}
- canonical: {first: Kun, last: Zhang}
  comment: University of Science and Technology of China
  id: kun-zhang-ustc
- canonical: {first: Kun, last: Zhang}
  comment: Inria Saclay-Île-de-France
  id: kun-zhang-inria
- canonical: {first: Kun, last: Zhang}
  comment: University of Chinese Academy of Sciences
  id: kun-zhang-ucas
- canonical: {first: Kun, last: Zhang}
  comment: May refer to multiple people
  id: kun-zhang
- canonical: {first: Xuan Long, last: Do}
  variants:
  - {first: Do Xuan, last: Long}
- canonical: {first: Jian, last: Chen}
  comment: May refer to several people
  id: jian-chen
- canonical: {first: Jian, last: Chen}
  comment: University at Buffalo
  id: jian-chen-ub
- canonical: {first: Hannah, last: Cyberey}
  id: hannah-cyberey
  variants:
  - {first: Hannah, last: Chen}
- canonical: {first: Lester James Validad, last: Miranda}
  id: lester-james-validad-miranda
  variants:
  - {first: Lester James, last: Miranda}
- canonical: {first: Marten, last: During}
  comment: University of Luxembourg
  id: marten-during-ul
<<<<<<< HEAD
- canonical: {first: Marten, last: Düring}
  comment: May refer to several people
  id: marten-during
- canonical: {first: Mayank, last: Singh}
  comment: University of Arizona
  id: mayank-singh-az
=======
>>>>>>> 011405da
- canonical: {first: Muhammad N., last: ElNokrashy}
  id: muhammad-elnokrashy
  variants:
  - {first: Muhammad, last: ElNokrashy}
  - {first: Muhammad Nael, last: ElNokrashy}<|MERGE_RESOLUTION|>--- conflicted
+++ resolved
@@ -10763,15 +10763,9 @@
 - canonical: {first: Marten, last: During}
   comment: University of Luxembourg
   id: marten-during-ul
-<<<<<<< HEAD
-- canonical: {first: Marten, last: Düring}
-  comment: May refer to several people
-  id: marten-during
 - canonical: {first: Mayank, last: Singh}
   comment: University of Arizona
   id: mayank-singh-az
-=======
->>>>>>> 011405da
 - canonical: {first: Muhammad N., last: ElNokrashy}
   id: muhammad-elnokrashy
   variants:
