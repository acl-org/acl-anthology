- canonical: {first: Benjamin Matthias, last: Ruppik}
  id: benjamin-matthias-ruppik
  orcid: 0000-0001-9035-9217
  variants:
  - {first: Benjamin, last: Ruppik}
- canonical: {first: Kranti, last: Chalamalasetti}
  id: kranti-chalamalasetti
  variants:
  - {first: Chalamalasetti, last: Kranti}
- canonical: {first: Felicia, last: Körner}
  id: felicia-koerner
  variants:
  - {first: Felicia, last: Koerner}
- canonical: {first: Pranav, last: A}
  comment: UC Santa Cruz
  id: pranav-a
  similar: [pranav-anand]
- canonical: {first: Balamurali, last: AR}
  variants:
  - {first: Balamurali, last: A.R.}
  - {first: Balamurali, last: A.R}
- canonical: {first: Solomon Teferra, last: Abate}
  variants:
  - {first: Solomon, last: Teferra Abate}
  - {first: Solomon, last: Teferra}
- canonical: {first: Ramzi, last: Abbès}
  variants:
  - {first: Ramzi, last: Abbes}
- canonical: {first: Samir, last: AbdelRahman}
  variants:
  - {first: Samir, last: Abdelrahman}
- canonical: {first: Anne, last: Abeillé}
  variants:
  - {first: Anne, last: Abeille}
- canonical: {first: Steven, last: Abney}
  id: steven-abney
  variants:
  - {first: Steve, last: Abney}
  - {first: Steven P., last: Abney}
- canonical: {first: Victor, last: Abrash}
  id: victor-abrash
- canonical: {first: José I., last: Abreu}
  variants:
  - {first: Jose I., last: Abreu}
  - {first: José, last: Abreu}
- canonical: {first: Sarkis, last: Abrilian}
  id: sarkis-abrilian
- canonical: {first: Ahmed, last: AbuRa’ed}
  variants:
  - {first: Ahmed, last: Abura’ed}
- canonical: {first: Esref, last: Adali}
  variants:
  - {first: Eşref, last: Adalı}
  - {first: Eşref, last: Adali}
- canonical: {first: Gilles, last: Adda}
  id: gilles-adda
- canonical: {first: Martine, last: Adda-Decker}
  id: martine-adda-decker
  variants:
  - {first: Martine, last: Adda-decker}
- canonical: {first: David Ifeoluwa, last: Adelani}
  variants:
  - {first: David, last: Adelani}
  - {first: David I., last: Adelani}
- canonical: {first: Giovanni, last: Adorni}
  id: giovanni-adorni
- canonical: {first: Geert, last: Adriaens}
  id: geert-adriaens
- canonical: {first: Itziar, last: Aduriz}
  id: itziar-aduriz
- canonical: {first: Rodrigo, last: Agerri}
  id: rodrigo-agerri
- canonical: {first: Eneko, last: Agirre}
  id: eneko-agirre
- canonical: {first: Željko, last: Agić}
  variants:
  - {first: Zeljko, last: Agic}
- canonical: {first: Shyam Sundar, last: Agrawal}
  variants:
  - {first: Shyam, last: Agrawal}
- canonical: {first: David W., last: Aha}
  variants:
  - {first: David, last: Aha}
- canonical: {first: Thomas, last: Ahlswede}
  variants:
  - {first: Thomas E., last: Ahlswede}
- canonical: {first: Elisabeth, last: Ahlsén}
  variants:
  - {first: Elisabeth, last: Ahlsen}
- canonical: {first: Faisal, last: Ahmad}
  variants:
  - {first: Faisal, last: Ahmed}
- canonical: {first: Wasi, last: Ahmad}
  variants:
  - {first: Wasi Uddin, last: Ahmad}
- canonical: {first: Tafseer, last: Ahmed}
  variants:
  - {first: Tafseer, last: Ahmed Khan}
- canonical: {first: Byung-Gyu, last: Ahn}
  variants:
  - {first: Byung Gyu, last: Ahn}
- canonical: {first: Gregory, last: Aist}
  variants:
  - {first: Greg, last: Aist}
- canonical: {first: Salah, last: Ait-Mokhtar}
  variants:
  - {first: Salah, last: Aït-Mokhtar}
- canonical: {first: Akiko, last: Aizawa}
  variants:
  - {first: Akiko N., last: Aizawa}
- canonical: {first: Gianmaria, last: Ajani}
  id: gianmaria-ajani
- canonical: {first: Hiroyuki, last: Akama}
  variants:
  - {first: Hiroyuki, last: Akam}
- canonical: {first: Mohammad, last: Akbar}
  id: mohammad-akbar
- canonical: {first: A., last: Akilandeswari}
  variants:
  - {first: Akilandeswari, last: A}
- canonical: {first: Berfin, last: Aktaş}
  variants:
  - {first: Berfin, last: Aktas}
- canonical: {first: Khalid, last: Al Khatib}
  variants:
  - {first: Khalid, last: Al-Khatib}
- canonical: {first: Mosleh Hmoud, last: Al-Adhaileh}
  variants:
  - {first: Mosleh H., last: Al-Adhaileh}
- canonical: {first: Adil, last: Al-Kufaishi}
  id: adil-al-kufaishi
- canonical: {first: Yaser, last: Al-Onaizan}
  variants:
  - {first: Yaser, last: Al-onaizan}
- canonical: {first: Amal, last: Al-Saif}
  variants:
  - {first: Amal, last: Alsaif}
- canonical: {first: Vicent, last: Alabau}
  variants:
  - {first: Vicente, last: Alabau}
- canonical: {first: Jesujoba, last: Alabi}
  variants:
  - {first: Jesujoba O., last: Alabi}
  - {first: Jesujoba Oluwadara, last: Alabi}
- canonical: {first: Danniel Liwanag, last: Alcantara}
  variants:
  - {first: Danniel, last: Alcantara}
- canonical: {first: Izaskun, last: Aldezabal}
  id: izaskun-aldezabal
- canonical: {first: Iñaki, last: Alegría}
  id: inaki-alegria
  variants:
  - {first: Iñaki, last: Alegria}
  - {first: Inaki, last: Alegria}
- canonical: {first: Beatrice, last: Alex}
  variants:
  - {first: Bea, last: Alex}
- canonical: {first: Zoltán, last: Alexin}
  id: zoltan-alexin
- canonical: {first: James, last: Allan}
  comment: UMass Amherst
  id: james-allan
  similar: [james-allen]
- canonical: {first: James, last: Allen}
  comment: Rochester
  id: james-allen
  similar: [james-allan]
  variants:
  - {first: James F., last: Allen}
- canonical: {first: Jonathan, last: Allen}
  variants:
  - {first: Jonathan, last: All}
- canonical: {first: Hector, last: Allende-Cid}
  variants:
  - {first: Héctor, last: Allende}
  - {first: Héctor, last: Allende-Cid}
- canonical: {first: Fil, last: Alleva}
  id: fil-alleva
  variants:
  - {first: Fileno, last: Alleva}
- canonical: {first: José João, last: Almeida}
  variants:
  - {first: Jose Joao, last: Almeida}
- canonical: {first: Miguel B., last: Almeida}
  variants:
  - {first: Miguel, last: Almeida}
- canonical: {first: Huda, last: Almuzaini}
  id: huda-almuzaini
- canonical: {first: Jose M., last: Alonso}
  variants:
  - {first: Jose, last: Alonso}
- canonical: {first: Miguel A., last: Alonso}
  variants:
  - {first: Miguel, last: Alonso Pardo}
  - {first: Miguel A., last: Alonso Pardo}
- canonical: {first: Laura, last: Alonso Alemany}
  variants:
  - {first: Laura, last: Alonso i Alemany}
  - {first: Laura, last: Alonso}
- canonical: {first: Erick, last: Alphonse}
  id: erick-alphonse
- canonical: {first: Hiyan, last: Alshawi}
  variants:
  - {first: Hiyan, last: Alsawi}
- canonical: {first: Romina, last: Altamirano}
  variants:
  - {first: Ivana Romina, last: Altamirano}
- canonical: {first: Mohamed, last: Altantawy}
  variants:
  - {first: Mohamed, last: AlTantawy}
- canonical: {first: Sandra, last: Aluísio}
  variants:
  - {first: Sandra Maria, last: Aluísio}
  - {first: Sandra, last: Aluisio}
  - {first: Sandra M., last: Aluísio}
- canonical: {first: Carlos, last: Alzate}
  variants:
  - {first: Carlos, last: Alzate Perez}
- canonical: {first: Diego Raphael, last: Amancio}
  variants:
  - {first: Diego, last: Amancio}
- canonical: {first: Shin-ya, last: Amano}
  variants:
  - {first: Sin-ya, last: Amano}
- canonical: {first: Fredy A., last: Amaya}
  id: fredy-a-amaya
- canonical: {first: Juan Carlos, last: Amengual}
  id: juan-carlos-amengual
- canonical: {first: Mohamed R., last: Amer}
  variants:
  - {first: Mohamed, last: Amer}
- canonical: {first: Enrique, last: Amigó}
  variants:
  - {first: Enrique, last: Amigo}
- canonical: {first: Massih R., last: Amini}
  variants:
  - {first: Massih-Reza, last: Amini}
- canonical: {first: Reinald Kim, last: Amplayo}
  variants:
  - {first: Reinald, last: Kim Amplayo}
- canonical: {first: Marcelo Adriano, last: Amâncio}
  variants:
  - {first: Marcelo, last: Amancio}
- canonical: {first: Pranav, last: Anand}
  comment: Dayta AI
  id: pranav-anand
  similar: [pranav-a]
- canonical: {first: Animashree, last: Anandkumar}
  variants:
  - {first: Anima, last: Anandkumar}
- canonical: {first: Øistein E., last: Andersen}
  variants:
  - {first: Øistein, last: Andersen}
- canonical: {first: Andrew J., last: Anderson}
  variants:
  - {first: Andrew, last: Anderson}
- canonical: {first: Anne H., last: Anderson}
  variants:
  - {first: Anne, last: Anderson}
- canonical: {first: Kenneth M., last: Anderson}
  variants:
  - {first: Kenneth, last: Anderson}
  - {first: Ken, last: Anderson}
- canonical: {first: Tim, last: Anderson}
  variants:
  - {first: Timothy, last: Anderson}
- canonical: {first: Winston N, last: Anderson}
  variants:
  - {first: Winston, last: Anderson}
- canonical: {first: Shinichi, last: Ando}
  variants:
  - {first: Sinichi, last: Ando}
  - {first: Shin-ichi, last: Ando}
  - {first: Shin-Ichi, last: Ando}
- canonical: {first: Elisabeth, last: Andre}
  variants:
  - {first: Elisabeth, last: André}
- canonical: {first: Alexandre, last: Andreewsky}
  comment: LIMSI
  id: alexandre-andreewsky
  similar: [alexander-andreyewsky]
- canonical: {first: Alexander, last: Andreyewsky}
  comment: IBM
  id: alexander-andreyewsky
  similar: [alexandre-andreewsky]
- canonical: {first: Peter, last: Anick}
  variants:
  - {first: Peter G., last: Anick}
- canonical: {first: Olatz, last: Ansa}
  id: olatz-ansa
- canonical: {first: Georges, last: Antoniadis}
  id: georges-antoniadis
- canonical: {first: Juliano D., last: Antonio}
  id: juliano-d-antonio
- canonical: {first: Waqas, last: Anwar}
  variants:
  - {first: Muhammad Waqas, last: Anwar}
- canonical: {first: Douglas, last: Appelt}
  variants:
  - {first: Douglas E., last: Appelt}
  - {first: Doug, last: Appelt}
- canonical: {first: Noriko H., last: Arai}
  variants:
  - {first: Noriko, last: Arai}
- canonical: {first: Kenji, last: Araki}
  id: kenji-araki
- canonical: {first: Masahiro, last: Araki}
  id: masahiro-araki
- canonical: {first: Mihael, last: Arcan}
  variants:
  - {first: Mihael, last: Arčan}
- canonical: {first: Nikolay, last: Arefyev}
  variants:
  - {first: Nikolay, last: Arefiev}
- canonical: {first: Nerea, last: Areta}
  id: nerea-areta
- canonical: {first: Susan, last: Armstrong}
  id: susan-armstrong
  variants:
  - {first: Susan, last: Warwick-Armstrong}
  - {first: Susan, last: Warwick}
- canonical: {first: Alan R., last: Aronson}
  variants:
  - {first: Alan, last: Aronson}
- canonical: {first: Xabier, last: Arregi}
  id: xabier-arregi
- canonical: {first: Jose Mari, last: Arriola}
  id: jose-mari-arriola
- canonical: {first: Núria, last: Artigas}
  id: nuria-artigas
- canonical: {first: Xabier, last: Artola}
  id: xabier-artola
- canonical: {first: Kavosh, last: Asadi Atui}
  variants:
  - {first: Kavosh, last: Asadi}
- canonical: {first: Noushin Rezapour, last: Asheghi}
  variants:
  - {first: Noushin, last: Rezapour Asheghi}
- canonical: {first: Nicholas, last: Asher}
  variants:
  - {first: Nicolas, last: Asher}
- canonical: {first: Kevin D., last: Ashley}
  variants:
  - {first: Kevin, last: Ashley}
- canonical: {first: Àlex R., last: Atrio}
  variants:
  - {first: Àlex, last: Atrio}
- canonical: {first: Jordi, last: Atserias}
  id: jordi-atserias
  variants:
  - {first: Jordi, last: Atserias Batalla}
- canonical: {first: Mohamed, last: Attia}
  id: mohamed-attia
- canonical: {first: Eric, last: Atwell}
  variants:
  - {first: Eric Steven, last: Atwell}
  - {first: Eric S., last: Atwell}
- canonical: {first: Steve, last: Austin}
  id: steve-austin
- canonical: {first: Luciana Beatriz, last: Avila}
  variants:
  - {first: Luciana Beatriz, last: Ávila}
  - {first: Luciana, last: Ávila}
- canonical: {first: Aiti, last: Aw}
  variants:
  - {first: AiTi, last: Aw}
  - {first: Ai Ti, last: Aw}
- canonical: {first: Christelle, last: Ayache}
  id: christelle-ayache
- canonical: {first: Necip Fazil, last: Ayan}
  variants:
  - {first: Necip, last: Fazil Ayan}
- canonical: {first: Damaris, last: Ayuso}
  id: damaris-ayuso
  variants:
  - {first: Damaris M., last: Ayuso}
- canonical: {first: Saliha, last: Azzam}
  id: saliha-azzam
- canonical: {first: Harald, last: Baayen}
  variants:
  - {first: R. Harald, last: Baayen}
- canonical: {first: Ismail, last: Babaoğlu}
  variants:
  - {first: Ismail, last: Babaoglu}
- canonical: {first: Ciprian, last: Bacalu}
  id: ciprian-bacalu
- canonical: {first: Ngo Xuan, last: Bach}
  variants:
  - {first: Ngo, last: Xuan Bach}
- canonical: {first: Joan, last: Bachenko}
  id: joan-bachenko
- canonical: {first: Daniel, last: Bachut}
  id: daniel-bachut
- canonical: {first: Brett W., last: Bader}
  variants:
  - {first: Brett, last: Bader}
- canonical: {first: Adriana, last: Badulescu}
  variants:
  - {first: Adriana, last: Bădulescu}
- canonical: {first: Hee-Sook, last: Bae}
  variants:
  - {first: Hee Sook, last: Bae}
- canonical: {first: Erik, last: Baert}
  id: erik-baert
- canonical: {first: Mirko, last: Baglioni}
  id: mirko-baglioni
- canonical: {first: Jeanne, last: Baguenier Desormeaux}
  variants:
  - {first: Jeanne, last: Baguenier-Desormeaux}
- canonical: {first: Lalit R., last: Bahl}
  id: lalit-r-bahl
- canonical: {first: Mohammad, last: Bahrani}
  id: mohammad-bahrani
- canonical: {first: Ruzena, last: Bajcsy}
  id: ruzena-bajcsy
- canonical: {first: Ondřej, last: Bajgar}
  variants:
  - {first: Ondrej, last: Bajgar}
- canonical: {first: Stylianos, last: Bakamidis}
  id: stylianos-bakamidis
- canonical: {first: Collin F., last: Baker}
  variants:
  - {first: Collin, last: Baker}
- canonical: {first: George, last: Baker}
  id: george-baker
  variants:
  - {first: George Arthur, last: Baker}
- canonical: {first: James, last: Baker}
  variants:
  - {first: James K., last: Baker}
- canonical: {first: Janet, last: Baker}
  variants:
  - {first: Janet M., last: Baker}
- canonical: {first: Kathryn, last: Baker}
  variants:
  - {first: Kathryn L., last: Baker}
- canonical: {first: Pedro, last: Balage Filho}
  variants:
  - {first: Pedro, last: Balage}
  - {first: Pedro Paulo, last: Balage Filho}
  - {first: Pedro P. Balage, last: Filho}
  - {first: Pedro, last: Filho}
- canonical: {first: Alexandra, last: Balahur}
  variants:
  - {first: Alexandra, last: Balahur-Dobrescu}
- canonical: {first: Timothy, last: Baldwin}
  variants:
  - {first: Tim, last: Baldwin}
- canonical: {first: Catherine N., last: Ball}
  variants:
  - {first: Catherine, last: Ball}
- canonical: {first: Bruce W., last: Ballard}
  id: bruce-w-ballard
  variants:
  - {first: Bruce, last: Ballard}
- canonical: {first: Rafael E., last: Banchs}
  variants:
  - {first: Rafael, last: Banchs}
- canonical: {first: Sivaji, last: Bandyopadhyay}
  variants:
  - {first: Sivaji, last: Bandopadhyay}
  - {first: Sivaju, last: Bandyopadhyay}
  - {first: Sivaji, last: B}
- canonical: {first: Eduardo R., last: Banga}
  id: eduardo-r-banga
  variants:
  - {first: Eduardo, last: R. Banga}
  - {first: Eduardo Rodríguez, last: Banga}
- canonical: {first: Srinivas, last: Bangalore}
  variants:
  - {first: B., last: Srinivas}
  - {first: '', last: Srinivas}
- canonical: {first: Forrest, last: Bao}
  variants:
  - {first: Forrest Sheng, last: Bao}
- canonical: {first: Petra, last: Barancikova}
  variants:
  - {first: Petra, last: Barančíková}
- canonical: {first: Cătălina, last: Barbu}
  id: catalina-barbu
  variants:
  - {first: Catalina, last: Barbu}
- canonical: {first: Verginica, last: Barbu Mititelu}
  variants:
  - {first: Verginica Barbu, last: Mititelu}
- canonical: {first: Anup, last: Barman}
  variants:
  - {first: Anup Kr., last: Barman}
- canonical: {first: John, last: Barnden}
  id: john-barnden
  variants:
  - {first: John A., last: Barnden}
- canonical: {first: Marco, last: Baroni}
  id: marco-baroni
- canonical: {first: Roberto, last: Barra-Chicote}
  variants:
  - {first: Roberto Barra, last: Chicote}
- canonical: {first: Sergio, last: Barrachina}
  id: sergio-barrachina
- canonical: {first: Claude, last: Barras}
  id: claude-barras
- canonical: {first: Caroline, last: Barriere}
  variants:
  - {first: Caroline, last: Barrière}
- canonical: {first: Chris, last: Barry}
  id: chris-barry
- canonical: {first: Valentina, last: Bartalesi Lenzi}
  id: valentina-bartalesi-lenzi
- canonical: {first: François, last: Barthélemy}
  variants:
  - {first: Francois, last: Barthelemy}
- canonical: {first: G. Edward, last: Barton}
  variants:
  - {first: G. Edward, last: 'Barton, Jr.'}
- canonical: {first: Guntis, last: Barzdins}
  variants:
  - {first: Guntis, last: Bārzdiņš}
- canonical: {first: Karine, last: Baschung}
  id: karine-baschung
- canonical: {first: Roberto, last: Basili}
  id: roberto-basili
- canonical: {first: Colin, last: Batchelor}
  variants:
  - {first: Colin R., last: Batchelor}
- canonical: {first: John, last: Bateman}
  variants:
  - {first: John A., last: Bateman}
- canonical: {first: Madeleine, last: Bates}
  id: madeleine-bates
  variants:
  - {first: Madeline, last: Bates}
- canonical: {first: Riza Theresa, last: Batista-Navarro}
  variants:
  - {first: Riza, last: Batista-Navarro}
- canonical: {first: Anton, last: Batliner}
  id: anton-batliner
- canonical: {first: Istvan, last: Batori}
  id: istvan-batori
- canonical: {first: Marco, last: Battista}
  id: marco-battista
- canonical: {first: William A., last: 'Baumgartner, Jr.'}
  variants:
  - {first: William A., last: Baumgartner Jr.}
  - {first: William A., last: Baumgartner}
  - {first: William, last: Baumgartner}
  - {first: William, last: Baumgartner Jr.}
- canonical: {first: Samuel, last: Bayer}
  variants:
  - {first: Sam, last: Bayer}
- canonical: {first: Andrew David, last: Beale}
  variants:
  - {first: Andrew, last: David}
- canonical: {first: David L., last: Bean}
  variants:
  - {first: David, last: Bean}
- canonical: {first: John, last: Bear}
  id: john-bear
- canonical: {first: Hannah, last: Bechara}
  variants:
  - {first: Hanna, last: Béchara}
  - {first: Hanna, last: Bechara}
  - {first: Hannah, last: Béchara}
- canonical: {first: Frederic, last: Bechet}
  id: frederic-bechet
  variants:
  - {first: Frédéric, last: Bechét}
  - {first: Frédéric, last: Béchet}
  - {first: Frederic, last: Béchet}
- canonical: {first: Chedi, last: Bechikh Ali}
  variants:
  - {first: Chedi, last: Bechikh}
- canonical: {first: Daniel, last: Beck}
  variants:
  - {first: Daniel Emilio, last: Beck}
- canonical: {first: Lee, last: Becker}
  variants:
  - {first: Lee A., last: Becker}
- canonical: {first: Russell, last: Beckley}
  variants:
  - {first: Russ, last: Beckley}
- canonical: {first: Paul, last: Bedaride}
  variants:
  - {first: Paul, last: Bédaride}
- canonical: {first: Cosmin Adrian, last: Bejan}
  variants:
  - {first: Cosmin, last: Adrian Bejan}
  - {first: Cosmin, last: Bejan}
- canonical: {first: Núria, last: Bel}
  variants:
  - {first: Nuria, last: Bel}
- canonical: {first: Gemma, last: Bel-Enguix}
  variants:
  - {first: Gemma Bel, last: Enguix}
  - {first: Gemma, last: Bel Enguix}
- canonical: {first: Julie, last: Belião}
  variants:
  - {first: Julie, last: Beliao}
- canonical: {first: Narjès, last: Bellamine Ben Saoud}
  variants:
  - {first: Narjès Bellamine Ben, last: Saoud}
- canonical: {first: Patrice, last: Bellot}
  id: patrice-bellot
- canonical: {first: Valérie, last: Bellynck}
  variants:
  - {first: Valerie, last: Bellynck}
- canonical: {first: Islam, last: Beltagy}
  id: islam-beltagy
- canonical: {first: Robert S., last: Belvin}
  variants:
  - {first: Robert, last: Belvin}
  - {first: Robert S., last: Melvin}
- canonical: {first: Anja, last: Belz}
  variants:
  - {first: Anya, last: Belz}
- canonical: {first: Roni, last: Ben Aharon}
  variants:
  - {first: Roni, last: Ben-Aharon}
- canonical: {first: Abdelmajid, last: Ben Hamadou}
  variants:
  - {first: Abdelmajid, last: Ben hamadou}
  - {first: Abdelmajid, last: Benhamadou}
  - {first: Abdelmajid-Lin, last: Ben Hamadou}
- canonical: {first: Abderrahim, last: Benabbou}
  id: abderrahim-benabbou
- canonical: {first: Farah, last: Benamara}
  variants:
  - {first: Farah, last: Beanamara}
  - {first: Farah, last: Benamara Zitoune}
- canonical: {first: Chomicha, last: Bendahman}
  id: chomicha-bendahman
- canonical: {first: Emily M., last: Bender}
  variants:
  - {first: Emily, last: Bender}
- canonical: {first: José-Miguel, last: Benedí}
  id: jose-miguel-benedi
  variants:
  - {first: Jose-Miguel, last: Benedi}
  - {first: José Miguel, last: Benedí}
  - {first: José Miguel, last: Benedí Ruíz}
  - {first: José-M., last: Benedí}
  - {first: José Miguel, last: Benedi Ruiz}
  - {first: José-Miguel, last: Benedí Ruíz}
- canonical: {first: Simon, last: Benigeri}
  id: simon-benigeri
  variants:
  - {first: Simon, last: Ben Igeri}
- canonical: {first: Andrew, last: Bennett}
  id: andrew-bennett
  similar: [andrew-bennetts]
- canonical: {first: Paul, last: Bennett}
  variants:
  - {first: Paul N., last: Bennett}
- canonical: {first: Andrew, last: Bennetts}
  id: andrew-bennetts
  similar: [andrew-bennett]
- canonical: {first: Alexander, last: Berg}
  variants:
  - {first: Alex, last: Berg}
  - {first: Alexander C, last: Berg}
- canonical: {first: Tamara, last: Berg}
  variants:
  - {first: Tamara L., last: Berg}
  - {first: Tamara L, last: Berg}
- canonical: {first: Carole, last: Bergamini}
  id: carole-bergamini
- canonical: {first: Adam, last: Berger}
  variants:
  - {first: Adam L., last: Berger}
- canonical: {first: Maria, last: Berger}
  variants:
  - {first: Maria, last: Moritz}
- canonical: {first: Raffaella, last: Bernardi}
  id: raffaella-bernardi
- canonical: {first: Niels Ole, last: Bernsen}
  variants:
  - {first: Niels Ole, last: Bernse}
  - {first: Niels O., last: Bernsen}
- canonical: {first: Elisa, last: Bertino}
  id: elisa-bertino
- canonical: {first: Núria, last: Bertomeu}
  variants:
  - {first: Nuria, last: Bertomeu}
  - {first: Núria, last: Bertomeu Castelló}
  - {first: Núria Bertomeu, last: Castelló}
- canonical: {first: Robert C., last: Berwick}
  variants:
  - {first: Robert, last: Berwick}
  - {first: Robert Cregar, last: Berwick}
- canonical: {first: Gabriel G., last: Bes}
  id: gabriel-g-bes
  variants:
  - {first: Gabriel G., last: Bès}
  - {first: Gabriel, last: Bès}
- canonical: {first: Laurent, last: Besacier}
  id: laurent-besacier
- canonical: {first: Štefan, last: Beňuš}
  variants:
  - {first: Stefan, last: Benus}
  - {first: S̆tefan, last: Ben̆us̆}
- canonical: {first: Akshar, last: Bharati}
  variants:
  - {first: Akshar, last: Bharathi}
- canonical: {first: Irshad, last: Bhat}
  variants:
  - {first: Irshad A., last: Bhat}
- canonical: {first: Rajesh, last: Bhat}
  id: rajesh-bhat
  similar: [rajesh-bhatt]
- canonical: {first: Riyaz Ahmad, last: Bhat}
  variants:
  - {first: Riyaz A., last: Bhat}
- canonical: {first: Rajesh, last: Bhatt}
  comment: UMass Amherst
  id: rajesh-bhatt
  similar: [rajesh-bhat]
- canonical: {first: Pushpak, last: Bhattacharyya}
  variants:
  - {first: Pushpak, last: Bhattacharya}
- canonical: {first: Virendrakumar, last: Bhavsar}
  variants:
  - {first: Virendra, last: Bhavsar}
- canonical: {first: Plaban Kr., last: Bhowmick}
  variants:
  - {first: Plaban, last: Bhowmick}
- canonical: {first: Ergun, last: Bicici}
  variants:
  - {first: Ergun, last: Biçici}
- canonical: {first: Eckhard, last: Bick}
  id: eckhard-bick
- canonical: {first: Timothy W., last: Bickmore}
  variants:
  - {first: Timothy, last: Bickmore}
- canonical: {first: Chris, last: Biemann}
  variants:
  - {first: Christian, last: Biemann}
- canonical: {first: Janusz Stanisław, last: Bien}
  variants:
  - {first: Janusz Stanislaw, last: Bien}
  - {first: Janusz S., last: Bień}
  - {first: Janusz S., last: Bien}
- canonical: {first: Marie A., last: Bienkowski}
  variants:
  - {first: Marie, last: Bienkowski}
- canonical: {first: Alan W., last: Biermann}
  id: alan-w-biermann
  variants:
  - {first: Alan, last: Biermann}
- canonical: {first: Jeffrey P., last: Bigham}
  variants:
  - {first: Jeffrey, last: Bigham}
- canonical: {first: Daniel M., last: Bikel}
  variants:
  - {first: Daniel, last: Bikel}
  - {first: Dan, last: Bikel}
- canonical: {first: Dimitrios, last: Bilidas}
  variants:
  - {first: Dimitris, last: Bilidas}
- canonical: {first: Eric, last: Bilinski}
  variants:
  - {first: Éric, last: Bilinski}
- canonical: {first: Mokhtar B., last: Billami}
  variants:
  - {first: Mokhtar-Boumedyen, last: Billami}
- canonical: {first: Jeff, last: Bilmes}
  variants:
  - {first: Jeff A., last: Bilmes}
- canonical: {first: Matthew W., last: Bilotti}
  variants:
  - {first: Matthew, last: Bilotti}
- canonical: {first: Milan, last: Bily}
  variants:
  - {first: Milan, last: Bílý}
- canonical: {first: Diana, last: Binnenpoorte}
  id: diana-binnenpoorte
- canonical: {first: Elizabeth, last: Bishop}
  id: elizabeth-bishop
- canonical: {first: Alan W., last: Black}
  id: alan-w-black
  variants:
  - {first: Alan, last: Black}
  - {first: Alan W, last: Black}
- canonical: {first: Ezra, last: Black}
  id: ezra-black
  variants:
  - {first: Ezra W., last: Black}
- canonical: {first: Lois M., last: Black}
  variants:
  - {first: Lois, last: Black}
- canonical: {first: William J., last: Black}
  id: william-j-black
  variants:
  - {first: William J, last: Black}
  - {first: William, last: Black}
- canonical: {first: Frédéric, last: Blain}
  variants:
  - {first: Frederic, last: Blain}
- canonical: {first: Hervé, last: Blanchon}
  variants:
  - {first: Herve, last: Blanchon}
- canonical: {first: Christian, last: Blaschke}
  id: christian-blaschke
- canonical: {first: Nate, last: Blaylock}
  id: nate-blaylock
- canonical: {first: David, last: Blei}
  variants:
  - {first: David M., last: Blei}
- canonical: {first: Hatte, last: Blejer}
  variants:
  - {first: Hatte R., last: Blejer}
- canonical: {first: André, last: Blessing}
  variants:
  - {first: Andre, last: Blessing}
- canonical: {first: Hans Ulrich, last: Block}
  variants:
  - {first: Hans-Ulrich, last: Block}
- canonical: {first: Marsden S., last: Blois}
  id: marsden-s-blois
- canonical: {first: Phil, last: Blunsom}
  variants:
  - {first: Philip, last: Blunsom}
- canonical: {first: Tamara, last: Bobić}
  variants:
  - {first: Tamara, last: Bobic}
- canonical: {first: Daniel, last: Bobrow}
  variants:
  - {first: Daniel G., last: Bobrow}
- canonical: {first: Robert, last: Bobrow}
  id: robert-bobrow
  variants:
  - {first: Robert J., last: Bobrow}
  - {first: Rusty, last: Bobrow}
- canonical: {first: Péter Pál, last: Boda}
  variants:
  - {first: Péter, last: Boda}
- canonical: {first: Adams B., last: Bodomo}
  variants:
  - {first: Adams, last: Bodomo}
- canonical: {first: Guido, last: Boella}
  id: guido-boella
- canonical: {first: Katharina, last: Boesefeldt}
  id: katharina-boesefeldt
- canonical: {first: Christopher, last: Bogart}
  variants:
  - {first: Chris, last: Bogart}
- canonical: {first: Branimir, last: Boguraev}
  id: branimir-boguraev
  variants:
  - {first: Branimir K., last: Boguraev}
  - {first: Bran, last: Boguraev}
- canonical: {first: Igor, last: Boguslavsky}
  variants:
  - {first: Igor M., last: Boguslavsky}
- canonical: {first: Dan, last: Bohus}
  id: dan-bohus
  variants:
  - {first: Dan, last: Bohuş}
- canonical: {first: Sean, last: Boisen}
  id: sean-boisen
- canonical: {first: Christian, last: Boitet}
  id: christian-boitet
- canonical: {first: Loic, last: Boizou}
  variants:
  - {first: Loïc, last: Boizou}
- canonical: {first: Ondřej, last: Bojar}
  variants:
  - {first: Ondrej, last: Bojar}
- canonical: {first: Julie E., last: Boland}
  variants:
  - {first: Julie, last: Boland}
- canonical: {first: Daniel, last: Bolaños}
  variants:
  - {first: Daniel, last: Bolanos}
- canonical: {first: Gemma, last: Boleda}
  variants:
  - {first: Gemma, last: Boleda Torrent}
- canonical: {first: Andrea, last: Bolognesi}
  id: andrea-bolognesi
- canonical: {first: Igor A., last: Bolshakov}
  variants:
  - {first: Igor, last: Bolshakov}
- canonical: {first: Antonio, last: Bonafonte}
  id: antonio-bonafonte
- canonical: {first: Jean-François, last: Bonastre}
  id: jean-francois-bonastre
  variants:
  - {first: Jean-Francois, last: Bonastre}
- canonical: {first: Guillaume, last: Bonfante}
  variants:
  - {first: Guillame, last: Bonfante}
- canonical: {first: Claire, last: Bonial}
  variants:
  - {first: Claire N., last: Bonial}
- canonical: {first: Marco Aldo Piccolino, last: Boniforti}
  variants:
  - {first: Marco Aldo, last: Piccolino Boniforti}
- canonical: {first: Hélène, last: Bonneau-Maynard}
  id: helene-bonneau-maynard
  variants:
  - {first: Hélène, last: Maynard}
- canonical: {first: Kalina, last: Bontcheva}
  id: kalina-bontcheva
  similar: [katina-bontcheva]
- canonical: {first: Katina, last: Bontcheva}
  id: katina-bontcheva
  similar: [kalina-bontcheva]
- canonical: {first: German, last: Bordel}
  id: german-bordel
  variants:
  - {first: Germán, last: Bordel}
- canonical: {first: Emanuela, last: Boroş}
  variants:
  - {first: Emanuela, last: Boroș}
  - {first: Emanuela, last: Boros}
- canonical: {first: Tiberiu, last: Boroş}
  variants:
  - {first: Tiberiu, last: Boroș}
  - {first: Tiberiu, last: Boros}
- canonical: {first: Sonja, last: Bosch}
  variants:
  - {first: Sonja E., last: Bosch}
- canonical: {first: Matko, last: Bosnjak}
  variants:
  - {first: Matko, last: Bošnjak}
- canonical: {first: Elizabeth C., last: Botha}
  id: elizabeth-c-botha
- canonical: {first: Alexandre, last: Bouchard-Côté}
  variants:
  - {first: Alexandre, last: Bouchard}
- canonical: {first: Abdessalam, last: Bouchekif}
  variants:
  - {first: Abdesselam, last: Bouchekif}
- canonical: {first: Mohamed Mahdi, last: Boudabous}
  variants:
  - {first: Mohamed, last: Boudabous}
- canonical: {first: Aicha, last: Bouhjar}
  variants:
  - {first: Aïcha, last: Bouhjar}
- canonical: {first: Pierrette, last: Bouillon}
  id: pierrette-bouillon
- canonical: {first: Philippe, last: Boula de Mareüil}
  id: philippe-boula-de-mareuil
  variants:
  - {first: Philippe Boula, last: de Mareüil}
- canonical: {first: Gilles, last: Boulianne}
  id: gilles-boulianne
- canonical: {first: Paolo, last: Bouquet}
  id: paolo-bouquet
- canonical: {first: Laurent, last: Bourbeau}
  id: laurent-bourbeau
- canonical: {first: Caroline, last: Bousquet-Vernhettes}
  variants:
  - {first: Caroline, last: Bousquet}
- canonical: {first: Lou, last: Boves}
  variants:
  - {first: Louis, last: Boves}
- canonical: {first: Samuel, last: Bowman}
  variants:
  - {first: Samuel R., last: Bowman}
  - {first: Sam, last: Bowman}
- canonical: {first: Stephen, last: Boxwell}
  variants:
  - {first: Stephen A., last: Boxwell}
- canonical: {first: Richard D., last: Boyce}
  variants:
  - {first: Richard, last: Boyce}
- canonical: {first: Andrew, last: Boyd}
  variants:
  - {first: Andrew D., last: Boyd}
- canonical: {first: Amber, last: Boydstun}
  variants:
  - {first: Amber E., last: Boydstun}
- canonical: {first: Kristy, last: Boyer}
  variants:
  - {first: Kristy Elizabeth, last: Boyer}
- canonical: {first: Cem, last: Bozsahin}
  variants:
  - {first: Cem, last: Bozşahin}
  - {first: H. Cem, last: Bozsahin}
- canonical: {first: Olivier, last: Boëffard}
  variants:
  - {first: Olivier, last: Boeffard}
- canonical: {first: Lisa, last: Braden-Harder}
  variants:
  - {first: Lisa C., last: Braden-Harder}
- canonical: {first: Deborah, last: Brady}
  variants:
  - {first: Deb, last: Brady}
- canonical: {first: Annelies, last: Braffort}
  id: annelies-braffort
- canonical: {first: S.R.K., last: Branavan}
  variants:
  - {first: S. R. K., last: Branavan}
- canonical: {first: António, last: Branco}
  variants:
  - {first: Antonio, last: Branco}
  - {first: Antonio H., last: Branco}
  - {first: António Horta, last: Branco}
- canonical: {first: Andrew, last: Brasher}
  id: andrew-brasher
- canonical: {first: Harry, last: Bratt}
  id: harry-bratt
- canonical: {first: Adrian, last: Braşoveanu}
  variants:
  - {first: Adrian, last: Brasoveanu}
- canonical: {first: Eric, last: Breck}
  variants:
  - {first: Eric J., last: Breck}
- canonical: {first: D. S., last: Bree}
  variants:
  - {first: D.S., last: Bree}
- canonical: {first: Jason, last: Brenier}
  variants:
  - {first: Jason M., last: Brenier}
- canonical: {first: Susan E., last: Brennan}
  variants:
  - {first: Susan, last: Brennan}
- canonical: {first: Xavier, last: Briffault}
  id: xavier-briffault
- canonical: {first: Ted, last: Briscoe}
  id: ted-briscoe
  variants:
  - {first: Edward, last: Briscoe}
- canonical: {first: George Aaron, last: Broadwell}
  variants:
  - {first: Aaron, last: Broadwell}
  - {first: G. Aaron, last: Broadwell}
- canonical: {first: Daan, last: Broeder}
  id: daan-broeder
- canonical: {first: Michael K., last: Brown}
  variants:
  - {first: Michael, last: Brown}
- canonical: {first: Peter F., last: Brown}
  id: peter-f-brown
- canonical: {first: Ralf D., last: Brown}
  variants:
  - {first: Ralf, last: Brown}
- canonical: {first: Susan Windisch, last: Brown}
  variants:
  - {first: Susan, last: Windisch Brown}
  - {first: Susan, last: Brown}
  - {first: Susan W., last: Brown}
- canonical: {first: Rebecca, last: Bruce}
  variants:
  - {first: Rebecca F., last: Bruce}
- canonical: {first: Hennie, last: Brugman}
  id: hennie-brugman
- canonical: {first: Ernst, last: Buchberger}
  id: ernst-buchberger
- canonical: {first: Chris, last: Buckley}
  id: chris-buckley
- canonical: {first: Sven, last: Buechel}
  variants:
  - {first: Sven, last: Büchel}
- canonical: {first: Alberto, last: Bugarín Diz}
  variants:
  - {first: Alberto, last: Bugarín}
  - {first: Alberto, last: Bugarin}
- canonical: {first: Trung, last: Bui}
  variants:
  - {first: Trung H., last: Bui}
- canonical: {first: Florin, last: Bulgarov}
  variants:
  - {first: Florin Adrian, last: Bulgarov}
- canonical: {first: Barbara, last: Bullock}
  variants:
  - {first: Barbara E., last: Bullock}
- canonical: {first: Razvan, last: Bunescu}
  variants:
  - {first: Razvan C., last: Bunescu}
- canonical: {first: Harry, last: Bunt}
  id: harry-bunt
- canonical: {first: Laura, last: Burdick}
  variants:
  - {first: Laura, last: Wendlandt}
- canonical: {first: Gaston, last: Burek}
  variants:
  - {first: Gaston G., last: Burek}
- canonical: {first: Clint, last: Burfoot}
  variants:
  - {first: Clinton, last: Burfoot}
- canonical: {first: John D., last: Burger}
  comment: MITRE
  id: john-d-burger
  similar: [john-f-burger]
- canonical: {first: John F., last: Burger}
  comment: System Development Corporation
  id: john-f-burger
  similar: [john-d-burger]
- canonical: {first: Christopher J.C., last: Burges}
  variants:
  - {first: Chris J.C., last: Burges}
- canonical: {first: Diego A., last: Burgos}
  variants:
  - {first: Diego, last: Burgos}
- canonical: {first: Bianka, last: Buschbeck}
  id: bianka-buschbeck
  variants:
  - {first: Bianka, last: Buschbeck-Wolf}
- canonical: {first: Andrei, last: Butnaru}
  variants:
  - {first: Andrei M., last: Butnaru}
- canonical: {first: Bill, last: Byrne}
  comment: University of Cambridge
  id: bill-byrne
- canonical: {first: Bill, last: Byrne}
  comment: UCSD Ph.d; https://www.linkedin.com/in/billb/
  id: bill-byrne-ucsd
- canonical: {first: Donna, last: Byron}
  id: donna-byron
  variants:
  - {first: Donna K., last: Byron}
- canonical: {first: Tamás, last: Bíró}
  variants:
  - {first: Tamás, last: Biró}
- canonical: {first: Benjamin, last: Börschinger}
  variants:
  - {first: Benjamin, last: Boerschinger}
- canonical: {first: Kenneth S., last: Bøgh}
  variants:
  - {first: Kenneth, last: Bøgh}
- canonical: {first: Alena, last: Bŏhmová}
  variants:
  - {first: Alena, last: Bohmova}
  - {first: Alena, last: Böhmová}
- canonical: {first: Sheila, last: C. M. de Sousa}
  variants:
  - {first: Sheila C.M., last: de Sousa}
- canonical: {first: José G., last: C. de Souza}
  variants:
  - {first: José G.C., last: de Souza}
  - {first: Jose G.C., last: de Souza}
  - {first: José Guilherme, last: Camargo de Souza}
  - {first: José G., last: Camargo de Souza}
  - {first: José Guilherme, last: C. de Souza}
- canonical: {first: Malarkodi, last: C.S.}
  variants:
  - {first: Malarkodi, last: C.S}
  - {first: CS., last: Malarkodi}
- canonical: {first: Joao Paulo, last: Cabral}
  variants:
  - {first: João P., last: Cabral}
- canonical: {first: Luís Miguel, last: Cabral}
  variants:
  - {first: Luís, last: Cabral}
- canonical: {first: Luis-Adrián, last: Cabrera-Diego}
  variants:
  - {first: Luis Adrián, last: Cabrera-Diego}
- canonical: {first: Maria Teresa, last: Cabré}
  id: maria-teresa-cabre
  variants:
  - {first: M. Teresa, last: Cabré}
  - {first: Teresa, last: Cabré}
- canonical: {first: Whitney L., last: Cade}
  variants:
  - {first: Whitney, last: Cade}
- canonical: {first: Anais, last: Cadilhac}
  variants:
  - {first: Anaïs, last: Cadilhac}
- canonical: {first: Michael J., last: Cafarella}
  variants:
  - {first: Michael, last: Cafarella}
- canonical: {first: Lynne, last: Cahill}
  id: lynne-cahill
  variants:
  - {first: Lynne J., last: Cahill}
- canonical: {first: Dongfeng, last: Cai}
  variants:
  - {first: DongFeng, last: Cai}
- canonical: {first: Jun Fu, last: Cai}
  variants:
  - {first: Junfu, last: Cai}
- canonical: {first: Qingqing, last: Cai}
  variants:
  - {first: Qing-qing, last: Cai}
- canonical: {first: Jo, last: Calder}
  variants:
  - {first: Jonathan, last: Calder}
- canonical: {first: Mary Elaine, last: Califf}
  id: mary-elaine-califf
- canonical: {first: Charles B., last: Callaway}
  variants:
  - {first: Charles, last: Callaway}
- canonical: {first: Diego, last: Calvanese}
  id: diego-calvanese
- canonical: {first: Nicoletta, last: Calzolari}
  id: nicoletta-calzolari
  variants:
  - {first: Nicoletta Calzolari, last: Zamorani}
- canonical: {first: Jose, last: Camacho-Collados}
  variants:
  - {first: José, last: Camacho-Collados}
- canonical: {first: Ellen, last: Campana}
  id: ellen-campana
- canonical: {first: Joseph P., last: Campbell}
  variants:
  - {first: Joseph, last: Campbell}
- canonical: {first: Francisco, last: Campillo}
  variants:
  - {first: Francisco Campillo, last: Díaz}
- canonical: {first: Doğan, last: Can}
  variants:
  - {first: Dogan, last: Can}
- canonical: {first: Arnaldo, last: 'Candido, Jr.'}
  variants:
  - {first: Arnaldo, last: Candido Jr.}
  - {first: Arnaldo, last: Candido Jr}
  - {first: Arnaldo, last: Candido}
- canonical: {first: Marie, last: Candito}
  variants:
  - {first: Marie-Helene, last: Candito}
  - {first: Marie-Hélène, last: Candito}
- canonical: {first: Amparo Elizabeth, last: Cano Basave}
  variants:
  - {first: Amparo Elizabeth, last: Cano-Basave}
- canonical: {first: Xuan-Nga, last: Cao}
  variants:
  - {first: Xuân-Nga, last: Cao}
  - {first: Xuân-Nga Cao, last: Kam}
- canonical: {first: Amedeo, last: Cappelli}
  id: amedeo-cappelli
- canonical: {first: George, last: Carayannis}
  id: george-carayannis
- canonical: {first: José María, last: Carazo}
  variants:
  - {first: José-María, last: Carazo}
- canonical: {first: Sandra, last: Carberry}
  variants:
  - {first: M. Sandra, last: Carberry}
- canonical: {first: Jaime G., last: Carbonell}
  comment: CMU
  id: jaime-g-carbonell
  similar: [jaime-r-carbonell]
  variants:
  - {first: Jaime, last: Carbonell}
  - {first: Jaime G., last: Carbonell Jr}
- canonical: {first: Jaime R., last: Carbonell}
  comment: BBN; d. 1973
  id: jaime-r-carbonell
  similar: [jaime-g-carbonell]
- canonical: {first: Antonio, last: Cardenal}
  variants:
  - {first: Antonio, last: Cardenal-Lopez}
- canonical: {first: Claire, last: Cardie}
  id: claire-cardie
- canonical: {first: Patrick, last: Cardinal}
  id: patrick-cardinal
- canonical: {first: Paula, last: Cardoso}
  id: paula-cardoso
  variants:
  - {first: Paula C. Figueira, last: Cardoso}
  - {first: Paula C. F., last: Cardoso}
- canonical: {first: George, last: Caridakis}
  id: george-caridakis
- canonical: {first: Kathleen M., last: Carley}
  variants:
  - {first: Kathleen, last: Carley}
- canonical: {first: Mark, last: Carman}
  variants:
  - {first: Mark J., last: Carman}
  - {first: Mark James, last: Carman}
- canonical: {first: Jorge, last: Carrillo de Albornoz}
  variants:
  - {first: Jorge Carrillo, last: de Albornoz}
- canonical: {first: Jeremy J., last: Carroll}
  variants:
  - {first: Jeremy, last: Carroll}
- canonical: {first: John A., last: Carroll}
  comment: Cambridge, Sussex
  id: john-a-carroll
  similar: [john-b-carroll]
  variants:
  - {first: John, last: Carroll}
- canonical: {first: John B., last: Carroll}
  comment: UNC
  id: john-b-carroll
  similar: [john-a-carroll]
- canonical: {first: Julie, last: Carson-Berndsen}
  variants:
  - {first: Julie, last: Carson}
  - {first: Julle, last: Carson-Berndsen}
- canonical: {first: David, last: Carter}
  variants:
  - {first: David M., last: Carter}
- canonical: {first: Christopher, last: Caruso}
  variants:
  - {first: Chris, last: Caruso}
- canonical: {first: Vitor, last: Carvalho}
  variants:
  - {first: Vitor R., last: Carvalho}
- canonical: {first: Francisco, last: Casacuberta}
  id: francisco-casacuberta
- canonical: {first: Bernardino, last: Casas}
  id: bernardino-casas
- canonical: {first: Helena de Medeiros, last: Caseli}
  variants:
  - {first: Helena, last: de Medeiros Caseli}
- canonical: {first: Arantza, last: Casillas}
  id: arantza-casillas
- canonical: {first: Asunción, last: Castaño}
  id: asuncion-castano
- canonical: {first: José, last: Castaño}
  variants:
  - {first: José M., last: Castaño}
- canonical: {first: João Miguel, last: Casteleiro}
  variants:
  - {first: João, last: Casteleiro}
- canonical: {first: Núria, last: Castell}
  variants:
  - {first: Nuria, last: Castell}
- canonical: {first: Antonio, last: Castellanos}
  id: antonio-castellanos
- canonical: {first: Eric, last: Castelli’}
  variants:
  - {first: Eric, last: Castelli}
- canonical: {first: Irene, last: Castellón}
  variants:
  - {first: Irene, last: Castellon}
- canonical: {first: Julio, last: Castillo}
  variants:
  - {first: Julio Javier, last: Castillo}
- canonical: {first: Thiago, last: Castro Ferreira}
  variants:
  - {first: Thiago, last: Ferreira}
- canonical: {first: Maria Lucia, last: Castro Jorge}
  variants:
  - {first: Maria Lucía Castro, last: Jorge}
  - {first: Maria Lucía, last: Castro Jorge}
- canonical: {first: Maria Jose, last: Castro-Bleda}
  variants:
  - {first: María José, last: Castro}
  - {first: María-José, last: Castro}
- canonical: {first: Dolors, last: Català}
  variants:
  - {first: Dolors, last: Catala}
- canonical: {first: Maria Novella, last: Catarsi}
  id: maria-novella-catarsi
- canonical: {first: Roberta, last: Catizone}
  id: roberta-catizone
- canonical: {first: Gabriela, last: Cavaglià}
  variants:
  - {first: Gabriela, last: Cavaglia}
- canonical: {first: Alexandru, last: Ceauşu}
  variants:
  - {first: Alexandru, last: Ceausu}
- canonical: {first: Guillermo A., last: Cecchi}
  variants:
  - {first: Guillermo, last: Cecchi}
- canonical: {first: Ali Hadian, last: Cefidekhanie}
  variants:
  - {first: Ali, last: Hadian}
- canonical: {first: Pedro Concejero, last: Cerezo}
  variants:
  - {first: Pedro, last: Concejero}
- canonical: {first: Scott A., last: Hale}
  variants:
  - {first: Scott, last: Hale}
- canonical: {first: Jeong-Won, last: Cha}
  variants:
  - {first: Jeongwon, last: Cha}
- canonical: {first: Seungho, last: Cha}
  id: seungho-cha
- canonical: {first: Joyce, last: Chai}
  variants:
  - {first: Joyce Yue, last: Chai}
  - {first: Joyce Y., last: Chai}
- canonical: {first: Kian Ming A., last: Chai}
  variants:
  - {first: Kian Ming Adam, last: Chai}
- canonical: {first: Aimilios, last: Chalamandaris}
  id: aimilios-chalamandaris
  variants:
  - {first: Chalamandaris, last: Aimilios}
- canonical: {first: Nathanael, last: Chambers}
  variants:
  - {first: Nathan, last: Chambers}
- canonical: {first: Gary K. K., last: Chan}
  id: gary-k-k-chan
- canonical: {first: Kwok-Ping, last: Chan}
  variants:
  - {first: Kwok Ping, last: Chan}
- canonical: {first: Samuel W. K., last: Chan}
  id: samuel-w-k-chan
  variants:
  - {first: Samuel W.K., last: Chan}
- canonical: {first: Brian J., last: Chandler}
  id: brian-j-chandler
  variants:
  - {first: Brian, last: Chandler}
- canonical: {first: Sharath, last: Chandra Guntuku}
  variants:
  - {first: Sharath Chandra, last: Guntuku}
- canonical: {first: Raman, last: Chandrasekar}
  id: raman-chandrasekar
- canonical: {first: Muthu Kumar, last: Chandrasekaran}
  variants:
  - {first: Muthu, last: Kumar Chandrasekaran}
- canonical: {first: Angel, last: Chang}
  variants:
  - {first: Angel X., last: Chang}
- canonical: {first: Baobao, last: Chang}
  variants:
  - {first: Bao-Bao, last: Chang}
- canonical: {first: Ching Yun, last: Chang}
  variants:
  - {first: Ching-Yun, last: Chang}
- canonical: {first: Edward Y., last: Chang}
  variants:
  - {first: Edward, last: Chang}
- canonical: {first: Jason S., last: Chang}
  variants:
  - {first: Jason, last: Chang}
  - {first: Jason J. S., last: Chang}
  - {first: Jason J.S., last: Chang}
  - {first: Jason J., last: Chang}
- canonical: {first: Jim, last: Chang}
  variants:
  - {first: Jimmy, last: Chang}
- canonical: {first: Joseph Z., last: Chang}
  variants:
  - {first: Joseph, last: Chang}
  - {first: Joseph Z, last: Chang}
- canonical: {first: Jyun-Sheng, last: Chang}
  variants:
  - {first: Jyun-sheng, last: Chang}
- canonical: {first: Kai-min Kevin, last: Chang}
  variants:
  - {first: Kai-Min, last: Chang}
  - {first: Kai-min K., last: Chang}
- canonical: {first: Li-Li, last: Chang}
  variants:
  - {first: Li-li, last: Chang}
- canonical: {first: Li-Ping, last: Chang}
  variants:
  - {first: Li-ping, last: Chang}
- canonical: {first: Pi-Chuan, last: Chang}
  variants:
  - {first: Pichuan, last: Chang}
- canonical: {first: Shih-Fu, last: Chang}
  variants:
  - {first: Shih-fu, last: Chang}
- canonical: {first: Yu-wei, last: Chang}
  variants:
  - {first: Yu-Wei, last: Chang}
- canonical: {first: F. Y. August, last: Chao}
  variants:
  - {first: F.Y. August, last: Chao}
- canonical: {first: Wenhan, last: Chao}
  variants:
  - {first: WenHan, last: Chao}
  - {first: Wen-Han, last: Chao}
- canonical: {first: Wendy, last: Chapman}
  variants:
  - {first: Wendy W, last: Chapman}
- canonical: {first: Marcela, last: Charfuelan}
  variants:
  - {first: Marcela, last: Charfuelán}
- canonical: {first: Eric, last: Charton}
  variants:
  - {first: Éric, last: Charton}
- canonical: {first: Noël, last: Chateau}
  id: noel-chateau
- canonical: {first: Niladri, last: Chatterjee}
  id: niladri-chatterjee
- canonical: {first: Rajen, last: Chatterjee}
  variants:
  - {first: Rajan, last: Chatterjee}
- canonical: {first: Jacques, last: Chauché}
  id: jacques-chauche
- canonical: {first: Himani, last: Chaudhry}
  variants:
  - {first: Himani, last: Chaudhary}
- canonical: {first: Bidyut Baran, last: Chaudhuri}
  id: bidyut-baran-chaudhuri
  variants:
  - {first: Bidyut B., last: Chaudhuri}
- canonical: {first: Chiwei, last: Che}
  id: chiwei-che
- canonical: {first: Alvin Cheng-Hsien, last: Chen}
  variants:
  - {first: Cheng-Hsien, last: Chen}
- canonical: {first: Catherine, last: Chen}
  comment: UC Berkley
  id: catherine-chen-ucberkley
- canonical: {first: Catherine, last: Chen}
  comment: Brown
  id: catherine-chen-bu
- canonical: {first: Chao-Jan, last: Chen}
  variants:
  - {first: Chao-jan, last: Chen}
- canonical: {first: Cheng-Der, last: Chen}
  variants:
  - {first: Cheng-der, last: Chen}
- canonical: {first: Feng-Yi, last: Chen}
  variants:
  - {first: Feng-yi, last: Chen}
- canonical: {first: Francine, last: Chen}
  variants:
  - {first: Francine R., last: Chen}
- canonical: {first: Helen Kaiyun, last: Chen}
  variants:
  - {first: Kai-Yun, last: Chen}
  - {first: Kai-yun, last: Chen}
  - {first: Helen Kai-yun, last: Chen}
- canonical: {first: Huey-Chyun, last: Chen}
  variants:
  - {first: Mathis Huey-chyun, last: Chen}
- canonical: {first: Jen Nan, last: Chen}
  variants:
  - {first: Jen-Nan, last: Chen}
  - {first: Jen-nan, last: Chen}
- canonical: {first: Jiajun, last: Chen}
  variants:
  - {first: Jia-jun, last: Chen}
  - {first: Jia-Jun, last: Chen}
- canonical: {first: Keh-Jiann, last: Chen}
  variants:
  - {first: Keh-jiann, last: Chen}
  - {first: Ke-Jiann, last: Chen}
  - {first: K. J., last: Chen}
- canonical: {first: Kuang-hua, last: Chen}
  variants:
  - {first: Kuang-Hua, last: Chen}
- canonical: {first: Li-mei, last: Chen}
  variants:
  - {first: Li-Mei, last: Chen}
- canonical: {first: Liang-Yu, last: Chen}
  variants:
  - {first: Liangyu, last: Chen}
- canonical: {first: Mei-hua, last: Chen}
  variants:
  - {first: Mei-Hua, last: Chen}
- canonical: {first: Mia Xu, last: Chen}
  variants:
  - {first: Mia, last: Chen}
- canonical: {first: Nancy, last: Chen}
  variants:
  - {first: Nancy F., last: Chen}
- canonical: {first: Po Chun, last: Chen}
  variants:
  - {first: Po-Chun, last: Chen}
- canonical: {first: Po Hsuan, last: Chen}
  variants:
  - {first: Po-Hsuan, last: Chen}
- canonical: {first: Shun-Der, last: Chen}
  variants:
  - {first: Shun-Der, last: Cheng}
- canonical: {first: Ssu-Cheng, last: Chen}
  variants:
  - {first: Su-Cheng, last: Chen}
- canonical: {first: Stanley F., last: Chen}
  variants:
  - {first: Stanley, last: Chen}
- canonical: {first: Tsong-yi, last: Chen}
  variants:
  - {first: Tsong-Yi, last: Chen}
- canonical: {first: Xixian, last: Chen}
  variants:
  - {first: XiXian, last: Chen}
- canonical: {first: Yi-Rong, last: Chen}
  variants:
  - {first: YiRong, last: Chen}
  - {first: Yi-Rung, last: Chen}
- canonical: {first: YiChun, last: Chen}
  variants:
  - {first: Yi-Chun, last: Chen}
- canonical: {first: Yuanzhu Peter, last: Chen}
  variants:
  - {first: Peter, last: Chen}
- canonical: {first: Charles, last: 'Chen, Jr.'}
  variants:
  - {first: Charles, last: Chen}
  - {first: Charles, last: Chen Jr.}
- canonical: {first: Noureddine, last: Chenfour}
  id: noureddine-chenfour
- canonical: {first: Wen-Huei, last: Cheng}
  variants:
  - {first: Wen-Hui, last: Cheng}
- canonical: {first: Xueqi, last: Cheng}
  variants:
  - {first: Xue-Qi, last: Cheng}
- canonical: {first: Chi-Shun, last: Cheung}
  variants:
  - {first: Chi Shun, last: Cheung}
- canonical: {first: Jackie Chi Kit, last: Cheung}
  variants:
  - {first: Jackie C. K., last: Cheung}
  - {first: Jackie C.K., last: Cheung}
  - {first: Jackie, last: Cheung}
- canonical: {first: Lawrence Y. L., last: Cheung}
  id: lawrence-y-l-cheung
  variants:
  - {first: Lawrence Y.L., last: Cheung}
- canonical: {first: Peter A., last: Chew}
  variants:
  - {first: Peter, last: Chew}
- canonical: {first: Adam, last: Cheyer}
  id: adam-cheyer
- canonical: {first: Tung-Hui, last: Chiang}
  variants:
  - {first: TungHui, last: Chiang}
- canonical: {first: Yuang-Chin, last: Chiang}
  variants:
  - {first: Yuang-chin, last: Chiang}
- canonical: {first: Jen-Tzung, last: Chien}
  variants:
  - {first: Jen-Tzong, last: Chien}
- canonical: {first: Lois C., last: Childs}
  variants:
  - {first: Lois, last: Childs}
- canonical: {first: Odbayar, last: Chimeddorj}
  variants:
  - {first: Chimeddorj, last: Odbayar}
- canonical: {first: Nancy, last: Chinchor}
  id: nancy-chinchor
  variants:
  - {first: Nancy A., last: Chinchor}
- canonical: {first: P. C., last: Ching}
  variants:
  - {first: P.C., last: Ching}
- canonical: {first: Manoj, last: Chinnakotla}
  variants:
  - {first: Manoj K., last: Chinnakotla}
  - {first: Manoj Kumar, last: Chinnakotla}
- canonical: {first: Luminita, last: Chiran}
  id: luminita-chiran
- canonical: {first: Mahesh V., last: Chitrao}
  variants:
  - {first: Mahesh, last: Chitrao}
- canonical: {first: Chih-Ming, last: Chiu}
  variants:
  - {first: Chih-ming, last: Chiu}
- canonical: {first: Hsun-Wen, last: Chiu}
  variants:
  - {first: Hsun-wen, last: Chiu}
- canonical: {first: Timothy, last: Chklovski}
  variants:
  - {first: Tim, last: Chklovski}
- canonical: {first: Hakaze, last: Cho}
  id: hakaze-cho
  variants:
  - {first: Yufeng, last: Zhao}
- canonical: {first: Martin, last: Chodorow}
  variants:
  - {first: Martin S., last: Chodorow}
- canonical: {first: GyuHyeon, last: Choi}
  variants:
  - {first: Gyu-Hyeon, last: Choi}
- canonical: {first: Jinho D., last: Choi}
  variants:
  - {first: Jinho, last: Choi}
- canonical: {first: Key-Sun, last: Choi}
  variants:
  - {first: Key-sun, last: Choi}
- canonical: {first: Annick, last: Choisier}
  id: annick-choisier
- canonical: {first: Mickey W. C., last: Chong}
  variants:
  - {first: Mickey W.C., last: Chong}
- canonical: {first: George, last: Chou}
  id: george-chou
- canonical: {first: Seng-Cho T., last: Chou}
  variants:
  - {first: Seng-cho T., last: Chou}
- canonical: {first: Prafulla Kumar, last: Choubey}
  variants:
  - {first: Prafulla, last: Choubey}
- canonical: {first: Khalid, last: Choukri}
  id: khalid-choukri
  variants:
  - {first: Kalid, last: Choukri}
- canonical: {first: Yen-Lu, last: Chow}
  variants:
  - {first: Yen-lu, last: Chow}
- canonical: {first: Thomas Ulrich, last: Christiansen}
  variants:
  - {first: Thomas, last: Christiansen}
- canonical: {first: Dimitris, last: Christodoulakis}
  variants:
  - {first: Dimitris N., last: Christodoulakis}
- canonical: {first: C. Mario, last: Christoudias}
  variants:
  - {first: Mario, last: Christoudias}
- canonical: {first: Grzegorz, last: Chrupała}
  variants:
  - {first: Grzegorz, last: Chrupala}
- canonical: {first: Jennifer, last: Chu-Carroll}
  variants:
  - {first: Jennifer, last: Chu}
- canonical: {first: Tat-Seng, last: Chua}
  variants:
  - {first: Tat Seng, last: Chua}
- canonical: {first: Ka-Wai, last: Chui}
  variants:
  - {first: Kawai, last: Chui}
- canonical: {first: Grace, last: Chung}
  variants:
  - {first: Grace Y, last: Chung}
- canonical: {first: Hee Sung, last: Chung}
  variants:
  - {first: Hee-Sung, last: Chung}
- canonical: {first: HooJung, last: Chung}
  variants:
  - {first: Hoojung, last: Chung}
- canonical: {first: Siaw-Fong, last: Chung}
  variants:
  - {first: Siaw Fong, last: Chung}
- canonical: {first: You-Shan, last: Chung}
  variants:
  - {first: You-shan, last: Chung}
- canonical: {first: Kenneth, last: Church}
  variants:
  - {first: Kenneth Ward, last: Church}
  - {first: Ken, last: Church}
  - {first: Kenneth W., last: Church}
- canonical: {first: Christopher, last: Chute}
  variants:
  - {first: Christopher G., last: Chute}
- canonical: {first: Ilyas, last: Cicekli}
  variants:
  - {first: İlyas, last: Çiçekli}
- canonical: {first: Christopher, last: Cieri}
  variants:
  - {first: Chris, last: Cieri}
- canonical: {first: Philipp, last: Cimiano}
  id: philipp-cimiano
- canonical: {first: Alina Maria, last: Ciobanu}
  variants:
  - {first: Alina, last: Ciobanu}
- canonical: {first: Manuel R., last: Ciosici}
  variants:
  - {first: Manuel, last: Ciosici}
- canonical: {first: Fabio, last: Ciravegna}
  id: fabio-ciravegna
- canonical: {first: Montserrat, last: Civit}
  id: montserrat-civit
- canonical: {first: Chris, last: Clark}
  variants:
  - {first: Christine, last: Clark}
- canonical: {first: Jonathan H., last: Clark}
  variants:
  - {first: Jonathan, last: Clark}
- canonical: {first: Charles L. A., last: Clarke}
  id: charles-l-a-clarke
- canonical: {first: Luka A., last: Clarke}
  variants:
  - {first: Luka, last: Clarke}
- canonical: {first: Mark A., last: Clements}
  variants:
  - {first: Mark, last: Clements}
- canonical: {first: Miruna, last: Clinciu}
  variants:
  - {first: Miruna-Adriana, last: Clinciu}
- canonical: {first: John H., last: 'Clippinger, Jr.'}
  variants:
  - {first: John Henry, last: 'Clippinger, Jr.'}
- canonical: {first: Paul, last: Clough}
  variants:
  - {first: Paul D., last: Clough}
- canonical: {first: Martin, last: Cmejrek}
  variants:
  - {first: Martin, last: Čmejrek}
- canonical: {first: Noah, last: Coccaro}
  id: noah-coccaro
- canonical: {first: Jose, last: Coch}
  variants:
  - {first: José, last: Coch}
- canonical: {first: John, last: Cocke}
  id: john-cocke
- canonical: {first: Joan, last: Codina-Filba}
  variants:
  - {first: Joan, last: Codina-Filbà}
  - {first: Joan, last: Codina}
- canonical: {first: Jordan, last: Cohen}
  variants:
  - {first: Jordan R., last: Cohen}
- canonical: {first: K. Bretonnel, last: Cohen}
  variants:
  - {first: Kevin Bretonnel, last: Cohen}
  - {first: Kevin B., last: Cohen}
  - {first: Kevin, last: Cohen}
- canonical: {first: Philip R., last: Cohen}
  variants:
  - {first: Philip, last: Cohen}
  - {first: Phil R., last: Cohen}
- canonical: {first: Shay B., last: Cohen}
  variants:
  - {first: Shay, last: Cohen}
- canonical: {first: Trevor, last: Cohen}
  comment: University of Washington
  id: trevor-cohen
  similar: [trevor-cohn]
- canonical: {first: William, last: Cohen}
  variants:
  - {first: William W., last: Cohen}
- canonical: {first: Yael, last: Cohen-Sygal}
  variants:
  - {first: Yael, last: Sygal}
- canonical: {first: Luísa, last: Coheur}
  variants:
  - {first: Luisa, last: Coheur}
- canonical: {first: Trevor, last: Cohn}
  comment: University of Melbourne
  id: trevor-cohn
  similar: [trevor-cohen]
- canonical: {first: Andrew W., last: Cole}
  variants:
  - {first: Andrew, last: Cole}
- canonical: {first: Ronald, last: Cole}
  id: ronald-cole
  variants:
  - {first: Ron, last: Cole}
  - {first: Ronald A., last: Cole}
- canonical: {first: Mariona, last: Coll Ardanuy}
  variants:
  - {first: Mariona Coll, last: Ardanuy}
- canonical: {first: Christophe, last: Collet}
  id: christophe-collet
- canonical: {first: Jean-Marc, last: Colletta}
  id: jean-marc-colletta
- canonical: {first: Edward, last: Collins}
  variants:
  - {first: Ed, last: Collins}
- canonical: {first: Michael, last: Collins}
  variants:
  - {first: Michael John, last: Collins}
  - {first: Mike, last: Collins}
- canonical: {first: Sandra, last: Collovini}
  id: sandra-collovini
- canonical: {first: Pere, last: Comas}
  variants:
  - {first: Pere R., last: Comas}
- canonical: {first: Donald C., last: Comeau}
  variants:
  - {first: Don, last: Comeau}
  - {first: Donald, last: Comeau}
  - {first: Donald C, last: Comeau}
- canonical: {first: Elisabet, last: Comelles}
  id: elisabet-comelles
- canonical: {first: Kristian, last: Concepcion}
  variants:
  - {first: Kris, last: Concepcion}
- canonical: {first: Sherri, last: Condon}
  variants:
  - {first: Sherri L., last: Condon}
- canonical: {first: John, last: Conroy}
  variants:
  - {first: John M., last: Conroy}
- canonical: {first: Matthieu, last: Constant}
  variants:
  - {first: Mathieu, last: Constant}
- canonical: {first: Susan P., last: Converse}
  variants:
  - {first: Susan, last: Converse}
- canonical: {first: Helen V., last: Cook}
  variants:
  - {first: Helen, last: Cook}
  - {first: Helen V, last: Cook}
- canonical: {first: Peter-Arno, last: Coppen}
  id: peter-arno-coppen
- canonical: {first: Ornella, last: Corazzari}
  id: ornella-corazzari
- canonical: {first: Greville C., last: Corbett}
  variants:
  - {first: Greville, last: Corbett}
  - {first: Greville G., last: Corbett}
- canonical: {first: Peter, last: Corbett}
  variants:
  - {first: Peter T., last: Corbett}
- canonical: {first: João Paulo, last: Cordeiro}
  variants:
  - {first: João, last: Cordeiro}
- canonical: {first: Silvio, last: Cordeiro}
  variants:
  - {first: Silvio Ricardo, last: Cordeiro}
- canonical: {first: Mark G., last: Core}
  variants:
  - {first: Mark, last: Core}
- canonical: {first: Courtney D., last: Corley}
  variants:
  - {first: Courtney, last: Corley}
- canonical: {first: Annick, last: Corluy}
  id: annick-corluy
- canonical: {first: Thomas L., last: Cornell}
  variants:
  - {first: Thomas, last: Cornell}
- canonical: {first: Gloria, last: Corpas Pastor}
  variants:
  - {first: Gloria, last: Corpas}
  - {first: Gloria Corpas, last: Pastor}
- canonical: {first: Simon, last: Corston-Oliver}
  variants:
  - {first: Simon H., last: Corston-Oliver}
- canonical: {first: Louise, last: Corti}
  id: louise-corti
- canonical: {first: Santiago, last: Cortés Vaíllo}
  variants:
  - {first: Santiago, last: Cortes}
  - {first: Santiago Cortés, last: Vaíllo}
- canonical: {first: William J., last: Corvey}
  variants:
  - {first: William, last: Corvey}
- canonical: {first: Angela, last: Costa}
  variants:
  - {first: Ângela, last: Costa}
- canonical: {first: Luís Fernando, last: Costa}
  variants:
  - {first: Luís, last: Costa}
- canonical: {first: Christophe, last: Costa Florêncio}
  variants:
  - {first: Christophe Costa, last: Florencio}
- canonical: {first: Marta R., last: Costa-jussà}
  variants:
  - {first: Marta, last: R. Costa-jussà}
  - {first: Marta R., last: Costa-Jussà}
  - {first: Marta R., last: Costa-Jussa}
  - {first: Marta, last: Ruiz Costa-jussà}
  - {first: Marta Ruiz, last: Costa-jussà}
- canonical: {first: Fintan J., last: Costello}
  variants:
  - {first: Fintan, last: Costello}
- canonical: {first: William, last: Coster}
  variants:
  - {first: Will, last: Coster}
- canonical: {first: Louise-Amélie, last: Cougnon}
  variants:
  - {first: Louis-Amélie, last: Cougnon}
- canonical: {first: Francisco M., last: Couto}
  variants:
  - {first: Francisco, last: Couto}
- canonical: {first: Daniel, last: Couto Vale}
  variants:
  - {first: Daniel, last: Couto-Vale}
  - {first: Daniel, last: Vale}
- canonical: {first: Jim, last: Cowie}
  id: jim-cowie
- canonical: {first: Roddy, last: Cowie}
  id: roddy-cowie
- canonical: {first: Benoit, last: Crabbé}
  variants:
  - {first: Benoît, last: Crabbé}
- canonical: {first: Gregory, last: Crane}
  variants:
  - {first: Gregory R., last: Crane}
- canonical: {first: Lambros, last: Cranias}
  variants:
  - {first: Lambros, last: Kranias}
- canonical: {first: Josep M., last: Crego}
  variants:
  - {first: Josep Maria, last: Crego}
  - {first: Josep, last: Crego}
- canonical: {first: Luca, last: Cristoforetti}
  id: luca-cristoforetti
- canonical: {first: Matthew, last: Crocker}
  variants:
  - {first: Matthew W., last: Crocker}
- canonical: {first: W. Bruce, last: Croft}
  variants:
  - {first: Bruce, last: Croft}
- canonical: {first: Fabien, last: Cromieres}
  variants:
  - {first: Fabien, last: Cromières}
- canonical: {first: Paul A., last: Crook}
  variants:
  - {first: Paul, last: Crook}
- canonical: {first: Noa P., last: Cruz Diaz}
  variants:
  - {first: Noa P., last: Cruz}
  - {first: Noa, last: Cruz}
  - {first: Noa P., last: Cruz Díaz}
- canonical: {first: Michael, last: Crystal}
  variants:
  - {first: Michael R., last: Crystal}
- canonical: {first: Andras, last: Csomai}
  variants:
  - {first: András, last: Csomai}
- canonical: {first: Catia, last: Cucchiarini}
  id: catia-cucchiarini
- canonical: {first: Silviu, last: Cucerzan}
  variants:
  - {first: Silviu-Petru, last: Cucerzan}
- canonical: {first: Chris, last: Culy}
  variants:
  - {first: Christopher, last: Culy}
- canonical: {first: Hamish, last: Cunningham}
  id: hamish-cunningham
- canonical: {first: Arturo, last: Curiel}
  variants:
  - {first: Arturo, last: Curiel Díaz}
- canonical: {first: James R., last: Curran}
  variants:
  - {first: James, last: Curran}
- canonical: {first: Douglass, last: Cutting}
  variants:
  - {first: Doug, last: Cutting}
- canonical: {first: Jan, last: Cuřín}
  id: jan-curin
- canonical: {first: Agata, last: Cybulska}
  variants:
  - {first: Agata Katarzyna, last: Cybulska}
- canonical: {first: Scott, last: Cyphers}
  variants:
  - {first: D. Scott, last: Cyphers}
- canonical: {first: Marianne, last: Dabbadie}
  id: marianne-dabbadie
- canonical: {first: Walter, last: Daelemans}
  id: walter-daelemans
- canonical: {first: Deborah A., last: Dahl}
  id: deborah-a-dahl
  variants:
  - {first: Deborah, last: Dahl}
- canonical: {first: Kathleen, last: Dahlgren}
  id: kathleen-dahlgren
- canonical: {first: Li-Rong, last: Dai}
  variants:
  - {first: LiRong, last: Dai}
- canonical: {first: Xiang, last: Dai}
  variants:
  - {first: Xiangying, last: Dai}
- canonical: {first: Xinyu, last: Dai}
  variants:
  - {first: Xin-yu, last: Dai}
  - {first: Xin-Yu, last: Dai}
- canonical: {first: Béatrice, last: Daille}
  variants:
  - {first: Beatrice, last: Daille}
- canonical: {first: Bojana, last: Dalbelo Bašić}
  variants:
  - {first: Bojana Dalbelo, last: Bašić}
- canonical: {first: Patrice, last: Dalle}
  id: patrice-dalle
- canonical: {first: Bhavana, last: Dalvi}
  variants:
  - {first: Bhavana, last: Dalvi Mishra}
- canonical: {first: Om P., last: Damani}
  variants:
  - {first: Om, last: Damani}
- canonical: {first: Fred, last: Damerau}
  variants:
  - {first: Fred J., last: Damerau}
- canonical: {first: Laurie, last: Damianos}
  variants:
  - {first: Laurie E., last: Damianos}
- canonical: {first: Danica, last: Damljanović}
  variants:
  - {first: Danica, last: Damljanovic}
- canonical: {first: Géraldine, last: Damnati}
  variants:
  - {first: Geraldine, last: Damnati}
- canonical: {first: Robert I., last: Damper}
  id: robert-i-damper
- canonical: {first: Sandipan, last: Dandapat}
  variants:
  - {first: Sandipan, last: Dandpat}
- canonical: {first: Hoa Trang, last: Dang}
  variants:
  - {first: Hoa, last: Dang}
- canonical: {first: Ron, last: 'Daniel, Jr.'}
  variants:
  - {first: Ron, last: Daniel}
  - {first: Ron, last: Daniel Jr.}
- canonical: {first: Masatake, last: Dantsuji}
  id: masatake-dantsuji
- canonical: {first: Aswarth Abhilash, last: Dara}
  variants:
  - {first: Aswarth, last: Dara}
- canonical: {first: Stéfan, last: Darmoni}
  variants:
  - {first: Stefan, last: Darmoni}
- canonical: {first: Vidas, last: Daudaravicius}
  variants:
  - {first: Vidas, last: Daudaravičius}
- canonical: {first: Jordi, last: Daudé}
  id: jordi-daude
- canonical: {first: Hal, last: Daumé III}
  variants:
  - {first: Hal, last: Daume III}
  - {first: Hal, last: Daume}
  - {first: Hal, last: Daumé}
- canonical: {first: Chris Irwin, last: Davis}
  variants:
  - {first: Chris, last: Davis}
- canonical: {first: James, last: Davis}
  variants:
  - {first: James Raymond, last: Davis}
- canonical: {first: Mark W., last: Davis}
  variants:
  - {first: Mark, last: Davis}
- canonical: {first: Sashka T., last: Davis}
  variants:
  - {first: Sashka, last: Davis}
- canonical: {first: Ian P., last: Davy}
  variants:
  - {first: Ian, last: Davy}
  - {first: Ian P, last: Davy}
- canonical: {first: David, last: Day}
  variants:
  - {first: David S., last: Day}
- canonical: {first: Antonella, last: De Angeli}
  variants:
  - {first: Antonella, last: DeAngeli}
- canonical: {first: Vitor, last: De Araujo}
  variants:
  - {first: Vítor, last: Araújo}
- canonical: {first: Orphee, last: De Clercq}
  variants:
  - {first: Orphée, last: De Clercq}
- canonical: {first: Georges, last: De Moor}
  id: georges-de-moor
- canonical: {first: Renato, last: De Mori}
  variants:
  - {first: Renato, last: de Mori}
- canonical: {first: Anne, last: De Roeck}
  variants:
  - {first: Anne, last: DeRoeck}
  - {first: Anne, last: de Roeck}
  - {first: Anne, last: deRoeck}
  - {first: A.N., last: De Roeck}
  - {first: Anne N., last: De Roeck}
- canonical: {first: Gianluca, last: De Rossi}
  variants:
  - {first: Gianluca, last: Rossi}
- canonical: {first: Koenraad, last: De Smedt}
  variants:
  - {first: Koenraad, last: de Smedt}
  - {first: Koenraad, last: DeSmedt}
- canonical: {first: Ángel, last: De la Torre}
  id: angel-de-la-torre
- canonical: {first: Jonathan, last: DeCristofaro}
  variants:
  - {first: Jonathan D., last: DeCristofaro}
- canonical: {first: Rosa, last: Del Gaudio}
  variants:
  - {first: Rosa, last: Gaudio}
- canonical: {first: Riccardo, last: Del Gratta}
  variants:
  - {first: Riccardo, last: del Gratta}
- canonical: {first: Iria, last: Del Río Gayo}
  variants:
  - {first: Iria, last: del Río Gayo}
  - {first: Iria, last: del Río}
  - {first: Iria, last: del Rio}
- canonical: {first: Elisabeth, last: Delais-Roussarie}
  variants:
  - {first: Élisabeth, last: Delais-Roussarie}
- canonical: {first: Jean-François, last: Delannoy}
  variants:
  - {first: Jean-Francois, last: Delannoy}
- canonical: {first: Stephen A., last: Della Pietra}
  id: stephen-a-della-pietra
  variants:
  - {first: Stephen, last: Della Pietra}
  - {first: Stephen, last: DellaPietra}
- canonical: {first: Vincent J., last: Della Pietra}
  id: vincent-j-della-pietra
  variants:
  - {first: Vincent, last: DellaPietra}
- canonical: {first: Rodolfo, last: Delmonte}
  id: rodolfo-delmonte
- canonical: {first: Paul, last: Deléglise}
  variants:
  - {first: Paul, last: Deleglise}
- canonical: {first: George, last: Demetriou}
  variants:
  - {first: George C., last: Demetriou}
- canonical: {first: Isin, last: Demirsahin}
  variants:
  - {first: Işin, last: Demirşahin}
  - {first: Isin, last: Demirşahin}
- canonical: {first: Peter, last: Deng}
  id: peter-deng
- canonical: {first: Xinyu, last: Deng}
  variants:
  - {first: XinYu, last: Deng}
- canonical: {first: Zhi-Hong, last: Deng}
  variants:
  - {first: Zhihong, last: Deng}
- canonical: {first: Alexandre, last: Denis}
  id: alexandre-denis
- canonical: {first: Leon, last: Derczynski}
  variants:
  - {first: Leon, last: Strømberg-Derczynski}
- canonical: {first: Jan Milan, last: Deriu}
  variants:
  - {first: Jan, last: Deriu}
- canonical: {first: Julien, last: Derivière}
  id: julien-deriviere
- canonical: {first: Maunendra Sankar, last: Desarkar}
  variants:
  - {first: Maunendra, last: Sankar Desarkar}
- canonical: {first: Théo, last: Desbordes}
  variants:
  - {first: Theo, last: Desbordes}
- canonical: {first: Jean-Pierre, last: Descles}
  variants:
  - {first: Jean-Pierre, last: Desclés}
  - {first: Jean Pierre, last: Descles}
- canonical: {first: Elina, last: Desipri}
  id: elina-desipri
  variants:
  - {first: Elina, last: Desypri}
- canonical: {first: José, last: Deulofeu}
  variants:
  - {first: Jose, last: Deulofeu}
- canonical: {first: Arturo Calvo, last: Devesa}
  variants:
  - {first: Arturo, last: Calvo}
- canonical: {first: Laurence, last: Devillers}
  id: laurence-devillers
- canonical: {first: Pradip, last: Dey}
  variants:
  - {first: Paradip, last: Dey}
- canonical: {first: Arnab, last: Dhar}
  variants:
  - {first: Arnad, last: Dhar}
- canonical: {first: Paramveer S., last: Dhillon}
  variants:
  - {first: Paramveer, last: Dhillon}
- canonical: {first: Luigi, last: Di Caro}
  variants:
  - {first: Luigi, last: di Caro}
- canonical: {first: Giuseppe, last: Di Fabbrizio}
  variants:
  - {first: Giuseppe, last: Fabbrizio}
- canonical: {first: Mattia A., last: Di Gangi}
  variants:
  - {first: Mattia Antonino, last: Di Gangi}
  - {first: Mattia, last: Di Gangi}
- canonical: {first: Mauro, last: Di Manzo}
  id: mauro-di-manzo
- canonical: {first: Giorgio Maria, last: Di Nunzio}
  variants:
  - {first: Giorgio, last: Di Nunzio}
- canonical: {first: Vittorio, last: Di Tomaso}
  id: vittorio-di-tomaso
- canonical: {first: Chrysanne, last: DiMarco}
  variants:
  - {first: Chrysanne, last: Di Marco}
- canonical: {first: Denise, last: DiPersio}
  variants:
  - {first: Denise, last: Dipersio}
- canonical: {first: Mona, last: Diab}
  variants:
  - {first: Mona T., last: Diab}
- canonical: {first: Gaël, last: Dias}
  variants:
  - {first: Gael, last: Dias}
  - {first: Gäel, last: Dias}
- canonical: {first: Miguel Sales, last: Dias}
  variants:
  - {first: Miguel, last: Dias}
- canonical: {first: Bento Carlos, last: Dias-da-Silva}
  variants:
  - {first: Bento Carlos Dias, last: da Silva}
- canonical: {first: Javier, last: Dieguez-Tirado}
  variants:
  - {first: Javier, last: Dieguez}
- canonical: {first: Dinh, last: Dien}
  variants:
  - {first: Dien, last: Dinh}
- canonical: {first: Mireia, last: Diez}
  variants:
  - {first: Mireia, last: Díez}
- canonical: {first: Vassilios, last: Digalakis}
  id: vassilios-digalakis
- canonical: {first: Brian W., last: Dillon}
  variants:
  - {first: Brian, last: Dillon}
- canonical: {first: Davis Muhajereen D., last: Dimalen}
  variants:
  - {first: Davis Muhajereen, last: Dimalen}
- canonical: {first: Vania, last: Dimitrova}
  variants:
  - {first: Vanya, last: Dimitrova}
- canonical: {first: Luca, last: Dini}
  id: luca-dini
- canonical: {first: Norbert, last: Dinstl}
  id: norbert-dinstl
- canonical: {first: Georgiana, last: Dinu}
  id: georgiana-dinu
- canonical: {first: Liviu P., last: Dinu}
  variants:
  - {first: Liviu, last: Dinu}
  - {first: Liviu Petrisor, last: Dinu}
- canonical: {first: Cheikh M. Bamba, last: Dione}
  variants:
  - {first: Cheikh Bamba, last: Dione}
- canonical: {first: Bayu, last: Distiawan}
  variants:
  - {first: Bayu Distiawan, last: Trisedya}
- canonical: {first: Shirley, last: Dita}
  variants:
  - {first: Shirley N., last: Dita}
- canonical: {first: Paul, last: Dixon}
  variants:
  - {first: Paul R., last: Dixon}
- canonical: {first: Quoc Khanh, last: Do}
  variants:
  - {first: Quoc-Khanh, last: Do}
- canonical: {first: Simon, last: Dobrisek}
  variants:
  - {first: Simon, last: Dobrišek}
- canonical: {first: Boris V., last: Dobrov}
  id: boris-v-dobrov
  variants:
  - {first: Boris, last: Dobrov}
- canonical: {first: Laura, last: Docio-Fernandez}
  variants:
  - {first: Laura, last: Docío-Fernández}
- canonical: {first: George R., last: Doddington}
  variants:
  - {first: George, last: Doddington}
- canonical: {first: Ellen K., last: Dodge}
  variants:
  - {first: Ellen, last: Dodge}
- canonical: {first: Shinichi, last: Doi}
  variants:
  - {first: Shin’ichi, last: Doi}
- canonical: {first: Charles P., last: Dolan}
  variants:
  - {first: Charles, last: Dolan}
- canonical: {first: William B., last: Dolan}
  variants:
  - {first: William, last: Dolan}
  - {first: Bill, last: Dolan}
- canonical: {first: Ioannis, last: Dologlou}
  id: ioannis-dologlou
- canonical: {first: Martin Ariel, last: Dominguez}
  variants:
  - {first: Martín, last: Domínguez}
  - {first: Martin Ariel, last: Domínguez}
- canonical: {first: Ming Chui, last: Dong}
  variants:
  - {first: Ming-Chui, last: Dong}
- canonical: {first: Xin Luna, last: Dong}
  variants:
  - {first: Xin, last: Dong}
- canonical: {first: Christine, last: Doran}
  id: christine-doran
- canonical: {first: Bonnie, last: Dorr}
  variants:
  - {first: Bonnie J., last: Dorr}
- canonical: {first: Jochen, last: Dorre}
  variants:
  - {first: Jochen, last: Dörre}
- canonical: {first: Léon, last: Dostert}
  variants:
  - {first: Leon, last: Dostert}
  - {first: L. E., last: Dostert}
- canonical: {first: Ellen, last: Douglas-Cowie}
  id: ellen-douglas-cowie
- canonical: {first: Yerai, last: Doval}
  variants:
  - {first: Yerai, last: Doval Mosquera}
- canonical: {first: John, last: Dowding}
  id: john-dowding
- canonical: {first: Jennifer, last: Doyon}
  variants:
  - {first: Jennifer B., last: Doyon}
- canonical: {first: Christopher, last: Dozier}
  variants:
  - {first: Christopher C., last: Dozier}
- canonical: {first: Elliott Franco, last: Drabek}
  variants:
  - {first: Elliott, last: Drabek}
  - {first: Elliott, last: Drábek}
- canonical: {first: Felix, last: Dreizin}
  id: felix-dreizin
- canonical: {first: Biljana, last: Drndarević}
  variants:
  - {first: Biljana, last: Drndarevic}
- canonical: {first: Witold, last: Drożdżyński}
  variants:
  - {first: Witold, last: Drozdzynski}
- canonical: {first: Sebastian, last: Drude}
  id: sebastian-drude
- canonical: {first: Jianyong, last: Duan}
  variants:
  - {first: Jian-Yong, last: Duan}
- canonical: {first: Yuguang, last: Duan}
  variants:
  - {first: Yu, last: Duan}
- canonical: {first: Pablo, last: Duboue}
  variants:
  - {first: Pablo A., last: Duboue}
  - {first: Pablo Ariel, last: Duboue}
- canonical: {first: Loic, last: Dugast}
  variants:
  - {first: Loïc, last: Dugast}
- canonical: {first: Stefan Daniel, last: Dumitrescu}
  variants:
  - {first: Ștefan Daniel, last: Dumitrescu}
  - {first: Ștefan, last: Dumitrescu}
- canonical: {first: Pierre, last: Dumouchel}
  id: pierre-dumouchel
- canonical: {first: Ted E., last: Dunning}
  variants:
  - {first: Ted, last: Dunning}
- canonical: {first: Long, last: Duong}
  variants:
  - {first: Long, last: Duong Thanh}
- canonical: {first: Magali Sanches, last: Duran}
  variants:
  - {first: Magali, last: Sanches Duran}
  - {first: Magali, last: Duran}
- canonical: {first: Ilknur, last: Durgar El-Kahlout}
  variants:
  - {first: Ilknur Durgar, last: El-Kahlout}
  - {first: İlknur, last: Durgar El-Kahlout}
  - {first: İlknur Durgar, last: El-Kahlout}
- canonical: {first: Koel, last: Dutta Chowdhury}
  variants:
  - {first: Koel Dutta, last: Chowdhury}
- canonical: {first: Arienne, last: Dwyer}
  id: arienne-dwyer
- canonical: {first: Hans, last: Dybkjaer}
  variants:
  - {first: Hans, last: Dybkjær}
- canonical: {first: Laila, last: Dybkjaer}
  variants:
  - {first: Laila, last: Dybkjær}
- canonical: {first: Chris, last: Dyer}
  variants:
  - {first: Christopher, last: Dyer}
  - {first: Christopher J., last: Dyer}
- canonical: {first: Michael G., last: Dyer}
  variants:
  - {first: Michael, last: Dyer}
- canonical: {first: Myroslava O., last: Dzikovska}
  variants:
  - {first: Myroslava, last: Dzikovska}
- canonical: {first: Daniel, last: Déchelotte}
  variants:
  - {first: Daniel, last: Dechelotte}
- canonical: {first: Hervé, last: Déjean}
  id: herve-dejean
  variants:
  - {first: Herve, last: Dejean}
- canonical: {first: Víctor J., last: Díaz}
  variants:
  - {first: Victor J., last: Díaz}
- canonical: {first: Jesús E., last: Díaz Verdejo}
  id: jesus-e-diaz-verdejo
- canonical: {first: Arantza, last: Díaz de Ilarraza}
  id: arantza-diaz-de-ilarraza
  variants:
  - {first: Arantza, last: Diaz de Ilarraza}
- canonical: {first: Elisabeth, last: D’Halleweyn}
  variants:
  - {first: Elizabeth, last: D’Halleweyn}
- canonical: {first: Luis Fernando, last: D’Haro}
  variants:
  - {first: Luis F., last: d’Haro}
- canonical: {first: Susana, last: Early}
  id: susana-early
- canonical: {first: Hiroshi, last: Echizen-ya}
  variants:
  - {first: Hiroshi, last: Echizen’ya}
- canonical: {first: Philip, last: Edmonds}
  variants:
  - {first: Philip G., last: Edmonds}
- canonical: {first: Angels, last: Egea}
  variants:
  - {first: Àngels, last: Egea}
- canonical: {first: Liat, last: Ein Dor}
  variants:
  - {first: Liat, last: Ein-Dor}
- canonical: {first: Andreas, last: Eisele}
  id: andreas-eisele
- canonical: {first: Jason, last: Eisner}
  variants:
  - {first: Jason M., last: Eisner}
- canonical: {first: Eva, last: Ejerhed}
  variants:
  - {first: Eva I., last: Ejerhed}
- canonical: {first: Kerstin Severinson, last: Eklundh}
  variants:
  - {first: Kerstin, last: Severinson Eklundh}
  - {first: Kerstin, last: Severinson}
- canonical: {first: Said Ouatik, last: El Alaoui}
  variants:
  - {first: Said, last: Ouatik El Alaoui}
- canonical: {first: Adil, last: El Ghali}
  variants:
  - {first: Adil, last: El-Ghali}
- canonical: {first: Ismail, last: El Maarouf}
  variants:
  - {first: Ismaïl, last: El Maarouf}
- canonical: {first: Samhaa R., last: El-Beltagy}
  variants:
  - {first: Samhaa, last: El-Beltagy}
- canonical: {first: Marc, last: El-Bèze}
  id: marc-el-beze
  variants:
  - {first: Marc, last: El-Beze}
- canonical: {first: Wassim, last: El-Hajj}
  variants:
  - {first: Wassim, last: El Hajj}
- canonical: {first: Mohab, last: El-karef}
  variants:
  - {first: Mohab, last: Elkaref}
- canonical: {first: Noémie, last: Elhadad}
  variants:
  - {first: Noemie, last: Elhadad}
- canonical: {first: Frédéric, last: Eliséi}
  variants:
  - {first: Frederic, last: Elisei}
- canonical: {first: Faiza, last: Elkateb-Gara}
  variants:
  - {first: Faiza, last: Gara}
  - {first: Faïza, last: Elkateb-Gara}
- canonical: {first: John, last: Elliott}
  variants:
  - {first: John, last: Elliot}
- canonical: {first: David, last: Ellis}
  variants:
  - {first: David Ellis, last: Rogers}
- canonical: {first: T. Mark, last: Ellison}
  id: t-mark-ellison
- canonical: {first: Samira, last: Ellouze}
  variants:
  - {first: Samira Walha, last: Ellouze}
- canonical: {first: Mariem, last: Ellouze Khemekhem}
  variants:
  - {first: Mariem, last: Ellouze Khemakhem}
  - {first: Mariem, last: Ellouze}
  - {first: Mariem Ellouze, last: Khmekhem}
  - {first: Mariem, last: Ellouze khemekhem}
- canonical: {first: Michael, last: Ellsworth}
  variants:
  - {first: Michael J., last: Ellsworth}
- canonical: {first: David, last: Elson}
  variants:
  - {first: David K., last: Elson}
- canonical: {first: Martin C., last: Emele}
  variants:
  - {first: Martin, last: Emele}
- canonical: {first: Louisette, last: Emirkanian}
  id: louisette-emirkanian
- canonical: {first: Chantal, last: Enguehard}
  id: chantal-enguehard
- canonical: {first: Mark, last: Epstein}
  id: mark-epstein
- canonical: {first: Adoram, last: Erell}
  id: adoram-erell
- canonical: {first: Tomaž, last: Erjavec}
  variants:
  - {first: Tomaz, last: Erjavec}
- canonical: {first: Gunes, last: Erkan}
  variants:
  - {first: Güneş, last: Erkan}
- canonical: {first: Gülşen, last: Eryiğit}
  variants:
  - {first: Gülşen, last: Eryiǧit}
- canonical: {first: Mahbaneh, last: Eshaghzadeh Torbati}
  variants:
  - {first: Mahbaneh, last: Eshaghzadeh}
- canonical: {first: Iris, last: Eshkol}
  variants:
  - {first: Iris, last: Eshkol-Taravella}
- canonical: {first: Salvador, last: España}
  id: salvador-espana
- canonical: {first: Luis, last: Espinosa Anke}
  variants:
  - {first: Luis, last: Espinosa-Anke}
  - {first: Luis Espinosa, last: Anke}
- canonical: {first: Miquel, last: Esplà-Gomis}
  variants:
  - {first: Miquel, last: Esplà}
- canonical: {first: Dominique, last: Estival}
  id: dominique-estival
- canonical: {first: David A., last: Evans}
  variants:
  - {first: David Andreoff, last: Evans}
- canonical: {first: David K., last: Evans}
  variants:
  - {first: David, last: Evans}
  - {first: David Kirk, last: Evans}
- canonical: {first: Edmund Grimley, last: Evans}
  variants:
  - {first: Edmund, last: Grimley-Evans}
- canonical: {first: Richard, last: Evans}
  id: richard-evans
- canonical: {first: Roger, last: Evans}
  id: roger-evans
- canonical: {first: Martha, last: Evens}
  variants:
  - {first: Martha W., last: Evens}
  - {first: Martha W, last: Evens}
- canonical: {first: Stephanie S., last: Everett}
  variants:
  - {first: Stephanie, last: Everett}
- canonical: {first: Lindsay J., last: Evett}
  id: lindsay-j-evett
- canonical: {first: Chandra Kiran Reddy, last: Evuru}
  variants:
  - {first: Chandra Kiran, last: Evuru}
- canonical: {first: Frank Van, last: Eynde}
  variants:
  - {first: Frank, last: van Eynde}
  - {first: Frank, last: Van Eynde}
- canonical: {first: Nerea, last: Ezeiza}
  id: nerea-ezeiza
- canonical: {first: Cécile, last: Fabre}
  variants:
  - {first: Cecile, last: Fabre}
- canonical: {first: Karoly, last: Fabricz}
  id: karoly-fabricz
- canonical: {first: Marcos Didonet Del, last: Fabro}
  variants:
  - {first: Marcus Didonet, last: Del Fabro}
- canonical: {first: Hakimeh, last: Fadaee}
  variants:
  - {first: Hakimeh, last: Fadaei}
- canonical: {first: Cédrick, last: Fairon}
  variants:
  - {first: Cedrick, last: Fairon}
- canonical: {first: Nikos, last: Fakotakis}
  id: nikos-fakotakis
  variants:
  - {first: Nikos D., last: Fakotakis}
- canonical: {first: Agnieszka, last: Falenska}
  variants:
  - {first: Agnieszka, last: Faleńska}
- canonical: {first: Shixi, last: Fan}
  variants:
  - {first: ShiXi, last: Fan}
- canonical: {first: Alex Chengyu, last: Fang}
  variants:
  - {first: Alex C., last: Fang}
- canonical: {first: M. Amin, last: Farajian}
  variants:
  - {first: Mohammad Amin, last: Farajian}
- canonical: {first: Richárd, last: Farkas}
  variants:
  - {first: Richard, last: Farkas}
- canonical: {first: Javier, last: Farreres}
  variants:
  - {first: Xavier, last: Farreres}
- canonical: {first: Tanveer A., last: Faruquie}
  variants:
  - {first: Tanveer, last: Faruquie}
  - {first: Tanveer A, last: Faruquie}
- canonical: {first: David, last: Farwell}
  id: david-farwell
- canonical: {first: Nicolas R., last: Fauceglia}
  variants:
  - {first: Nicolas, last: Fauceglia}
- canonical: {first: Benoit, last: Favre}
  variants:
  - {first: Benoît, last: Favre}
- canonical: {first: Steven, last: Feiner}
  variants:
  - {first: Steven K., last: Feiner}
- canonical: {first: Laurie, last: Feldman}
  variants:
  - {first: Laurie Beth, last: Feldman}
- canonical: {first: Naomi, last: Feldman}
  variants:
  - {first: Naomi H., last: Feldman}
- canonical: {first: Laszlo, last: Felfoldi}
  variants:
  - {first: László, last: Felföldi}
- canonical: {first: Ariani Di, last: Felippo}
  variants:
  - {first: Ariani, last: Di-Felippo}
  - {first: Ariani, last: Di Felippo}
- canonical: {first: Valéria Delisandra, last: Feltrim}
  variants:
  - {first: Valéria, last: Feltrim}
  - {first: Valéria D., last: Feltrim}
- canonical: {first: Fangfang, last: Feng}
  id: fangfang-feng
- canonical: {first: Jens Erik, last: Fenstad}
  variants:
  - {first: Jens-Erik, last: Fenstad}
- canonical: {first: Eraldo, last: Fernandes}
  variants:
  - {first: Eraldo Rezende, last: Fernandes}
- canonical: {first: Ana, last: Fernandez}
  variants:
  - {first: Ana Fernández, last: Montraveta}
  - {first: Ana, last: Fernández-Montraveta}
- canonical: {first: Ramón, last: Fernandez Astudillo}
  variants:
  - {first: Ramón, last: Astudillo}
  - {first: Ramón, last: F. Astudillo}
  - {first: Ramon, last: F. Astudillo}
- canonical: {first: Diego, last: Fernandez Slezak}
  variants:
  - {first: Diego, last: Fernández Slezak}
- canonical: {first: Raquel, last: Fernández}
  variants:
  - {first: Raquel, last: Fernandez}
- canonical: {first: Antonio, last: Fernández Orquín}
  variants:
  - {first: Antonio, last: Fernandez Orquín}
  - {first: Antonio, last: Fernández-Orquín}
  - {first: Antonio, last: Fernández}
- canonical: {first: David, last: Fernández-Amorós}
  variants:
  - {first: David, last: Fernández}
  - {first: David, last: Férnandez-Amorós}
- canonical: {first: Fernando, last: Fernández-Martínez}
  variants:
  - {first: Fernando Fernández, last: Martínez}
- canonical: {first: Stéphane, last: Ferrari}
  variants:
  - {first: Stephane, last: Ferrari}
- canonical: {first: Kathleen, last: Ferraro}
  variants:
  - {first: Kathleen, last: Ferrara}
- canonical: {first: Antonio, last: Ferrández}
  id: antonio-ferrandez
  variants:
  - {first: Antonio, last: Ferrandez}
- canonical: {first: Óscar, last: Ferrández}
  variants:
  - {first: Oscar, last: Ferrandez}
  - {first: Oscar, last: Ferrández}
- canonical: {first: Gaëlle, last: Ferré}
  variants:
  - {first: Gaelle, last: Ferré}
- canonical: {first: Daniel, last: Ferrés}
  variants:
  - {first: Dani, last: Ferrés}
- canonical: {first: Hanne, last: Fersøe}
  id: hanne-fersoe
  variants:
  - {first: Hanne, last: Fersoe}
- canonical: {first: Charles J., last: Fillmore}
  variants:
  - {first: Charles, last: Fillmore}
- canonical: {first: Maria José B., last: Finatto}
  variants:
  - {first: Maria José, last: Finatto}
  - {first: Maria José Bocorny, last: Finatto}
- canonical: {first: Alex, last: Fine}
  variants:
  - {first: Alex B., last: Fine}
- canonical: {first: Linda, last: Fineman}
  id: linda-fineman
- canonical: {first: Tim, last: Finin}
  variants:
  - {first: Timothy W., last: Finin}
- canonical: {first: Pamela E., last: Fink}
  id: pamela-e-fink
- canonical: {first: Jenny Rose, last: Finkel}
  variants:
  - {first: Jenny, last: Finkel}
- canonical: {first: Mark, last: Finlayson}
  variants:
  - {first: Mark A., last: Finlayson}
- canonical: {first: Gregory, last: Finley}
  variants:
  - {first: Greg, last: Finley}
- canonical: {first: Therese, last: Firmin}
  variants:
  - {first: Therese Firmin, last: Hand}
- canonical: {first: Jonathan G., last: Fiscus}
  id: jonathan-g-fiscus
  variants:
  - {first: Jonathan C., last: Fiscus}
  - {first: Jonathan, last: Fiscus}
- canonical: {first: David, last: Fisher}
  id: david-fisher
- canonical: {first: William M., last: Fisher}
  id: william-m-fisher
  variants:
  - {first: William, last: Fisher}
- canonical: {first: Sisay, last: Fissaha Adafre}
  variants:
  - {first: Sisay, last: Fissaha}
  - {first: Sisay Fissaha, last: Adafre}
- canonical: {first: Eileen, last: Fitzpatrick}
  id: eileen-fitzpatrick
- canonical: {first: James L., last: Flanagan}
  id: james-l-flanagan
- canonical: {first: Sébastien, last: Flavier}
  variants:
  - {first: Sebastien, last: Flavier}
- canonical: {first: Iuliana Alexandra, last: Fleşcan-Lovin-Arseni}
  variants:
  - {first: Iuliana Alexandra, last: Fleșcan-Lovin-Arseni}
  - {first: Iuliana-Alexandra, last: Flescan-Lovin-Arseni}
- canonical: {first: Dan, last: Flickinger}
  id: dan-flickinger
  variants:
  - {first: Daniel, last: Flickinger}
  - {first: Daniel P., last: Flickinger}
- canonical: {first: Radu, last: Florian}
  id: radu-florian
- canonical: {first: Christian, last: Fluhr}
  id: christian-fluhr
- canonical: {first: Achille, last: Fokoue-Nkoutche}
  variants:
  - {first: Achille, last: Fokoue}
- canonical: {first: Helka, last: Folch}
  id: helka-folch
- canonical: {first: Peter, last: Foltz}
  variants:
  - {first: Peter W., last: Foltz}
- canonical: {first: José A. R., last: Fonollosa}
  variants:
  - {first: Jose A., last: R. Fonollosa}
  - {first: José A.R., last: Fonollosa}
  - {first: José A., last: R. Fonollosa}
  - {first: Jose A. R., last: Fonollosa}
- canonical: {first: Erick, last: Fonseca}
  variants:
  - {first: Erick Rocha, last: Fonseca}
  - {first: Erick R., last: Fonseca}
- canonical: {first: Evandro B., last: Fonseca}
  variants:
  - {first: Evandro, last: Fonseca}
- canonical: {first: Ariadna, last: Font Llitjós}
  variants:
  - {first: Ariadna, last: Font-Llitjos}
  - {first: Ariadna, last: Font Llitjos}
- canonical: {first: Josep Maria, last: Fontana}
  variants:
  - {first: Josep, last: Fontana}
- canonical: {first: Kate, last: Forbes-Riley}
  variants:
  - {first: Kate, last: Forbes}
  - {first: Katherine, last: Forbes-Riley}
  - {first: Katherine, last: Forbes}
  - {first: Katherine, last: Forbes Riley}
- canonical: {first: Kenneth, last: Forbus}
  variants:
  - {first: Kenneth D., last: Forbus}
- canonical: {first: Mikel L., last: Forcada}
  variants:
  - {first: Mikel, last: Forcada}
- canonical: {first: Cameron Shaw, last: Fordyce}
  variants:
  - {first: Cameron, last: Fordyce}
- canonical: {first: Lluis, last: Formiga}
  variants:
  - {first: Lluís, last: Formiga}
- canonical: {first: David, last: Forsyth}
  variants:
  - {first: David A., last: Forsyth}
- canonical: {first: Corina, last: Forăscu}
  variants:
  - {first: Corina, last: Forascu}
- canonical: {first: Eric, last: Fosler-Lussier}
  variants:
  - {first: J. Eric, last: Fosler}
  - {first: Eric, last: Fosler}
- canonical: {first: Victoria, last: Fossum}
  variants:
  - {first: Victoria Li, last: Fossum}
- canonical: {first: Dean, last: Foster}
  variants:
  - {first: Dean P., last: Foster}
- canonical: {first: Mary Ellen, last: Foster}
  variants:
  - {first: Mary E., last: Foster}
- canonical: {first: Kilian A., last: Foth}
  variants:
  - {first: Kilian, last: Foth}
- canonical: {first: Stavroula-Evita, last: Fotinea}
  id: stavroula-evita-fotinea
- canonical: {first: Christophe, last: Fouqueré}
  id: christophe-fouquere
- canonical: {first: Sébastien, last: Fournier}
  variants:
  - {first: Sebastien, last: Fournier}
- canonical: {first: Heidi, last: Fox}
  variants:
  - {first: Heidi J., last: Fox}
- canonical: {first: Jean E., last: Fox Tree}
  variants:
  - {first: Jean Fox, last: Tree}
  - {first: Jean, last: Fox Tree}
- canonical: {first: Michael C., last: Frank}
  variants:
  - {first: Michael, last: Frank}
- canonical: {first: Stefan L., last: Frank}
  variants:
  - {first: Stefan, last: Frank}
- canonical: {first: Alexander, last: Franz}
  variants:
  - {first: Alexander M., last: Franz}
- canonical: {first: Claire, last: François}
  variants:
  - {first: Claire, last: Francois}
- canonical: {first: Alexander, last: Fraser}
  variants:
  - {first: Alex, last: Fraser}
- canonical: {first: Kathleen C., last: Fraser}
  variants:
  - {first: Kathleen, last: Fraser}
- canonical: {first: Norman M., last: Fraser}
  variants:
  - {first: Norman, last: Fraser}
- canonical: {first: Elisabeth, last: Frasnelli}
  id: elisabeth-frasnelli
- canonical: {first: Zuzana, last: Fraterova}
  variants:
  - {first: Zuzana, last: Fráterová}
- canonical: {first: Robert, last: Frederking}
  variants:
  - {first: Robert E., last: Frederking}
- canonical: {first: Dayne, last: Freitag}
  id: dayne-freitag
- canonical: {first: André, last: Freitas}
  variants:
  - {first: Andre, last: Freitas}
- canonical: {first: Cláudia, last: Freitas}
  variants:
  - {first: Claudia, last: Freitas}
- canonical: {first: Karin, last: Friberg Heppin}
  variants:
  - {first: Karin Friberg, last: Heppin}
  - {first: Karin, last: Friberg}
- canonical: {first: Carol, last: Friedman}
  id: carol-friedman
- canonical: {first: Richard, last: Fritzson}
  variants:
  - {first: Rich, last: Fritzson}
- canonical: {first: Sónia, last: Frota}
  id: sonia-frota
- canonical: {first: Eva, last: Fucikova}
  variants:
  - {first: Eva, last: Fučíková}
- canonical: {first: Maria, last: Fuentes}
  variants:
  - {first: Maria, last: Fuentes Fort}
- canonical: {first: Jun’ichi, last: Fukumoto}
  variants:
  - {first: Junichi, last: Fukumoto}
- canonical: {first: Shun-ya, last: Fukunaga}
  variants:
  - {first: Shunya, last: Fukunaga}
- canonical: {first: Sean A., last: Fulop}
  variants:
  - {first: Sean, last: Fulop}
- canonical: {first: Sadaoki, last: Furui}
  id: sadaoki-furui
- canonical: {first: Robert P., last: Futrelle}
  variants:
  - {first: Robert, last: Futrelle}
- canonical: {first: Luana, last: Fǎgǎrǎşan}
  variants:
  - {first: Luana, last: Fagarasan}
- canonical: {first: Kiran, last: GVR}
  variants:
  - {first: Kiran, last: Gvr}
- canonical: {first: Raghu Pujitha, last: Gade}
  variants:
  - {first: Pujitha, last: Gade}
- canonical: {first: Benoit, last: Gaillard}
  variants:
  - {first: Benoît, last: Gaillard}
- canonical: {first: Robert, last: Gaizauskas}
  id: robert-gaizauskas
  variants:
  - {first: Robert J., last: Gaizauskas}
  - {first: Rob, last: Gaizauskas}
- canonical: {first: Nuria, last: Gala}
  variants:
  - {first: Núria, last: Gala}
  - {first: Nùria, last: Gala}
- canonical: {first: Dimitrios, last: Galanis}
  variants:
  - {first: Dimitris, last: Galanis}
- canonical: {first: William A., last: Gale}
  variants:
  - {first: William, last: Gale}
- canonical: {first: Stephen L., last: Gallant}
  variants:
  - {first: Stephen, last: Gallant}
- canonical: {first: Ascension, last: Gallardo-Antolin}
  variants:
  - {first: Ascension, last: Gallardo}
- canonical: {first: Sylvain, last: Galliano}
  id: sylvain-galliano
- canonical: {first: Björn, last: Gambäck}
  variants:
  - {first: Bjorn, last: Gamback}
  - {first: Björn, last: Gämback}
- canonical: {first: Iñaki, last: Gaminde}
  id: inaki-gaminde
- canonical: {first: Kok Wee, last: Gan}
  variants:
  - {first: Kok-Wee, last: Gan}
- canonical: {first: Surya, last: Ganesh}
  variants:
  - {first: Surya Ganesh, last: V}
  - {first: Surya Ganesh, last: Veeravalli}
- canonical: {first: Barathi, last: Ganesh H. B.}
  variants:
  - {first: Barathi, last: Ganesh HB}
- canonical: {first: Vikas, last: Ganjigunte Ashok}
  variants:
  - {first: Vikas, last: Ashok}
- canonical: {first: Helena Hong, last: Gao}
  variants:
  - {first: Helena, last: Gao}
- canonical: {first: Zhao Ming, last: Gao}
  variants:
  - {first: Zhao-Ming, last: Gao}
  - {first: Zhao-ming, last: Gao}
- canonical: {first: Radovan, last: Garabík}
  variants:
  - {first: Radovan, last: Garabik}
- canonical: {first: Fernando, last: Garcia}
  variants:
  - {first: Fernando, last: García-Granada}
  - {first: Fernando, last: García}
- canonical: {first: Marie-Neige, last: Garcia}
  id: marie-neige-garcia
- canonical: {first: Jorge, last: Garcia Flores}
  variants:
  - {first: Jorge, last: García Flores}
  - {first: Jorge J., last: García Flores}
- canonical: {first: Alberto, last: Garcia-Duran}
  variants:
  - {first: Alberto, last: García-Durán}
- canonical: {first: Carmen, last: Garcia-Mateo}
  variants:
  - {first: Carmen, last: García-Mateo}
- canonical: {first: Gonçal V., last: Garcés Díaz-Munío}
  orcid: 0000-0002-2594-5858
- canonical: {first: Mar, last: García}
  id: mar-garcia
- canonical: {first: José M., last: García Miguel}
  variants:
  - {first: José M., last: García-Miguel}
- canonical: {first: Marcos, last: García Salido}
  variants:
  - {first: Marcos, last: García-Salido}
- canonical: {first: Miguel Ángel, last: García-Cumbreras}
  variants:
  - {first: M. Ángel, last: García}
  - {first: Miguel, last: García-Cumbreras}
  - {first: Miguel Á., last: García Cumbreras}
- canonical: {first: Mercedes, last: García-Martínez}
  variants:
  - {first: Mercedes García, last: Martínez}
- canonical: {first: Ana, last: García-Serrano}
  variants:
  - {first: Ana M., last: García-Serrano}
- canonical: {first: Ismael, last: García-Varea}
  variants:
  - {first: Ismael García, last: Varea}
  - {first: Ismael, last: García Varea}
- canonical: {first: Manuel, last: García-Vega}
  variants:
  - {first: Manuel, last: García}
- canonical: {first: Roberto, last: Garigliano}
  id: roberto-garigliano
- canonical: {first: John S., last: Garofolo}
  id: john-s-garofolo
  variants:
  - {first: John, last: Garofolo}
- canonical: {first: Juan María, last: Garrido}
  variants:
  - {first: Juan Maria, last: Garrido}
- canonical: {first: Marta, last: Garrote-Salazar}
  variants:
  - {first: Marta, last: Garrote}
- canonical: {first: Paul H., last: Garthwaite}
  variants:
  - {first: Paul, last: Garthwaite}
  - {first: Paul H, last: Garthwaite}
- canonical: {first: E. Gabriela, last: Garza}
  variants:
  - {first: Gabriela, last: Garza}
- canonical: {first: Aina, last: Garí Soler}
  variants:
  - {first: Aina Garí, last: Soler}
- canonical: {first: Milica, last: Gasic}
  variants:
  - {first: Milica, last: Gašić}
- canonical: {first: Donna, last: Gates}
  variants:
  - {first: Donna M., last: Gates}
- canonical: {first: Maíra, last: Gatti}
  variants:
  - {first: Maira, last: Gatti}
- canonical: {first: Eric, last: Gaussier}
  variants:
  - {first: Éric, last: Gaussier}
- canonical: {first: Akash Kumar, last: Gautam}
  variants:
  - {first: Akash, last: Gautam}
- canonical: {first: Gauri Shankar, last: Gautam}
  variants:
  - {first: Gauri, last: S. Gautam}
- canonical: {first: Marsal, last: Gavalda}
  variants:
  - {first: Marsal, last: Gavaldà}
- canonical: {first: Maria, last: Gavrilidou}
  id: maria-gavrilidou
- canonical: {first: Jean Mark, last: Gawron}
  id: jean-mark-gawron
  variants:
  - {first: Mark, last: Gawron}
  - {first: J. Mark, last: Gawron}
- canonical: {first: Barbara, last: Gawronska}
  variants:
  - {first: Barbara, last: Gawronska-Werngren}
  - {first: Barbara, last: Gawrońska-Werngren}
- canonical: {first: Claudia, last: Gdaniec}
  id: claudia-gdaniec
- canonical: {first: Binyam Gebrekidan, last: Gebre}
  variants:
  - {first: Binyam, last: Gebre}
- canonical: {first: T. V., last: Geetha}
  variants:
  - {first: Geetha, last: T V}
  - {first: T V, last: Geetha}
- canonical: {first: Maayan, last: Geffet}
  variants:
  - {first: Maayan, last: Zhitomirsky-Geffet}
- canonical: {first: Johanna, last: Geiß}
  variants:
  - {first: Johanna, last: Geiss}
- canonical: {first: Alexander, last: Gelbukh}
  variants:
  - {first: Alexander F., last: Gelbukh}
- canonical: {first: Debela Tesfaye, last: Gemechu}
  variants:
  - {first: Debela, last: Tesfaye}
- canonical: {first: Jort Florent, last: Gemmeke}
  variants:
  - {first: Jort F., last: Gemmeke}
  - {first: Jort, last: Gemmeke}
- canonical: {first: Cédric, last: Gendrot}
  variants:
  - {first: Cedric, last: Gendrot}
- canonical: {first: Edouard, last: Geoffrois}
  id: edouard-geoffrois
- canonical: {first: Lucas, last: Georges Gabriel Charpentier}
  variants:
  - {first: Lucas, last: Charpentier}
- canonical: {first: Panayiotis, last: Georgiou}
  variants:
  - {first: Panayiotis G., last: Georgiou}
- canonical: {first: Matthew, last: Gerber}
  variants:
  - {first: Matt, last: Gerber}
  - {first: Matthew S., last: Gerber}
  - {first: Matthew, last: Garber}
- canonical: {first: Abigail S., last: Gertner}
  variants:
  - {first: Abigail, last: Gertner}
- canonical: {first: Pablo, last: Gervás}
  id: pablo-gervas
- canonical: {first: Gholamreza, last: Ghassem-Sani}
  variants:
  - {first: Gholamreza, last: Ghassem-sani}
  - {first: Gholamreza, last: Ghasem-Sani}
- canonical: {first: Samik, last: Ghosh}
  variants:
  - {first: Samik, last: Gosh}
- canonical: {first: Soumya Sankar, last: Ghosh}
  variants:
  - {first: Soumya, last: Ghosh}
- canonical: {first: Egidio, last: Giachin}
  id: egidio-giachin
- canonical: {first: Daniela, last: Gifu}
  variants:
  - {first: Daniela, last: Gîfu}
- canonical: {first: Helen M., last: Gigley}
  variants:
  - {first: Helen, last: Gigley}
- canonical: {first: Luca, last: Gilardoni}
  id: luca-gilardoni
- canonical: {first: Laurent, last: Gillard}
  id: laurent-gillard
- canonical: {first: Dan, last: Gillick}
  variants:
  - {first: Daniel, last: Gillick}
- canonical: {first: Laurence, last: Gillick}
  variants:
  - {first: Laurence S., last: Gillick}
- canonical: {first: Jesús, last: Giménez}
  variants:
  - {first: Jesus, last: Gimenez}
- canonical: {first: Mireia, last: Ginestí-Rosell}
  variants:
  - {first: Mireia, last: Ginestí Rosell}
- canonical: {first: Alexandru-Lucian, last: Ginsca}
  variants:
  - {first: Alexandru, last: Ginsca}
  - {first: Alexandru-Lucian, last: Gînscă}
- canonical: {first: Voula, last: Giouli}
  id: voula-giouli
- canonical: {first: Emiliano, last: Giovannetti}
  variants:
  - {first: Emiliano, last: Giovanetti}
- canonical: {first: Joan, last: Giralt Duran}
  variants:
  - {first: Joan Giralt, last: Duran}
- canonical: {first: Christian, last: Girardi}
  id: christian-girardi
- canonical: {first: Roxana, last: Girju}
  variants:
  - {first: Roxana, last: Gîrju}
- canonical: {first: Herbert, last: Gish}
  variants:
  - {first: Herb, last: Gish}
- canonical: {first: Claudio, last: Giuliano}
  id: claudio-giuliano
- canonical: {first: Sheila R., last: Glasbey}
  id: sheila-r-glasbey
  variants:
  - {first: Sheila, last: Glasbey}
- canonical: {first: James, last: Glass}
  variants:
  - {first: James R., last: Glass}
- canonical: {first: Michael, last: Glass}
  variants:
  - {first: Michael R., last: Glass}
- canonical: {first: Meghan, last: Glenn}
  variants:
  - {first: Meghan Lammie, last: Glenn}
- canonical: {first: Alfio, last: Gliozzo}
  variants:
  - {first: Alfio, last: Massimiliano Gliozzo}
  - {first: Alfio Massimiliano, last: Gliozzo}
  - {first: Alfio M., last: Gliozzo}
- canonical: {first: Daniele, last: Godard}
  variants:
  - {first: Danièle, last: Godard}
- canonical: {first: Guenther, last: Goerz}
  id: guenther-goerz
- canonical: {first: Sebastian, last: Goeser}
  id: sebastian-goeser
- canonical: {first: Chooi-Ling, last: Goh}
  variants:
  - {first: Chooi Ling, last: Goh}
- canonical: {first: Koldo, last: Gojenola}
  id: koldo-gojenola
  variants:
  - {first: Koldobika, last: Gojenola}
  - {first: Koldo, last: Gojenola Galletebeitia}
- canonical: {first: Adele, last: Goldberg}
  variants:
  - {first: Adele E., last: Goldberg}
- canonical: {first: Andrew B., last: Goldberg}
  variants:
  - {first: Andrew, last: Goldberg}
- canonical: {first: Eli, last: Goldberg}
  id: eli-goldberg
- canonical: {first: Jade, last: Goldstein}
  variants:
  - {first: Jade, last: Goldstein-Stewart}
- canonical: {first: Sharon, last: Goldwater}
  variants:
  - {first: Sharon J., last: Goldwater}
- canonical: {first: Sujatha Das, last: Gollapalli}
  variants:
  - {first: Sujatha, last: Das Gollapalli}
  - {first: Sujatha, last: Das}
- canonical: {first: Helena, last: Gomez}
  variants:
  - {first: Helena, last: Gómez}
- canonical: {first: Jose Maria, last: Gomez-Hidalgo}
  variants:
  - {first: Jose Maria Gomez, last: Hidalgo}
  - {first: José M. Gómez, last: Hidalgo}
- canonical: {first: Junping, last: Gong}
  variants:
  - {first: Jun-ping, last: Gong}
- canonical: {first: Zhengxian, last: Gong}
  variants:
  - {first: ZhengXian, last: Gong}
- canonical: {first: Graciela, last: Gonzalez}
  variants:
  - {first: Graciela, last: Gonzalez-Hernandez}
- canonical: {first: Meritxell, last: Gonzàlez}
  id: meritxell-gonzalez
  variants:
  - {first: Meritxell, last: González}
- canonical: {first: Edgar, last: Gonzàlez Pellicer}
  variants:
  - {first: Edgar, last: Gonzàlez}
- canonical: {first: Fabio A., last: González}
  variants:
  - {first: Fabio, last: González}
- canonical: {first: Aitor, last: González-Agirre}
  variants:
  - {first: Aitor, last: Gonzalez-Agirre}
- canonical: {first: Francisco Javier, last: González-Castaño}
  variants:
  - {first: Francisco J., last: González-Castaño}
- canonical: {first: Ana, last: González-Ledesma}
  variants:
  - {first: Ana, last: Gonzalez}
- canonical: {first: Joaquín, last: González-Rodríguez}
  variants:
  - {first: Joaquin, last: Gonzalez-Rodriguez}
- canonical: {first: Jesús, last: González-Rubio}
  variants:
  - {first: Jesús, last: González Rubio}
- canonical: {first: Hugo, last: Gonçalo Oliveira}
  variants:
  - {first: Hugo Gonçalo, last: Oliveira}
- canonical: {first: Patricia, last: Gonçalves}
  variants:
  - {first: Patricia Nunes, last: Gonçalves}
  - {first: Patrícia, last: Gonçalves}
- canonical: {first: Teresa, last: Gonçalves}
  variants:
  - {first: Teresa, last: Goncalves}
- canonical: {first: David, last: Goodine}
  id: david-goodine
- canonical: {first: Joshua, last: Goodman}
  variants:
  - {first: Joshua T., last: Goodman}
- canonical: {first: Michael Wayne, last: Goodman}
  variants:
  - {first: Michael, last: Goodman}
- canonical: {first: Noah, last: Goodman}
  variants:
  - {first: Noah D., last: Goodman}
- canonical: {first: Andrew, last: Gordon}
  variants:
  - {first: Andrew S., last: Gordon}
- canonical: {first: Joshua B., last: Gordon}
  variants:
  - {first: Joshua, last: Gordon}
- canonical: {first: Yonael, last: Gorfu}
  id: yonael-gorfu
- canonical: {first: Allen L., last: Gorin}
  variants:
  - {first: Allen, last: Gorin}
- canonical: {first: Philip, last: Gorinski}
  variants:
  - {first: Philip John, last: Gorinski}
- canonical: {first: Matthew R., last: Gormley}
  variants:
  - {first: Matthew, last: Gormley}
- canonical: {first: Genevieve, last: Gorrell}
  id: genevieve-gorrell
- canonical: {first: Didzis, last: Gosko}
  variants:
  - {first: Didzis, last: Goško}
- canonical: {first: Thilo, last: Gotz}
  variants:
  - {first: Thilo, last: Götz}
- canonical: {first: Jérôme, last: Goulian}
  id: jerome-goulian
- canonical: {first: Cyril, last: Goutte}
  id: cyril-goutte
- canonical: {first: Arthur C., last: Graesser}
  variants:
  - {first: Art, last: Graesser}
  - {first: Arthur, last: Graesser}
- canonical: {first: Joseph F., last: Grafsgaard}
  variants:
  - {first: Joseph, last: Grafsgaard}
- canonical: {first: Naida, last: Graham}
  variants:
  - {first: Naida L., last: Graham}
- canonical: {first: Filip, last: Gralinski}
  variants:
  - {first: Filip, last: Graliński}
- canonical: {first: Ramon, last: Granell}
  variants:
  - {first: Ramón, last: Granell}
- canonical: {first: Robert, last: Granville}
  variants:
  - {first: Robert Alan, last: Granville}
- canonical: {first: Agustin, last: Gravano}
  variants:
  - {first: Agustín, last: Gravano}
- canonical: {first: Édouard, last: Grave}
  variants:
  - {first: Edouard, last: Grave}
- canonical: {first: Guillaume, last: Gravier}
  id: guillaume-gravier
- canonical: {first: João, last: Graça}
  variants:
  - {first: Joao, last: Graca}
  - {first: João V., last: Graça}
- canonical: {first: Jordan R., last: Green}
  variants:
  - {first: Jordan, last: Green}
- canonical: {first: Matthew J., last: Green}
  variants:
  - {first: Matthew, last: Green}
- canonical: {first: Nancy, last: Green}
  variants:
  - {first: Nancy L., last: Green}
- canonical: {first: Stephen J., last: Green}
  variants:
  - {first: Stephen, last: Green}
  - {first: Stephen J, last: Green}
- canonical: {first: Mark A., last: Greenwood}
  variants:
  - {first: Mark, last: Greenwood}
- canonical: {first: Edward, last: Grefenstette}
  id: edward-grefenstette
- canonical: {first: Michelle, last: Gregory}
  id: michelle-gregory
  variants:
  - {first: Michelle L., last: Gregory}
- canonical: {first: Warren, last: Greiff}
  variants:
  - {first: Warren R., last: Greiff}
- canonical: {first: Thomas L., last: Griffiths}
  variants:
  - {first: Thomas, last: Griffiths}
- canonical: {first: Gintarė, last: Grigonytė}
  variants:
  - {first: Gintare, last: Grigonyte}
  - {first: Gintarė, last: Grigonyte}
- canonical: {first: Ralph, last: Grishman}
  id: ralph-grishman
- canonical: {first: Hendrik Johannes, last: Groenewald}
  variants:
  - {first: Hendrik J., last: Groenewald}
- canonical: {first: Leif, last: Groenqvist}
  variants:
  - {first: Leif, last: Gronqvist}
- canonical: {first: Maria Toporowska, last: Gronostaj}
  variants:
  - {first: Maria, last: Toporowska Gronostaj}
- canonical: {first: Jerneja, last: Gros}
  variants:
  - {first: Jerneja Žganec, last: Gros}
- canonical: {first: Justin H., last: Gross}
  variants:
  - {first: Justin, last: Gross}
- canonical: {first: Barbara J., last: Grosz}
  variants:
  - {first: Barbara, last: Grosz}
- canonical: {first: Laszlo, last: Grunfeld}
  id: laszlo-grunfeld
- canonical: {first: Normunds, last: Gruzitis}
  variants:
  - {first: Normunds, last: Grūzītis}
- canonical: {first: Nicole, last: Grégoire}
  variants:
  - {first: Nicole, last: Gregoire}
- canonical: {first: Hung-Yan, last: Gu}
  variants:
  - {first: Hung-yan, last: Gu}
- canonical: {first: Franz, last: Guenthner}
  id: franz-guenthner
- canonical: {first: Emiliano Raul, last: Guevara}
  variants:
  - {first: Emiliano, last: Guevara}
- canonical: {first: Pierre, last: Guillaume}
  id: pierre-guillaume
- canonical: {first: Thierry, last: Guillotin}
  id: thierry-guillotin
- canonical: {first: Curry I., last: Guinn}
  variants:
  - {first: Curry, last: Guinn}
- canonical: {first: José M., last: Guirao}
  variants:
  - {first: José María, last: Guirao}
- canonical: {first: Greg, last: Gul-rajani}
  variants:
  - {first: Greg, last: Gulrajani}
- canonical: {first: Omer Farukhan, last: Gunes}
  variants:
  - {first: Omer, last: Gunes}
- canonical: {first: Cheng-ming, last: Guo}
  variants:
  - {first: Cheng Ming, last: Guo}
- canonical: {first: Ying-Mei, last: Guo}
  variants:
  - {first: YingMei, last: Guo}
- canonical: {first: Yuqing, last: Guo}
  variants:
  - {first: Yuqing, last: Gao}
- canonical: {first: Zhicheng, last: Guo}
  comment: Tsinghua
  id: zhicheng-guo-tsinghua
- canonical: {first: Zhicheng, last: Guo}
  comment: xidian
  id: zhicheng-guo-xidian
- canonical: {first: Deepak, last: Gupta}
  variants:
  - {first: Deepak Kumar, last: Gupta}
  - {first: Deepa, last: Gupta}
- canonical: {first: Naman K., last: Gupta}
  variants:
  - {first: Naman, last: Gupta}
- canonical: {first: Vineet, last: Gupta}
  id: vineet-gupta
- canonical: {first: Antton, last: Gurrutxaga}
  id: antton-gurrutxaga
- canonical: {first: Sofia, last: Gustafson-Capková}
  variants:
  - {first: Sofia, last: Gustafson Capková}
- canonical: {first: Louise, last: Guthrie}
  id: louise-guthrie
- canonical: {first: E. Dario, last: Gutierrez}
  variants:
  - {first: Elkin, last: Darío Gutiérrez}
  - {first: E. Darío, last: Gutiérrez}
- canonical: {first: Yoan, last: Gutiérrez}
  variants:
  - {first: Yoan, last: Gutiérrez Vázquez}
- canonical: {first: Gualberto A., last: Guzman}
  variants:
  - {first: Gualberto, last: Guzmán}
- canonical: {first: Francisco, last: Guzmán}
  variants:
  - {first: Francisco, last: Guzman}
- canonical: {first: Tibor, last: Gyimóthy}
  id: tibor-gyimothy
- canonical: {first: José M., last: Gómez}
  variants:
  - {first: José Manuel, last: Gómez}
  - {first: Jose Manuel, last: Gómez}
  - {first: Jose M., last: Gomez}
- canonical: {first: Xavier, last: Gómez Guinovart}
  variants:
  - {first: Xavier, last: Gómez-Guinovart}
- canonical: {first: Asunción, last: Gómez-Pérez}
  variants:
  - {first: Asunción Gómez, last: Pérez}
- canonical: {first: José Manuel, last: Gómez-Pérez}
  variants:
  - {first: Jose Manuel, last: Gomez-Perez}
- canonical: {first: Anne, last: Göhring}
  variants:
  - {first: Anne, last: Goehring}
- canonical: {first: Memduh, last: Gökırmak}
  variants:
  - {first: Memduh, last: Gokirmak}
- canonical: {first: Jana, last: Götze}
  variants:
  - {first: Jana, last: Goetze}
- canonical: {first: Shachi, last: H. Kumar}
  variants:
  - {first: Shachi H, last: Kumar}
- canonical: {first: Eun Young, last: Ha}
  variants:
  - {first: Eun, last: Ha}
  - {first: Eun Y., last: Ha}
- canonical: {first: Le Quan, last: Ha}
  variants:
  - {first: Le Q, last: Ha}
- canonical: {first: Quang Thuy, last: Ha}
  variants:
  - {first: Quang-Thuy, last: Ha}
- canonical: {first: Yaakov, last: HaCohen-Kerner}
  variants:
  - {first: Yaakov, last: Hacohen-Kerner}
- canonical: {first: Anne, last: Haake}
  variants:
  - {first: Anne R., last: Haake}
- canonical: {first: Salah, last: Haamid}
  id: salah-haamid
- canonical: {first: Andrew, last: Haas}
  variants:
  - {first: Andrew R., last: Haas}
- canonical: {first: Christopher, last: Habel}
  variants:
  - {first: Christopher U., last: Habel}
- canonical: {first: Benoit, last: Habert}
  id: benoit-habert
  variants:
  - {first: Benoît, last: Habert}
- canonical: {first: Kadri, last: Hacioglu}
  id: kadri-hacioglu
- canonical: {first: Bassam, last: Haddad}
  id: bassam-haddad
- canonical: {first: Nicholas J., last: Haddock}
  variants:
  - {first: Nicholas, last: Haddock}
- canonical: {first: Widad Mustafa El, last: Hadi}
  id: widad-mustafa-el-hadi
  variants:
  - {first: Widad Mustafa, last: El Hadi}
  - {first: Widad, last: Mustafa El Hadi}
- canonical: {first: Mohamed Nassime, last: Hadjadj}
  variants:
  - {first: Mohamed, last: Hadjadj}
- canonical: {first: Lamia, last: Hadrich Belguith}
  variants:
  - {first: Lamia Hadrich, last: Belguith}
  - {first: Lamia, last: Hadrich-Belguith}
  - {first: Lamia, last: Belguith}
  - {first: Lamia, last: Belguith Hadrich}
- canonical: {first: Walter, last: Haeseryn}
  id: walter-haeseryn
- canonical: {first: Nazila, last: Hafezi}
  id: nazila-hafezi
- canonical: {first: Gholamreza, last: Haffari}
  variants:
  - {first: Reza, last: Haffari}
- canonical: {first: Younggyun, last: Hahm}
  variants:
  - {first: YoungGyun, last: Hahm}
- canonical: {first: Gus, last: Hahn-Powell}
  variants:
  - {first: Gustave, last: Hahn-Powell}
- canonical: {first: Negacy, last: Hailu}
  variants:
  - {first: Negacy D., last: Hailu}
- canonical: {first: Horst-Udo, last: Hain}
  id: horst-udo-hain
- canonical: {first: Jan, last: Hajic}
  id: jan-hajic
  similar: [jan-hajic-jr]
  variants:
  - {first: Jan, last: Hajič}
- canonical: {first: Eva, last: Hajicova}
  id: eva-hajicova
  variants:
  - {first: Eva, last: Hajicová}
  - {first: Eva, last: Hajičová}
- canonical: {first: Jan, last: Hajič jr.}
  id: jan-hajic-jr
  similar: [jan-hajic]
- canonical: {first: Dilek, last: Hakkani-Tur}
  id: dilek-hakkani-tur
  variants:
  - {first: Dilek, last: Hakkani-Tür}
  - {first: Dilek Zeynep, last: Hakkani}
- canonical: {first: John, last: Hale}
  variants:
  - {first: John T., last: Hale}
- canonical: {first: Keith, last: Hall}
  variants:
  - {first: Keith B., last: Hall}
- canonical: {first: Mark, last: Hall}
  variants:
  - {first: Mark Michael, last: Hall}
- canonical: {first: Patrick, last: Haller}
  id: patrick-haller-zurich
  note: University of Zurich
  orcid: 0000-0002-8968-7587
- canonical: {first: Susan, last: Haller}
  id: susan-haller
  variants:
  - {first: Susan M., last: Haller}
- canonical: {first: Péter, last: Halácsy}
  variants:
  - {first: Péter, last: Halácsky}
- canonical: {first: Olivier, last: Hamon}
  id: olivier-hamon
- canonical: {first: Thierry, last: Hamon}
  id: thierry-hamon
- canonical: {first: Julien, last: Hamonic}
  id: julien-hamonic
- canonical: {first: Chung-hye, last: Han}
  variants:
  - {first: Chung-Hye, last: Han}
  - {first: Chunghye, last: Han}
- canonical: {first: HyoJung, last: Han}
  variants:
  - {first: Hou Jeung, last: Han}
- canonical: {first: Jingguang, last: Han}
  variants:
  - {first: Jing Guang, last: Han}
- canonical: {first: Kenji, last: Hanakata}
  id: kenji-hanakata
- canonical: {first: Philip, last: Hanna}
  id: philip-hanna
- canonical: {first: Dorte Haltrup, last: Hansen}
  variants:
  - {first: Dorte H., last: Hansen}
- canonical: {first: Silvia, last: Hansen-Schirra}
  variants:
  - {first: Silvia, last: Hansen}
- canonical: {first: Sanda, last: Harabagiu}
  variants:
  - {first: Sanda M., last: Harabagiu}
- canonical: {first: Robert M., last: Haralick}
  variants:
  - {first: Robert, last: Haralick}
- canonical: {first: Mary, last: Harper}
  id: mary-harper
  variants:
  - {first: Mary P., last: Harper}
- canonical: {first: Phil, last: Harrison}
  id: phil-harrison
  variants:
  - {first: Philip, last: Harrison}
- canonical: {first: Anthony, last: Hartley}
  id: anthony-hartley
  variants:
  - {first: Anthony F., last: Hartley}
- canonical: {first: Matthias, last: Hartung}
  id: matthias-hartung
- canonical: {first: Md. Maruf, last: Hasan}
  variants:
  - {first: Md Maruf, last: Hasan}
  - {first: Maruf, last: Hasan}
- canonical: {first: Sadid A., last: Hasan}
  variants:
  - {first: Sadid, last: Hasan}
- canonical: {first: Saša, last: Hasan}
  variants:
  - {first: Sasa, last: Hasan}
- canonical: {first: Tatsunori B., last: Hashimoto}
  variants:
  - {first: Tatsunori, last: Hashimoto}
- canonical: {first: Koiti, last: Hasida}
  variants:
  - {first: Kôiti, last: Hasida}
- canonical: {first: Ahmed, last: Hassan}
  variants:
  - {first: Ahmed Hassan, last: Awadallah}
- canonical: {first: Hany, last: Hassan Awadalla}
  variants:
  - {first: Hany, last: Hassan}
- canonical: {first: Helen, last: Hastie}
  variants:
  - {first: Helen Wright, last: Hastie}
- canonical: {first: Alexander G., last: Hauptmann}
  variants:
  - {first: Alex, last: Hauptmann}
  - {first: Alexander, last: Hauptmann}
- canonical: {first: Roland R., last: Hausser}
  variants:
  - {first: Roland, last: Hausser}
- canonical: {first: Annette, last: Hautli}
  variants:
  - {first: Annette, last: Hautli-Janisz}
- canonical: {first: Jiří, last: Havelka}
  variants:
  - {first: Jiri, last: Havelka}
- canonical: {first: Jennifer, last: Hay}
  variants:
  - {first: Jennifer B., last: Hay}
- canonical: {first: Yoshihiko, last: Hayashi}
  id: yoshihiko-hayashi
- canonical: {first: Cory, last: Hayes}
  variants:
  - {first: Cory J., last: Hayes}
- canonical: {first: Jer, last: Hayes}
  variants:
  - {first: Jeremiah, last: Hayes}
- canonical: {first: Timothy J., last: Hazen}
  variants:
  - {first: T. J., last: Hazen}
- canonical: {first: Patrick, last: Healey}
  variants:
  - {first: Pat, last: Healey}
  - {first: Patrick G. T., last: Healey}
  - {first: Patrick G.T., last: Healey}
- canonical: {first: Marti A., last: Hearst}
  variants:
  - {first: Marti, last: Hearst}
- canonical: {first: Peter A., last: Heeman}
  variants:
  - {first: Peter, last: Heeman}
- canonical: {first: George E., last: Heidorn}
  id: george-e-heidorn
- canonical: {first: Katarina, last: Heimann Mühlenbock}
  variants:
  - {first: Katarina, last: Mühlenbock}
- canonical: {first: Jindřich, last: Helcl}
  variants:
  - {first: Jindrich, last: Helcl}
- canonical: {first: Randall A., last: Helzerman}
  id: randall-a-helzerman
- canonical: {first: Christian F., last: Hempelmann}
  variants:
  - {first: Christian, last: Hempelmann}
- canonical: {first: Charles T., last: Hemphill}
  variants:
  - {first: Charles, last: Hemphill}
- canonical: {first: James, last: Henderson}
  variants:
  - {first: James B., last: Henderson}
- canonical: {first: John, last: Henderson}
  variants:
  - {first: John C., last: Henderson}
- canonical: {first: James, last: Hendler}
  variants:
  - {first: James A., last: Hendler}
- canonical: {first: Robert J., last: Hendley}
  variants:
  - {first: Robert, last: Hendley}
- canonical: {first: Gary G., last: Hendrix}
  variants:
  - {first: Gary, last: Hendrix}
- canonical: {first: Enrique, last: Henestroza Anguiano}
  variants:
  - {first: Enrique Henestroza, last: Anguiano}
- canonical: {first: Peter Juel, last: Henrichsen}
  variants:
  - {first: Peter, last: Juel Henrichsen}
- canonical: {first: Carlos, last: Henríquez}
  variants:
  - {first: Carlos, last: Henriquez}
  - {first: Carlos A., last: Henríquez Q.}
- canonical: {first: Renate, last: Henschel}
  id: renate-henschel
- canonical: {first: Aurélie, last: Herbelot}
  variants:
  - {first: Aurelie, last: Herbelot}
- canonical: {first: Amaç, last: Herdaǧdelen}
  variants:
  - {first: Amaç, last: Herdağdelen}
- canonical: {first: Myriam, last: Hernandez}
  variants:
  - {first: Myriam, last: Hernández A}
  - {first: Myriam, last: Hernández}
- canonical: {first: Daniel, last: Hernandez-Lopez}
  variants:
  - {first: Daniel Hernández, last: López}
- canonical: {first: Inmaculada, last: Hernáez}
  id: inmaculada-hernaez
  variants:
  - {first: Inmaculada, last: Hernaez}
  - {first: Inma, last: Hernaez}
  - {first: Inma, last: Hernáez}
- canonical: {first: Gregorio, last: Hernández}
  id: gregorio-hernandez
  variants:
  - {first: Gregorio, last: Hernandez}
- canonical: {first: Luis, last: Hernández}
  variants:
  - {first: Luis Hernández, last: Gomez}
  - {first: Luis Hernández, last: Gómez}
  - {first: Luis A., last: Hernandez}
  - {first: Luis A., last: Hernández}
  - {first: Luis A. Hernández, last: Gómez}
- canonical: {first: Adolfo, last: Hernández H.}
  variants:
  - {first: Adolfo, last: Hernández}
- canonical: {first: John R., last: Hershey}
  variants:
  - {first: John, last: Hershey}
- canonical: {first: James, last: Hieronymus}
  id: james-hieronymus
- canonical: {first: Almut Silja, last: Hildebrand}
  variants:
  - {first: Silja, last: Hildebrand}
  - {first: Almut, last: Hildebrand}
- canonical: {first: Lucas Welter, last: Hilgert}
  variants:
  - {first: Lucas, last: Hilgert}
- canonical: {first: Robin L., last: Hill}
  variants:
  - {first: Robin, last: Hill}
- canonical: {first: Dustin, last: Hillard}
  id: dustin-hillard
- canonical: {first: Donald, last: Hindle}
  id: donald-hindle
  variants:
  - {first: Don, last: Hindle}
- canonical: {first: Elizabeth A., last: Hinkelman}
  variants:
  - {first: Elizabeth, last: Hinkelman}
- canonical: {first: Erhard, last: Hinrichs}
  variants:
  - {first: Erhard W., last: Hinrichs}
- canonical: {first: Marie, last: Hinrichs}
  variants:
  - {first: Marie, last: Boyle-Hinrichs}
- canonical: {first: Hideki, last: Hirakawa}
  id: hideki-hirakawa
- canonical: {first: Julia, last: Hirschberg}
  variants:
  - {first: Julia B., last: Hirschberg}
- canonical: {first: Lynette, last: Hirschman}
  id: lynette-hirschman
  variants:
  - {first: Lynette, last: Hirshman}
- canonical: {first: Toru, last: Hitaka}
  variants:
  - {first: Tooru, last: Hitaka}
- canonical: {first: Janet, last: Hitzeman}
  id: janet-hitzeman
- canonical: {first: Barbora, last: Hladká}
  id: barbora-hladka
  variants:
  - {first: Barbora, last: Hladka}
- canonical: {first: Bao Quoc, last: Ho}
  variants:
  - {first: Quoc, last: Ho}
  - {first: Quoc, last: Ho Bao}
- canonical: {first: Hing-cheung, last: Ho}
  variants:
  - {first: Hing-Cheung, last: Ho}
- canonical: {first: Tu-Bao, last: Ho}
  variants:
  - {first: Tu Bao, last: Ho}
- canonical: {first: Lydia-Mai, last: Ho-Dac}
  variants:
  - {first: Mai, last: Ho-dac}
- canonical: {first: Jerry R., last: Hobbs}
  id: jerry-r-hobbs
  variants:
  - {first: Jerry, last: Hobbs}
- canonical: {first: Beth Ann, last: Hockey}
  id: beth-ann-hockey
  variants:
  - {first: Beth A., last: Hockey}
  - {first: Beth, last: Hockey}
- canonical: {first: Edward, last: Hoenkamp}
  variants:
  - {first: Eduard, last: Hoenkamp}
- canonical: {first: Wolfgang, last: Hoeppner}
  id: wolfgang-hoeppner
- canonical: {first: Anja, last: Hoethker}
  variants:
  - {first: Anja, last: Höthker}
- canonical: {first: Holger, last: Hoffmann}
  variants:
  - {first: Holger, last: Hoffman}
- canonical: {first: Raphael, last: Hoffmann}
  variants:
  - {first: Raphael, last: Hoffman}
- canonical: {first: Th. R., last: Hofmann}
  variants:
  - {first: T. R., last: Hofmann}
- canonical: {first: Martin, last: Hofmann--Apitius}
  variants:
  - {first: Martin, last: Hofmann-Apitius}
- canonical: {first: Chris, last: Hokamp}
  variants:
  - {first: Christopher, last: Hokamp}
- canonical: {first: Tomáš, last: Holan}
  variants:
  - {first: Tomas, last: Holan}
- canonical: {first: Natsuko, last: Holden}
  id: natsuko-holden
- canonical: {first: Gordana Ilić, last: Holen}
  variants:
  - {first: Gordana Ilic, last: Holen}
- canonical: {first: Hsiao-Wuen, last: Hon}
  id: hsiao-wuen-hon
- canonical: {first: Jia-Fei, last: Hong}
  variants:
  - {first: Jia-Fei, last: Hung}
- canonical: {first: Philip, last: Hoole}
  variants:
  - {first: Phil, last: Hoole}
- canonical: {first: Heather, last: Horsfall}
  id: heather-horsfall
- canonical: {first: Tamás, last: Horváth}
  id: tamas-horvath
- canonical: {first: Iris, last: Hoser}
  id: iris-hoser
- canonical: {first: Veronique, last: Hoste}
  variants:
  - {first: Véronique, last: Hoste}
- canonical: {first: Wen-Juan, last: Hou}
  variants:
  - {first: Wen, last: Juan Hou}
  - {first: Juan, last: Wen}
- canonical: {first: Eduard, last: Hovy}
  variants:
  - {first: Eduard H., last: Hovy}
  - {first: Ed, last: Hovy}
- canonical: {first: Blake, last: Howald}
  variants:
  - {first: Blake Stephen, last: Howald}
- canonical: {first: David M., last: Howcroft}
  variants:
  - {first: David, last: Howcroft}
- canonical: {first: Frederick M., last: Hoyt}
  variants:
  - {first: Frederick, last: Hoyt}
- canonical: {first: Daniel, last: Hromada}
  variants:
  - {first: Daniel Devatman, last: Hromada}
  - {first: Daniel, last: Devatman Hromada}
- canonical: {first: Estevam R., last: 'Hruschka, Jr.'}
  variants:
  - {first: Estevam R., last: Hruschka Jr.}
- canonical: {first: Hung-ting, last: Hsieh}
  variants:
  - {first: Hung-Ting, last: Hsieh}
- canonical: {first: Shelley Ching-Yu, last: Hsieh}
  variants:
  - {first: Ching-yu, last: Hsieh}
  - {first: Shelley Ching-yu, last: Hsieh}
  - {first: Ching-yu Shelley, last: Hsieh}
- canonical: {first: Shu-Kai, last: Hsieh}
  variants:
  - {first: Shu-kai, last: Hsieh}
  - {first: ShuKai, last: Hsieh}
- canonical: {first: Wen-Chi, last: Hsien}
  variants:
  - {first: Wen-Chi, last: Hsie}
- canonical: {first: Bo-June (Paul), last: Hsu}
  variants:
  - {first: Bo-june Paul, last: Hsu}
  - {first: Bo-June Paul, last: Hsu}
- canonical: {first: Chun-nan, last: Hsu}
  variants:
  - {first: Chun-Nan, last: Hsu}
- canonical: {first: Wen-Lian, last: Hsu}
  variants:
  - {first: Wen-lian, last: Hsu}
- canonical: {first: Yu-Ling Una, last: Hsu}
  variants:
  - {first: Yu-Ling, last: Hsu}
- canonical: {first: Dong Cheng, last: Hu}
  variants:
  - {first: Dong-Cheng, last: Hu}
- canonical: {first: An-Ta, last: Huang}
  variants:
  - {first: Anta, last: Huang}
- canonical: {first: Changning, last: Huang}
  variants:
  - {first: Chang-Ning, last: Huang}
  - {first: Chang-ning, last: Huang}
- canonical: {first: Chung-Chi, last: Huang}
  variants:
  - {first: Chung-chi, last: Huang}
- canonical: {first: Degen, last: Huang}
  variants:
  - {first: De-Gen, last: Huang}
- canonical: {first: Eric H., last: Huang}
  variants:
  - {first: Eric, last: Huang}
- canonical: {first: Feng-Long, last: Huang}
  variants:
  - {first: Feng-Long, last: Hwang}
- canonical: {first: He-Yan, last: Huang}
  variants:
  - {first: He-yan, last: Huang}
  - {first: Heyan, last: Huang}
- canonical: {first: Jin Hu, last: Huang}
  variants:
  - {first: JinHu, last: Huang}
- canonical: {first: Jui Ting, last: Huang}
  variants:
  - {first: Jui-Ting, last: Huang}
- canonical: {first: Lian′en, last: Huang}
  variants:
  - {first: Lian’en, last: Huang}
- canonical: {first: Qi-quan, last: Huang}
  variants:
  - {first: Qi-Quan, last: Huang}
- canonical: {first: Shih-Ting, last: Huang}
  variants:
  - {first: Shih-ting, last: Huang}
  - {first: Shi-Ting, last: Huang}
- canonical: {first: Shuan-fan, last: Huang}
  variants:
  - {first: Shuan-Fan, last: Huang}
- canonical: {first: Ting-Hao, last: Huang}
  variants:
  - {first: Ting-Hao ‘Kenneth’, last: Huang}
  - {first: Ting-Hao Kenneth, last: Huang}
- canonical: {first: Xiangji, last: Huang}
  variants:
  - {first: Jimmy Xiangji, last: Huang}
- canonical: {first: Xuan-Jing, last: Huang}
  variants:
  - {first: Xuan-jing, last: Huang}
  - {first: Xuanjing, last: Huang}
- canonical: {first: Xuedong, last: Huang}
  id: xuedong-huang
- canonical: {first: Richard A., last: Hudson}
  variants:
  - {first: Richard, last: Hudson}
- canonical: {first: Manuela, last: Huerlimann}
  variants:
  - {first: Manuela, last: Hürlimann}
  - {first: Manuela, last: Huerliman}
- canonical: {first: Mathew, last: Huerta-Enochian}
  id: mathew-huerta-enochian
- canonical: {first: Kevin, last: Humphreys}
  id: kevin-humphreys
- canonical: {first: Jeih-weih, last: Hung}
  variants:
  - {first: Jeih-Weih, last: Hung}
- canonical: {first: Kate, last: Hunicke-Smith}
  id: kate-hunicke-smith
- canonical: {first: Dan, last: Hunter}
  id: dan-hunter
- canonical: {first: Lawrence, last: Hunter}
  variants:
  - {first: Lawrence E., last: Hunter}
- canonical: {first: Lluís-F., last: Hurtado}
  variants:
  - {first: Lluís F., last: Hurtado}
  - {first: LLuís-F., last: Hurtado}
- canonical: {first: Mazhar Mehdi, last: Hussain}
  variants:
  - {first: Mazhar, last: Hussain}
- canonical: {first: W. John, last: Hutchins}
  variants:
  - {first: John, last: Hutchins}
- canonical: {first: Christian, last: Huyck}
  id: christian-huyck
- canonical: {first: Mei-Yuh, last: Hwang}
  id: mei-yuh-hwang
- canonical: {first: Sebastian G. M., last: Händschke}
  variants:
  - {first: Sebastian G.M., last: Händschke}
- canonical: {first: Christian, last: Hänig}
  variants:
  - {first: Christian, last: Haenig}
- canonical: {first: Harald, last: Höge}
  id: harald-hoge
  variants:
  - {first: Harald, last: Hoege}
- canonical: {first: Ali, last: Hürriyetoğlu}
  variants:
  - {first: Ali, last: Hurriyetoglu}
  - {first: Ali, last: Hürriyetoǧlu}
- canonical: {first: Fidelia, last: Ibekwe-SanJuan}
  variants:
  - {first: Fidelia, last: Ibekwe-Sanjuan}
- canonical: {first: Nancy, last: Ide}
  variants:
  - {first: Nancy M., last: Ide}
- canonical: {first: Carlos A., last: Iglesias}
  variants:
  - {first: Carlos, last: Iglesias}
- canonical: {first: Suzana, last: Ilic}
  variants:
  - {first: Suzana, last: Ilić}
- canonical: {first: Sathish Reddy, last: Indurthi}
  variants:
  - {first: Sathish, last: Reddy}
  - {first: Sathish, last: Indurthi}
- canonical: {first: Anton Karl, last: Ingason}
  variants:
  - {first: Anton K., last: Ingason}
- canonical: {first: Robert, last: Ingria}
  id: robert-ingria
- canonical: {first: Diana, last: Inkpen}
  variants:
  - {first: Diana Zaiu, last: Inkpen}
  - {first: Diana, last: Zaiu}
- canonical: {first: Leonid, last: Iomdin}
  variants:
  - {first: Leonid L., last: Iomdin}
- canonical: {first: Molly, last: Ireland}
  variants:
  - {first: Molly E., last: Ireland}
- canonical: {first: José, last: Iria}
  variants:
  - {first: Jose, last: Iria}
- canonical: {first: Mikel, last: Iruskieta}
  id: mikel-iruskieta
- canonical: {first: Anas El, last: Isbihani}
  variants:
  - {first: Anas, last: El Isbihani}
- canonical: {first: Masato, last: Ishizaki}
  id: masato-ishizaki
- canonical: {first: Aminul, last: Islam}
  variants:
  - {first: Md. Aminul, last: Islam}
- canonical: {first: Zahurul, last: Islam}
  variants:
  - {first: Zahrul, last: Islam}
- canonical: {first: Rezarta, last: Islamaj Dogan}
  variants:
  - {first: Rezarta, last: Islamaj Doğan}
- canonical: {first: David, last: Israel}
  variants:
  - {first: David J., last: Israel}
- canonical: {first: Shuichi, last: Itahashi}
  variants:
  - {first: Shuich, last: Itahashi}
- canonical: {first: Yukihiro, last: Itoh}
  variants:
  - {first: Yukihiro, last: Ito}
- canonical: {first: Abe, last: Ittycheriah}
  id: abe-ittycheriah
- canonical: {first: Un-Gian, last: Iunn}
  variants:
  - {first: Un-gian, last: Iun}
  - {first: Ún-giân, last: Iû}
- canonical: {first: Alexei V., last: Ivanov}
  variants:
  - {first: Alexei, last: Ivanov}
- canonical: {first: Krasimira, last: Ivanova}
  variants:
  - {first: Krassimira, last: Ivanova}
- canonical: {first: Lucja, last: Iwanska}
  variants:
  - {first: Lucja M., last: Iwanska}
- canonical: {first: Shun’ya, last: Iwasawa}
  variants:
  - {first: Shunya, last: Iwasawa}
- canonical: {first: Rubén, last: Izquierdo}
  variants:
  - {first: Ruben, last: Izquierdo Bevia}
  - {first: Ruben, last: Izquierdo}
- canonical: {first: Litton, last: J Kurisinkel}
  variants:
  - {first: Litton J, last: Kurisinkel}
- canonical: {first: Eric, last: Jackson}
  id: eric-jackson
- canonical: {first: Cassandra L., last: Jacobs}
  variants:
  - {first: Cassandra, last: Jacobs}
- canonical: {first: Paul S., last: Jacobs}
  id: paul-s-jacobs
  variants:
  - {first: Paul, last: Jacobs}
- canonical: {first: T. Florian, last: Jaeger}
  variants:
  - {first: Florian, last: Jaeger}
- canonical: {first: Somayeh, last: Jafaritazehjani}
  variants:
  - {first: Somayeh, last: Jafaritazehjan}
- canonical: {first: Abhyuday, last: Jagannatha}
  variants:
  - {first: Abhyuday N, last: Jagannatha}
- canonical: {first: Michael E., last: Jahr}
  variants:
  - {first: Michael, last: Jahr}
- canonical: {first: Brage Ekroll, last: Jahren}
  variants:
  - {first: Brage, last: Jahren}
- canonical: {first: Siddharth, last: Jain}
  variants:
  - {first: Siddhanth, last: Jain}
- canonical: {first: Primož, last: Jakopin}
  variants:
  - {first: Primoz, last: Jakopin}
- canonical: {first: Anthony, last: Jameson}
  id: anthony-jameson
- canonical: {first: Srinivasan, last: Janarthanam}
  variants:
  - {first: Srini, last: Janarthanam}
- canonical: {first: Jyh-Shing Roger, last: Jang}
  variants:
  - {first: Jyh-Shing, last: Jang}
  - {first: Jyh-Shing, last: Roger Jang}
  - {first: Roger Jyh-Shing, last: Jang}
- canonical: {first: Myung-Gil, last: Jang}
  variants:
  - {first: Myoung-Gil, last: Jang}
- canonical: {first: Seok Bae, last: Jang}
  variants:
  - {first: Seok B., last: Jang}
- canonical: {first: Peter, last: Jansen}
  variants:
  - {first: Peter J., last: Jansen}
- canonical: {first: Michèle, last: Jardino}
  id: michele-jardino
  variants:
  - {first: Michele, last: Jardino}
- canonical: {first: Gaja, last: Jarosz}
  variants:
  - {first: Gaja E., last: Jarosz}
- canonical: {first: Timo, last: Jarvinen}
  variants:
  - {first: Timo, last: Järvinen}
- canonical: {first: Jisha P., last: Jayan}
  variants:
  - {first: Jisha, last: P Jayan}
  - {first: Jisha P, last: Jayan}
- canonical: {first: Arun Kumar, last: Jayapal}
  variants:
  - {first: Arun, last: Jayapal}
- canonical: {first: Frederick, last: Jelinek}
  id: frederick-jelinek
  variants:
  - {first: Fred, last: Jelinek}
  - {first: Fredrick, last: Jelinek}
- canonical: {first: Karen, last: Jensen}
  id: karen-jensen
- canonical: {first: Lars Juhl, last: Jensen}
  variants:
  - {first: Lars J., last: Jensen}
- canonical: {first: Hyung-Bae, last: Jeon}
  variants:
  - {first: Hyungbae, last: Jeon}
- canonical: {first: Girish Nath, last: Jha}
  variants:
  - {first: Girish, last: Jha}
- canonical: {first: Donghong, last: Ji}
  variants:
  - {first: DongHong, last: Ji}
  - {first: Dong-Hong, last: Ji}
  - {first: Dong Hong, last: Ji}
- canonical: {first: Paul D, last: Ji}
  variants:
  - {first: Paul D., last: Ji}
- canonical: {first: Jia-Yan, last: Jian}
  variants:
  - {first: Jia Yan, last: Jian}
- canonical: {first: Mike Tian-Jian, last: Jiang}
  variants:
  - {first: Tian-Jian, last: Jiang}
- canonical: {first: Zheng Ping, last: Jiang}
  variants:
  - {first: Zhengping, last: Jiang}
- canonical: {first: Antonio, last: Jimeno Yepes}
  variants:
  - {first: Antonio Jimeno, last: Yepes}
  - {first: Antonio José, last: Jimeno Yepes}
  - {first: Antonio, last: Jimeno-Yepes}
- canonical: {first: M. Dolores, last: Jiménez-López}
  variants:
  - {first: Maria Dolores, last: Jiménez-López}
- canonical: {first: Salud María, last: Jiménez-Zafra}
  variants:
  - {first: Salud M., last: Jiménez-Zafra}
  - {first: Salud M., last: Jiménez Zafra}
- canonical: {first: Hongyan, last: Jing}
  id: hongyan-jing
- canonical: {first: Petr, last: Jirku}
  id: petr-jirku
- canonical: {first: Amanda C., last: Jobbins}
  id: amanda-c-jobbins
- canonical: {first: Janne Bondi, last: Johannessen}
  variants:
  - {first: Janne, last: Bondi Johannessen}
- canonical: {first: Anders, last: Johannsen}
  variants:
  - {first: Anders, last: Johanssen}
- canonical: {first: David E., last: Johnson}
  variants:
  - {first: David, last: Johnson}
- canonical: {first: Helen L., last: Johnson}
  variants:
  - {first: Helen, last: Johnson}
- canonical: {first: Kristen, last: Johnson}
  variants:
  - {first: Kristen Marie, last: Johnson}
- canonical: {first: Michael T., last: Johnson}
  id: michael-t-johnson
- canonical: {first: Rie, last: Johnson}
  variants:
  - {first: Rie, last: Ando}
  - {first: Rie Kubota, last: Ando}
- canonical: {first: Roderick L., last: Johnson}
  id: roderick-l-johnson
- canonical: {first: Michael, last: Johnston}
  id: michael-johnston
- canonical: {first: Kristiina, last: Jokinen}
  variants:
  - {first: Päivi Kristiina, last: Jokinen}
- canonical: {first: Bevan, last: Jones}
  variants:
  - {first: Bevan K., last: Jones}
  - {first: Bevan Keeley, last: Jones}
- canonical: {first: Christopher, last: Jones}
  variants:
  - {first: Chris, last: Jones}
- canonical: {first: Dominic R., last: Jones}
  variants:
  - {first: Dominic, last: Jones}
- canonical: {first: Douglas, last: Jones}
  variants:
  - {first: Douglas A., last: Jones}
  - {first: Doug, last: Jones}
- canonical: {first: Gareth J. F., last: Jones}
  variants:
  - {first: Gareth J.F., last: Jones}
- canonical: {first: Mark, last: Jones}
  variants:
  - {first: Mark A., last: Jones}
  - {first: Mark Alan, last: Jones}
- canonical: {first: Michael, last: Jones}
  variants:
  - {first: Michael P., last: Jones}
- canonical: {first: Steven JM, last: Jones}
  variants:
  - {first: Steven, last: Jones}
- canonical: {first: Clement, last: Jonquet}
  variants:
  - {first: Clément, last: Jonquet}
- canonical: {first: Michael I., last: Jordan}
  variants:
  - {first: Michael, last: Jordan}
- canonical: {first: Pamela, last: Jordan}
  variants:
  - {first: Pamela W., last: Jordan}
- canonical: {first: Alipio, last: Jorge}
  variants:
  - {first: Alípio, last: Jorge}
- canonical: {first: Aravind, last: Joshi}
  id: aravind-joshi
  variants:
  - {first: Aravind K., last: Joshi}
- canonical: {first: Sachindra, last: Joshi}
  variants:
  - {first: Sachin, last: Joshi}
- canonical: {first: Shafiq, last: Joty}
  variants:
  - {first: Shafiq R., last: Joty}
- canonical: {first: Yun-Cheng, last: Ju}
  variants:
  - {first: Yun Cheng, last: Ju}
- canonical: {first: Alfons, last: Juan}
  variants:
  - {first: Alfons, last: Juan-Císcar}
- canonical: {first: Yau-Tarng, last: Juang}
  variants:
  - {first: Yau-Tang, last: Juang}
- canonical: {first: Jozef, last: Juhár}
  variants:
  - {first: Jozef, last: Juhar}
- canonical: {first: Cléo, last: Jullien}
  variants:
  - {first: Cleo, last: Jullien}
- canonical: {first: Han-Min, last: Jung}
  variants:
  - {first: Hanmin, last: Jung}
- canonical: {first: Sangkeun, last: Jung}
  variants:
  - {first: SangKeun, last: Jung}
- canonical: {first: Sung Young, last: Jung}
  variants:
  - {first: Sung-Young, last: Jung}
- canonical: {first: Simeon, last: Junker}
  variants:
  - {first: Simeon, last: Schüz}
- canonical: {first: Dan, last: Jurafsky}
  variants:
  - {first: Daniel, last: Jurafsky}
- canonical: {first: Filip, last: Jurcicek}
  variants:
  - {first: Filip, last: Jurčíček}
- canonical: {first: Marcel Adam, last: Just}
  variants:
  - {first: Marcel, last: Just}
- canonical: {first: Harri, last: Jäppinen}
  id: harri-jappinen
  variants:
  - {first: Harri, last: Jappinen}
- canonical: {first: Arne, last: Jönsson}
  variants:
  - {first: Arne, last: Jonsson}
- canonical: {first: Brigitte, last: Jörg}
  variants:
  - {first: Brigitte, last: Jorg}
- canonical: {first: Bhadran V., last: K}
  variants:
  - {first: Bhadran, last: V K}
  - {first: Bhadran V, last: K}
- canonical: {first: Heiki-Jaan, last: Kaalep}
  variants:
  - {first: Heiki Jaan, last: Kaalep}
- canonical: {first: Mijail, last: Kabadjov}
  id: mijail-kabadjov
  variants:
  - {first: Mijail A., last: Kabadjov}
  - {first: Mijail, last: Alexandrov-Kabadjov}
- canonical: {first: Michael B., last: Kac}
  variants:
  - {first: Michael, last: Kac}
- canonical: {first: Vladimír, last: Kadlec}
  variants:
  - {first: Vladimir, last: Kadlec}
- canonical: {first: Jeremy G., last: Kahn}
  variants:
  - {first: Jeremy, last: Kahn}
- canonical: {first: Łukasz, last: Kaiser}
  variants:
  - {first: Lukasz, last: Kaiser}
- canonical: {first: Michael, last: Kaisser}
  variants:
  - {first: Michael, last: Kaißer}
- canonical: {first: Ioannis, last: Kakadiaris}
  variants:
  - {first: Ioannis A., last: Kakadiaris}
- canonical: {first: Jun’ichi, last: Kakegawa}
  variants:
  - {first: Jun-ichi, last: Kakegawa}
- canonical: {first: Jugal, last: Kalita}
  id: jugal-kalita
  variants:
  - {first: Jugal K., last: Kalita}
- canonical: {first: Rihards, last: Kalniņš}
  variants:
  - {first: Rihards, last: Kalnins}
- canonical: {first: Nanda, last: Kambhatla}
  id: nanda-kambhatla
  variants:
  - {first: Nandakishore, last: Kambhatla}
- canonical: {first: Shin-ichiro, last: Kamei}
  variants:
  - {first: Shinichiro, last: Kamei}
- canonical: {first: Prathusha, last: Kameswara Sarma}
  variants:
  - {first: Prathusha, last: K Sarma}
- canonical: {first: Candace A., last: Kamm}
  variants:
  - {first: Candace, last: Kamm}
- canonical: {first: Bo-Yeong, last: Kang}
  variants:
  - {first: Bo-yeong, last: Kang}
- canonical: {first: Rose Catherine, last: Kanjirathinkal}
  variants:
  - {first: Rose, last: Catherine}
- canonical: {first: Ashvin, last: Kannan}
  id: ashvin-kannan
- canonical: {first: Paul, last: Kantor}
  variants:
  - {first: Paul B., last: Kantor}
- canonical: {first: Cheng-yan, last: Kao}
  variants:
  - {first: Cheng-Yan, last: Kao}
  - {first: Cheng Yan, last: Kao}
- canonical: {first: Ting-hui, last: Kao}
  variants:
  - {first: Ting-Hui, last: Kao}
- canonical: {first: Randy M., last: Kaplan}
  variants:
  - {first: Randy, last: Kaplan}
- canonical: {first: Ronald M., last: Kaplan}
  variants:
  - {first: Ronald, last: Kaplan}
  - {first: Ron, last: Kaplan}
- canonical: {first: Jurgita, last: Kapočiūtė-Dzikienė}
  variants:
  - {first: Jurgita, last: Kapociute-Dzikiene}
- canonical: {first: Diman, last: Karagyozov}
  variants:
  - {first: Diman, last: Karagiozov}
- canonical: {first: Rafael - Michael, last: Karampatsis}
  variants:
  - {first: Rafael Michael, last: Karampatsis}
- canonical: {first: Vanja M., last: Karan}
  variants:
  - {first: Vanja Mladen, last: Karan}
- canonical: {first: David R., last: Karger}
  variants:
  - {first: David, last: Karger}
- canonical: {first: Kostas, last: Karpouzis}
  id: kostas-karpouzis
- canonical: {first: Hideki, last: Kashioka}
  id: hideki-kashioka
- canonical: {first: Robert T., last: Kasper}
  variants:
  - {first: Robert, last: Kasper}
- canonical: {first: Walter, last: Kasper}
  id: walter-kasper
- canonical: {first: Rohit, last: Kate}
  variants:
  - {first: Rohit J., last: Kate}
- canonical: {first: Naoto, last: Kato}
  variants:
  - {first: Naoto, last: Katoh}
- canonical: {first: Yoshihide, last: Kato}
  variants:
  - {first: Yoshihide, last: Sato}
- canonical: {first: Graham, last: Katz}
  variants:
  - {first: E. Graham, last: Katz}
- canonical: {first: Jason, last: Katz-Brown}
  variants:
  - {first: Jason, last: Brown}
- canonical: {first: Ergina, last: Kavallieratou}
  id: ergina-kavallieratou
- canonical: {first: Hisashi, last: Kawai}
  variants:
  - {first: Kawai, last: Hisashi}
- canonical: {first: Jun′ichi, last: Kazama}
  variants:
  - {first: Jun’ichi, last: Kazama}
- canonical: {first: Zdravko, last: Kačič}
  variants:
  - {first: Zdravko, last: Kacic}
- canonical: {first: John, last: Keane}
  variants:
  - {first: John, last: Kane}
- canonical: {first: Michael S., last: Kearns}
  variants:
  - {first: Michael, last: Kearns}
- canonical: {first: Gail M., last: Keenan}
  variants:
  - {first: Gail, last: Keenan}
  - {first: Gail M, last: Keenan}
- canonical: {first: Thomas A., last: Keenan}
  variants:
  - {first: Thomas, last: Keenan}
- canonical: {first: Judy Anne, last: Kegl}
  variants:
  - {first: Judy, last: Kegl}
- canonical: {first: Andrew, last: Kehler}
  variants:
  - {first: Andy, last: Kehler}
- canonical: {first: Daniel, last: Keim}
  variants:
  - {first: Daniel A., last: Keim}
- canonical: {first: John, last: Kelleher}
  variants:
  - {first: John D., last: Kelleher}
- canonical: {first: Andre, last: Kempe}
  variants:
  - {first: André, last: Kempe}
- canonical: {first: Casey, last: Kennington}
  variants:
  - {first: Casey Redd, last: Kennington}
- canonical: {first: Fabio, last: Kepler}
  id: fabio-kepler
  variants:
  - {first: Fabio N., last: Kepler}
  - {first: Fabio Natanael, last: Kepler}
- canonical: {first: Sue J., last: Ker}
  variants:
  - {first: Sur-Jin, last: Ker}
  - {first: Su-Jin, last: Ker}
  - {first: Sue-Jin, last: Ker}
  - {first: Sue-jin, last: Ker}
- canonical: {first: Katia Lida, last: Kermanidis}
  variants:
  - {first: Katia, last: Kermanidis}
- canonical: {first: Margaret, last: Kern}
  variants:
  - {first: Margaret L., last: Kern}
- canonical: {first: Stephan M., last: Kerpedjiev}
  variants:
  - {first: Stephan, last: Kerpedjiev}
- canonical: {first: Vlado, last: Keselj}
  variants:
  - {first: Vlado, last: Kešelj}
- canonical: {first: Fahad, last: Khan}
  variants:
  - {first: Anas Fahad, last: Khan}
- canonical: {first: Md. Anwarus Salam, last: Khan}
  variants:
  - {first: Khan Md. Anwarus, last: Salam}
  - {first: Khan Md., last: Anwarus Salam}
- canonical: {first: Mohammed Arif, last: Khan}
  variants:
  - {first: Arif, last: Khan}
  - {first: Arif Md., last: Khan}
- canonical: {first: Vikash, last: Khandelwal}
  variants:
  - {first: Vikas, last: Khandelwal}
- canonical: {first: Mitesh M., last: Khapra}
  variants:
  - {first: Mitesh, last: Khapra}
  - {first: Mitesh, last: M. Khapra}
  - {first: Mitesh M, last: Khapra}
  - {first: Mitesh Shantadevi, last: Khapra}
- canonical: {first: Sanjeev, last: Khudanpur}
  id: sanjeev-khudanpur
- canonical: {first: Rodger, last: Kibble}
  id: rodger-kibble
- canonical: {first: Chloé, last: Kiddon}
  variants:
  - {first: Chloe, last: Kiddon}
- canonical: {first: Bernd, last: Kiefer}
  id: bernd-kiefer
- canonical: {first: Hoang, last: Kiem}
  variants:
  - {first: Kiem, last: Hoang}
- canonical: {first: Scott F., last: Kiesling}
  variants:
  - {first: Scott, last: Kiesling}
- canonical: {first: Hideaki, last: Kikuchi}
  id: hideaki-kikuchi
- canonical: {first: Gen-ichiro, last: Kikui}
  variants:
  - {first: Gen’ichiro, last: Kikui}
- canonical: {first: Chiharu Uda, last: Kikuta}
  variants:
  - {first: Chiharu, last: Uda}
- canonical: {first: Bong-Wan, last: Kim}
  variants:
  - {first: Jong Wan, last: Kim}
- canonical: {first: Chang-Hyun, last: Kim}
  variants:
  - {first: Changhyun, last: Kim}
  - {first: Chang Hyun, last: Kim}
- canonical: {first: Deok-bong, last: Kim}
  variants:
  - {first: Deok-Bong, last: Kim}
- canonical: {first: Dong-Il, last: Kim}
  variants:
  - {first: Dong-il, last: Kim}
- canonical: {first: Eun-kyung, last: Kim}
  variants:
  - {first: Eun-Kyung, last: Kim}
- canonical: {first: Gil Chang, last: Kim}
  variants:
  - {first: GilChang, last: Kim}
  - {first: Gil-Chang, last: Kim}
  - {first: Gilchang, last: Kim}
- canonical: {first: Hyuhng Joon, last: Kim}
  variants:
  - {first: Hyuhng, last: Kim}
- canonical: {first: Jung-jae, last: Kim}
  variants:
  - {first: Jung-Jae, last: Kim}
- canonical: {first: Kyoung-young, last: Kim}
  variants:
  - {first: Kyoung-Young, last: Kim}
- canonical: {first: Sung Dong, last: Kim}
  variants:
  - {first: Sung-Dong, last: Kim}
- canonical: {first: Sunghwan Mac, last: Kim}
  variants:
  - {first: Sunghwan, last: Kim}
- canonical: {first: Young-Gil, last: Kim}
  variants:
  - {first: Young-Kil, last: Kim}
  - {first: Young Kil, last: Kim}
  - {first: Young-Kill, last: Kim}
  - {first: YoungKil, last: Kim}
- canonical: {first: Yung Taek, last: Kim}
  variants:
  - {first: Yung-Taek, last: Kim}
- canonical: {first: Owen, last: Kimball}
  id: owen-kimball
- canonical: {first: David, last: King}
  variants:
  - {first: David L., last: King}
- canonical: {first: Tracy Holloway, last: King}
  variants:
  - {first: Tracy H., last: King}
- canonical: {first: Brian, last: Kingsbury}
  id: brian-kingsbury
- canonical: {first: Jim, last: Kinzey}
  variants:
  - {first: Jim, last: Kimzey}
- canonical: {first: Karin, last: Kipper}
  variants:
  - {first: Karin Christine, last: Kipper}
  - {first: Karin, last: Schuler}
  - {first: Karin, last: Kipper Schuler}
  - {first: Karin, last: Kipper-Schuler}
- canonical: {first: George Anton, last: Kiraz}
  variants:
  - {first: George, last: Kiraz}
- canonical: {first: Andreas Søeborg, last: Kirkedal}
  variants:
  - {first: Andreas, last: Søeborg Kirkedal}
- canonical: {first: Jamie, last: Kiros}
  variants:
  - {first: Jamie Ryan, last: Kiros}
- canonical: {first: Atanas, last: Kiryakov}
  variants:
  - {first: Atanas K., last: Kiryakov}
- canonical: {first: Balázs, last: Kis}
  variants:
  - {first: Balazs, last: Kis}
- canonical: {first: Imre, last: Kiss}
  id: imre-kiss
- canonical: {first: Chunyu, last: Kit}
  variants:
  - {first: Chun-yu, last: Kit}
- canonical: {first: Sotaro, last: Kita}
  id: sotaro-kita
- canonical: {first: Richard, last: Kittredge}
  id: richard-kittredge
- canonical: {first: Poul Søren, last: Kjærsgaard}
  variants:
  - {first: Poul Soren, last: Kjaersgaard}
- canonical: {first: Esther, last: Klabbers}
  id: esther-klabbers
- canonical: {first: Ioannis, last: Klapaftis}
  variants:
  - {first: Ioannis P., last: Klapaftis}
- canonical: {first: Alex, last: Klassmann}
  variants:
  - {first: Alexander, last: Klassmann}
- canonical: {first: Judith L., last: Klavans}
  id: judith-l-klavans
  variants:
  - {first: Judith, last: Klavans}
- canonical: {first: Wolfgang, last: Klein}
  id: wolfgang-klein
- canonical: {first: Jörg, last: Kleinz}
  variants:
  - {first: Jorg, last: Kleinz}
- canonical: {first: Gerda, last: Klimonow}
  id: gerda-klimonow
- canonical: {first: Tor, last: Klingberg}
  id: tor-klingberg
- canonical: {first: Natalia, last: Klyueva}
  variants:
  - {first: Natalia, last: Kljueva}
- canonical: {first: Tina, last: Klüwer}
  variants:
  - {first: Tina, last: Kluewer}
- canonical: {first: Krzysztof, last: Kochut}
  id: krzysztof-kochut
- canonical: {first: Andras, last: Kocsor}
  variants:
  - {first: András, last: Kocsor}
- canonical: {first: Hanae, last: Koiso}
  id: hanae-koiso
- canonical: {first: Mare, last: Koit}
  id: mare-koit
- canonical: {first: Atsuko, last: Koizumi}
  id: atsuko-koizumi
- canonical: {first: George, last: Kokkinakis}
  id: george-kokkinakis
  variants:
  - {first: George K., last: Kokkinakis}
- canonical: {first: Sofie Johansson, last: Kokkinakis}
  variants:
  - {first: Sofie, last: Johansson Kokkinakis}
- canonical: {first: Sia, last: Kolkovska}
  variants:
  - {first: Siya, last: Kolkovska}
- canonical: {first: David, last: Kolovratnik}
  variants:
  - {first: David, last: Kolovratník}
- canonical: {first: Anup Kumar, last: Kolya}
  variants:
  - {first: Anup, last: Kumar Kolya}
  - {first: Anup, last: Kolya}
- canonical: {first: Ravikumar, last: Komandur}
  variants:
  - {first: K, last: Ravikumar}
- canonical: {first: Rik, last: Koncel-Kedziorski}
  id: rik-koncel-kedziorski
- canonical: {first: Ravikumar, last: Kondadadi}
  variants:
  - {first: Ravi, last: Kondadadi}
  - {first: Ravi Kumar, last: Kondadadi}
- canonical: {first: Alexis, last: Konstantinidis}
  variants:
  - {first: Alexis, last: Konstandinidis}
- canonical: {first: Selcuk, last: Kopru}
  variants:
  - {first: Selçuk, last: Köprü}
- canonical: {first: Jan, last: Kors}
  variants:
  - {first: Jan, last: Korst}
- canonical: {first: Govind, last: Kothari}
  variants:
  - {first: '', last: Govind}
- canonical: {first: Guy-Noel, last: Kouarata}
  variants:
  - {first: Guy-Noël, last: Kouarata}
- canonical: {first: Eleni, last: Koutsogeorgos}
  id: eleni-koutsogeorgos
- canonical: {first: John J., last: Kovarik}
  variants:
  - {first: John, last: Kovarik}
- canonical: {first: Vojtěch, last: Kovář}
  variants:
  - {first: Vojtech, last: Kovář}
- canonical: {first: Marek, last: Kozlowski}
  variants:
  - {first: Marek, last: Kozłowski}
- canonical: {first: Emiel, last: Krahmer}
  variants:
  - {first: Emiel J., last: Krahmer}
- canonical: {first: Olivier, last: Kraif}
  id: olivier-kraif
- canonical: {first: Martin, last: Krallinger}
  id: martin-krallinger
- canonical: {first: Steven, last: Krauwer}
  id: steven-krauwer
- canonical: {first: Jana, last: Kravalová}
  variants:
  - {first: Jana, last: Kravalova}
- canonical: {first: Hans-Ulrich, last: Krieger}
  variants:
  - {first: HansUlrich, last: Krieger}
- canonical: {first: Raghava, last: Krishnan}
  id: raghava-krishnan
- canonical: {first: Rihards, last: Krišlauks}
  variants:
  - {first: Rihards, last: Krislauks}
- canonical: {first: Anthony, last: Kroch}
  variants:
  - {first: Anthony S., last: Kroch}
- canonical: {first: Geert-Jan M., last: Kruijff}
  variants:
  - {first: Geert-Jan, last: Kruijff}
- canonical: {first: Ivana, last: Kruijff-Korbayová}
  variants:
  - {first: Ivana, last: Kruijff-Korbayova}
  - {first: Ivana, last: Kruijff-Korbayovà}
- canonical: {first: George, last: Krupka}
  variants:
  - {first: George R., last: Krupka}
- canonical: {first: Udo, last: Kruschwitz}
  id: udo-kruschwitz
- canonical: {first: Germán, last: Kruszewski}
  variants:
  - {first: German, last: Kruszewski}
- canonical: {first: Francis, last: Kubala}
  id: francis-kubala
- canonical: {first: Vladislav, last: Kubon}
  variants:
  - {first: Vladislav, last: Kuboň}
  - {first: Vladlslav, last: Kubon}
- canonical: {first: Taku, last: Kudo}
  variants:
  - {first: Taku, last: Kudoh}
- canonical: {first: Ulrike, last: Kugler}
  id: ulrike-kugler
- canonical: {first: Anne, last: Kuhn}
  id: anne-kuhn
- canonical: {first: Robert J., last: Kuhns}
  variants:
  - {first: Robert, last: Kuhns}
- canonical: {first: Malhar, last: Kulkarni}
  variants:
  - {first: Malhar A., last: Kulkarni}
- canonical: {first: Ayush, last: Kumar}
  variants:
  - {first: Kumar, last: Ayush}
- canonical: {first: Harshit, last: Kumar}
  id: harshit-kumar
- canonical: {first: Harshit, last: Kumar}
  id: harshit-kumar-iit
- canonical: {first: Anand, last: Kumar M}
  variants:
  - {first: Anand Kumar, last: Madasamy}
  - {first: Anand Kumar, last: M}
- canonical: {first: A, last: Kumaran}
  variants:
  - {first: A., last: Kumaran}
- canonical: {first: Masako, last: Kume}
  id: masako-kume
- canonical: {first: Andrew L., last: Kun}
  variants:
  - {first: Andrew, last: Kun}
- canonical: {first: Stephen, last: Kunath}
  variants:
  - {first: Stephen A., last: Kunath}
- canonical: {first: Kerstin, last: Kunz}
  variants:
  - {first: Kerstin Anna, last: Kunz}
- canonical: {first: Chan-hung, last: Kuo}
  variants:
  - {first: Chan-Hung, last: Kuo}
- canonical: {first: Sankar, last: Kuppan}
  variants:
  - {first: Sankar, last: K}
- canonical: {first: Anna, last: Kupść}
  variants:
  - {first: Anna, last: Kupsc}
- canonical: {first: Yurii, last: Kuratov}
  variants:
  - {first: Yuri, last: Kuratov}
- canonical: {first: Mohamed Zakaria, last: Kurdi}
  variants:
  - {first: Mohamed-Zakaria, last: Kurdi}
- canonical: {first: Emina, last: Kurtić}
  variants:
  - {first: Emina, last: Kurtic}
- canonical: {first: Nicholas, last: Kushmerick}
  id: nicholas-kushmerick
- canonical: {first: Andreas, last: Kustner}
  id: andreas-kustner
- canonical: {first: Sergey O., last: Kuznetsov}
  variants:
  - {first: Sergei O., last: Kuznetsov}
- canonical: {first: Ivona, last: Kučerová}
  variants:
  - {first: Ivona, last: Kuc̆erová}
- canonical: {first: Pavel, last: Kvĕtoň}
  variants:
  - {first: Pavel, last: Kveton}
  - {first: Pavel, last: Květoň}
- canonical: {first: Stan C., last: Kwasny}
  variants:
  - {first: Stan, last: Kwasny}
- canonical: {first: Cheol Jung, last: Kweon}
  variants:
  - {first: Cheoljung, last: Kweon}
- canonical: {first: Kui-Lam, last: Kwok}
  id: kui-lam-kwok
  variants:
  - {first: Kui Lam, last: Kwok}
- canonical: {first: Olivia O.Y., last: Kwong}
  variants:
  - {first: O.Y., last: Kwong}
  - {first: Oi Yee, last: Kwong}
- canonical: {first: Gunnel, last: Källgren}
  variants:
  - {first: Gunnel, last: Kallgren}
- canonical: {first: Joachim, last: Köhler}
  variants:
  - {first: Joachim, last: Koehler}
- canonical: {first: Natalie, last: Kübler}
  variants:
  - {first: Natalie, last: Kubler}
- canonical: {first: Sandra, last: Kübler}
  variants:
  - {first: Sandra, last: Kubler}
  - {first: Sandra, last: Kuebler}
- canonical: {first: Sobha, last: L}
  variants:
  - {first: L., last: Sobha}
- canonical: {first: Abhay, last: L. Kashyap}
  variants:
  - {first: Abhay, last: Kashyap}
- canonical: {first: Gorka, last: Labaka}
  id: gorka-labaka
- canonical: {first: Penny, last: Labropoulou}
  id: penny-labropoulou
- canonical: {first: Martin, last: Labský}
  variants:
  - {first: Martin, last: Labsky}
- canonical: {first: Finley, last: Lacatusu}
  variants:
  - {first: V. Finley, last: Lacatusu}
- canonical: {first: Anne, last: Lacheret}
  variants:
  - {first: Anne, last: Lacheret-Dujour}
- canonical: {first: John, last: Lafferty}
  id: john-lafferty
  variants:
  - {first: John D., last: Lafferty}
  - {first: John, last: Lafrerty}
- canonical: {first: Frederique, last: Laforest}
  variants:
  - {first: Frédérique, last: Laforest}
- canonical: {first: Antonio-L., last: Lagarda}
  variants:
  - {first: Antonio, last: Lagarda}
  - {first: Antonio L., last: Lagarda}
- canonical: {first: Torbjörn, last: Lager}
  variants:
  - {first: Torbjorn, last: Lager}
  - {first: Torbjoern, last: Lager}
- canonical: {first: Albert M., last: Lai}
  variants:
  - {first: Albert, last: Lai}
  - {first: Albert M, last: Lai}
- canonical: {first: Jennifer C., last: Lai}
  variants:
  - {first: Jenifer C., last: Lai}
  - {first: Jennifer, last: Lai}
- canonical: {first: Min-Hua, last: Lai}
  variants:
  - {first: Min Hua, last: Lai}
- canonical: {first: Tom B.Y., last: Lai}
  id: tom-b-y-lai
  variants:
  - {first: Tom B. Y., last: Lai}
  - {first: Tom B.Y, last: Lai}
- canonical: {first: Tom Bong-yeung, last: Lai}
  variants:
  - {first: Bong-Yeung, last: Lai}
- canonical: {first: Tuan, last: Lai}
  variants:
  - {first: Tuan Manh, last: Lai}
- canonical: {first: Yu-da, last: Lai}
  variants:
  - {first: Yu-Da, last: Lai}
- canonical: {first: Meriama, last: Laib}
  variants:
  - {first: Meriama, last: Laïb}
  - {first: Mariama, last: Laib}
- canonical: {first: Sobha, last: Lalitha Devi}
  variants:
  - {first: Lalitha Devi, last: Sobha}
  - {first: Sobha Lalitha, last: Devi}
- canonical: {first: John P., last: Lalor}
  variants:
  - {first: John, last: Lalor}
- canonical: {first: Lori, last: Lamel}
  id: lori-lamel
  variants:
  - {first: Lori F., last: Lamel}
- canonical: {first: André, last: Lamúrias}
  variants:
  - {first: Andre, last: Lamurias}
- canonical: {first: Man, last: Lan}
  variants:
  - {first: Lan, last: Man}
- canonical: {first: Thomas, last: Landauer}
  variants:
  - {first: Thomas K, last: Landauer}
- canonical: {first: Shari, last: Landes}
  variants:
  - {first: Shari, last: Land}
- canonical: {first: Jan, last: Landsbergen}
  variants:
  - {first: S. P. J., last: Landsbergen}
  - {first: S.P.J., last: Landsbergen}
- canonical: {first: Francois-Michel, last: Lang}
  variants:
  - {first: Francois M., last: Lang}
- canonical: {first: Patrick L., last: Lange}
  variants:
  - {first: Patrick, last: Lange}
- canonical: {first: D. Terence, last: Langendoen}
  variants:
  - {first: Terence, last: Langendoen}
- canonical: {first: Irene, last: Langkilde}
  variants:
  - {first: Irene, last: Langkilde-Geary}
- canonical: {first: Philippe, last: Langlais}
  variants:
  - {first: Phillippe, last: Langlais}
- canonical: {first: Eric, last: Laporte}
  variants:
  - {first: Éric, last: Laporte}
- canonical: {first: Christophe, last: Laprun}
  variants:
  - {first: Christophe D., last: Laprun}
- canonical: {first: Septina Dian, last: Larasati}
  variants:
  - {first: Septina, last: Larasati}
- canonical: {first: Walter, last: Lasecki}
  variants:
  - {first: Walter S., last: Lasecki}
- canonical: {first: Olga N., last: Lashevskaja}
  variants:
  - {first: Olga, last: Lashevskaja}
- canonical: {first: Naveen Kumar, last: Laskari}
  variants:
  - {first: Naveen, last: Kumar}
- canonical: {first: Kiat-gak, last: Lau}
  variants:
  - {first: Kiat-Gak, last: Lau}
  - {first: Kiãt-gãk, last: Lâu}
- canonical: {first: Alberto, last: Lavelli}
  id: alberto-lavelli
- canonical: {first: Julia, last: Lavid-López}
  variants:
  - {first: Julia, last: Lavid}
- canonical: {first: Alon, last: Lavie}
  id: alon-lavie
- canonical: {first: Benoit, last: Lavoie}
  id: benoit-lavoie
- canonical: {first: Seamus, last: Lawless}
  variants:
  - {first: Séamus, last: Lawless}
- canonical: {first: Audrey, last: Le}
  variants:
  - {first: Audrey N., last: Le}
- canonical: {first: Hai-Son, last: Le}
  variants:
  - {first: Hai Son, last: Le}
  - {first: Hai-son, last: Le}
- canonical: {first: Hoang Quynh, last: Le}
  variants:
  - {first: Hoang-Quynh, last: Le}
- canonical: {first: Quoc, last: Le}
  variants:
  - {first: Quoc V., last: Le}
- canonical: {first: Nathalie, last: Le Brun}
  variants:
  - {first: Nathalie Le, last: Brun}
- canonical: {first: Phuong, last: Le Hong}
  id: phuong-le-hong
  variants:
  - {first: Phuong, last: Le-Hong}
  - {first: Hồng Phương, last: Lê}
  - {first: Phương, last: Lê Hồng}
  - {first: Hong-Phuong, last: Le}
- canonical: {first: Sébastien, last: Le Maguer}
  variants:
  - {first: Sébastien Le, last: Maguer}
- canonical: {first: Quang, last: Le Minh}
  variants:
  - {first: Minh Quang, last: Le}
- canonical: {first: Joseph, last: Le Roux}
  variants:
  - {first: Joseph Le, last: Roux}
- canonical: {first: Jean-Luc, last: LeBrun}
  variants:
  - {first: Jean-Luc, last: Lebrun}
- canonical: {first: Gianluca E., last: Lebani}
  variants:
  - {first: Gianluca, last: Lebani}
- canonical: {first: Gilles, last: Lechenadec}
  id: gilles-lechenadec
- canonical: {first: C. H., last: Lee}
  variants:
  - {first: C.-H., last: Lee}
- canonical: {first: Charles C., last: Lee}
  variants:
  - {first: Charles, last: Lee}
- canonical: {first: Chi-Chun, last: Lee}
  variants:
  - {first: Chi-Chun (Jeremy), last: Lee}
  - {first: Chi-Chun Jeremy, last: Lee}
- canonical: {first: Chi-Yao, last: Lee}
  variants:
  - {first: Chih-yao, last: Lee}
  - {first: Chih-Yao, last: Lee}
- canonical: {first: Chia-Ying, last: Lee}
  variants:
  - {first: Chia-ying, last: Lee}
- canonical: {first: Chia-ming, last: Lee}
  variants:
  - {first: Chia-Ming, last: Lee}
- canonical: {first: Chun-Jen, last: Lee}
  variants:
  - {first: Chun-Jun, last: Lee}
- canonical: {first: Chungmin, last: Lee}
  variants:
  - {first: Chong Min, last: Lee}
  - {first: Chung-min, last: Lee}
- canonical: {first: Donghun, last: Lee}
  comment: Kakao Brain
  id: donghun-lee-kb
- canonical: {first: Donghun, last: Lee}
  comment: Korea University
  id: donghun-lee-ku
- canonical: {first: Gary Geunbae, last: Lee}
  variants:
  - {first: Geunbae, last: Lee}
- canonical: {first: Hsiang-Pin, last: Lee}
  variants:
  - {first: Hsiang-Ping, last: Lee}
- canonical: {first: Hyeon-gu, last: Lee}
  variants:
  - {first: Hyeon-Gu, last: Lee}
- canonical: {first: Ik-Hwan, last: Lee}
  variants:
  - {first: Ik-hwan, last: Lee}
- canonical: {first: Jae-Won, last: Lee}
  variants:
  - {first: Jae-won, last: Lee}
- canonical: {first: JaeSung, last: Lee}
  variants:
  - {first: Jae-Sung, last: Lee}
- canonical: {first: Jaesong, last: Lee}
  variants:
  - {first: JaeSong, last: Lee}
- canonical: {first: Jin-seok, last: Lee}
  variants:
  - {first: Jin-Seok, last: Lee}
- canonical: {first: John S. Y., last: Lee}
  variants:
  - {first: John, last: Lee}
- canonical: {first: Joo-Young, last: Lee}
  variants:
  - {first: JooYoung, last: Lee}
- canonical: {first: Kai-Fu, last: Lee}
  id: kai-fu-lee
- canonical: {first: Kyung-Soon, last: Lee}
  variants:
  - {first: KyungSoon, last: Lee}
- canonical: {first: Lianhau, last: Lee}
  variants:
  - {first: Lian Hau, last: Lee}
- canonical: {first: Lin-Shan, last: Lee}
  variants:
  - {first: Lin-shan, last: Lee}
- canonical: {first: Mark, last: Lee}
  id: mark-lee
  variants:
  - {first: Mark G., last: Lee}
- canonical: {first: Sang-Jo, last: Lee}
  variants:
  - {first: Sang Jo, last: Lee}
- canonical: {first: Sophia Y. M., last: Lee}
  variants:
  - {first: Sophia Y.M., last: Lee}
- canonical: {first: Sophia Yat Mei, last: Lee}
  variants:
  - {first: Yat-Mei, last: Lee}
- canonical: {first: Sungjin, last: Lee}
  variants:
  - {first: Sung-Jin, last: Lee}
- canonical: {first: Vivian K., last: Lee}
  variants:
  - {first: Vivian, last: Lee}
- canonical: {first: Woong Ki, last: Lee}
  variants:
  - {first: Woong-Ki, last: Lee}
- canonical: {first: Yeon Su, last: Lee}
  variants:
  - {first: Yeon-Su, last: Lee}
- canonical: {first: Yong-Hun, last: Lee}
  variants:
  - {first: Yong-hun, last: Lee}
- canonical: {first: Yoong Keok, last: Lee}
  variants:
  - {first: Yoong, last: Keok Lee}
- canonical: {first: Nicolas, last: Lefebvre}
  variants:
  - {first: Nicolas, last: Lefèbvre}
- canonical: {first: Anaïs, last: Lefeuvre}
  variants:
  - {first: Anaïs, last: Lefeuvre-Haftermeyer}
- canonical: {first: Fabrice, last: Lefèvre}
  id: fabrice-lefevre
  variants:
  - {first: Fabrice, last: Lefevre}
- canonical: {first: Gurpreet Singh, last: Lehal}
  variants:
  - {first: Gurpreet, last: Singh Lehal}
  - {first: Gurpreet, last: Lehal}
- canonical: {first: Jill Fain, last: Lehman}
  variants:
  - {first: Jill F., last: Lehman}
- canonical: {first: Wendy, last: Lehnert}
  id: wendy-lehnert
  variants:
  - {first: Wendy G., last: Lehnert}
- canonical: {first: Aarno, last: Lehtola}
  id: aarno-lehtola
- canonical: {first: Richard E, last: Leibbrandt}
  variants:
  - {first: Richard E., last: Leibbrandt}
- canonical: {first: Jochen L., last: Leidner}
  variants:
  - {first: Jochen, last: Leidner}
- canonical: {first: Marielle, last: Leijten}
  variants:
  - {first: Mariëlle, last: Leijten}
- canonical: {first: Luis A., last: Leiva}
  variants:
  - {first: Luis, last: Leiva}
- canonical: {first: Jeremy, last: Leixa}
  variants:
  - {first: Jérémy, last: Leixa}
- canonical: {first: Pietro, last: Leo}
  id: pietro-leo
- canonical: {first: Jacqueline, last: Leon}
  variants:
  - {first: Jacqueline, last: Léon}
- canonical: {first: Chee Wee, last: Leong}
  variants:
  - {first: Chee Wee (Ben), last: Leong}
- canonical: {first: Haley, last: Lepp}
  variants:
  - {first: Haley M., last: Lepp}
- canonical: {first: Mikel, last: Lersundi}
  id: mikel-lersundi
- canonical: {first: Leonardo, last: Lesmo}
  id: leonardo-lesmo
- canonical: {first: Dessi Puji, last: Lestari}
  variants:
  - {first: Dessi, last: Lestari}
- canonical: {first: James, last: Lester}
  variants:
  - {first: James C., last: Lester}
- canonical: {first: Igor, last: Leturia}
  id: igor-leturia
- canonical: {first: Hong, last: Leung}
  variants:
  - {first: Hong C., last: Leung}
- canonical: {first: Lori, last: Levin}
  variants:
  - {first: Lori S., last: Levin}
- canonical: {first: Lauren, last: Levine}
  variants:
  - {first: Lauren Elizabeth, last: Levine}
- canonical: {first: Stephen C., last: Levinson}
  comment: Max-Planck-Institute for Psycholinguistics
  id: stephen-c-levinson
  similar: [stephen-e-levinson]
- canonical: {first: Stephen E., last: Levinson}
  comment: Bell Labs
  id: stephen-e-levinson
  similar: [stephen-c-levinson]
- canonical: {first: Gina-Anne, last: Levow}
  variants:
  - {first: Gina, last: Levow}
- canonical: {first: Roger, last: Levy}
  variants:
  - {first: Roger P., last: Levy}
- canonical: {first: Kristīne, last: Levāne-Petrova}
  variants:
  - {first: Kristīne, last: Levāne}
- canonical: {first: Barbara, last: Lewandowska-Tomaszyk}
  variants:
  - {first: Barbara, last: Lewandowska}
- canonical: {first: David D., last: Lewis}
  variants:
  - {first: David, last: Lewis}
- canonical: {first: Richard L., last: Lewis}
  variants:
  - {first: Richard, last: Lewis}
- canonical: {first: William, last: Lewis}
  variants:
  - {first: William D., last: Lewis}
- canonical: {first: Fernando Sánchez, last: León}
  variants:
  - {first: Fernando, last: Sánchez}
- canonical: {first: Saul, last: León}
  variants:
  - {first: Saul, last: León Silverio}
  - {first: Saúl, last: León}
- canonical: {first: Pilar, last: León-Araúz}
  variants:
  - {first: Pilar León, last: Araúz}
- canonical: {first: Belinda Z., last: Li}
  variants:
  - {first: Belinda, last: Li}
- canonical: {first: Bo, last: Li}
  comment: May refer to several people
  id: bo-li
- canonical: {first: Bo, last: Li}
  comment: BeiHang
  id: bo-li-bh
- canonical: {first: Bo, last: Li}
  comment: Vanderbilt, UIUC
  id: bo-li-vanderbilt
- canonical: {first: Bo, last: Li}
  comment: NUS, Google
  id: bo-li-nus
  variant: {first: Troy, last: Lee}
- canonical: {first: Bo, last: Li}
  comment: Chinese Academy of Sciences
  id: bo-li-cas
- canonical: {first: Huifeng, last: Li}
  variants:
  - {first: Hui-Feng, last: Li}
- canonical: {first: Jiatong, last: Li}
  comment: Hong Kong Polytechnic
  id: jiatong-li-hk
- canonical: {first: Jiatong, last: Li}
  comment: Rutgers
  id: jiatong-li-ru
- canonical: {first: Junhui, last: Li}
  variants:
  - {first: JunHui, last: Li}
- canonical: {first: Shih-Min, last: Li}
  variants:
  - {first: Shi-Min, last: Li}
- canonical: {first: Shuanglong, last: Li}
  variants:
  - {first: ShuangLong, last: Li}
- canonical: {first: Tangqiu, last: Li}
  variants:
  - {first: Tanqiu, last: Li}
- canonical: {first: Victor O.K., last: Li}
  variants:
  - {first: Victor O. K., last: Li}
- canonical: {first: Weigang, last: Li}
  variants:
  - {first: Weikang, last: Li}
- canonical: {first: Yongqi, last: Li}
  comment: Wuhan University
  id: yongqi-li-wuhan
- canonical: {first: Yongqi, last: Li}
  comment: The Hong Kong Polytechnic University
  id: yongqi-li-hk
- canonical: {first: Huizhi, last: Liang}
  variants:
  - {first: HuiZhi, last: Liang}
- canonical: {first: Po-Yu, last: Liang}
  variants:
  - {first: Po-yu, last: Liang}
- canonical: {first: Mark, last: Liberman}
  id: mark-liberman
  variants:
  - {first: Mark Y., last: Liberman}
- canonical: {first: Elizabeth D., last: Liddy}
  variants:
  - {first: Elizabeth, last: Liddy}
- canonical: {first: Chung Yong, last: Lim}
  variants:
  - {first: Daniel Chung Yong, last: Lim}
- canonical: {first: Heui-Seok, last: Lim}
  variants:
  - {first: Heuiseok, last: Lim}
- canonical: {first: KyungTae, last: Lim}
  variants:
  - {first: Kyungtae, last: Lim}
- canonical: {first: Nathalie Rose, last: Lim}
  variants:
  - {first: Nathalie, last: Lim}
- canonical: {first: Bill Yuchen, last: Lin}
  variants:
  - {first: Bill Y., last: Lin}
- canonical: {first: Bor-Shen, last: Lin}
  variants:
  - {first: Bor-shen, last: Lin}
- canonical: {first: Cheng-Yuan, last: Lin}
  variants:
  - {first: Cheng Yuan, last: Lin}
- canonical: {first: Chi-san Althon, last: Lin}
  variants:
  - {first: Chi-San, last: Lin}
  - {first: Chi-San Althon, last: Lin}
- canonical: {first: Chih-Lung, last: Lin}
  variants:
  - {first: Chih-Long, last: Lin}
- canonical: {first: Chin-Yew, last: Lin}
  variants:
  - {first: ChinYew, last: Lin}
- canonical: {first: Ching-sheng, last: Lin}
  variants:
  - {first: Ching-Sheng, last: Lin}
- canonical: {first: Cong-kai, last: Lin}
  variants:
  - {first: Cong-Kai, last: Lin}
- canonical: {first: Darren Hsin-Hung, last: Lin}
  variants:
  - {first: Darren Hsin-hung, last: Lin}
  - {first: Hsin-Hung, last: Lin}
- canonical: {first: Hing-Lung, last: Lin}
  variants:
  - {first: Hing-lung, last: Lin}
- canonical: {first: Qiguang, last: Lin}
  id: qiguang-lin
- canonical: {first: Shou-De, last: Lin}
  variants:
  - {first: Shou-de, last: Lin}
- canonical: {first: Shu-Yen, last: Lin}
  variants:
  - {first: Shu-yen, last: Lin}
- canonical: {first: Victoria, last: Lin}
  comment: CMU
  id: victoria-lin-cmu
- canonical: {first: Xi Victoria, last: Lin}
  comment: U of Washington, Meta
- canonical: {first: Xiaojun, last: Lin}
  variants:
  - {first: Xiaojun, last: Li}
- canonical: {first: Ya-Ting, last: Lin}
  variants:
  - {first: Ya-Ting, last: Li}
- canonical: {first: Georges, last: Linarès}
  variants:
  - {first: Georges, last: Linares}
- canonical: {first: Krister, last: Lindén}
  variants:
  - {first: Krister, last: Linden}
- canonical: {first: Marcia C., last: Linebarger}
  variants:
  - {first: Marcia, last: Linebarger}
- canonical: {first: Maria Teresa, last: Lino}
  variants:
  - {first: Teresa, last: Lino}
- canonical: {first: Nikos, last: Liolios}
  id: nikos-liolios
- canonical: {first: Zachary C., last: Lipton}
  variants:
  - {first: Zachary, last: Lipton}
- canonical: {first: Adam, last: Liska}
  variants:
  - {first: Adam, last: Liška}
- canonical: {first: Lucian Vlad, last: Lita}
  variants:
  - {first: Lucian, last: Lita}
- canonical: {first: Diane, last: Litman}
  variants:
  - {first: Diane J., last: Litman}
- canonical: {first: Alexa N., last: Little}
  variants:
  - {first: Alexa, last: Little}
- canonical: {first: Alex, last: Liu}
  variants:
  - {first: Alexander, last: Liu}
- canonical: {first: Bingquan, last: Liu}
  variants:
  - {first: BingQuan, last: Liu}
- canonical: {first: Chin-Ting, last: Liu}
  variants:
  - {first: Chin-Ting Jimbo, last: Liu}
- canonical: {first: Fei, last: Liu}
  comment: May refer to several people
  id: fei-liu
- canonical: {first: Fei, last: Liu}
  comment: UT Dallas, Bosch, CMU, University of Central Florida, Emory University
  id: fei-liu-utdallas
- canonical: {first: Fei, last: Liu}
  comment: Google Assistant
  id: fei-liu-gga
- canonical: {first: Fei, last: Liu}
  comment: University of Melbourne
  id: fei-liu-unimelb
- canonical: {first: Huidan, last: Liu}
  variants:
  - {first: Hui Dan, last: Liu}
- canonical: {first: Mei-Chun, last: Liu}
  variants:
  - {first: Mei-chun, last: Liu}
- canonical: {first: Nelson F., last: Liu}
  variants:
  - {first: Nelson, last: Liu}
- canonical: {first: Pengyuan, last: Liu}
  variants:
  - {first: PengYuan, last: Liu}
  - {first: Peng-Yuan, last: Liu}
- canonical: {first: Peter J., last: Liu}
  variants:
  - {first: Peter, last: Liu}
- canonical: {first: Weiyi, last: Liu}
  variants:
  - {first: Weiyi, last: Lu}
- canonical: {first: Yang, last: Liu}
  comment: Edinburgh Ph.D., Microsoft
  id: yang-liu-edinburgh
- canonical: {first: Yang, last: Liu}
  comment: Beijing Language and Culture University
  id: yang-liu-blcu
- canonical: {first: Yang, last: Liu}
  comment: The Chinese University of Hong Kong (Shenzhen)
  id: yang-liu-hk
- canonical: {first: Yang, last: Liu}
  comment: 刘扬; Ph.D Purdue; ICSI, Dallas, Facebook, Liulishuo, Amazon
  id: yang-liu-icsi
- canonical: {first: Yang, last: Liu}
  comment: 刘洋; ICT, Tsinghua, Beijing Academy of Artificial Intelligence
  id: yang-liu-ict
- canonical: {first: Yang, last: Liu}
  comment: Peking University
  id: yang-liu-pk
- canonical: {first: Yang, last: Liu}
  comment: Wilfrid Laurier University
  id: yang-liu-wl
- canonical: {first: Yang, last: Liu}
  comment: Samsung Research Center Beijing
  id: yang-liu-ss
- canonical: {first: Yang, last: Liu}
  comment: National University of Defense Technology
  id: yang-liu-dt
- canonical: {first: Yang, last: Liu}
  comment: Microsoft Cognitive Services Research
  id: yang-liu-microsoft
- canonical: {first: Yang, last: Liu}
  comment: May refer to several people
  id: yang-liu
  similar: [yang-janet-liu]
- canonical: {first: Yang, last: Liu}
  comment: Univ. of Michigan, UC Santa Cruz
  id: yang-liu-umich
- canonical: {first: Yang, last: Liu}
  comment: University of Helsinki
  id: yang-liu-Helsinki
- canonical: {first: Yang, last: Liu}
  comment: 3M Health Information Systems
  id: yang-liu-3m
- canonical: {first: Yang, last: Liu}
  comment: Tianjin University, China
  id: yang-liu-tianjin
- canonical: {first: Yang Janet, last: Liu}
  comment: Georgetown University; 刘洋
  id: yang-janet-liu
- canonical: {first: Andrej, last: Ljolje}
  id: andrej-ljolje
- canonical: {first: Peter, last: Ljunglöf}
  variants:
  - {first: Peter, last: Ljunglof}
- canonical: {first: Leonardo Campillos, last: Llanos}
  variants:
  - {first: Leonardo, last: Campillos Llanos}
- canonical: {first: Eduardo, last: Lleida}
  variants:
  - {first: Eduardo, last: LLeida}
- canonical: {first: Agusti, last: Lloberas}
  variants:
  - {first: Agusti, last: LLoberas}
- canonical: {first: Fernando, last: Llopis}
  variants:
  - {first: Fernando, last: LLopis}
- canonical: {first: David, last: Llorens}
  id: david-llorens
- canonical: {first: Héctor, last: Llorens}
  variants:
  - {first: Hector, last: Llorens}
- canonical: {first: Feng-Ju, last: Lo}
  variants:
  - {first: Fengju, last: Lo}
- canonical: {first: Wai-Kit, last: Lo}
  variants:
  - {first: Wai Kit, last: Lo}
- canonical: {first: Karen E., last: Lochbaum}
  variants:
  - {first: Karen, last: Lochbaum}
- canonical: {first: Elizaveta, last: Loginova-Clouet}
  variants:
  - {first: Elizaveta, last: Clouet}
- canonical: {first: Derek, last: Long}
  variants:
  - {first: Derek P., last: Long}
- canonical: {first: Marketa, last: Lopatkova}
  variants:
  - {first: Markéta, last: Straňáková-Lopatková}
  - {first: Markéta, last: Lopatková}
- canonical: {first: Gabriel, last: Lopes}
  variants:
  - {first: Jose Gabriel P., last: Lopes}
  - {first: Jose Gabriel, last: Lopes}
  - {first: Gabriel P., last: Lopes}
  - {first: José Gabriel Pereira, last: Lopes}
  - {first: Gabriel, last: Pereira Lopes}
  - {first: Gabriel Pereira, last: Lopes}
- canonical: {first: Roque, last: Lopez Condori}
  variants:
  - {first: Roque, last: López}
- canonical: {first: Oier, last: Lopez de Lacalle}
  variants:
  - {first: Oier López, last: de Lacalle}
  - {first: Oier Lopez, last: de Lacalle}
  - {first: Oier, last: López de Lacalle}
- canonical: {first: Alina Beatrice, last: Lorent}
  variants:
  - {first: Alina Beatrice, last: Lorenţ}
  - {first: Alina, last: Lorenț}
- canonical: {first: Natalia, last: Loukachevitch}
  id: natalia-loukachevitch
  variants:
  - {first: Natalia V., last: Loukachevitch}
- canonical: {first: John B., last: Lowe}
  variants:
  - {first: John, last: Lowe}
- canonical: {first: Eneldo, last: Loza Mencía}
  variants:
  - {first: Eneldo Loza, last: Mencía}
- canonical: {first: Bao-Liang, last: Lu}
  variants:
  - {first: Bao-liang, last: Lu}
- canonical: {first: Qin, last: Lu}
  id: qin-lu
- canonical: {first: Wei-lun, last: Lu}
  variants:
  - {first: Wei-Lwun, last: Lu}
  - {first: Louis Wei-lun, last: Lu}
- canonical: {first: Kim-Teng, last: Lua}
  variants:
  - {first: KimTeng, last: Lua}
  - {first: Kim Teng, last: Lua}
- canonical: {first: Juan Manuel, last: Lucas-Cuesta}
  variants:
  - {first: Juan Manuel, last: Lucas}
- canonical: {first: Li, last: Lucy}
  variants:
  - {first: Lucy, last: Li}
- canonical: {first: Peter J., last: Ludlow}
  variants:
  - {first: Peter, last: Ludlow}
- canonical: {first: Robert W.P., last: Luk}
  id: robert-w-p-luk
- canonical: {first: Robert Wing Pong, last: Luk}
  variants:
  - {first: Wing-Pong, last: Luk}
- canonical: {first: Stephanie, last: Lukin}
  variants:
  - {first: Stephanie M., last: Lukin}
- canonical: {first: Suen Caesar, last: Lun}
  id: suen-caesar-lun
  variants:
  - {first: Caesar Suen, last: Lun}
  - {first: Caesar, last: Lun}
  - {first: S. Caesar, last: Lun}
- canonical: {first: Xiaoqiang, last: Luo}
  id: xiaoqiang-luo
- canonical: {first: Minh-Thang, last: Luong}
  variants:
  - {first: Thang, last: Luong}
- canonical: {first: Ngoc Quang, last: Luong}
  variants:
  - {first: Ngoc-Quang, last: Luong}
- canonical: {first: Susann, last: LuperFoy}
  variants:
  - {first: Susann, last: Luperfoy}
- canonical: {first: Veronika, last: Lux}
  variants:
  - {first: Veronika, last: Lux-Pogodalla}
  - {first: Véronika, last: Lux-Pogodalla}
- canonical: {first: Gunn Inger, last: Lyse}
  variants:
  - {first: Gunn, last: Lyse}
- canonical: {first: Steven L., last: Lytinen}
  variants:
  - {first: Steven, last: Lytinen}
- canonical: {first: Eldon G., last: Lytle}
  variants:
  - {first: Eldon G., last: Lytel}
- canonical: {first: Dau-cheng, last: Lyu}
  variants:
  - {first: Dau-Cheng, last: Lyu}
- canonical: {first: Ren-Yuan, last: Lyu}
  variants:
  - {first: Ren-yuan, last: Lyu}
- canonical: {first: François, last: Lévy}
  variants:
  - {first: François, last: Levy}
- canonical: {first: Tuan Anh, last: Lê}
  variants:
  - {first: Tuan Anh, last: Le}
  - {first: Tuấn Anh, last: Lê}
- canonical: {first: M. Soledad, last: López Gambino}
  variants:
  - {first: Soledad, last: López Gambino}
- canonical: {first: Karmele, last: López de Ipiña}
  id: karmele-lopez-de-ipina
- canonical: {first: Maddalen, last: López de Lacalle}
  variants:
  - {first: Maddalen, last: Lopez de Lacalle}
- canonical: {first: Ramón, last: López-Cózar}
  id: ramon-lopez-cozar
- canonical: {first: Birte, last: Lönneker}
  variants:
  - {first: Birte, last: Lönneker-Rodman}
  - {first: Birte, last: Loenneker-Rodman}
- canonical: {first: Jia, last: Lü}
  variants:
  - {first: Jia, last: Lu}
- canonical: {first: Yajuan, last: Lü}
  variants:
  - {first: Yajuan, last: Lu}
  - {first: Yajuan, last: Lv}
- canonical: {first: Harald, last: Lüngen}
  variants:
  - {first: Harald, last: Lungen}
- canonical: {first: Marie-Claude, last: L’Homme}
  variants:
  - {first: Marie-Claude, last: L’ Homme}
- canonical: {first: Sasikumar, last: M}
  variants:
  - {first: Sasikumar, last: M.}
- canonical: {first: Ariadne, last: M. B. Rizzoni Carvalho}
  variants:
  - {first: Ariadne M. B. R., last: Carvalho}
- canonical: {first: Nagwa, last: M. El-Makky}
  variants:
  - {first: Nagwa, last: El-Makky}
- canonical: {first: Longlong, last: Ma}
  variants:
  - {first: Long Long, last: Ma}
- canonical: {first: Wei-Ying, last: Ma}
  variants:
  - {first: Wei-ying, last: Ma}
- canonical: {first: Wei-Yun, last: Ma}
  variants:
  - {first: Wei Yun, last: Ma}
- canonical: {first: Mohamed, last: Maamouri}
  variants:
  - {first: Mohammed, last: Maamouri}
- canonical: {first: Andrew, last: Maas}
  variants:
  - {first: Andrew L., last: Maas}
- canonical: {first: Rónan, last: Mac an tSaoir}
  variants:
  - {first: Ronan, last: Mac an tSaoir}
- canonical: {first: Andrew, last: MacKinlay}
  variants:
  - {first: Andrew, last: McKinlay}
- canonical: {first: Peter, last: Machonis}
  variants:
  - {first: Peter A., last: Machonis}
- canonical: {first: Catherine, last: Macleod}
  variants:
  - {first: Catherine, last: MacLeod}
- canonical: {first: Imanol, last: Madariaga}
  id: imanol-madariaga
- canonical: {first: Pranava Swaroop, last: Madhyastha}
  variants:
  - {first: Pranava, last: Madhyastha}
- canonical: {first: Bente, last: Maegaard}
  id: bente-maegaard
- canonical: {first: Kikuo, last: Maekawa}
  id: kikuo-maekawa
- canonical: {first: Valérie, last: Maffiolo}
  id: valerie-maffiolo
- canonical: {first: David M., last: Magerman}
  id: david-m-magerman
  variants:
  - {first: David, last: Magerman}
- canonical: {first: Brunelle, last: Magnana Ekoukou}
  variants:
  - {first: Brunelle Magnana, last: Ekoukou}
- canonical: {first: Bernardo, last: Magnini}
  id: bernardo-magnini
- canonical: {first: Guðrun, last: Magnúsdóttir}
  variants:
  - {first: Guðrún, last: Magnúsdóttir}
- canonical: {first: Sainik, last: Mahata}
  variants:
  - {first: Sainik Kumar, last: Mahata}
- canonical: {first: Kavi, last: Mahesh}
  variants:
  - {first: Kavitha, last: Mahesh}
  - {first: Kavitha Karimbi, last: Mahesh}
- canonical: {first: Trang, last: Mai Xuan}
  variants:
  - {first: Trang Mai, last: Xuan}
- canonical: {first: Elisabeth, last: Maier}
  variants:
  - {first: Elisabeth, last: Mager}
- canonical: {first: Frederic, last: Mailhot}
  variants:
  - {first: Fred, last: Mailhot}
  - {first: Frédéric, last: Mailhot}
- canonical: {first: Steven J., last: Maiorano}
  variants:
  - {first: Steve, last: Maiorano}
  - {first: Steven, last: Maiorano}
  - {first: Steve, last: Moiorano}
- canonical: {first: François, last: Mairesse}
  variants:
  - {first: Francois, last: Mairesse}
- canonical: {first: John, last: Makhoul}
  id: john-makhoul
- canonical: {first: Shozo, last: Makino}
  id: shozo-makino
- canonical: {first: Alfredo, last: Maldonado}
  variants:
  - {first: Alfredo, last: Maldonado Guerra}
  - {first: Alfredo, last: Maldonado-Guerra}
- canonical: {first: Nishtha, last: Malhotra}
  variants:
  - {first: Nishta, last: Malhotra}
- canonical: {first: M. G. Abbas, last: Malik}
  variants:
  - {first: M.G. Abbas, last: Malik}
  - {first: M G Abbas, last: Malik}
- canonical: {first: Deepak Kumar, last: Malladi}
  variants:
  - {first: Deepak, last: Malladi}
- canonical: {first: Shervin, last: Malmasi}
  variants:
  - {first: Shevin, last: Malmasi}
- canonical: {first: Preetam, last: Maloor}
  id: preetam-maloor
- canonical: {first: Robert, last: Malouf}
  variants:
  - {first: Rob, last: Malouf}
- canonical: {first: Liliana, last: Mamani Sanchez}
  variants:
  - {first: Liliana, last: Mamani Sánchez}
  - {first: Liliana Mamani, last: Sanchez}
- canonical: {first: Nuno, last: Mamede}
  variants:
  - {first: Nuno J., last: Mamede}
- canonical: {first: Nadia, last: Mana}
  id: nadia-mana
- canonical: {first: Esmeralda, last: Manandise}
  variants:
  - {first: Esme, last: Manandise}
- canonical: {first: Alexis, last: Manaster-Ramer}
  variants:
  - {first: Alexis, last: Manaster Ramer}
- canonical: {first: Soumil, last: Mandal}
  variants:
  - {first: Soumik, last: Mandal}
- canonical: {first: Rila, last: Mandala}
  variants:
  - {first: Mandala, last: Rila}
- canonical: {first: Michael, last: Mandel}
  variants:
  - {first: Michael, last: Mandl}
- canonical: {first: Angrosh, last: Mandya}
  variants:
  - {first: Mandya, last: Angrosh}
- canonical: {first: Mathieu, last: Mangeot}
  variants:
  - {first: Mathieu, last: Mangeot-Lerebours}
- canonical: {first: Lidia, last: Mangu}
  id: lidia-mangu
- canonical: {first: Enrique, last: Manjavacas}
  variants:
  - {first: Enrique, last: Manjavacas Arevalo}
- canonical: {first: Varun, last: Manjunatha}
  variants:
  - {first: Varun, last: Manjunath}
- canonical: {first: Gideon, last: Mann}
  variants:
  - {first: Gideon S., last: Mann}
- canonical: {first: William C., last: Mann}
  variants:
  - {first: William, last: Mann}
- canonical: {first: Prashanth, last: Mannem}
  variants:
  - {first: Prashanth Reddy, last: Mannem}
  - {first: Prashanth, last: Reddy}
- canonical: {first: Christopher D., last: Manning}
  variants:
  - {first: Christopher, last: Manning}
  - {first: Chris, last: Manning}
- canonical: {first: Andre, last: Mansikkaniemi}
  variants:
  - {first: André, last: Mansikkaniemi}
- canonical: {first: Mairgup, last: Mansur}
  variants:
  - {first: Mansur, last: Mairgup}
- canonical: {first: Ruli, last: Manurung}
  id: ruli-manurung
- canonical: {first: Ramesh, last: Manuvinakurike}
  variants:
  - {first: Ramesh, last: Manuvirakurike}
- canonical: {first: Lingshuang Jack, last: Mao}
  variants:
  - {first: Lingshuang, last: Mao}
- canonical: {first: Xinnian, last: Mao}
  variants:
  - {first: Xin, last: Mao}
- canonical: {first: Yu Hang, last: Mao}
  variants:
  - {first: Yu-Hang, last: Mao}
  - {first: Yuhang, last: Mao}
- canonical: {first: Valérie, last: Mapelli}
  variants:
  - {first: Valerie, last: Mapelli}
- canonical: {first: Yannick, last: Marchand}
  id: yannick-marchand
- canonical: {first: Giulia, last: Marchesini}
  variants:
  - {first: Giulia, last: Marchesi}
- canonical: {first: Malgorzata, last: Marciniak}
  variants:
  - {first: Małgorzata, last: Marciniak}
- canonical: {first: Mitch, last: Marcus}
  id: mitch-marcus
  variants:
  - {first: Mitchell, last: Marcus}
  - {first: Mitchell P., last: Marcus}
- canonical: {first: Joseph, last: Mariani}
  id: joseph-mariani
- canonical: {first: Montserrat, last: Marimon}
  variants:
  - {first: Montserrat, last: Marimón}
  - {first: Montserrat Marimon, last: Felipe}
- canonical: {first: Nicolas, last: Marin}
  variants:
  - {first: Nicolás, last: Marín}
- canonical: {first: Andre, last: Mariotti}
  variants:
  - {first: André, last: Mariotti}
- canonical: {first: Alberto, last: Maritxalar}
  id: alberto-maritxalar
- canonical: {first: Montse, last: Maritxalar}
  id: montse-maritxalar
- canonical: {first: José B., last: Mariño}
  variants:
  - {first: José, last: Mariño}
- canonical: {first: Stella, last: Markantonatou}
  id: stella-markantonatou
- canonical: {first: Aleksandra Zögling, last: Markuš}
  variants:
  - {first: Aleksandra, last: Zögling}
- canonical: {first: Kornél, last: Markó}
  variants:
  - {first: Kornel, last: Markó}
- canonical: {first: Iain, last: Marshall}
  variants:
  - {first: Iain J., last: Marshall}
- canonical: {first: Pierre-Francois, last: Marteau}
  variants:
  - {first: Pierre-François, last: Marteau}
- canonical: {first: Alvin, last: Martin}
  variants:
  - {first: Alvin F., last: Martin}
- canonical: {first: James H., last: Martin}
  variants:
  - {first: James, last: Martin}
- canonical: {first: Jean-Claude, last: Martin}
  id: jean-claude-martin
- canonical: {first: M. Patrick, last: Martin}
  variants:
  - {first: Pierre M., last: Martin}
  - {first: Patrick, last: Martin}
- canonical: {first: Marco, last: Martin}
  id: marco-martin
- canonical: {first: Melanie, last: Martin}
  variants:
  - {first: Melanie J., last: Martin}
- canonical: {first: William A., last: Martin}
  id: william-a-martin
- canonical: {first: Marianna, last: Martindale}
  variants:
  - {first: Marianna J., last: Martindale}
- canonical: {first: David, last: Martinez}
  variants:
  - {first: David, last: Martínez}
- canonical: {first: Miroslav, last: Martinović}
  variants:
  - {first: Miroslav, last: Martinovic}
- canonical: {first: André F. T., last: Martins}
  variants:
  - {first: Andre, last: Martins}
  - {first: André, last: Martins}
- canonical: {first: Fernando, last: Martins}
  id: fernando-martins
- canonical: {first: Ronaldo Teixeira, last: Martins}
  variants:
  - {first: Ronaldo, last: Martins}
- canonical: {first: David, last: Martins de Matos}
  variants:
  - {first: David Martins, last: de Matos}
  - {first: David M., last: de Matos}
- canonical: {first: M. Antònia, last: Martí}
  id: m-antonia-marti
  variants:
  - {first: M. Antonia, last: Martí}
  - {first: M. Antonia, last: Marti}
  - {first: Antonia, last: Martí}
  - {first: Mª Antònia, last: Martí}
  - {first: Maria Antònia, last: Martí}
  - {first: Toni, last: Martí}
- canonical: {first: M. Teresa, last: Martín-Valdivia}
  variants:
  - {first: Maite, last: Martin}
  - {first: María Teresa, last: Martín-Valdivia}
  - {first: Maria Teresa, last: Martín-Valdivia}
  - {first: Teresa, last: Martin}
  - {first: M. Teresa, last: Martín}
  - {first: Maite, last: Martín-Valdivia}
- canonical: {first: Carlos, last: Martín-Vide}
  variants:
  - {first: Carlos Martin, last: Vide}
- canonical: {first: José Manuel, last: Martínez}
  variants:
  - {first: Jose M.M., last: Martinez}
  - {first: José Manuel, last: Martínez Martínez}
  - {first: Jose Manuel, last: Martinez}
- canonical: {first: Raquel, last: Martínez}
  variants:
  - {first: Raquel, last: Martinez}
- canonical: {first: Héctor, last: Martínez Alonso}
  variants:
  - {first: Hector, last: Martinez}
  - {first: Héctor, last: Martínez}
  - {first: Héctor Martínez, last: Alonso}
  - {first: Hector, last: Martinez Alonso}
  - {first: Héctor, last: Martinez Alonso}
  - {first: Hector, last: Martínez Alonso}
- canonical: {first: Eva, last: Martínez Garcia}
  variants:
  - {first: Eva Martínez, last: Garcia}
- canonical: {first: Patricio, last: Martínez-Barco}
  id: patricio-martinez-barco
  variants:
  - {first: Patricio, last: Martinez-Barco}
  - {first: Patricio Martinez, last: Barco}
- canonical: {first: Eugenio, last: Martínez-Cámara}
  variants:
  - {first: Eugenio, last: Martinez Camara}
- canonical: {first: Carlos-D., last: Martínez-Hinarejos}
  variants:
  - {first: Carlos D., last: Martínez-Hinarejos}
  - {first: Carlos D., last: Martínez Hinarejos}
  - {first: Carlos D., last: Martínez}
- canonical: {first: Fernando, last: Martínez-Santiago}
  variants:
  - {first: Fernando, last: Martínez Santiago}
- canonical: {first: Luis, last: Marujo}
  variants:
  - {first: Luís, last: Marujo}
- canonical: {first: Andrés, last: Marzal}
  id: andres-marzal
- canonical: {first: Aaron J., last: Masino}
  variants:
  - {first: Aaron, last: Masino}
- canonical: {first: Flavio, last: Massimiliano Cecchini}
  variants:
  - {first: Flavio Massimiliano, last: Cecchini}
- canonical: {first: Demetrios, last: Master}
  variants:
  - {first: Demitrios, last: Master}
- canonical: {first: Fumito, last: Masui}
  id: fumito-masui
- canonical: {first: Hiroshi, last: Masuichi}
  variants:
  - {first: Hiroshi, last: Mashuichi}
- canonical: {first: Marco, last: Matassoni}
  id: marco-matassoni
- canonical: {first: Yannick, last: Mathieu}
  variants:
  - {first: Yvette Yannick, last: Mathieu}
  - {first: Yvette, last: Mathieu}
- canonical: {first: Ely Edison da Silva, last: Matos}
  variants:
  - {first: Ely, last: Matos}
  - {first: Ely E. S., last: Matos}
- canonical: {first: Yuji, last: Matsumoto}
  variants:
  - {first: Yūji, last: Matsumoto}
- canonical: {first: Shoichi, last: Matsunaga}
  variants:
  - {first: Sho-ichi, last: Matsunaga}
- canonical: {first: Christian M.I.M., last: Matthiessen}
  variants:
  - {first: Christian M. I. M., last: Matthiessen}
- canonical: {first: Irina, last: Matveeva}
  id: irina-matveeva
- canonical: {first: Mirjam Sepesy, last: Maucec}
  variants:
  - {first: Mirjam Sepesy, last: Maučec}
- canonical: {first: Michael L., last: Mauldin}
  variants:
  - {first: Michael, last: Mauldin}
- canonical: {first: Daniel, last: Maxwell}
  variants:
  - {first: Dan, last: Maxwell}
- canonical: {first: K. Tamsin, last: Maxwell}
  variants:
  - {first: Tamsin, last: Maxwell}
- canonical: {first: John T., last: Maxwell III}
  variants:
  - {first: John, last: Maxwell}
  - {first: John T., last: Maxwell}
- canonical: {first: Mark T., last: Maybury}
  variants:
  - {first: Mark, last: Maybury}
- canonical: {first: Aingeru, last: Mayor}
  id: aingeru-mayor
- canonical: {first: Pierre-Emmanuel, last: Mazare}
  variants:
  - {first: Pierre-Emmanuel, last: Mazaré}
- canonical: {first: Erick Galani, last: Maziero}
  variants:
  - {first: Erick, last: Maziero}
- canonical: {first: Pawel, last: Mazur}
  variants:
  - {first: Paweł, last: Mazur}
- canonical: {first: Alessandro, last: Mazzei}
  id: alessandro-mazzei
- canonical: {first: Giampaolo, last: Mazzini}
  id: giampaolo-mazzini
- canonical: {first: Manuel J., last: Maña López}
  variants:
  - {first: Manuel J., last: Maña}
  - {first: Manual Maña, last: López}
  - {first: Manuel, last: Maña López}
- canonical: {first: Michael L., last: Mc Hale}
  variants:
  - {first: Michael L., last: McHale}
- canonical: {first: Gordon I., last: McCalla}
  id: gordon-i-mccalla
  variants:
  - {first: Gordon, last: McCalla}
- canonical: {first: J. Scott, last: McCarley}
  variants:
  - {first: Scott, last: McCarley}
- canonical: {first: Arya D., last: McCarthy}
  variants:
  - {first: Arya, last: McCarthy}
- canonical: {first: Diana, last: McCarthy}
  variants:
  - {first: Diana F., last: McCarthy}
- canonical: {first: Joe, last: McCarthy}
  id: joe-mccarthy
- canonical: {first: Michael C., last: McCord}
  variants:
  - {first: Michael, last: McCord}
- canonical: {first: Kathleen F., last: McCoy}
  variants:
  - {first: Kathleen, last: McCoy}
  - {first: Kathleen E., last: McCoy}
- canonical: {first: Nancy, last: McCracken}
  variants:
  - {first: Nancy J., last: McCracken}
- canonical: {first: John Philip, last: McCrae}
  variants:
  - {first: John, last: McCrae}
  - {first: John P., last: McCrae}
- canonical: {first: David D., last: McDonald}
  comment: MIT, BBN, SIFT
  id: david-d-mcdonald
  similar: [david-w-mcdonald]
- canonical: {first: David W., last: McDonald}
  comment: Univ. of Washington
  id: david-w-mcdonald
  similar: [david-d-mcdonald]
- canonical: {first: Joyce, last: McDowell}
  id: joyce-mcdowell
- canonical: {first: Dan, last: McFarland}
  variants:
  - {first: Daniel, last: McFarland}
  - {first: Daniel A., last: McFarland}
- canonical: {first: David, last: McGee}
  variants:
  - {first: David R., last: McGee}
- canonical: {first: Bridget, last: McInnes}
  variants:
  - {first: Bridget Thomson, last: McInnes}
  - {first: Bridget T., last: McInnes}
- canonical: {first: Douglas, last: McKee}
  variants:
  - {first: Doug, last: McKee}
- canonical: {first: Kenneth J., last: McKeever}
  variants:
  - {first: Kenneth, last: McKeever}
- canonical: {first: Kathleen, last: McKeown}
  variants:
  - {first: Kathy, last: McKeown}
  - {first: Kathleen R., last: McKeown}
- canonical: {first: Danielle S., last: McNamara}
  variants:
  - {first: Danielle, last: McNamara}
- canonical: {first: John, last: McNaught}
  id: john-mcnaught
- canonical: {first: Margaret, last: McRorie}
  id: margaret-mcrorie
- canonical: {first: Susan W., last: McRoy}
  variants:
  - {first: Susan, last: McRoy}
- canonical: {first: Kevin, last: McTait}
  id: kevin-mctait
- canonical: {first: Michael F., last: McTear}
  variants:
  - {first: Michael, last: McTear}
- canonical: {first: Boubaker, last: Meddeb-Hamrouni}
  variants:
  - {first: Boubaker, last: Meddeb Hamrouni}
- canonical: {first: Christopher, last: Meek}
  variants:
  - {first: Chris, last: Meek}
- canonical: {first: Beáta, last: Megyesi}
  variants:
  - {first: Beata, last: Megyesi}
  - {first: Beáta Bandmann, last: Megyesi}
  - {first: Beáta B., last: Megyesi}
- canonical: {first: Dennis, last: Mehay}
  variants:
  - {first: Dennis Nolan, last: Mehay}
- canonical: {first: Sanket Vaibhav, last: Mehta}
  variants:
  - {first: Vaibhav, last: Mehta}
- canonical: {first: Baye Yimam, last: Mekonnen}
  variants:
  - {first: Baye, last: Yimam}
- canonical: {first: Alan K., last: Melby}
  variants:
  - {first: Alan, last: Melby}
- canonical: {first: Chris, last: Mellish}
  id: chris-mellish
  variants:
  - {first: Chris S., last: Mellish}
- canonical: {first: Igor, last: Mel’čuk}
  id: igor-melcuk
- canonical: {first: Alfonso, last: Mendes}
  variants:
  - {first: Afonso, last: Mendes}
- canonical: {first: Ana Cristina, last: Mendes}
  variants:
  - {first: Ana C., last: Mendes}
  - {first: Ana, last: Mendes}
- canonical: {first: Eneida A., last: Mendonca}
  variants:
  - {first: Eneida, last: Mendonca}
- canonical: {first: Gustavo, last: Mendonca}
  variants:
  - {first: Gustavo, last: Mendonça}
- canonical: {first: Helen, last: Meng}
  variants:
  - {first: Helen M., last: Meng}
- canonical: {first: Rakesh R, last: Menon}
  variants:
  - {first: Rakesh, last: Menon}
- canonical: {first: Robert E., last: Mercer}
  comment: Univ. of Western Ontario
  id: robert-e-mercer
  similar: [robert-l-mercer]
- canonical: {first: Robert L., last: Mercer}
  comment: IBM
  id: robert-l-mercer
  similar: [robert-e-mercer]
- canonical: {first: Roberta H., last: Merchant}
  variants:
  - {first: Roberta, last: Merchant}
- canonical: {first: Bernard, last: Merialdo}
  id: bernard-merialdo
- canonical: {first: Elizabeth, last: Merkhofer}
  variants:
  - {first: Elizabeth M., last: Merkhofer}
- canonical: {first: Marie, last: Meteer}
  variants:
  - {first: Marie W., last: Meteer}
- canonical: {first: Marie Hélène, last: Metzger}
  variants:
  - {first: Marie-Hélène, last: Metzger}
- canonical: {first: Dieter, last: Metzing}
  id: dieter-metzing
- canonical: {first: Frédéric, last: Meunier}
  variants:
  - {first: Frederic, last: Meunier}
- canonical: {first: Detmar, last: Meurers}
  variants:
  - {first: W. Detmar, last: Meurers}
  - {first: Walt Detmar, last: Meurers}
- canonical: {first: Montserrat, last: Meya}
  id: montserrat-meya
- canonical: {first: Adam, last: Meyers}
  id: adam-meyers
- canonical: {first: Benjamin S., last: Meyers}
  variants:
  - {first: Benjamin, last: Meyers}
- canonical: {first: Stephane, last: Meystre}
  variants:
  - {first: Stéphane, last: Meystre}
- canonical: {first: Ivan, last: Meza-Ruiz}
  variants:
  - {first: Ivan Vladimir, last: Meza Ruiz}
  - {first: Ivan V., last: Meza}
  - {first: Ivan, last: Meza}
  - {first: Ivan Vladimir, last: Meza-Ruiz}
- canonical: {first: Antonio Valerio, last: Miceli-Barone}
  variants:
  - {first: Antonio Valerio, last: Miceli Barone}
- canonical: {first: Lisa N., last: Michaud}
  variants:
  - {first: Lisa, last: Michaud}
- canonical: {first: Patrizia, last: Michelassi}
  id: patrizia-michelassi
- canonical: {first: Archibald, last: Michiels}
  id: archibald-michiels
- canonical: {first: Lesly, last: Miculicich Werlen}
  variants:
  - {first: Lesly, last: Miculicich}
- canonical: {first: Sabrina J., last: Mielke}
  variants:
  - {first: Sabrina, last: Mielke}
- canonical: {first: Rada, last: Mihalcea}
  variants:
  - {first: Rada F., last: Mihalcea}
- canonical: {first: France, last: Mihelic}
  variants:
  - {first: France, last: Mihelič}
- canonical: {first: Tomáš, last: Mikolov}
  variants:
  - {first: Tomas, last: Mikolov}
- canonical: {first: Sandra, last: Milena Castellanos Páez}
  variants:
  - {first: Sandra Castellanos, last: Páez}
- canonical: {first: Ruy Luiz, last: Milidiú}
  variants:
  - {first: Ruy, last: Milidiú}
- canonical: {first: Dale A., last: Miller}
  variants:
  - {first: Dale, last: Miller}
- canonical: {first: John, last: Miller}
  variants:
  - {first: John E., last: Miller}
- canonical: {first: Keith J., last: Miller}
  variants:
  - {first: Keith, last: Miller}
- canonical: {first: Lance A., last: Miller}
  id: lance-a-miller
- canonical: {first: Laura G., last: Miller}
  id: laura-g-miller
- canonical: {first: Timothy, last: Miller}
  variants:
  - {first: Tim, last: Miller}
- canonical: {first: Daniel P., last: Mills}
  variants:
  - {first: Daniel, last: Mills}
- canonical: {first: David N., last: Milne}
  variants:
  - {first: David, last: Milne}
- canonical: {first: Robert, last: Milne}
  variants:
  - {first: Rob, last: Milne}
- canonical: {first: Behrouz, last: Minaei-Bidgoli}
  variants:
  - {first: Behrouz, last: Minaei-bidgoli}
  - {first: Behrouz, last: Minaei}
- canonical: {first: Nobuaki, last: Minematsu}
  id: nobuaki-minematsu
- canonical: {first: Zhaoyan, last: Ming}
  variants:
  - {first: Zhao-Yan, last: Ming}
- canonical: {first: Michael, last: Minock}
  variants:
  - {first: Michael J., last: Minock}
- canonical: {first: T. T., last: Mirnalinee}
  variants:
  - {first: Mirnalinee, last: T T}
  - {first: T T, last: Mirnalinee}
- canonical: {first: Dipendra, last: Misra}
  variants:
  - {first: Dipendra Kumar, last: Misra}
- canonical: {first: Kei, last: Mitamura}
  id: kei-mitamura
- canonical: {first: Brian, last: Mitchell}
  id: brian-mitchell
- canonical: {first: Christopher, last: Mitchell}
  variants:
  - {first: Christopher M., last: Mitchell}
- canonical: {first: Tom, last: Mitchell}
  variants:
  - {first: Tom M., last: Mitchell}
- canonical: {first: Catalin, last: Mititelu}
  variants:
  - {first: Cătălin, last: Mititelu}
- canonical: {first: Ruslan, last: Mitkov}
  id: ruslan-mitkov
- canonical: {first: V. K., last: Mittal}
  variants:
  - {first: V.K., last: Mittal}
- canonical: {first: Vibhu O., last: Mittal}
  variants:
  - {first: Vibhu, last: Mittal}
- canonical: {first: Natalia N., last: Modjeska}
  variants:
  - {first: Natalia, last: Modjeska}
- canonical: {first: Sarah, last: Moeller}
  variants:
  - {first: Sarah R., last: Moeller}
- canonical: {first: Marie Francine, last: Moens}
  variants:
  - {first: Marie-Francine, last: Moens}
- canonical: {first: Saif, last: Mohammad}
  variants:
  - {first: Saif M., last: Mohammad}
- canonical: {first: Ehsan, last: Mohammady Ardehaly}
  variants:
  - {first: Ehsan, last: Mohammady}
- canonical: {first: Sharada Prasanna, last: Mohanty}
  variants:
  - {first: Sharada, last: Mohanty}
- canonical: {first: Muhammad Tasnim, last: Mohiuddin}
  variants:
  - {first: Tasnim, last: Mohiuddin}
- canonical: {first: Begoña Villada, last: Moirón}
  variants:
  - {first: Begoña, last: Villada Moirón}
  - {first: Begoña, last: Villada}
  - {first: M. Begoña Villada, last: Moirón}
- canonical: {first: Luis Gerardo, last: Mojica de la Vega}
  variants:
  - {first: Luis, last: Mojica de la Vega}
- canonical: {first: Christian, last: Moldovan}
  variants:
  - {first: Cristian, last: Moldovan}
- canonical: {first: Dan, last: Moldovan}
  id: dan-moldovan
  variants:
  - {first: Dan I., last: Moldovan}
- canonical: {first: M. Dolores, last: Molina-González}
  variants:
  - {first: M. Dolores, last: Molina-Gonzalez}
- canonical: {first: Diego, last: Molla}
  variants:
  - {first: Diego, last: Mollá-Aliod}
  - {first: Diego, last: Mollá Aliod}
  - {first: Diego, last: Molla-Aliod}
  - {first: Diego, last: Mollá}
- canonical: {first: Simonetta, last: Montemagni}
  id: simonetta-montemagni
- canonical: {first: Calkin S., last: Montero}
  variants:
  - {first: Calkin, last: Montero}
- canonical: {first: Juan M., last: Montero}
  variants:
  - {first: Juan Manuel, last: Montero}
- canonical: {first: Manuel, last: Montes}
  variants:
  - {first: Manuel, last: Montes-y-Gómez}
  - {first: Manuel, last: Montes y Gomez}
  - {first: Manuel, last: Montes y Gómez}
- canonical: {first: Azucena, last: Montes-Rendon}
  variants:
  - {first: Azucena, last: Montes}
- canonical: {first: Christine A., last: Montgomery}
  variants:
  - {first: Christine, last: Montgomery}
- canonical: {first: Andrés, last: Montoyo}
  variants:
  - {first: Andres, last: Montoyo}
  - {first: Andrés, last: Montoyo Guijarro}
- canonical: {first: Kyong-Hi, last: Moon}
  variants:
  - {first: Kyonghi, last: Moon}
- canonical: {first: Sungrim, last: Moon}
  variants:
  - {first: SungRim, last: Moon}
- canonical: {first: Raymond, last: Mooney}
  variants:
  - {first: Raymond J., last: Mooney}
- canonical: {first: Johanna D., last: Moore}
  id: johanna-d-moore
  variants:
  - {first: Johanna, last: Moore}
- canonical: {first: Robert C., last: Moore}
  id: robert-c-moore
  variants:
  - {first: Robert, last: Moore}
- canonical: {first: Roger K., last: Moore}
  variants:
  - {first: Roger, last: Moore}
- canonical: {first: Michael, last: Moortgat}
  id: michael-moortgat
- canonical: {first: Nafise Sadat, last: Moosavi}
  variants:
  - {first: Nafise, last: Moosavi}
- canonical: {first: Sílvia, last: Moraes}
  variants:
  - {first: Silvia, last: Moraes}
- canonical: {first: Nicolás, last: Morales}
  variants:
  - {first: Nicolas, last: Morales}
- canonical: {first: Douglas B., last: Moran}
  variants:
  - {first: Douglas, last: Moran}
  - {first: Doug, last: Moran}
- canonical: {first: Steven, last: Moran}
  variants:
  - {first: Steve, last: Moran}
- canonical: {first: Paul, last: Morarescu}
  variants:
  - {first: Paul, last: Morărescu}
  - {first: Paul C., last: Morărescu}
- canonical: {first: Christian, last: Morbidoni}
  id: christian-morbidoni
- canonical: {first: Grégoire, last: Moreau de Montcheuil}
  variants:
  - {first: Grégoire, last: de Montcheuil}
- canonical: {first: Paloma, last: Moreda Pozo}
  variants:
  - {first: Paloma, last: Moreda}
- canonical: {first: Asunción, last: Moreno}
  id: asuncion-moreno
  variants:
  - {first: Asuncion, last: Moreno}
  - {first: Asuncíon, last: Moreno}
- canonical: {first: José G., last: Moreno}
  variants:
  - {first: Jose G., last: Moreno}
  - {first: Jose, last: Moreno}
- canonical: {first: Lidia, last: Moreno}
  id: lidia-moreno
- canonical: {first: Antonio, last: Moreno Ribas}
  comment: Univ. Rovira i Virgili
  id: antonio-moreno-ribas
  similar: [antonio-moreno-ortiz, antonio-moreno-sandoval]
- canonical: {first: Julian, last: Moreno Schneider}
  variants:
  - {first: Julian, last: Moreno-Schneider}
  - {first: Julián, last: Moreno-Schneider}
  - {first: Julián, last: Moreno Schneider}
- canonical: {first: Antonio, last: Moreno-Ortiz}
  comment: Univ. of Málaga
  id: antonio-moreno-ortiz
  similar: [antonio-moreno-ribas, antonio-moreno-sandoval]
  variants:
  - {first: Antonio, last: Moreno Ortiz}
- canonical: {first: Antonio, last: Moreno-Sandoval}
  comment: NYU, Univ. Autónoma de Madrid
  id: antonio-moreno-sandoval
  similar: [antonio-moreno-ortiz, antonio-moreno-ribas]
  variants:
  - {first: Antonio Moreno, last: Sandoval}
- canonical: {first: Elliott, last: Moreton}
  variants:
  - {first: Elliot, last: Moreton}
- canonical: {first: Lorenzo, last: Moretti}
  id: lorenzo-moretti
- canonical: {first: Richard G., last: Morgan}
  variants:
  - {first: Richard, last: Morgan}
- canonical: {first: William, last: Morgan}
  variants:
  - {first: William T., last: Morgan}
- canonical: {first: Véronique, last: Moriceau}
  variants:
  - {first: Veronique, last: Moriceau}
- canonical: {first: Tsuyoshi, last: Morimoto}
  variants:
  - {first: Tsuyosi, last: Morimoto}
- canonical: {first: James G., last: Mork}
  variants:
  - {first: James, last: Mork}
- canonical: {first: Robert W., last: Morris}
  variants:
  - {first: Robert, last: Morris}
- canonical: {first: David R., last: Mortensen}
  variants:
  - {first: David, last: Mortensen}
- canonical: {first: Thomas S., last: Morton}
  variants:
  - {first: Thomas, last: Morton}
- canonical: {first: Alex, last: Moruz}
  variants:
  - {first: Mihai Alex, last: Moruz}
- canonical: {first: Ulrike, last: Mosel}
  id: ulrike-mosel
- canonical: {first: Sjur, last: Moshagen}
  variants:
  - {first: Sjur Nørstebø, last: Moshagen}
  - {first: Sjur N., last: Moshagen}
- canonical: {first: Lawrence S., last: Moss}
  variants:
  - {first: Lawrence, last: Moss}
- canonical: {first: Djamel, last: Mostefa}
  id: djamel-mostefa
- canonical: {first: Jessica, last: Moszkowicz}
  variants:
  - {first: Jessica L., last: Moszkowicz}
- canonical: {first: Abdelhak, last: Mouradi}
  id: abdelhak-mouradi
- canonical: {first: Hamed, last: Movasagh}
  id: hamed-movasagh
- canonical: {first: Danielle L., last: Mowery}
  variants:
  - {first: Danielle, last: Mowery}
  - {first: Danielle L, last: Mowery}
- canonical: {first: Joanna, last: Mrozinski}
  id: joanna-mrozinski
- canonical: {first: Christian, last: Mueller}
  variants:
  - {first: Christian, last: Müller}
- canonical: {first: Thomas, last: Mueller}
  variants:
  - {first: Thomas, last: Müller}
- canonical: {first: Chafic, last: Mukbel}
  id: chafic-mukbel
- canonical: {first: Rutu, last: Mulkar-Mehta}
  variants:
  - {first: Rutu, last: Mulkar}
- canonical: {first: Dasa, last: Munkova}
  variants:
  - {first: Daša, last: Munková}
- canonical: {first: Juan Pablo, last: Munoz}
  id: juan-pablo-munoz
  variants:
  - {first: J. Pablo, last: Muñoz}
- canonical: {first: Dragos Stefan, last: Munteanu}
  variants:
  - {first: Dragos, last: Munteanu}
- canonical: {first: William R., last: Murray}
  variants:
  - {first: William, last: Murray}
- canonical: {first: Hema A., last: Murthy}
  variants:
  - {first: Hema, last: Murthy}
- canonical: {first: Hy, last: Murveit}
  id: hy-murveit
- canonical: {first: Claudiu, last: Musat}
  variants:
  - {first: Claudiu-Cristian, last: Musat}
- canonical: {first: Gabriele, last: Musillo}
  variants:
  - {first: Gabriele Antonio, last: Musillo}
- canonical: {first: Pradeep, last: Muthukrishnan}
  variants:
  - {first: Pradeep, last: Muthukrishan}
- canonical: {first: Rafael, last: Muñoz}
  id: rafael-munoz
  variants:
  - {first: Rafael, last: Muñoz Guillena}
  - {first: Rafael, last: Muñoz-Guillena}
- canonical: {first: Sung-Hyon, last: Myaeng}
  variants:
  - {first: Sung Hyon, last: Myaeng}
  - {first: Sung H., last: Myaeng}
  - {first: Sung-hyon, last: Myaeng}
- canonical: {first: Kanthashree, last: Mysore Sathyendra}
  variants:
  - {first: Kanthashree Mysore, last: Sathyendra}
- canonical: {first: Lluís, last: Màrquez}
  id: lluis-marquez
  variants:
  - {first: Lluis, last: Marquez}
  - {first: Lluis, last: Màrquez}
  - {first: Lluis, last: Márquez}
- canonical: {first: Gildas, last: Ménier}
  variants:
  - {first: Gildas, last: Menier}
- canonical: {first: Bernd, last: Möbius}
  variants:
  - {first: Bernd, last: Mobius}
- canonical: {first: Christof, last: Müller}
  variants:
  - {first: Christof E., last: Müller}
- canonical: {first: Christoph, last: Müller}
  variants:
  - {first: Christoph, last: Mueller}
- canonical: {first: Frank Henrik, last: Müller}
  variants:
  - {first: Frank H., last: Müller}
  - {first: Frank, last: Müller}
- canonical: {first: Mark-Christoph, last: Müller}
  variants:
  - {first: Mark-Christoph, last: Mueller}
- canonical: {first: Stefan, last: Müller}
  variants:
  - {first: Stefan, last: Muller}
  - {first: Stefan, last: Mueller}
- canonical: {first: Maria, last: Nadejde}
  variants:
  - {first: Maria, last: Nădejde}
- canonical: {first: Makoto, last: Nagao}
  id: makoto-nagao
- canonical: {first: Meenakshi, last: Nagarajan}
  variants:
  - {first: Meena, last: Nagarajan}
- canonical: {first: Magdi, last: Nagi}
  variants:
  - {first: Magdy, last: Nagi}
- canonical: {first: István, last: Nagy T.}
  variants:
  - {first: István T., last: Nagy}
  - {first: István, last: Nagy}
  - {first: Istvan, last: Nagy}
- canonical: {first: Seiichi, last: Nakagawa}
  id: seiichi-nakagawa
- canonical: {first: Jun-ichi, last: Nakamura}
  variants:
  - {first: Jun’ichi, last: Nakamura}
- canonical: {first: Yukiko I., last: Nakano}
  variants:
  - {first: Yukiko, last: Nakano}
- canonical: {first: Ndapandula, last: Nakashole}
  variants:
  - {first: Ndapa, last: Nakashole}
- canonical: {first: Christine H., last: Nakatani}
  variants:
  - {first: Christine, last: Nakatani}
- canonical: {first: Shu, last: Nakazato}
  id: shu-nakazato
- canonical: {first: Preslav, last: Nakov}
  variants:
  - {first: Preslav I., last: Nakov}
- canonical: {first: Jee-sun, last: Nam}
  variants:
  - {first: Jee-Sun, last: Nam}
- canonical: {first: Fiammetta, last: Namer}
  variants:
  - {first: Fiametta, last: Namer}
- canonical: {first: Shrikanth, last: Narayanan}
  variants:
  - {first: Shri, last: Narayanan}
  - {first: Shrikanth S., last: Narayanan}
- canonical: {first: Srini, last: Narayanan}
  variants:
  - {first: Srinivas, last: Narayanan}
- canonical: {first: Maria Fernanda Bacelar do, last: Nascimento}
  variants:
  - {first: Maria Fernanda Bacelar, last: do Nascimento}
  - {first: Fernanda Bacelar, last: do Nascimento}
- canonical: {first: Jamal A., last: Nasir}
  variants:
  - {first: Jamal, last: Nasir}
- canonical: {first: Sudip Kumar, last: Naskar}
  variants:
  - {first: Sudip, last: Kumar Naskar}
  - {first: Sudip, last: Naskar}
- canonical: {first: Vivi, last: Nastase}
  variants:
  - {first: Vivi, last: Năstase}
- canonical: {first: Prem, last: Natarajan}
  variants:
  - {first: Premkumar, last: Natarajan}
- canonical: {first: P. Senthil, last: Nathan}
  variants:
  - {first: Senthil, last: Nathan}
- canonical: {first: Borja, last: Navarro}
  id: borja-navarro
  variants:
  - {first: Borja, last: Navarro-Colorado}
- canonical: {first: Eva, last: Navas}
  id: eva-navas
- canonical: {first: Jiří, last: Navrátil}
  variants:
  - {first: Jiri, last: Navratil}
- canonical: {first: Tapas, last: Nayak}
  variants:
  - {first: Tapas, last: Nayek}
- canonical: {first: Adeline, last: Nazarenko}
  id: adeline-nazarenko
  variants:
  - {first: Adeline, last: Nazarenko-Perrin}
- canonical: {first: Jeannette G., last: Neal}
  id: jeannette-g-neal
- canonical: {first: Silvia, last: Necşulescu}
  variants:
  - {first: Silvia, last: Necsulescu}
- canonical: {first: Nicolas, last: Nedobejkine}
  id: nicolas-nedobejkine
- canonical: {first: Mary S., last: Neff}
  variants:
  - {first: Mary, last: Neff}
- canonical: {first: Matteo, last: Negri}
  id: matteo-negri
- canonical: {first: Anil Kumar, last: Nelakanti}
  variants:
  - {first: Anil, last: Kumar}
- canonical: {first: Esa, last: Nelimarkka}
  id: esa-nelimarkka
- canonical: {first: Dávid Márk, last: Nemeskey}
  variants:
  - {first: David Mark, last: Nemeskey}
- canonical: {first: Goran, last: Nenadic}
  variants:
  - {first: Goran, last: Nenadić}
- canonical: {first: João P., last: Neto}
  variants:
  - {first: Joao P., last: Neto}
  - {first: Joao, last: Neto}
  - {first: João, last: Neto}
  - {first: João Paulo, last: Neto}
- canonical: {first: Yael, last: Netzer}
  variants:
  - {first: Yael Dahan, last: Netzer}
  - {first: Yael, last: Dahan}
- canonical: {first: Günter, last: Neumann}
  variants:
  - {first: Gunter, last: Neumann}
  - {first: Guenter, last: Neumann}
- canonical: {first: Aurelie, last: Neveol}
  variants:
  - {first: Aurélie, last: Névéol}
- canonical: {first: Bruce E., last: Nevin}
  variants:
  - {first: Bruce, last: Nevin}
- canonical: {first: Paula, last: Newman}
  id: paula-newman
  variants:
  - {first: Paula S., last: Newman}
- canonical: {first: Hermann, last: Ney}
  id: hermann-ney
- canonical: {first: Gunta, last: Nešpore}
  variants:
  - {first: Gunta, last: Nespore-Berzkalne}
- canonical: {first: Andrew Y., last: Ng}
  variants:
  - {first: Andrew, last: Ng}
- canonical: {first: Hong-I, last: Ng}
  variants:
  - {first: Hong I, last: Ng}
- canonical: {first: Jun Ping, last: Ng}
  variants:
  - {first: Jun-Ping, last: Ng}
- canonical: {first: Raymond, last: Ng}
  variants:
  - {first: Raymond T., last: Ng}
- canonical: {first: See Kiong, last: Ng}
  variants:
  - {first: See-Kiong, last: Ng}
- canonical: {first: Cam-Tu, last: Nguyen}
  variants:
  - {first: Cẩm Tú, last: Nguyễn}
- canonical: {first: Huy, last: Nguyen}
  comment: Stanford
  id: huy-nguyen-stanford
- canonical: {first: Huy, last: Nguyen}
  comment: UPitt, Amazon
  id: huy-nguyen-pgh
- canonical: {first: Huy, last: Nguyen}
  comment: BCL Technologies Inc.
  id: huy-nguyen-bcl
- canonical: {first: Huy, last: Nguyen}
  comment: ex-liulishuo
  id: huy-nguyen-lls
- canonical: {first: Huy Tien, last: Nguyen}
  variants:
  - {first: Huy-Tien, last: Nguyen}
- canonical: {first: Long, last: Nguyen}
  id: long-nguyen
- canonical: {first: Minh Le, last: Nguyen}
  id: minh-le-nguyen
  variants:
  - {first: Minh-Le, last: Nguyen}
  - {first: Le-Minh, last: Nguyen}
  - {first: Nguyen Le, last: Minh}
  - {first: Le Minh, last: Nguyen}
  - {first: Nguyen, last: Le Minh}
- canonical: {first: Phuong-Thai, last: Nguyen}
  variants:
  - {first: Phuong Thai, last: Nguyen}
- canonical: {first: Quy, last: Nguyen}
  variants:
  - {first: Quy T., last: Nguyen}
- canonical: {first: Thi Minh Huyen, last: Nguyen}
  id: thi-minh-huyen-nguyen
  variants:
  - {first: Thi Minh Huyền, last: Nguyễn}
  - {first: Thị Minh Huyền, last: Nguyễn}
  - {first: Thi-Minh-Huyen, last: Nguyen}
- canonical: {first: ThuyLinh, last: Nguyen}
  variants:
  - {first: Thuy Linh, last: Nguyen}
- canonical: {first: Toan Q., last: Nguyen}
  variants:
  - {first: Toan, last: Nguyen}
- canonical: {first: Tri-Thanh, last: Nguyen}
  variants:
  - {first: Tri Thanh, last: Nguyen}
- canonical: {first: Van minh, last: Nguyen}
  variants:
  - {first: Van Minh, last: Nguyen}
- canonical: {first: Viet Cuong, last: Nguyen}
  variants:
  - {first: Nguyen Viet, last: Cuong}
- canonical: {first: Vinh Van, last: Nguyen}
  variants:
  - {first: Vinh-Van, last: Nguyen}
- canonical: {first: Ngô Thanh, last: Nhàn}
  id: ngo-thanh-nhan
  variants:
  - {first: Ngo Thanh, last: Nhan}
- canonical: {first: Nicolas, last: Nicolov}
  id: nicolas-nicolov
  similar: [nikola-i-nikolov]
- canonical: {first: Jian-Yun, last: Nie}
  variants:
  - {first: Jian-yun, last: Nie}
- canonical: {first: Rodney, last: Nielsen}
  variants:
  - {first: Rodney D., last: Nielsen}
- canonical: {first: Sonja, last: Nießen}
  id: sonja-niessen
  variants:
  - {first: Sonja, last: Niessen}
- canonical: {first: Nikola I., last: Nikolov}
  id: nikola-i-nikolov
  similar: [nicolas-nicolov]
- canonical: {first: Kristina, last: Nilsson Björkenstam}
  variants:
  - {first: Kristina, last: Nilsson}
  - {first: Kristina Nilsson, last: Björkenstam}
  - {first: Kristina, last: N. Björkenstam}
- canonical: {first: Nobal Bikram, last: Niraula}
  variants:
  - {first: Nobal, last: Niraula}
- canonical: {first: Irene, last: Nirenburg}
  variants:
  - {first: Irene B., last: Nirenburg}
- canonical: {first: Sergei, last: Nirenburg}
  id: sergei-nirenburg
  variants:
  - {first: Sergei, last: Nirenberg}
- canonical: {first: Toyoaki, last: Nishida}
  variants:
  - {first: Toyo-aki, last: Nishida}
- canonical: {first: Bodil, last: Nistrup Madsen}
  variants:
  - {first: Bodil Nistrup, last: Madsen}
- canonical: {first: Zheng-Yu, last: Niu}
  variants:
  - {first: Zheng Yu, last: Niu}
  - {first: Zhengyu, last: Niu}
- canonical: {first: Pascal, last: Nocéra}
  variants:
  - {first: Pascal, last: Nocera}
- canonical: {first: Albino, last: Nogueiras}
  variants:
  - {first: Albino Nogueiras, last: Rodriguez}
- canonical: {first: Lewis M., last: Norton}
  variants:
  - {first: Lewis, last: Norton}
- canonical: {first: R., last: Nozohoor-Farshi}
  variants:
  - {first: R, last: Nozohoor-Farshi}
- canonical: {first: Rita, last: Nuebel}
  variants:
  - {first: Rita, last: Nüebel}
- canonical: {first: Minghua, last: Nuo}
  variants:
  - {first: Ming Hua, last: Nuo}
- canonical: {first: Aparna, last: Nurani Venkitasubramanian}
  variants:
  - {first: Aparna N., last: Venkitasubramanian}
- canonical: {first: Eric, last: Nyberg}
  variants:
  - {first: Eric H., last: Nyberg III}
  - {first: Eric H., last: Nyberg}
  - {first: Eric H., last: 'Nyberg, 3rd'}
- canonical: {first: Claire, last: Nédellec}
  variants:
  - {first: Claire, last: Nėdellec}
- canonical: {first: Elmar, last: Nöth}
  id: elmar-noth
  variants:
  - {first: Elmar, last: Noth}
- canonical: {first: Douglas W., last: Oard}
  variants:
  - {first: Douglas, last: Oard}
  - {first: Doug, last: Oard}
- canonical: {first: Jon, last: Oberlander}
  variants:
  - {first: Jonathan, last: Oberländer}
- canonical: {first: Laura Ana Maria, last: Oberländer}
  variants:
  - {first: Laura Ana Maria, last: Bostan}
  - {first: Laura-Ana-Maria, last: Bostan}
- canonical: {first: Ivan, last: Obradović}
  variants:
  - {first: Ivan, last: Obradoviæ}
- canonical: {first: Tomasz, last: Obrębski}
  variants:
  - {first: Tomasz, last: Obrebski}
- canonical: {first: Franz Josef, last: Och}
  id: franz-josef-och
  variants:
  - {first: Franz J., last: Och}
  - {first: Franz, last: Och}
- canonical: {first: Cheol-Young, last: Ock}
  variants:
  - {first: Cheolyoung, last: Ock}
  - {first: Cheol-young, last: Ock}
- canonical: {first: Julian J., last: Odell}
  id: julian-j-odell
- canonical: {first: Jan, last: Odijk}
  id: jan-odijk
- canonical: {first: Pinar, last: Oezden Wennerberg}
  variants:
  - {first: Pinar, last: Wennerberg}
  - {first: Pinar Oezden, last: Wennerberg}
- canonical: {first: William C., last: Ogden}
  variants:
  - {first: William, last: Ogden}
- canonical: {first: Philip, last: Ogren}
  variants:
  - {first: Philip V., last: Ogren}
- canonical: {first: Alice, last: Oh}
  variants:
  - {first: Alice H., last: Oh}
- canonical: {first: Jong-Hoon, last: Oh}
  variants:
  - {first: Jong Hoon, last: Oh}
- canonical: {first: Takahiro, last: Ohno}
  variants:
  - {first: Takahiro, last: Ono}
- canonical: {first: Atul Kr., last: Ojha}
  variants:
  - {first: Atul Ku., last: Ojha}
- canonical: {first: Naoaki, last: Okazaki}
  variants:
  - {first: Naoki, last: Okazaki}
- canonical: {first: Manabu, last: Okumura}
  variants:
  - {first: Manabu, last: Okumara}
- canonical: {first: Hiroshi G., last: Okuno}
  variants:
  - {first: Hiroshi, last: Okuno}
- canonical: {first: Duane E., last: Olawsky}
  variants:
  - {first: Duane, last: Olawsky}
- canonical: {first: Karel, last: Oliva}
  variants:
  - {first: Karel, last: Oli̊va}
- canonical: {first: José Luís, last: Oliveira}
  variants:
  - {first: Luís, last: Oliveira}
- canonical: {first: Osvaldo Novais, last: Oliveira Jr.}
  variants:
  - {first: Osvaldo, last: Oliveira Jr}
- canonical: {first: Solange, last: Oliveira Rezende}
  variants:
  - {first: Solange, last: Rezende}
- canonical: {first: Andrew, last: Olney}
  variants:
  - {first: Andrew M., last: Olney}
- canonical: {first: Mari Broman, last: Olsen}
  variants:
  - {first: Mari, last: Olsen}
- canonical: {first: Maurizio, last: Omologo}
  id: maurizio-omologo
- canonical: {first: Arturo, last: Oncevay}
  variants:
  - {first: Arturo, last: Oncevay-Marcos}
- canonical: {first: Corinna, last: Onelli}
  id: corinna-onelli
- canonical: {first: Takashi, last: Onishi}
  variants:
  - {first: Takeshi, last: Onishi}
  - {first: Takashi, last: Oonishi}
- canonical: {first: Boyan, last: Onyshkevych}
  variants:
  - {first: Boyan A., last: Onyshkevych}
- canonical: {first: Constantin, last: Orasan}
  id: constantin-orasan
  variants:
  - {first: Constantin, last: Orăsan}
- canonical: {first: Zeynep, last: Orhan}
  variants:
  - {first: Orhan, last: Zeynep}
- canonical: {first: Maite, last: Oronoz}
  id: maite-oronoz
- canonical: {first: J. Walker, last: Orr}
  variants:
  - {first: Walker, last: Orr}
- canonical: {first: Javier, last: Ortega-García}
  variants:
  - {first: Javier, last: Ortega-Garcia}
- canonical: {first: Sergio, last: Ortiz Rojas}
  variants:
  - {first: Sergio, last: Ortiz-Rojas}
  - {first: Sergio Ortiz, last: Rojas}
- canonical: {first: Pedro, last: Ortiz Suarez}
  variants:
  - {first: Pedro Javier, last: Ortiz Suárez}
- canonical: {first: Daniel, last: Ortiz-Martínez}
  variants:
  - {first: Daniel, last: Ortíz-Martínez}
  - {first: Daniel, last: Ortiz Martínez}
- canonical: {first: Beatrice, last: Oshika}
  variants:
  - {first: Beatrice T., last: Oshika}
- canonical: {first: David Yoshikazu, last: Oshima}
  variants:
  - {first: David Y., last: Oshima}
- canonical: {first: Mari, last: Ostendorf}
  id: mari-ostendorf
- canonical: {first: Julia, last: Otmakhova}
  variants:
  - {first: Yulia, last: Otmakhova}
- canonical: {first: Jahna, last: Otterbacher}
  variants:
  - {first: Jahna C., last: Otterbacher}
- canonical: {first: Cecilia, last: Ovesdotter Alm}
  variants:
  - {first: Cecilia Ovesdotter, last: Alm}
  - {first: Cecilia O., last: Alm}
  - {first: Cecilia, last: O. Alm}
- canonical: {first: Sharon, last: Oviatt}
  variants:
  - {first: Sharon L., last: Oviatt}
- canonical: {first: Hiromi Itoh, last: Ozaku}
  variants:
  - {first: Hiromi itoh, last: Ozaku}
- canonical: {first: Canberk, last: Ozdemir}
  variants:
  - {first: Canberk, last: Özdemir}
- canonical: {first: Benoît, last: Ozell}
  variants:
  - {first: Benoit, last: Ozell}
- canonical: {first: Timothy, last: O’Donnell}
  variants:
  - {first: Timothy J., last: O’Donnell}
  - {first: Tim, last: O’Donnell}
- canonical: {first: Thomas P., last: O’Hara}
  variants:
  - {first: Thomas, last: O’Hara}
- canonical: {first: Tim, last: O’Keefe}
  variants:
  - {first: Timothy, last: O’Keefe}
- canonical: {first: Dianne P., last: O’Leary}
  variants:
  - {first: Dianne, last: O’Leary}
- canonical: {first: Ian M., last: O’Neill}
  variants:
  - {first: Ian, last: O’Neill}
- canonical: {first: Douglas, last: O’Shaughnessy}
  id: douglas-oshaughnessy
  variants:
  - {first: Douglas D., last: O’Shaughnessy}
- canonical: {first: Dave, last: O’mara}
  id: dave-omara
- canonical: {first: Elaine, last: O′Mahony}
  variants:
  - {first: Elaine, last: O’Mahony}
- canonical: {first: Deepak, last: P}
  variants:
  - {first: Deepak, last: Padmanabhan}
- canonical: {first: Gerhard, last: Paaß}
  variants:
  - {first: Gerhard, last: Paass}
- canonical: {first: Gordon, last: Pace}
  variants:
  - {first: Gordon J., last: Pace}
- canonical: {first: María Leonor, last: Pacheco}
  variants:
  - {first: Maria Leonor, last: Pacheco}
- canonical: {first: Ulrike, last: Pado}
  variants:
  - {first: Ulrike, last: Padó}
- canonical: {first: Lluís, last: Padró}
  id: lluis-padro
  variants:
  - {first: Lluis, last: Padro}
  - {first: Lluis, last: Padró}
- canonical: {first: Muntsa, last: Padró}
  id: muntsa-padro
- canonical: {first: Sebastian, last: Padó}
  variants:
  - {first: Sebastian, last: Pado}
- canonical: {first: Gustavo, last: Paetzold}
  variants:
  - {first: Gustavo H., last: Paetzold}
  - {first: Gustavo, last: Henrique Paetzold}
  - {first: Gustavo Henrique, last: Paetzold}
- canonical: {first: Peteris, last: Paikens}
  variants:
  - {first: Pēteris, last: Paikens}
- canonical: {first: Jean-Pierre, last: Paillet}
  variants:
  - {first: Jean Pierre, last: Paillet}
- canonical: {first: Helen, last: Pain}
  id: helen-pain
- canonical: {first: Daniel, last: Paiva}
  id: daniel-paiva
  variants:
  - {first: Daniel S., last: Paiva}
- canonical: {first: Sergey V., last: Pakhomov}
  variants:
  - {first: Sergey, last: Pakhomov}
- canonical: {first: Serguei, last: Pakhomov}
  variants:
  - {first: Serguei V., last: Pakhomov}
- canonical: {first: Christopher, last: Pal}
  variants:
  - {first: Chris, last: Pal}
- canonical: {first: David S., last: Pallett}
  id: david-s-pallett
  variants:
  - {first: David, last: Pallett}
- canonical: {first: David D., last: Palmer}
  variants:
  - {first: David, last: Palmer}
- canonical: {first: Martha, last: Palmer}
  variants:
  - {first: Martha Stone, last: Palmer}
  - {first: Martha S., last: Palmer}
- canonical: {first: Manuel, last: Palomar}
  id: manuel-palomar
- canonical: {first: Girish, last: Palshikar}
  variants:
  - {first: Girish K., last: Palshikar}
  - {first: Girish K, last: Palshikar}
- canonical: {first: Michael J., last: Pan}
  variants:
  - {first: Michael, last: Pan}
- canonical: {first: Yi-Cheng, last: Pan}
  variants:
  - {first: Yi-cheng, last: Pan}
- canonical: {first: Onkar Arun, last: Pandit}
  variants:
  - {first: Onkar, last: Pandit}
- canonical: {first: Jarmila, last: Panevová}
  variants:
  - {first: Jarmila, last: Panevova}
- canonical: {first: Nagesh C., last: Panyam}
  variants:
  - {first: Nagesh, last: C. Panyam}
- canonical: {first: Constantine, last: Papageorgiou}
  variants:
  - {first: Constantine P., last: Papageorgiou}
- canonical: {first: Harris, last: Papageorgiou}
  variants:
  - {first: Haris, last: Papageorgiou}
- canonical: {first: Alexandros, last: Papangelis}
  variants:
  - {first: Alex, last: Papangelis}
- canonical: {first: Ivandré, last: Paraboni}
  variants:
  - {first: Ivandre, last: Paraboni}
- canonical: {first: Emerson Cabrera, last: Paraiso}
  variants:
  - {first: Emerson, last: Paraiso}
- canonical: {first: Monica Lestari, last: Paramita}
  variants:
  - {first: Monica, last: Paramita}
- canonical: {first: Jose Manuel, last: Pardo}
  variants:
  - {first: Jose M., last: Pardo}
  - {first: José M., last: Pardo}
- canonical: {first: Antonio, last: Pareja Lora}
  variants:
  - {first: Antonio, last: Pareja-Lora}
- canonical: {first: Ankur, last: Parikh}
  variants:
  - {first: Ankur P., last: Parikh}
- canonical: {first: Cecile, last: Paris}
  variants:
  - {first: Cécile, last: Paris}
  - {first: Cecile L., last: Paris}
- canonical: {first: Praveen, last: Paritosh}
  variants:
  - {first: Praveen, last: P}
- canonical: {first: HyukRo, last: Park}
  variants:
  - {first: Hyukro, last: Park}
- canonical: {first: Hyun Seok, last: Park}
  variants:
  - {first: Hyun S., last: Park}
- canonical: {first: Jong C., last: Park}
  variants:
  - {first: Jong, last: Park}
- canonical: {first: Myung-Kwan, last: Park}
  variants:
  - {first: Myungkwan, last: Park}
- canonical: {first: Sang-Kyu, last: Park}
  variants:
  - {first: Sangkyu, last: Park}
- canonical: {first: Se-Young, last: Park}
  variants:
  - {first: Se Young, last: Park}
- canonical: {first: Y. Albert, last: Park}
  variants:
  - {first: Albert, last: Park}
- canonical: {first: ‘Ōiwi, last: Parker Jones}
  variants:
  - {first: Oiwi, last: Parker Jones}
- canonical: {first: Patrick, last: Paroubek}
  id: patrick-paroubek
- canonical: {first: Carla, last: Parra Escartín}
  variants:
  - {first: Carla, last: Parra}
  - {first: Carla Parra, last: Escartín}
  - {first: Carla Parra, last: Escartin}
- canonical: {first: Barbara H., last: Partee}
  variants:
  - {first: Barbara, last: Partee}
- canonical: {first: Md. Rizwan, last: Parvez}
  variants:
  - {first: Md Rizwan, last: Parvez}
- canonical: {first: Artemis, last: Parvizi}
  variants:
  - {first: Artemis, last: Parvisi}
- canonical: {first: Marius, last: Pasca}
  variants:
  - {first: Marius A., last: Pasca}
  - {first: Marius, last: Paşca}
- canonical: {first: Elena, last: Paskaleva}
  variants:
  - {first: Elena, last: Pascaleva}
- canonical: {first: Rebecca J., last: Passonneau}
  variants:
  - {first: Rebecca, last: Passonneau}
- canonical: {first: John K., last: Pate}
  variants:
  - {first: John, last: Pate}
  - {first: John K, last: Pate}
- canonical: {first: Pratikkumar, last: Patel}
  variants:
  - {first: Pratik, last: Patel}
- canonical: {first: Jon, last: Patrick}
  variants:
  - {first: Jon D., last: Patrick}
  - {first: Jon David, last: Patrick}
- canonical: {first: Terry, last: Patten}
  id: terry-patten
- canonical: {first: Michael, last: Paul}
  variants:
  - {first: Michael J., last: Paul}
- canonical: {first: Niklas, last: Paulsson}
  id: niklas-paulsson
- canonical: {first: Jyoti, last: Pawar}
  variants:
  - {first: Jyoti D., last: Pawar}
  - {first: Jyoti D, last: Pawar}
- canonical: {first: Maria Teresa, last: Pazienza}
  id: maria-teresa-pazienza
  variants:
  - {first: Maria Teresa, last: Pazienze}
  - {first: Maria, last: Pazienza}
- canonical: {first: Bolette Sandford, last: Pedersen}
  variants:
  - {first: Bolette, last: Sandford Pedersen}
  - {first: Bolette S., last: Pedersen}
  - {first: Bolette, last: Pedersen}
  - {first: Bo, last: Pedersen}
- canonical: {first: Víctor, last: Peinado}
  variants:
  - {first: Victor, last: Peinado}
- canonical: {first: Bryan, last: Pellom}
  id: bryan-pellom
- canonical: {first: Mikel, last: Penagarikano}
  id: mikel-penagarikano
- canonical: {first: Yifan, last: Peng}
  comment: cmu
  id: yifan-peng-cmu
- canonical: {first: Christopher, last: Pennington}
  variants:
  - {first: Chris, last: Pennington}
- canonical: {first: Joseph J., last: Peper}
  variants:
  - {first: Joseph, last: Peper}
- canonical: {first: Jesús, last: Peral}
  id: jesus-peral
  variants:
  - {first: Jesus, last: Peral}
- canonical: {first: Fernando, last: Perdigão}
  variants:
  - {first: Fernando S., last: Perdigão}
- canonical: {first: Jose Manuel, last: Perea-Ortega}
  variants:
  - {first: José M., last: Perea-Ortega}
  - {first: Jose Manuel, last: Perea}
  - {first: Jose-Manuel, last: Perea-Ortega}
- canonical: {first: Daniel Bastos, last: Pereira}
  variants:
  - {first: Daniel B., last: Pereira}
- canonical: {first: Fernando C. N., last: Pereira}
  variants:
  - {first: Fernando C.N., last: Pereira}
- canonical: {first: Luísa, last: Pereira}
  variants:
  - {first: Luisa, last: Pereira}
- canonical: {first: Martín, last: Pereira-Fariña}
  id: martin-pereira-farina
- canonical: {first: Cenel-Augusto, last: Perez}
  variants:
  - {first: Cenel Augusto, last: Perez}
- canonical: {first: Álvaro, last: Peris}
  variants:
  - {first: Alvaro, last: Peris}
- canonical: {first: C. Raymond, last: Perrault}
  variants:
  - {first: Raymond, last: Perrault}
- canonical: {first: Andreas, last: Persidis}
  id: andreas-persidis
- canonical: {first: Marie-Paule, last: Pery-Woodley}
  variants:
  - {first: Marie-Paule, last: Péry-Woodley}
- canonical: {first: John, last: Pestian}
  variants:
  - {first: John P., last: Pestian}
- canonical: {first: Matthew E., last: Peters}
  variants:
  - {first: Matthew, last: Peters}
- canonical: {first: Wim, last: Peters}
  id: wim-peters
- canonical: {first: Daniel, last: Peterson}
  variants:
  - {first: Daniel W., last: Peterson}
- canonical: {first: J., last: Peterson}
  variants:
  - {first: Jill, last: Peterson}
- canonical: {first: Vladimir, last: Petkevic}
  variants:
  - {first: Vladimír, last: Petkevič}
- canonical: {first: Saša, last: Petrović}
  variants:
  - {first: Sasa, last: Petrovic}
- canonical: {first: Miriam R. L., last: Petruck}
  variants:
  - {first: Miriam R.L., last: Petruck}
  - {first: Miriam R L, last: Petruck}
- canonical: {first: Anselmo, last: Peñas}
  variants:
  - {first: Anselmo, last: Penas}
- canonical: {first: Minh Quang, last: Pham}
  comment: SYSTRAN
  id: minh-quang-pham
  similar: [minh-quang-nhat-pham]
  variants:
  - {first: MinhQuang, last: Pham}
- canonical: {first: Minh Quang Nhat, last: Pham}
  comment: JAIST, Alt Vietnam
  id: minh-quang-nhat-pham
  similar: [minh-quang-pham]
- canonical: {first: Nghia The, last: Pham}
  variants:
  - {first: Nghia, last: Pham}
- canonical: {first: Ngoc-Quan, last: Pham}
  variants:
  - {first: Ngoc Quan, last: Pham}
- canonical: {first: Tuoi Thi, last: Phan}
  variants:
  - {first: Tuoi, last: T. Phan}
- canonical: {first: John, last: Phillips}
  comment: Univ. of Manchester
  id: john-phillips
  similar: [jon-phillips]
- canonical: {first: Jon, last: Phillips}
  comment: Georgetown, MITRE
  id: jon-phillips
  similar: [john-phillips]
- canonical: {first: Michael, last: Phillips}
  id: michael-phillips
- canonical: {first: Robert, last: Phillips}
  variants:
  - {first: Rob, last: Phillips}
- canonical: {first: Fabio, last: Pianesi}
  id: fabio-pianesi
- canonical: {first: Emanuele, last: Pianta}
  id: emanuele-pianta
- canonical: {first: Scott S.L., last: Piao}
  id: scott-s-l-piao
  variants:
  - {first: Scott, last: Piao}
  - {first: Scott S. L., last: Piao}
- canonical: {first: Christine, last: Piatko}
  variants:
  - {first: Christine D., last: Piatko}
- canonical: {first: Francesco, last: Piazza}
  id: francesco-piazza
- canonical: {first: José Ramom, last: Pichel Campos}
  variants:
  - {first: José Ramom, last: Pichel}
  - {first: Jose Ramom, last: Pichel}
  - {first: Jose Ramom, last: Pichel Campos}
- canonical: {first: M. A., last: Picheny}
  variants:
  - {first: M.A., last: Picheny}
- canonical: {first: David, last: Picó}
  variants:
  - {first: David, last: Pico}
- canonical: {first: Roberto, last: Pieraccini}
  id: roberto-pieraccini
- canonical: {first: David, last: Pierce}
  variants:
  - {first: David R., last: Pierce}
- canonical: {first: Janet, last: Pierrehumbert}
  variants:
  - {first: Janet B., last: Pierrehumbert}
- canonical: {first: Paola, last: Pietrandrea}
  variants:
  - {first: Paola, last: Pietandrea}
- canonical: {first: Luis. A., last: Pineda}
  variants:
  - {first: Luis, last: Pineda}
- canonical: {first: Gisele Montilha, last: Pinheiro}
  variants:
  - {first: Gisele, last: Montilha}
- canonical: {first: Mārcis, last: Pinnis}
  variants:
  - {first: Marcis, last: Pinnis}
- canonical: {first: David, last: Pinto}
  variants:
  - {first: David Eduardo, last: Pinto Avendaño}
  - {first: David, last: Pinto Avendaño}
- canonical: {first: R., last: Piotrowski}
  variants:
  - {first: R. G., last: Piotrowski}
- canonical: {first: Stelios, last: Piperidis}
  id: stelios-piperidis
  variants:
  - {first: Stelios, last: Piperdis}
- canonical: {first: Tommi A., last: Pirinen}
  variants:
  - {first: Tommi, last: Pirinen}
  - {first: Tommi A, last: Pirinen}
- canonical: {first: John F., last: Pitrelli}
  variants:
  - {first: John, last: Pitrelli}
- canonical: {first: Luiz Augusto, last: Pizzato}
  variants:
  - {first: Luiz Augusto Sangoi, last: Pizzato}
- canonical: {first: Paul, last: Placeway}
  id: paul-placeway
- canonical: {first: Mihaela, last: Plamada-Onofrei}
  variants:
  - {first: Mihaela, last: Onofrei}
  - {first: Mihaela, last: Plămadă-Onofrei}
- canonical: {first: Magdalena, last: Plamadă}
  variants:
  - {first: Magdalena, last: Plamada}
- canonical: {first: Barbara, last: Plank}
  id: barbara-plank
- canonical: {first: Martin, last: Platek}
  variants:
  - {first: Martin, last: Plátek}
- canonical: {first: John C., last: Platt}
  variants:
  - {first: John, last: Platt}
- canonical: {first: Matúš, last: Pleva}
  variants:
  - {first: Matus, last: Pleva}
- canonical: {first: Massimo, last: Poesio}
  id: massimo-poesio
- canonical: {first: Alain, last: Polguère}
  id: alain-polguere
  variants:
  - {first: Alain, last: Polguere}
- canonical: {first: Joseph, last: Polifroni}
  variants:
  - {first: Joseph H., last: Polifroni}
- canonical: {first: Ziortza, last: Polin}
  id: ziortza-polin
- canonical: {first: Carl, last: Pollard}
  variants:
  - {first: Carl J., last: Pollard}
- canonical: {first: Petr, last: Pollák}
  variants:
  - {first: Petr, last: Pollak}
- canonical: {first: Simone Paolo, last: Ponzetto}
  variants:
  - {first: Simone P., last: Ponzetto}
  - {first: Simone, last: Ponzetto}
- canonical: {first: Diana Nicoleta, last: Popa}
  variants:
  - {first: Diana, last: Popa}
- canonical: {first: Ashok, last: Popat}
  variants:
  - {first: Ashok C., last: Popat}
- canonical: {first: Lubos, last: Popelínsky}
  variants:
  - {first: Luboš, last: Popelínský}
- canonical: {first: Andrei, last: Popescu-Belis}
  id: andrei-popescu-belis
  variants:
  - {first: Andrei, last: Popescu Belis}
- canonical: {first: Maja, last: Popović}
  variants:
  - {first: Maja, last: Popovic}
- canonical: {first: Bruce, last: Porter}
  variants:
  - {first: Bruce W., last: Porter}
- canonical: {first: Oana, last: Postolache}
  variants:
  - {first: Oana-Diana, last: Postolache}
- canonical: {first: Petra, last: Poukarová}
  variants:
  - {first: Petra, last: Klimešová}
- canonical: {first: Daniel, last: Povey}
  id: daniel-povey
- canonical: {first: David M. W., last: Powers}
  id: david-m-w-powers
  variants:
  - {first: David M W, last: Powers}
- canonical: {first: Maria, last: Pozzi}
  variants:
  - {first: María, last: Pozzi}
  - {first: Mara, last: Pozzi}
- canonical: {first: Sameer, last: Pradhan}
  id: sameer-pradhan
  variants:
  - {first: Sameer S., last: Pradhan}
- canonical: {first: K.V.S., last: Prasad}
  variants:
  - {first: K.V.S, last: Prasad}
- canonical: {first: Federico, last: Prat}
  id: federico-prat
- canonical: {first: Daniel, last: Preoţiuc-Pietro}
  variants:
  - {first: Daniel, last: Preotiuc-Pietro}
- canonical: {first: Nives Mikelić, last: Preradović}
  variants:
  - {first: Nives, last: Mikelić Preradović}
- canonical: {first: Lauma, last: Pretkalniņa}
  variants:
  - {first: Lauma, last: Pretkalnina}
  - {first: Lauma, last: Pretkalnin̨a}
- canonical: {first: Patti, last: Price}
  id: patti-price
  variants:
  - {first: Patti J., last: Price}
- canonical: {first: Belém, last: Priego Sanchez}
  variants:
  - {first: Belem, last: Priego}
- canonical: {first: Joel, last: Priestley}
  variants:
  - {first: Joel James, last: Priestley}
- canonical: {first: Danie J., last: Prinsloo}
  variants:
  - {first: Danie, last: Prinsloo}
- canonical: {first: Ruben A., last: Proano}
  variants:
  - {first: Rubén, last: Proaño}
  - {first: Rubén A., last: Proaño}
- canonical: {first: Irina, last: Prodanof}
  id: irina-prodanof
- canonical: {first: Domenico, last: Proietti}
  id: domenico-proietti
- canonical: {first: Carlos A., last: Prolo}
  variants:
  - {first: Carlos, last: Prolo}
- canonical: {first: Gabor, last: Proszeky}
  variants:
  - {first: Gábor, last: Prószéky}
  - {first: Gabor, last: Prbszeky}
- canonical: {first: Emily, last: Prud’hommeaux}
  variants:
  - {first: Emily T., last: Prud’hommeaux}
  - {first: Emily, last: Prud'hommeaux}
- canonical: {first: Mark, last: Przybocki}
  variants:
  - {first: Mark A., last: Przybocki}
- canonical: {first: Laurent, last: Prévot}
  variants:
  - {first: Laurent, last: Prevot}
- canonical: {first: Josef, last: Psutka}
  id: josef-psutka
  variants:
  - {first: Josef V., last: Psutka}
- canonical: {first: Jan, last: Ptacek}
  variants:
  - {first: Jan, last: Ptáček}
- canonical: {first: Raymond, last: Ptucha}
  variants:
  - {first: Ray, last: Ptucha}
- canonical: {first: Rajkumar, last: Pujari}
  variants:
  - {first: Pujari, last: Rajkumar}
- canonical: {first: Paolo, last: Puliti}
  id: paolo-puliti
- canonical: {first: Geoffrey K., last: Pullum}
  variants:
  - {first: Geoffrey, last: Pullum}
- canonical: {first: Stephen, last: Pulman}
  id: stephen-pulman
  variants:
  - {first: Stephen G., last: Pulman}
- canonical: {first: James, last: Pustejovsky}
  id: james-pustejovsky
  variants:
  - {first: James D., last: Pustejovsky}
- canonical: {first: Guy, last: Pérennou}
  id: guy-perennou
- canonical: {first: Chantal, last: Pérez-Hernández}
  variants:
  - {first: Chantal, last: Pérez}
- canonical: {first: Behrang, last: QasemiZadeh}
  variants:
  - {first: Behrang, last: Q. Zadeh}
  - {first: Behrang Q., last: Zadeh}
  - {first: Behrang, last: Zadeh}
  - {first: Behrang, last: Qasemizadeh}
- canonical: {first: Haoliang, last: Qi}
  variants:
  - {first: HaoLiang, last: Qi}
- canonical: {first: Longhua, last: Qian}
  variants:
  - {first: LongHua, last: Qian}
- canonical: {first: Xin Ying, last: Qiu}
  variants:
  - {first: Xinying, last: Qiu}
- canonical: {first: Yun-Qian, last: Qu}
  variants:
  - {first: Yunqian, last: Qu}
- canonical: {first: Maurice, last: Quezel-Ambrunaz}
  id: maurice-quezel-ambrunaz
- canonical: {first: Matthieu, last: Quignard}
  id: matthieu-quignard
- canonical: {first: Kevin M., last: Quinn}
  variants:
  - {first: Kevin, last: Quinn}
- canonical: {first: Pattabhi, last: RK Rao}
  variants:
  - {first: T. Pattabhi, last: R. K Rao}
  - {first: Pattabhi RK, last: Rao}
- canonical: {first: Hazem, last: Raafat}
  variants:
  - {first: Hazem, last: M. Raafat}
- canonical: {first: Lawrence R., last: Rabiner}
  id: lawrence-r-rabiner
- canonical: {first: David Nicolas, last: Racca}
  variants:
  - {first: David Nicolás, last: Racca}
- canonical: {first: Dragomir, last: Radev}
  variants:
  - {first: Dragomir R., last: Radev}
- canonical: {first: Remo, last: Raffaelli}
  id: remo-raffaelli
- canonical: {first: Anna N., last: Rafferty}
  variants:
  - {first: Anna, last: Rafferty}
- canonical: {first: Ahmed, last: Ragheb}
  id: ahmed-ragheb
- canonical: {first: Achla M., last: Raina}
  variants:
  - {first: Achla, last: Raina}
  - {first: Achla M, last: Raina}
- canonical: {first: S., last: Rajendran}
  variants:
  - {first: Rajendran, last: S}
- canonical: {first: Rajakrishnan, last: Rajkumar}
  variants:
  - {first: Rajkumar, last: Rajakrishnan}
- canonical: {first: Martin, last: Rajman}
  id: martin-rajman
- canonical: {first: Ekaterina V., last: Rakhilina}
  variants:
  - {first: Ekaterina, last: Rakhilina}
- canonical: {first: Bhuvana, last: Ramabhadran}
  id: bhuvana-ramabhadran
- canonical: {first: Ananth, last: Ramakrishnan A.}
  variants:
  - {first: Ananth, last: Ramakrishnan A}
- canonical: {first: Sv, last: Ramanan}
  variants:
  - {first: SV, last: Ramanan}
- canonical: {first: Owen, last: Rambow}
  variants:
  - {first: Owen C., last: Rambow}
- canonical: {first: Radoslaw, last: Ramocki}
  variants:
  - {first: Radosław, last: Ramocki}
- canonical: {first: Margarita Alonso, last: Ramos}
  variants:
  - {first: Margarita, last: Alonso-Ramos}
- canonical: {first: Lance, last: Ramshaw}
  variants:
  - {first: Lance A., last: Ramshaw}
- canonical: {first: Gema, last: Ramírez-Sánchez}
  variants:
  - {first: Gema, last: Ramírez}
- canonical: {first: Bali, last: Ranaivo-Malançon}
  variants:
  - {first: Bali, last: Ranaivo-Malancon}
  - {first: Bali Ranaivo, last: Malanҫon}
- canonical: {first: Peter A., last: Rankel}
  variants:
  - {first: Peter, last: Rankel}
- canonical: {first: K Sreenivasa, last: Rao}
  variants:
  - {first: K. Sreenivasa, last: Rao}
- canonical: {first: Spyros, last: Raptis}
  id: spyros-raptis
- canonical: {first: Mohsen, last: Rashwan}
  id: mohsen-rashwan
- canonical: {first: Lev, last: Ratinov}
  variants:
  - {first: Lev-Arie, last: Ratinov}
- canonical: {first: Adwait, last: Ratnaparkhi}
  id: adwait-ratnaparkhi
- canonical: {first: Esther, last: Ratsch}
  id: esther-ratsch
- canonical: {first: Lisa, last: Rau}
  variants:
  - {first: Lisa F., last: Rau}
- canonical: {first: Yael, last: Ravin}
  id: yael-ravin
- canonical: {first: Balaraman, last: Ravindran}
  id: balaraman-ravindran
- canonical: {first: Manny, last: Rayner}
  id: manny-rayner
- canonical: {first: Agha Ali, last: Raza}
  variants:
  - {first: Agha, last: Raza}
- canonical: {first: Mike, last: Reape}
  id: mike-reape
- canonical: {first: Dietrich, last: Rebholz Schuhmann}
  variants:
  - {first: Dietrich, last: Rebholz-Schuhmann}
- canonical: {first: Chris, last: Reed}
  id: chris-reed
- canonical: {first: Florence, last: Reeder}
  variants:
  - {first: Florence M., last: Reeder}
- canonical: {first: Larry H., last: Reeker}
  id: larry-h-reeker
- canonical: {first: Uwe, last: Reichel}
  variants:
  - {first: Uwe D., last: Reichel}
- canonical: {first: Ronan G., last: Reilly}
  variants:
  - {first: Ronan, last: Reilly}
- canonical: {first: Frederick, last: Reiss}
  variants:
  - {first: Frederick R., last: Reiss}
- canonical: {first: Jose, last: Relaño-Gil}
  variants:
  - {first: Jose, last: Relano Gil}
  - {first: José, last: Relaño Gil}
  - {first: José, last: Relaño}
- canonical: {first: Francesc, last: Ribas}
  variants:
  - {first: Francesc Ribas, last: Framis}
- canonical: {first: Marco Tulio, last: Ribeiro}
  variants:
  - {first: Marco, last: Ribeiro}
- canonical: {first: Ricardo, last: Ribeiro}
  variants:
  - {first: Ricardo Daniel, last: Ribeiro}
- canonical: {first: Elaine, last: Rich}
  variants:
  - {first: Elaine A., last: Rich}
- canonical: {first: Alexander, last: Richard Fabbri}
  variants:
  - {first: Alexander R., last: Fabbri}
  - {first: Alexander, last: Fabbri}
- canonical: {first: German, last: Rigau}
  id: german-rigau
- canonical: {first: Michael, last: Riley}
  variants:
  - {first: Michael D., last: Riley}
- canonical: {first: Ellen, last: Riloff}
  id: ellen-riloff
- canonical: {first: Hae Chang, last: Rim}
  variants:
  - {first: Hae-Chang, last: Rim}
- canonical: {first: Antonio, last: Rincón}
  variants:
  - {first: Antonio, last: Rincon}
- canonical: {first: Thomas C., last: Rindflesch}
  variants:
  - {first: Thomas, last: Rindflesch}
- canonical: {first: Eric, last: Ringger}
  variants:
  - {first: Eric K., last: Ringger}
- canonical: {first: Annette, last: Rios Gonzales}
  variants:
  - {first: Annette, last: Rios}
- canonical: {first: Eric Sven, last: Ristad}
  variants:
  - {first: Eric, last: Ristad}
- canonical: {first: Graeme, last: Ritchie}
  id: graeme-ritchie
  variants:
  - {first: Graeme D., last: Ritchie}
- canonical: {first: Hammam, last: Riza}
  variants:
  - {first: Ir. Hammam, last: Riza}
- canonical: {first: Albert A., last: Rizzo}
  variants:
  - {first: Albert, last: Rizzo}
  - {first: Skip, last: Rizzo}
  - {first: Albert Skip, last: Rizzo}
- canonical: {first: Nick, last: Rizzolo}
  variants:
  - {first: Nicholas, last: Rizzolo}
- canonical: {first: Jane J., last: Robinson}
  variants:
  - {first: Jane, last: Robinson}
- canonical: {first: Patricia, last: Robinson}
  id: patricia-robinson
- canonical: {first: Leonida Della, last: Rocca}
  variants:
  - {first: Leonida, last: Della-Rocca}
  - {first: Leonida, last: Della Rocca}
- canonical: {first: Martha-Alicia, last: Rocha}
  variants:
  - {first: Martha Alicia, last: Rocha}
- canonical: {first: Tim, last: Rocktäschel}
  variants:
  - {first: Tim, last: Rocktaschel}
- canonical: {first: Álvaro, last: Rodrigo}
  variants:
  - {first: Alvaro, last: Rodrigo}
- canonical: {first: Luis, last: Rodrigo-Aguado}
  variants:
  - {first: Luis, last: Rodrigo}
- canonical: {first: Irene, last: Rodrigues}
  variants:
  - {first: Irene Pimenta, last: Rodrigues}
  - {first: Irene, last: Pimenta Rodrigues}
- canonical: {first: João, last: Rodrigues}
  variants:
  - {first: João, last: António Rodrigues}
- canonical: {first: Kepa Joseba, last: Rodriguez}
  variants:
  - {first: Kepa J., last: Rodríguez}
  - {first: Kepa Joseba, last: Rodríguez}
- canonical: {first: H., last: Rodriguez Hontoria}
  variants:
  - {first: H., last: Rodriguez}
- canonical: {first: Victor, last: Rodriguez-Doncel}
  variants:
  - {first: Víctor, last: Rodríguez}
  - {first: Victor, last: Rodríguez Doncel}
- canonical: {first: Luis Javier, last: Rodriguez-Fuentes}
  variants:
  - {first: Luis Javier, last: Rodríguez-Fuentes}
- canonical: {first: Mari Carmen, last: Rodriguez-Gancedo}
  id: mari-carmen-rodriguez-gancedo
  variants:
  - {first: M. Carmen Rodríguez, last: Gancedo}
  - {first: M. Carmen, last: Rodríguez}
  - {first: Mari Carmen, last: Rodríguez}
- canonical: {first: Carlos, last: Rodriguez-Penagos}
  variants:
  - {first: Carlos, last: Rodríguez}
  - {first: Carlos Rodriguez, last: Penagos}
  - {first: Carlos, last: Rodríguez Penagos}
  - {first: Carlos, last: Rodríguez-Penagos}
- canonical: {first: Horacio, last: Rodríguez}
  variants:
  - {first: Horacio, last: Rodriguez}
- canonical: {first: Miguel, last: Rodríguez Hernández}
  variants:
  - {first: Miguel Ángel, last: Rodríguez}
  - {first: Miguel, last: Rodríguez}
- canonical: {first: Christophe, last: Roeder}
  variants:
  - {first: Chris, last: Roeder}
- canonical: {first: Ina, last: Roesiger}
  variants:
  - {first: Ina, last: Rösiger}
- canonical: {first: U., last: Rohini}
  variants:
  - {first: Rohini, last: U}
- canonical: {first: J. Robin, last: Rohlicek}
  id: j-robin-rohlicek
  variants:
  - {first: Robin, last: Rohlicek}
- canonical: {first: David M., last: Rojas}
  variants:
  - {first: David, last: Rojas}
- canonical: {first: Lina M., last: Rojas Barahona}
  variants:
  - {first: Lina M., last: Rojas-Barahona}
  - {first: Lina, last: Rojas-Barahona}
  - {first: Lina, last: Rojas}
  - {first: Lina Maria, last: Rojas-Barahona}
- canonical: {first: Norton Trevisan, last: Roman}
  variants:
  - {first: Norton T., last: Roman}
  - {first: Norton, last: Trevisan Roman}
- canonical: {first: Daniela M., last: Romano}
  variants:
  - {first: Daniela, last: Romano}
- canonical: {first: Lorenza, last: Romano}
  id: lorenza-romano
- canonical: {first: Laurent, last: Romary}
  id: laurent-romary
- canonical: {first: Tiit, last: Roosmaa}
  id: tiit-roosmaa
- canonical: {first: Paul, last: Roossin}
  id: paul-roossin
- canonical: {first: Carolyn, last: Rose}
  id: carolyn-rose
  variants:
  - {first: Carolyn P., last: Rose}
  - {first: Carolyn P., last: Rosé}
  - {first: Carolyn, last: P. Rosé}
  - {first: Carolyn Penstein, last: Rose}
  - {first: Carolyn, last: Penstein Rosé}
  - {first: Carolyn Penstein, last: Rosé}
  - {first: Carolyn, last: Penstein-Rosé}
  - {first: Carolyn, last: Rosé}
- canonical: {first: Tony, last: Rose}
  id: tony-rose
  variants:
  - {first: Tony G., last: Rose}
- canonical: {first: Ronald, last: Rosenfeld}
  id: ronald-rosenfeld
- canonical: {first: Stanley J., last: Rosenschein}
  variants:
  - {first: Stanley, last: Rosenschein}
  - {first: Stan, last: Rosenschein}
- canonical: {first: Michael, last: Rosner}
  id: michael-rosner
  variants:
  - {first: Mike, last: Rosner}
- canonical: {first: Peter, last: Rossen Skadhauge}
  variants:
  - {first: Peter Rossen, last: Skadhauge}
- canonical: {first: Sophie, last: Rosset}
  id: sophie-rosset
- canonical: {first: Piercarlo, last: Rossi}
  id: piercarlo-rossi
- canonical: {first: Stefano Dei, last: Rossi}
  variants:
  - {first: Stefano, last: Dei Rossi}
- canonical: {first: Alexandre, last: Rossi Alvares}
  variants:
  - {first: Alexandre Rossi, last: Alvares}
- canonical: {first: Antti-Veikko, last: Rosti}
  variants:
  - {first: Antti-Veikko I., last: Rosti}
- canonical: {first: Ryan, last: Roth}
  variants:
  - {first: Ryan, last: M. Roth}
- canonical: {first: Steven, last: Roth}
  variants:
  - {first: Steven F., last: Roth}
- canonical: {first: Jacques, last: Rouault}
  id: jacques-rouault
- canonical: {first: Brigitte, last: Roudaud}
  id: brigitte-roudaud
- canonical: {first: Salim, last: Roukos}
  id: salim-roukos
- canonical: {first: Grégory, last: Roulet--Guiot}
  variants:
  - {first: Grégory, last: Roulet-Guiot}
- canonical: {first: François, last: Rousselot}
  id: francois-rousselot
  variants:
  - {first: Francois, last: Rousselot}
- canonical: {first: Bryan R., last: Routledge}
  variants:
  - {first: Bryan, last: Routledge}
- canonical: {first: Justus C., last: Roux}
  id: justus-c-roux
- canonical: {first: Rachel Edita, last: Roxas}
  variants:
  - {first: Rachel Edita O., last: Roxas}
  - {first: Rachel, last: Roxas}
- canonical: {first: Deb, last: Roy}
  variants:
  - {first: Suman, last: Deb Roy}
- canonical: {first: Antje, last: Roßdeutscher}
  variants:
  - {first: Antje, last: Rossdeutscher}
- canonical: {first: Victoria L., last: Rubin}
  variants:
  - {first: Victoria, last: Rubin}
- canonical: {first: Raphael, last: Rubino}
  variants:
  - {first: Raphaël, last: Rubino}
- canonical: {first: Antonio J., last: Rubio}
  id: antonio-j-rubio
- canonical: {first: Alex, last: Rudnick}
  id: alex-rudnick
  similar: [alexander-rudnicky]
- canonical: {first: Alexander, last: Rudnicky}
  id: alexander-rudnicky
  similar: [alex-rudnick]
  variants:
  - {first: Alexander I., last: Rudnicky}
  - {first: Alex, last: Rudnicky}
- canonical: {first: Björn, last: Rudzewitz}
  variants:
  - {first: Bjoern, last: Rudzewitz}
- canonical: {first: Stefan, last: Rued}
  variants:
  - {first: Stefan, last: Rüd}
- canonical: {first: Pablo, last: Ruiz Fabo}
  variants:
  - {first: Pablo, last: Ruiz}
- canonical: {first: María, last: Ruiz-Casado}
  variants:
  - {first: Maria, last: Ruiz-Casado}
- canonical: {first: Juana María, last: Ruiz-Martínez}
  variants:
  - {first: Juana Maria, last: Ruiz-Martínez}
  - {first: Juana Maria, last: Ruiz Martinez}
- canonical: {first: C.J., last: Rupp}
  variants:
  - {first: C. J., last: Rupp}
- canonical: {first: Alexander M., last: Rush}
  variants:
  - {first: Alexander, last: Rush}
- canonical: {first: Albert, last: Russel}
  id: albert-russel
- canonical: {first: Graham, last: Russell}
  id: graham-russell
  variants:
  - {first: Graham J., last: Russell}
- canonical: {first: Martin, last: Russell}
  id: martin-russell
- canonical: {first: Natalia Kariaeva, last: Rutgers}
  variants:
  - {first: Natalia, last: Kariaeva}
- canonical: {first: Jean David, last: Ruvini}
  variants:
  - {first: Jean-David, last: Ruvini}
- canonical: {first: Tatyana, last: Ruzsics}
  variants:
  - {first: Tatiana, last: Ruzsics}
- canonical: {first: Karen L., last: Ryan}
  variants:
  - {first: Karen, last: Ryan}
- canonical: {first: Pavel, last: Rychlý}
  variants:
  - {first: Pavel, last: Rychly}
- canonical: {first: Ju-yeon, last: Ryu}
  variants:
  - {first: Ju-Yeon, last: Ryu}
- canonical: {first: Won Ho, last: Ryu}
  variants:
  - {first: Won-Ho, last: Ryu}
- canonical: {first: Eirikur, last: Rögnvaldsson}
  variants:
  - {first: Eiríkur, last: Rögnvaldsson}
- canonical: {first: Dietmar, last: Rösner}
  id: dietmar-rosner
  variants:
  - {first: Dietmar, last: Rosner}
  - {first: Dietmar F., last: Roesner}
  - {first: Dietmar, last: Roesner}
- canonical: {first: Carlos Subirats, last: Rüggeberg}
  variants:
  - {first: Carlos, last: Subirats}
- canonical: {first: Lakshmi, last: S}
  variants:
  - {first: Lakshmi, last: Saheer}
  - {first: Lakshmi, last: S.}
- canonical: {first: Houda, last: Saadane}
  variants:
  - {first: Houda, last: Saâdane}
- canonical: {first: Sari, last: Saba-Sadiya}
  variants:
  - {first: Sari, last: Sadiya}
- canonical: {first: Victor, last: Sadler}
  id: victor-sadler
- canonical: {first: Mehrnoosh, last: Sadrzadeh}
  id: mehrnoosh-sadrzadeh
- canonical: {first: Naomi, last: Sager}
  id: naomi-sager
- canonical: {first: Benoît, last: Sagot}
  variants:
  - {first: Benoit, last: Sagot}
- canonical: {first: Herve, last: Saint-Amand}
  variants:
  - {first: Hervé, last: Saint-Amand}
- canonical: {first: Patrick, last: Saint-Dizier}
  variants:
  - {first: Patrick, last: Saint Dizier}
- canonical: {first: Suguru, last: Saitô}
  variants:
  - {first: Suguru, last: Saito}
- canonical: {first: Rafa, last: Saiz}
  id: rafa-saiz
- canonical: {first: Maximiliano, last: Saiz-Noeda}
  id: maximiliano-saiz-noeda
- canonical: {first: Satoshi, last: Sakai}
  id: satoshi-sakai
- canonical: {first: Sebastián Peña, last: Saldarriaga}
  variants:
  - {first: Peña, last: Saldarriaga}
  - {first: Sebastian, last: Peña Saldarriaga}
- canonical: {first: Juliano Efson, last: Sales}
  variants:
  - {first: Juliano, last: Efson Sales}
  - {first: Juliano, last: Sales}
- canonical: {first: Morris, last: Salkoff}
  id: morris-salkoff
- canonical: {first: Ansaf, last: Salleb-Aouissi}
  variants:
  - {first: Ansaf, last: Salleb-Aoussi}
- canonical: {first: Gerard, last: Salton}
  id: gerard-salton
- canonical: {first: Giancarlo, last: Salton}
  variants:
  - {first: Giancarlo D., last: Salton}
- canonical: {first: Madis, last: Saluveer}
  id: madis-saluveer
- canonical: {first: Sethserey, last: Sam*’}
  variants:
  - {first: Sethserey, last: Sam}
- canonical: {first: Rasoul, last: Samad Zadeh Kaljahi}
  variants:
  - {first: Rasul, last: Samad Zadeh Kaljahi}
- canonical: {first: Tanja, last: Samardzic}
  variants:
  - {first: Tanja, last: Samardžić}
- canonical: {first: Nagiza, last: Samatova}
  variants:
  - {first: Nagiza F., last: Samatova}
- canonical: {first: Hossein, last: Sameti}
  id: hossein-sameti
- canonical: {first: Ken, last: Samuel}
  variants:
  - {first: Kenneth, last: Samuel}
- canonical: {first: Ruben, last: San-Segundo}
  variants:
  - {first: Rubén, last: San-Segundo}
- canonical: {first: Daniel, last: Sanchez-Cisneros}
  variants:
  - {first: Daniel, last: Sánchez}
- canonical: {first: Olivia, last: Sanchez-Graillet}
  variants:
  - {first: Olivia, last: Sanchez}
- canonical: {first: Emilio, last: Sanchis}
  variants:
  - {first: Emilio, last: Sanchís}
- canonical: {first: Germán, last: Sanchis-Trilles}
  variants:
  - {first: Germán, last: Sanchis Trilles}
  - {first: Germán, last: Sanchis}
- canonical: {first: Gregory, last: Sanders}
  variants:
  - {first: Gregory A., last: Sanders}
  - {first: Greg, last: Sanders}
- canonical: {first: Baskaran, last: Sankaran}
  variants:
  - {first: Sankaran, last: Baskaran}
- canonical: {first: Beatrice, last: Santorini}
  id: beatrice-santorini
- canonical: {first: Eddie Antonio, last: Santos}
  orcid: 0000-0001-5337-715X
  variants:
  - {first: Eddie A., last: Santos}
  - {first: Eddie, last: Antonio Santos}
  - {first: Eddie, last: Santos}
- canonical: {first: Estela, last: Saquete}
  id: estela-saquete
  variants:
  - {first: Estela, last: Saquete Boro}
- canonical: {first: Murat, last: Saraclar}
  variants:
  - {first: Murat, last: Saraçlar}
- canonical: {first: Xabier, last: Saralegi}
  id: xabier-saralegi
- canonical: {first: Kepa, last: Sarasola}
  id: kepa-sarasola
- canonical: {first: K, last: Saravanan}
  id: k-saravanan
  variants:
  - {first: Saravanan, last: K}
  - {first: K., last: Saravanan}
- canonical: {first: Ruhi, last: Sarikaya}
  variants:
  - {first: Ruhi, last: Srikaya}
- canonical: {first: Efsun, last: Sarioglu Kayi}
  variants:
  - {first: Efsun, last: Sarioglu}
- canonical: {first: Anish Das, last: Sarma}
  variants:
  - {first: Atish Das, last: Sarma}
- canonical: {first: Shikhar Kr., last: Sarma}
  variants:
  - {first: Shikhar, last: Sarma}
  - {first: Shikhar, last: Sharma}
- canonical: {first: Vaijayanthi M., last: Sarma}
  variants:
  - {first: Vaijayanthi, last: Sarma}
- canonical: {first: Satoshi, last: Sato}
  id: satoshi-sato
- canonical: {first: Pavankumar, last: Satuluri}
  variants:
  - {first: Pavan Kumar, last: Satuluri}
- canonical: {first: Baiba, last: Saulīte}
  variants:
  - {first: Baiba, last: Saulite}
- canonical: {first: Roser, last: Saurí}
  variants:
  - {first: Roser, last: Sauri}
- canonical: {first: Asad, last: Sayeed}
  variants:
  - {first: Asad B., last: Sayeed}
- canonical: {first: Yucel, last: Saygin}
  variants:
  - {first: Yücel, last: Saygın}
- canonical: {first: Carolina, last: Scarton}
  variants:
  - {first: Carolina Evaristo, last: Scarton}
- canonical: {first: Remko, last: Scha}
  id: remko-scha
  variants:
  - {first: Remko J. H., last: Scha}
- canonical: {first: Moritz, last: Schaeffer}
  variants:
  - {first: Moritz Jonas, last: Schaeffer}
- canonical: {first: Roger C., last: Schank}
  variants:
  - {first: Roger, last: Schank}
- canonical: {first: Peter, last: Schauble}
  variants:
  - {first: Peter, last: Schäuble}
- canonical: {first: Judith D., last: Schlesinger}
  variants:
  - {first: Judith, last: Schlesinger}
- canonical: {first: Michael, last: Schlichtkrull}
  variants:
  - {first: Michael Sejr, last: Schlichtkrull}
- canonical: {first: Ralf, last: Schlueter}
  variants:
  - {first: Ralf, last: Schlüter}
- canonical: {first: Julian J., last: Schlöder}
  variants:
  - {first: Julian, last: Schlöder}
- canonical: {first: Laurent, last: Schmitt}
  id: laurent-schmitt
- canonical: {first: René, last: Schneider}
  variants:
  - {first: Rene, last: Schneider}
- canonical: {first: Edward, last: Schofield}
  variants:
  - {first: Ed, last: Schofield}
- canonical: {first: Natalie M., last: Schrimpf}
  variants:
  - {first: Natalie, last: Schrimpf}
- canonical: {first: Elizabeth, last: Schroeder}
  variants:
  - {first: Elizabeth Schroeder, last: Richerson}
  - {first: Elizabeth, last: Richerson}
- canonical: {first: Lenhart, last: Schubert}
  variants:
  - {first: Lenhart K., last: Schubert}
  - {first: Len, last: Schubert}
- canonical: {first: Björn, last: Schuller}
  variants:
  - {first: Bjoern, last: Schuller}
- canonical: {first: Sabine, last: Schulte im Walde}
  variants:
  - {first: Sabine, last: Schulte Im Walde}
  - {first: Sabine, last: Schulte in Walde}
- canonical: {first: Robert T., last: Schultz}
  variants:
  - {first: Robert, last: Schultz}
- canonical: {first: Julia Maria, last: Schulz}
  variants:
  - {first: Julia, last: Schulz}
- canonical: {first: Stefan, last: Schulz}
  variants:
  - {first: Stefan, last: Schultz}
- canonical: {first: Sarah E., last: Schwarm}
  variants:
  - {first: Sarah, last: Schwarm}
- canonical: {first: Ariel, last: Schwartz}
  variants:
  - {first: Ariel S., last: Schwartz}
- canonical: {first: H. Andrew, last: Schwartz}
  variants:
  - {first: Hansen Andrew, last: Schwartz}
  - {first: Hansen A., last: Schwartz}
  - {first: H Andrew, last: Schwartz}
- canonical: {first: Richard, last: Schwartz}
  id: richard-schwartz
  variants:
  - {first: Rich, last: Schwartz}
- canonical: {first: Ulrich, last: Schäfer}
  variants:
  - {first: Ulrich, last: Schafer}
  - {first: Ulrich, last: Schaefer}
- canonical: {first: Martin, last: Schäler}
  variants:
  - {first: Martin, last: Schäfer}
- canonical: {first: Reinhard, last: Schäler}
  variants:
  - {first: Reinhard, last: Schaler}
- canonical: {first: Hinrich, last: Schütze}
  variants:
  - {first: Hinrich, last: Schutze}
  - {first: Hinrich, last: Schuetze}
- canonical: {first: Donia, last: Scott}
  id: donia-scott
  variants:
  - {first: Donia R., last: Scott}
- canonical: {first: Djamé, last: Seddah}
  variants:
  - {first: Djame, last: Seddah}
- canonical: {first: Roxane, last: Segers}
  variants:
  - {first: Roxanne, last: Segers}
- canonical: {first: Frédérique, last: Segond}
  variants:
  - {first: Frederique, last: Segond}
- canonical: {first: Jérémie, last: Segouat}
  id: jeremie-segouat
- canonical: {first: Isabel, last: Segura-Bedmar}
  variants:
  - {first: Isabel, last: Segura Bedmar}
- canonical: {first: Corrado, last: Seidenari}
  id: corrado-seidenari
- canonical: {first: Bernard, last: Seite}
  id: bernard-seite
- canonical: {first: Ethan, last: Selfridge}
  variants:
  - {first: Ethan O., last: Selfridge}
- canonical: {first: Sathiya Keerthi, last: Selvaraj}
  variants:
  - {first: Sathiya, last: Keerthi}
- canonical: {first: Jiří, last: Semecký}
  variants:
  - {first: Jirí, last: Semecky}
- canonical: {first: Giovanni, last: Semeraro}
  id: giovanni-semeraro
- canonical: {first: Stephanie, last: Seneff}
  id: stephanie-seneff
- canonical: {first: Hongsuck, last: Seo}
  variants:
  - {first: Paul Hongsuck, last: Seo}
- canonical: {first: Jungyun, last: Seo}
  variants:
  - {first: Jung Yun, last: Seo}
- canonical: {first: Luciano, last: Serafini}
  id: luciano-serafini
- canonical: {first: Iulian Vlad, last: Serban}
  variants:
  - {first: Iulian, last: Serban}
- canonical: {first: Jean-François, last: Serignat}
  id: jean-francois-serignat
- canonical: {first: Nicolás, last: Serrano}
  variants:
  - {first: Nicolas, last: Serrano}
- canonical: {first: Christophe, last: Servan}
  id: christophe-servan
- canonical: {first: Andrea, last: Setzer}
  id: andrea-setzer
- canonical: {first: Jurica, last: Seva}
  variants:
  - {first: Jurica, last: Ševa}
- canonical: {first: Ayisigi B., last: Sevdik-Calli}
  variants:
  - {first: Ayişiği, last: Sevdik-Çalli}
- canonical: {first: Binyam Ephrem, last: Seyoum}
  variants:
  - {first: Binyam, last: Ephrem}
- canonical: {first: Petr, last: Sgall}
  id: petr-sgall
- canonical: {first: Khaled, last: Shaban}
  variants:
  - {first: Khaled, last: Bashir Shaban}
- canonical: {first: Rajiv, last: Shah}
  variants:
  - {first: Rajiv Ratn, last: Shah}
- canonical: {first: Ritesh, last: Shah}
  variants:
  - {first: Ritesh M., last: Shah}
- canonical: {first: Mostafa, last: Shahin}
  id: mostafa-shahin
- canonical: {first: Adi, last: Shalev}
  variants:
  - {first: Adi, last: Bitan}
- canonical: {first: Zoya M., last: Shalyapina}
  id: zoya-m-shalyapina
  variants:
  - {first: Zoyn M., last: Shalyapina}
- canonical: {first: Stuart C., last: Shapiro}
  id: stuart-c-shapiro
- canonical: {first: Abdul-Baquee, last: Sharaf}
  variants:
  - {first: Abdul-Baquee M., last: Sharaf}
- canonical: {first: Dipti Misra, last: Sharma}
  variants:
  - {first: Dipti, last: Misra Sharma}
  - {first: Dipti, last: Sharma}
  - {first: Dipti M., last: Sharma}
  - {first: Dipti, last: Misra}
  - {first: Dipti M, last: Sharma}
- canonical: {first: Harsh Vardhan, last: Sharma}
  variants:
  - {first: Harsh, last: Sharma}
- canonical: {first: Vishnu Dutt, last: Sharma}
  variants:
  - {first: Vishnu, last: Sharma}
- canonical: {first: Richard A., last: Sharman}
  id: richard-a-sharman
- canonical: {first: Stefanie, last: Shattuck-Hufnagel}
  variants:
  - {first: S. Shattuck, last: Hufnagel}
- canonical: {first: Hassan S., last: Shavarani}
  variants:
  - {first: Hassan, last: Shavarani}
- canonical: {first: Bayan Abu, last: Shawar}
  variants:
  - {first: Bayan, last: Abu Shawar}
- canonical: {first: Kathleen M., last: Sheehan}
  variants:
  - {first: Kathleen, last: Sheehan}
- canonical: {first: Golnar, last: Sheikhshab}
  variants:
  - {first: Golnar, last: Sheikhshabbafghi}
- canonical: {first: Jia-Lin, last: Shen}
  variants:
  - {first: Jia-lin, last: Shen}
- canonical: {first: David D., last: Sherertz}
  id: david-d-sherertz
- canonical: {first: Mohamed Ahmed, last: Sherif}
  variants:
  - {first: Mohamed, last: Sherif}
- canonical: {first: Kyumars, last: Sheykh Esmaili}
  variants:
  - {first: Kyumars Sheykh, last: Esmaili}
- canonical: {first: Freda, last: Shi}
  id: freda-shi
  orcid: 0009-0009-5697-449X
  variants:
  - {first: Haoyue, last: Shi}
- canonical: {first: Stuart M., last: Shieber}
  variants:
  - {first: Stuart, last: Shieber}
- canonical: {first: Hsue-Hueh, last: Shih}
  variants:
  - {first: Rebecca Hsue-Hueh, last: Shih}
- canonical: {first: Katsumasa, last: Shimizu}
  id: katsumasa-shimizu
- canonical: {first: Tohru, last: Shimizu}
  variants:
  - {first: Toru, last: Shimizu}
- canonical: {first: Mitsuo, last: Shimohata}
  id: mitsuo-shimohata
- canonical: {first: Saim, last: Shin}
  variants:
  - {first: Sa-Im, last: Shin}
- canonical: {first: Katsuhiko, last: Shirai}
  id: katsuhiko-shirai
- canonical: {first: Satoshi, last: Shirai}
  variants:
  - {first: Satosi, last: Shirai}
- canonical: {first: Praneeth M., last: Shishtla}
  variants:
  - {first: Praneeth, last: Shishtla}
  - {first: Praneeth M, last: Shishtla}
- canonical: {first: Darla Magdalene, last: Shockley}
  variants:
  - {first: Darla, last: Shockley}
- canonical: {first: Prajwol, last: Shrestha}
  variants:
  - {first: Prajol, last: Shrestha}
- canonical: {first: Elizabeth, last: Shriberg}
  id: elizabeth-shriberg
- canonical: {first: Manish, last: Shrivastava}
  variants:
  - {first: Manish, last: Srivastava}
- canonical: {first: Heung Yeung, last: Shum}
  variants:
  - {first: Heung-Yeung, last: Shum}
- canonical: {first: Elvira I., last: Sicilia-Garcia}
  id: elvira-i-sicilia-garcia
- canonical: {first: Candace L., last: Sidner}
  variants:
  - {first: Candace, last: Sidner}
- canonical: {first: Gerardo, last: Sierra}
  variants:
  - {first: Gerardo, last: Sierra-Martínez}
- canonical: {first: Utpal Kumar, last: Sikdar}
  variants:
  - {first: Utpal, last: Sikdar}
- canonical: {first: Avirup, last: Sil}
  variants:
  - {first: Avi, last: Sil}
- canonical: {first: Max, last: Silberztein}
  variants:
  - {first: Max D., last: Silberztein}
- canonical: {first: Miikka, last: Silfverberg}
  variants:
  - {first: Miikka P., last: Silfverberg}
- canonical: {first: João, last: Silva}
  variants:
  - {first: João Ricardo, last: Silva}
- canonical: {first: Mario J., last: Silva}
  variants:
  - {first: Mário J., last: Silva}
  - {first: Mário, last: Silva}
- canonical: {first: Kim E. A., last: Silverman}
  variants:
  - {first: Kim E.A., last: Silverman}
- canonical: {first: Khe Chai, last: Sim}
  variants:
  - {first: Khe-Chai, last: Sim}
- canonical: {first: Karin, last: Sim Smith}
  variants:
  - {first: Karin Sim, last: Smith}
- canonical: {first: Khalil, last: Sima’an}
  id: khalil-simaan
- canonical: {first: Katalin Ilona, last: Simkó}
  variants:
  - {first: Katalin, last: Simkó}
- canonical: {first: Anca-Roxana, last: Simon}
  variants:
  - {first: Anca, last: Simon}
  - {first: Anca-Roxana, last: Şimon}
- canonical: {first: Nathalie, last: Simonin}
  id: nathalie-simonin
- canonical: {first: Dan, last: Simonson}
  variants:
  - {first: Daniel, last: Simonson}
- canonical: {first: Kiril, last: Simov}
  variants:
  - {first: Kiril Iv., last: Simov}
- canonical: {first: King Kui, last: Sin}
  id: king-kui-sin
  variants:
  - {first: KingKui, last: Sin}
- canonical: {first: Anil Kumar, last: Singh}
  variants:
  - {first: Anil, last: Kumar Singh}
- canonical: {first: Munindar P., last: Singh}
  variants:
  - {first: Munindar, last: Singh}
- canonical: {first: Thoudam Doren, last: Singh}
  variants:
  - {first: Thoudam, last: Doren Singh}
- canonical: {first: R Mahesh K, last: Sinha}
  variants:
  - {first: R. Mahesh K., last: Sinha}
- canonical: {first: Inguna, last: Skadiņa}
  variants:
  - {first: Inguna, last: Skadina}
  - {first: Inguna, last: Skadin̨a}
- canonical: {first: Wojciech, last: Skalmowski}
  id: wojciech-skalmowski
- canonical: {first: Romuald, last: Skiba}
  id: romuald-skiba
- canonical: {first: Steven, last: Skiena}
  variants:
  - {first: Steve, last: Skiena}
- canonical: {first: Michael, last: Skinner}
  variants:
  - {first: Michael A., last: Skinner}
- canonical: {first: Hana, last: Skoumalova}
  variants:
  - {first: Hana, last: Skoumalová}
- canonical: {first: Frank, last: Smadja}
  variants:
  - {first: Frank A., last: Smadja}
- canonical: {first: Kamel, last: Smaili}
  variants:
  - {first: Kamel, last: Smaïli}
- canonical: {first: Nasser, last: Smaili}
  id: nasser-smaili
- canonical: {first: Sharon, last: Small}
  variants:
  - {first: Sharon, last: Gower Small}
- canonical: {first: R. A., last: Smit}
  variants:
  - {first: R.A., last: Smit}
- canonical: {first: Andrew, last: Smith}
  variants:
  - {first: Andrew E., last: Smith}
- canonical: {first: Brian Cantwell, last: Smith}
  variants:
  - {first: Brian, last: Smith}
- canonical: {first: David A., last: Smith}
  variants:
  - {first: David, last: Smith}
  - {first: David Addison, last: Smith}
- canonical: {first: Francis J., last: Smith}
  id: francis-j-smith
- canonical: {first: Jason, last: Smith}
  variants:
  - {first: Jason R., last: Smith}
- canonical: {first: Mark H., last: Smith}
  variants:
  - {first: Mark, last: Smith}
- canonical: {first: Noah A., last: Smith}
  variants:
  - {first: Noah, last: Smith}
- canonical: {first: Raoul N., last: Smith}
  variants:
  - {first: Raoul N, last: Smith}
- canonical: {first: Ronnie W., last: Smith}
  variants:
  - {first: Ronnie, last: Smith}
- canonical: {first: Otakar, last: Smrz}
  variants:
  - {first: Otakar, last: Smrž}
- canonical: {first: Pavel, last: Smrz}
  variants:
  - {first: Pavel, last: Smrž}
- canonical: {first: Gyri, last: Smørdal Losnegaard}
  variants:
  - {first: Gyri S., last: Losnegaard}
  - {first: Gyri, last: Losnegaard}
- canonical: {first: Matthew, last: Snover}
  variants:
  - {first: Matthew G., last: Snover}
- canonical: {first: Marco Antonio, last: Sobrevilla Cabezudo}
  variants:
  - {first: Marco A., last: Sobrevilla Cabezudo}
  - {first: Marco, last: Sobrevilla}
- canonical: {first: Stephen, last: Soderland}
  id: stephen-soderland
- canonical: {first: Sylvana, last: Sofkova Hashemi}
  variants:
  - {first: Sylvana, last: Sofkova}
- canonical: {first: Artem, last: Sokolov}
  variants:
  - {first: Artem, last: Sokokov}
- canonical: {first: Juan José Rodríguez, last: Soler}
  variants:
  - {first: Juan José, last: Rodríguez}
- canonical: {first: Joan, last: Soler i Bou}
  variants:
  - {first: Joan, last: Soler}
- canonical: {first: Juan, last: Soler-Company}
  variants:
  - {first: Juan, last: Soler Company}
- canonical: {first: Aitor, last: Sologaistoa}
  id: aitor-sologaistoa
- canonical: {first: Harold, last: Somers}
  id: harold-somers
  variants:
  - {first: Harold L., last: Somers}
- canonical: {first: Norman K., last: Sondheimer}
  variants:
  - {first: Norman, last: Sondheimer}
- canonical: {first: Young Chol, last: Song}
  variants:
  - {first: Young C., last: Song}
- canonical: {first: Cagil, last: Sonmez}
  variants:
  - {first: Çağıl, last: Sönmez}
  - {first: Cagil, last: Sönmez}
- canonical: {first: Von-Wun, last: Soo}
  variants:
  - {first: Von-wun, last: Soo}
- canonical: {first: Frank K., last: Soong}
  variants:
  - {first: Frank, last: Soong}
- canonical: {first: Jeffrey, last: Sorensen}
  variants:
  - {first: Jeffrey S., last: Sorensen}
- canonical: {first: Aitor, last: Soroa}
  id: aitor-soroa
  variants:
  - {first: Aitor, last: Soroa Etxabe}
- canonical: {first: Ionut, last: Sorodoc}
  variants:
  - {first: Ionut-Teodor, last: Sorodoc}
- canonical: {first: William, last: Soto Martinez}
  variants:
  - {first: William, last: Soto}
- canonical: {first: Maria Clara Paixão de, last: Sousa}
  variants:
  - {first: Maria Clara, last: Paixão de Sousa}
- canonical: {first: David Cabrero, last: Souto}
  variants:
  - {first: David, last: Cabrero}
- canonical: {first: Jackson, last: Souza}
  id: jackson-souza
- canonical: {first: Vinícius Mourão Alves de, last: Souza}
  variants:
  - {first: Vinícius Mourão Alves, last: de Souza}
- canonical: {first: Irena, last: Spasić}
  variants:
  - {first: Irena, last: Spasic}
- canonical: {first: Manuela, last: Speranza}
  id: manuela-speranza
- canonical: {first: Valentin I., last: Spitkovsky}
  variants:
  - {first: Valentin, last: Spitkovsky}
- canonical: {first: Drahomíra “johanka”, last: Spoustová}
  variants:
  - {first: Johanka, last: Spoustová}
  - {first: Drahomíra „johanka“, last: Spoustová}
- canonical: {first: Richard, last: Sproat}
  variants:
  - {first: Richard W., last: Sproat}
- canonical: {first: Rachele, last: Sprugnoli}
  id: rachele-sprugnoli
- canonical: {first: Shannon L., last: Spruit}
  variants:
  - {first: Shannon, last: Spruit}
- canonical: {first: Peter, last: Spyns}
  id: peter-spyns
- canonical: {first: Constantine D., last: Spyropoulos}
  variants:
  - {first: Constantine, last: Spyropoulos}
- canonical: {first: Karen, last: Spärck Jones}
  id: karen-sparck-jones
  variants:
  - {first: Karen, last: Sparck Jones}
  - {first: Karen, last: Jones}
- canonical: {first: Rohini K., last: Srihari}
  variants:
  - {first: Rohini, last: Srihari}
  - {first: K. Rohini, last: Srihari}
- canonical: {first: Munirathnam, last: Srikanth}
  id: munirathnam-srikanth
  variants:
  - {first: Muirathnam, last: Srikanth}
- canonical: {first: Somayajulu, last: Sripada}
  variants:
  - {first: Somayajulu G., last: Sripada}
  - {first: Somayajula G., last: Sripada}
  - {first: Somayajulu Gowri, last: Sripada}
- canonical: {first: Ankit, last: Srivastava}
  variants:
  - {first: Ankit Kumar, last: Srivastava}
  - {first: Ankit K., last: Srivastava}
  - {first: Ankit, last: Kumar}
- canonical: {first: Edward, last: Stabler}
  variants:
  - {first: Edward P., last: 'Stabler, Jr.'}
  - {first: Edward P., last: Stabler}
- canonical: {first: Gregory, last: Stainhauer}
  id: gregory-stainhauer
- canonical: {first: David, last: Stallard}
  id: david-stallard
  variants:
  - {first: David G., last: Stallard}
- canonical: {first: Bonnie Glover, last: Stalls}
  variants:
  - {first: Bonnie, last: Glover}
- canonical: {first: Efstathios, last: Stamatatos}
  id: efstathios-stamatatos
- canonical: {first: Ranka, last: Stanković}
  variants:
  - {first: Ranka, last: Stankoviæ}
- canonical: {first: Ingrid, last: Starke}
  id: ingrid-starke
- canonical: {first: Anatoli, last: Starostin}
  variants:
  - {first: Anatoly, last: Starostin}
- canonical: {first: Mark, last: Steedman}
  id: mark-steedman
- canonical: {first: Dan, last: Stefanescu}
  variants:
  - {first: Dan, last: Ştefănescu}
  - {first: Dan, last: Ştefanescu}
  - {first: Dan, last: Ștefănescu}
- canonical: {first: Stefan, last: Steidl}
  id: stefan-steidl
- canonical: {first: Erich H., last: Steiner}
  variants:
  - {first: Erich, last: Steiner}
- canonical: {first: Egon, last: Stemle}
  variants:
  - {first: Egon W., last: Stemle}
- canonical: {first: Amanda, last: Stent}
  id: amanda-stent
  variants:
  - {first: Amanda J., last: Stent}
- canonical: {first: Evgeny, last: Stepanov}
  variants:
  - {first: Evgeny A., last: Stepanov}
- canonical: {first: Richard M., last: Stern}
  variants:
  - {first: Richard, last: Stern}
- canonical: {first: Rosemary, last: Stevenson}
  id: rosemary-stevenson
- canonical: {first: Brandon M., last: Stewart}
  variants:
  - {first: Brandon, last: Stewart}
- canonical: {first: Robert, last: Stewart}
  variants:
  - {first: Rob, last: Stewart}
- canonical: {first: Andreas, last: Stolcke}
  id: andreas-stolcke
- canonical: {first: Scott C., last: Stoness}
  variants:
  - {first: Scott, last: Stoness}
- canonical: {first: Dennis Ryan, last: Storoshenko}
  variants:
  - {first: Dennis R., last: Storoshenko}
- canonical: {first: Marco Antonio, last: Stranisci}
  variants:
  - {first: Marco, last: Stranisci}
- canonical: {first: Stephanie, last: Strassel}
  variants:
  - {first: Stephanie M., last: Strassel}
- canonical: {first: Helmer, last: Strik}
  id: helmer-strik
- canonical: {first: Lena, last: Stromback}
  variants:
  - {first: Lena, last: Strömbäck}
- canonical: {first: Jennifer, last: Stromer-Galley}
  variants:
  - {first: Jennifer, last: Strommer-Galley}
- canonical: {first: Tomek, last: Strzalkowski}
  id: tomek-strzalkowski
  variants:
  - {first: Tomek, last: Strzalkowskl}
- canonical: {first: Sofia, last: Strönbergsson}
  variants:
  - {first: Sofia, last: Strömbergsson}
- canonical: {first: Janienke, last: Sturm}
  id: janienke-sturm
- canonical: {first: Dean, last: Sturtevant}
  variants:
  - {first: Dean G., last: Sturtevant}
- canonical: {first: Margo, last: Stys-Budzikowska}
  variants:
  - {first: Margo, last: Budzikowska}
  - {first: Margo, last: Stys}
- canonical: {first: Marie-Hélène, last: Stéfanini}
  variants:
  - {first: Marie-Helene, last: Stefanini}
- canonical: {first: Sebastian, last: Stüker}
  variants:
  - {first: Sebastian, last: Stueker}
- canonical: {first: Cheng-chao, last: Su}
  variants:
  - {first: Cheng-Chao, last: Su}
- canonical: {first: L. Venkata, last: Subramaniam}
  id: l-venkata-subramaniam
  variants:
  - {first: L Venkata, last: Subramaniam}
- canonical: {first: Shivashankar, last: Subramanian}
  variants:
  - {first: S., last: Shivashankar}
- canonical: {first: Amarnag, last: Subramanya}
  variants:
  - {first: Amar, last: Subramanya}
- canonical: {first: Fabian, last: Suchanek}
  variants:
  - {first: Fabian M., last: Suchanek}
- canonical: {first: Vit, last: Suchomel}
  variants:
  - {first: Vít, last: Suchomel}
- canonical: {first: David, last: Suendermann-Oeft}
  variants:
  - {first: David, last: Suendermann}
- canonical: {first: Masakatsu, last: Sugimoto}
  id: masakatsu-sugimoto
- canonical: {first: Ryochi, last: Sugimura}
  id: ryochi-sugimura
- canonical: {first: Yoshi, last: Suhara}
  variants:
  - {first: Yoshihiko, last: Suhara}
- canonical: {first: '', last: Sukhada}
  variants:
  - {first: Sukhada, last: Palkar}
- canonical: {first: Jana, last: Sukkarieh}
  variants:
  - {first: Jana Z., last: Sukkarieh}
- canonical: {first: Md Arafat, last: Sultan}
  variants:
  - {first: Md. Arafat, last: Sultan}
  - {first: Md., last: Sultan}
- canonical: {first: Eiichiro, last: Sumita}
  variants:
  - {first: Eiichro, last: Sumita}
- canonical: {first: Cheng-Jie, last: Sun}
  variants:
  - {first: Chengjie, last: Sun}
- canonical: {first: Jingguang, last: Sun}
  variants:
  - {first: JingGuang, last: Sun}
- canonical: {first: Sheng-he, last: Sun}
  variants:
  - {first: Sheng-He, last: Sun}
- canonical: {first: Weiwei, last: Sun}
  comment: Shandong University
  id: weiwei-sun-sd
- canonical: {first: Yufang, last: Sun}
  variants:
  - {first: Yu-fang, last: Sun}
- canonical: {first: Vijay, last: Sundar Ram}
  variants:
  - {first: Vijay Sundar, last: Ram}
  - {first: R. Vijay Sundar, last: Ram}
  - {first: Vijay Sundar Ram, last: R}
- canonical: {first: Sowmya S., last: Sundaram}
  variants:
  - {first: Sowmya S, last: Sundaram}
- canonical: {first: Beth M., last: Sundheim}
  variants:
  - {first: Beth, last: Sundheim}
- canonical: {first: Yao-Ting, last: Sung}
  variants:
  - {first: Yao-Ting, last: Hung}
- canonical: {first: Simon, last: Suster}
  variants:
  - {first: Simon, last: Šuster}
- canonical: {first: Richard F. E., last: Sutcliffe}
  variants:
  - {first: Richard F.E., last: Sutcliffe}
- canonical: {first: Armando, last: Suárez}
  id: armando-suarez
- canonical: {first: Mari Carmen, last: Suárez-Figueroa}
  variants:
  - {first: M. Carmen, last: Suárez-Figueroa}
- canonical: {first: Piergiorgio, last: Svaizer}
  id: piergiorgio-svaizer
- canonical: {first: Ben, last: Swanson}
  variants:
  - {first: Benjamin, last: Swanson}
- canonical: {first: Daniel G., last: Swanson}
  variants:
  - {first: Daniel, last: Swanson}
- canonical: {first: Robert S., last: Swier}
  variants:
  - {first: Robert, last: Swier}
- canonical: {first: Mary, last: Swift}
  variants:
  - {first: Mary D., last: Swift}
- canonical: {first: A.J.M., last: Szanser}
  variants:
  - {first: A.J., last: Szanser}
- canonical: {first: Stan, last: Szpakowicz}
  variants:
  - {first: Stanislaw, last: Szpakowicz}
  - {first: Stanisław, last: Szpakowicz}
- canonical: {first: Marcin, last: Szummer}
  variants:
  - {first: Martin, last: Szummer}
- canonical: {first: Joan-Andreu, last: Sánchez}
  variants:
  - {first: Joan-Andreu, last: Sanchez}
  - {first: Joan Andreu, last: Sánchez}
- canonical: {first: Jon, last: Sánchez}
  id: jon-sanchez
  variants:
  - {first: Jon, last: Sanchez}
- canonical: {first: Víctor M., last: Sánchez-Cartagena}
  variants:
  - {first: Victor M., last: Sánchez-Cartagena}
- canonical: {first: Cristina, last: Sánchez-Marco}
  variants:
  - {first: Cristina, last: Marco}
  - {first: Cristina Sánchez, last: Marco}
- canonical: {first: J. Fernando, last: Sánchez-Rada}
  variants:
  - {first: Fernando, last: Sánchez-Rada}
- canonical: {first: Ágnes, last: Sándor}
  variants:
  - {first: Agnes, last: Sandor}
- canonical: {first: Anna, last: Sågvall Hein}
  variants:
  - {first: Anna Sagvall, last: Hein}
  - {first: Anna Sågvall, last: Hein}
- canonical: {first: Rune, last: Sætre}
  variants:
  - {first: Rune, last: Saetre}
- canonical: {first: Gilles, last: Sérasset}
  variants:
  - {first: Gilles, last: Serasset}
- canonical: {first: Anders, last: Søgaard}
  variants:
  - {first: Anders, last: Sogaard}
- canonical: {first: Maite, last: Taboada}
  id: maite-taboada
- canonical: {first: Martha Yifiru, last: Tachbelie}
  variants:
  - {first: Martha, last: Yifiru Tachbelie}
- canonical: {first: Thiago D., last: Tadeu}
  variants:
  - {first: Thiago, last: Tadeu}
- canonical: {first: Chia-Hung, last: Tai}
  variants:
  - {first: Chia-hung, last: Tai}
- canonical: {first: John, last: Tait}
  variants:
  - {first: John Irving, last: Tait}
- canonical: {first: Kazuya, last: Takeda}
  variants:
  - {first: Kasuya, last: Takeda}
- canonical: {first: Yuka, last: Takei}
  variants:
  - {first: Yuya, last: Takei}
- canonical: {first: Zeerak, last: Talat}
  variants:
  - {first: Zeerak, last: Waseem}
- canonical: {first: Susan W., last: Talbott}
  variants:
  - {first: Susan, last: Talbott}
- canonical: {first: Partha, last: Talukdar}
  variants:
  - {first: Partha Pratim, last: Talukdar}
  - {first: Partha, last: Pratim Talukdar}
  - {first: Partha P., last: Talukdar}
- canonical: {first: Wai Lok, last: Tam}
  variants:
  - {first: Wailok, last: Tam}
- canonical: {first: Fabio, last: Tamburini}
  id: fabio-tamburini
- canonical: {first: Noriyuki, last: Tamura}
  id: noriyuki-tamura
- canonical: {first: Chew Lim, last: Tan}
  variants:
  - {first: Chew-Lim, last: Tan}
  - {first: ChewLim, last: Tan}
- canonical: {first: Kumiko, last: Tanaka-Ishii}
  variants:
  - {first: Kumiko, last: Tanaka}
- canonical: {first: Hristo, last: Tanev}
  variants:
  - {first: Hristo, last: Tannev}
- canonical: {first: Ahmet Cüneyd, last: Tantuğ}
  variants:
  - {first: A. Cüneyd, last: Tantuǧ}
- canonical: {first: Daniel, last: Tapias}
  variants:
  - {first: Daniel Tapias, last: Merino}
- canonical: {first: Doina, last: Tatar}
  variants:
  - {first: Doina, last: Tătar}
- canonical: {first: Yuka, last: Tateisi}
  variants:
  - {first: Yuka, last: Tateishi}
- canonical: {first: Mariona, last: Taulé}
  id: mariona-taule
  variants:
  - {first: Mariona, last: Taule}
- canonical: {first: Miriam, last: Tavoni}
  id: miriam-tavoni
- canonical: {first: Sarah, last: Taylor}
  variants:
  - {first: Sarah M., last: Taylor}
- canonical: {first: Suzanne Liebowitz, last: Taylor}
  variants:
  - {first: Suzanne, last: Liebowitz}
- canonical: {first: William J., last: Teahan}
  id: william-j-teahan
  variants:
  - {first: William J, last: Teahan}
- canonical: {first: João Paulo, last: Teixeira}
  id: joao-paulo-teixeira
  variants:
  - {first: João P., last: Teixeira}
- canonical: {first: Eric Sadit, last: Tellez}
  variants:
  - {first: Eric S., last: Tellez}
- canonical: {first: Ashish V., last: Tendulkar}
  variants:
  - {first: Ashish, last: Tendulkar}
- canonical: {first: Yonglin, last: Teng}
  variants:
  - {first: Yong-lin, last: Teng}
- canonical: {first: Harry, last: Tennant}
  variants:
  - {first: Harry R., last: Tennant}
- canonical: {first: Alexandre, last: Termier}
  id: alexandre-termier
- canonical: {first: Egidio L., last: Terra}
  variants:
  - {first: Egidio, last: Terra}
- canonical: {first: Maurizio, last: Tesconi}
  variants:
  - {first: Maurizio, last: Tescon}
- canonical: {first: Joel, last: Tetreault}
  variants:
  - {first: Joel R., last: Tetreault}
- canonical: {first: Lisanne, last: Teunissen}
  variants:
  - {first: Lisa, last: Teunissen}
- canonical: {first: Mariët, last: Theune}
  id: mariet-theune
  variants:
  - {first: Mariet, last: Theune}
- canonical: {first: John C., last: Thomas}
  variants:
  - {first: John, last: Thomas}
- canonical: {first: Richmond H., last: Thomason}
  variants:
  - {first: Richmond, last: Thomason}
- canonical: {first: Henry S., last: Thompson}
  variants:
  - {first: Henry, last: Thompson}
- canonical: {first: Hanne Erdman, last: Thomsen}
  variants:
  - {first: Hanne, last: Erdman Thomsen}
- canonical: {first: Chalathip, last: Thumkanon}
  variants:
  - {first: Chalatip, last: Thumkanon}
- canonical: {first: Junfeng, last: Tian}
  variants:
  - {first: Jun Feng, last: Tian}
- canonical: {first: Jörg, last: Tiedemann}
  variants:
  - {first: Jorg, last: Tiedemann}
  - {first: Joerg, last: Tiedemann}
- canonical: {first: Laszlo, last: Tihanyi}
  variants:
  - {first: László, last: Tihanyi}
- canonical: {first: Christoph, last: Tillmann}
  id: christoph-tillmann
- canonical: {first: Harry J., last: Tily}
  variants:
  - {first: Harry, last: Tily}
- canonical: {first: Ismail, last: Timimi}
  id: ismail-timimi
  variants:
  - {first: Ismaïl, last: Timimi}
- canonical: {first: Neil, last: Tipper}
  id: neil-tipper
- canonical: {first: Erik, last: Tjong Kim Sang}
  variants:
  - {first: Erik F., last: Tjong Kim Sang}
- canonical: {first: Tomoki, last: Toda}
  variants:
  - {first: Tomiki, last: Toda}
- canonical: {first: Amalia, last: Todirascu}
  variants:
  - {first: Amalia, last: Todiraşcu}
- canonical: {first: Doroteo T., last: Toledano}
  variants:
  - {first: Doroteo Torre, last: Toledano}
  - {first: Doroteo, last: Toledano}
- canonical: {first: Gaurav Singh, last: Tomar}
  variants:
  - {first: Gaurav, last: Singh}
- canonical: {first: David, last: Tomas}
  variants:
  - {first: David, last: Tomás}
- canonical: {first: Masaru, last: Tomita}
  id: masaru-tomita
- canonical: {first: Yoshihiro, last: Tomiyama}
  id: yoshihiro-tomiyama
- canonical: {first: Laura Mayfield, last: Tomokiyo}
  variants:
  - {first: Laura, last: Mayfield}
- canonical: {first: Loong-Cheong, last: Tong}
  variants:
  - {first: Loong Cheong, last: Tong}
- canonical: {first: Fatemeh, last: Torabi Asr}
  variants:
  - {first: Fatemeh Torabi, last: Asr}
- canonical: {first: Adrià, last: Torrens Urrutia}
  variants:
  - {first: Adrià, last: Torrens-Urrutia}
- canonical: {first: Tiago Timponi, last: Torrent}
  variants:
  - {first: Tiago, last: Torrent}
  - {first: Tiago T., last: Torrent}
- canonical: {first: M. Inés, last: Torres}
  variants:
  - {first: María Inés, last: Torres}
- canonical: {first: Juan-Manuel, last: Torres-Moreno}
  variants:
  - {first: Juan-Manuel Torres, last: Moreno}
  - {first: Juan-Manuel, last: Torres}
- canonical: {first: Dilara, last: Torunoğlu-Selamet}
  variants:
  - {first: Dilara, last: Torunoǧlu}
- canonical: {first: Alejandro H., last: Toselli}
  variants:
  - {first: Alejandro Héctor, last: Toselli}
- canonical: {first: Kanokorn, last: Trakultaweekoon}
  variants:
  - {first: Kanokorn, last: Trakultaweekool}
- canonical: {first: Do-Dat, last: Tran}
  variants:
  - {first: Do Dat, last: Tran}
- canonical: {first: Duc-Vu, last: Tran}
  variants:
  - {first: Vu Duc, last: Tran}
- canonical: {first: Giang Binh, last: Tran}
  variants:
  - {first: Giang, last: Tran}
- canonical: {first: Ke M., last: Tran}
  variants:
  - {first: Ke, last: Tran}
  - {first: Ke, last: Tran Manh}
- canonical: {first: Mai-Vu, last: Tran}
  variants:
  - {first: Mai-vu, last: Tran}
- canonical: {first: Nam-Khanh, last: Tran}
  variants:
  - {first: Nam Khanh, last: Tran}
- canonical: {first: Quan Hung, last: Tran}
  variants:
  - {first: Quan, last: Tran}
- canonical: {first: Tuan, last: Tran}
  variants:
  - {first: Tuan Dung, last: Tran}
- canonical: {first: Viet Hong, last: Tran}
  variants:
  - {first: Viet-Hong, last: Tran}
- canonical: {first: Diana, last: Trandabat}
  variants:
  - {first: Diana, last: Trandabăț}
  - {first: Diana, last: Trandabăţ}
  - {first: Diana Marie, last: Trandabăţ}
- canonical: {first: David, last: Traum}
  variants:
  - {first: David R., last: Traum}
- canonical: {first: Beata, last: Trawiński}
  variants:
  - {first: Beata, last: Trawinski}
- canonical: {first: Jérémy, last: Trione}
  variants:
  - {first: Jeremy, last: Trione}
- canonical: {first: Marian, last: Trnka}
  variants:
  - {first: Marián, last: Trnka}
- canonical: {first: Cassia, last: Trojahn}
  variants:
  - {first: Cássia, last: Trojahn}
- canonical: {first: Roy, last: Tromble}
  variants:
  - {first: Roy W., last: Tromble}
- canonical: {first: Raphael, last: Troncy}
  variants:
  - {first: Raphaël, last: Troncy}
- canonical: {first: Harald, last: Trost}
  id: harald-trost
- canonical: {first: Thomas Alexander, last: Trost}
  variants:
  - {first: Thomas, last: Trost}
- canonical: {first: Khiet P., last: Truong}
  variants:
  - {first: Khiet, last: Truong}
- canonical: {first: Mei-Chih, last: Tsai}
  variants:
  - {first: Mei-chih, last: Tsai}
- canonical: {first: Ming-Feng, last: Tsai}
  variants:
  - {first: Meng-Feng, last: Tsai}
- canonical: {first: Richard Tzong-Han, last: Tsai}
  variants:
  - {first: Tzong-Han, last: Tsai}
  - {first: Tzong-Han Richard, last: Tsai}
  - {first: Richard Tzong-han, last: Tsai}
- canonical: {first: Sung-Fung, last: Tsai}
  variants:
  - {first: Sung-Feng, last: Tsai}
- canonical: {first: Chiu-yu, last: Tseng}
  variants:
  - {first: Chiu-Yu, last: Tseng}
- canonical: {first: Chiung-hui, last: Tseng}
  variants:
  - {first: Chiung-Hui, last: Tseng}
- canonical: {first: Huihsin, last: Tseng}
  variants:
  - {first: Hui-hsin, last: Tseng}
  - {first: Hui-Hsin, last: Tseng}
- canonical: {first: Yuen-Hsien, last: Tseng}
  variants:
  - {first: Yuan-Hsien, last: Tseng}
- canonical: {first: Pirros, last: Tsiakoulis}
  id: pirros-tsiakoulis
- canonical: {first: Benjamin K., last: Tsou}
  id: benjamin-k-tsou
  variants:
  - {first: Benjamin K.Y., last: Tsou}
  - {first: Benjamin K., last: T’sou}
  - {first: Benjamin, last: Tsou}
  - {first: Benjamin K, last: Tsou}
- canonical: {first: Jun’ichi, last: Tsujii}
  id: junichi-tsujii
  variants:
  - {first: Jun-ichi, last: Tsujii}
  - {first: Jun-Ichi, last: Tsujii}
  - {first: Junichi, last: Tsujii}
  - {first: Jun-ich, last: Tsujii}
- canonical: {first: Junya, last: Tsutsumi}
  id: junya-tsutsumi
- canonical: {first: Wen-Hsiang, last: Tu}
  variants:
  - {first: Wen-hsiang, last: Tu}
- canonical: {first: Ying-Chieh, last: Tu}
  variants:
  - {first: Ying-chieh, last: Tu}
- canonical: {first: Luu Anh, last: Tuan}
  variants:
  - {first: Anh, last: Luu}
  - {first: Anh Tuan, last: Luu}
- canonical: {first: Allen B., last: Tucker}
  variants:
  - {first: Allen, last: Tucker}
- canonical: {first: Catalina Oana, last: Tudor}
  variants:
  - {first: Catalina O., last: Tudor}
- canonical: {first: Dan, last: Tufiş}
  variants:
  - {first: Dan, last: Tufis}
  - {first: Dan, last: Tufiș}
- canonical: {first: Giovanni, last: Tummarello}
  id: giovanni-tummarello
- canonical: {first: Gokhan, last: Tur}
  id: gokhan-tur
  variants:
  - {first: Gokhan, last: Tür}
- canonical: {first: Umit Deniz, last: Turan}
  variants:
  - {first: Ümit Deniz, last: Turan}
- canonical: {first: Ramona Andreea, last: Turcu}
  variants:
  - {first: Ramona-Andreea, last: Turcu}
- canonical: {first: Joseph, last: Turian}
  variants:
  - {first: Joseph P., last: Turian}
- canonical: {first: Franco, last: Turini}
  id: franco-turini
- canonical: {first: Jordi, last: Turmo}
  id: jordi-turmo
- canonical: {first: Peter, last: Turney}
  variants:
  - {first: Peter D., last: Turney}
- canonical: {first: Howard R., last: Turtle}
  variants:
  - {first: Howard, last: Turtle}
- canonical: {first: Agnès, last: Tutin}
  variants:
  - {first: Agnes, last: Tutin}
- canonical: {first: Mark S., last: Tuttle}
  id: mark-s-tuttle
- canonical: {first: Francis, last: Tyers}
  variants:
  - {first: Francis M., last: Tyers}
- canonical: {first: Evelyne, last: Tzoukermann}
  id: evelyne-tzoukermann
- canonical: {first: Ferhan, last: Türe}
  variants:
  - {first: Ferhan, last: Ture}
- canonical: {first: Raghavendra, last: Udupa}
  variants:
  - {first: Raghavendra Udupa, last: U.}
- canonical: {first: Yoshihiro, last: Ueda}
  id: yoshihiro-ueda
- canonical: {first: Shunsuke, last: Uemura}
  variants:
  - {first: Syunsuke, last: Uemura}
- canonical: {first: Alexandra L., last: Uitdenbogerd}
  variants:
  - {first: Alexandra, last: Uitdenbogerd}
- canonical: {first: Nancy, last: Underwood}
  variants:
  - {first: Nancy L., last: Underwood}
- canonical: {first: Marcus, last: Uneson}
  variants:
  - {first: Markus, last: Uneson}
- canonical: {first: Lyle, last: Ungar}
  variants:
  - {first: Lyle H., last: Ungar}
- canonical: {first: L. Alfonso, last: Urena Lopez}
  variants:
  - {first: L. Alfonso, last: Ureña-López}
  - {first: L. Alfonso, last: Ureña López}
  - {first: L. Alfonso, last: Urena-López}
  - {first: L. Alfonso, last: Urena}
  - {first: Alfonso, last: Ureña-López}
  - {first: Luis Alfonso, last: Ureña-López}
  - {first: L. Alfonso, last: Ureña- López}
- canonical: {first: Zdenka, last: Uresova}
  variants:
  - {first: Zdeňka, last: Urešová}
- canonical: {first: Ruben, last: Urizar}
  id: ruben-urizar
  variants:
  - {first: Rubén, last: Urizar}
- canonical: {first: Miriam, last: Urkia}
  id: miriam-urkia
- canonical: {first: Cristian, last: Ursu}
  variants:
  - {first: Christian, last: Ursu}
- canonical: {first: Suzan, last: Uskudarli}
  variants:
  - {first: Suzan, last: Üsküdarlı}
- canonical: {first: David C., last: Uthus}
  variants:
  - {first: David, last: Uthus}
- canonical: {first: Ozlem, last: Uzuner}
  variants:
  - {first: Özlem, last: Uzuner}
- canonical: {first: Elaine, last: Uí Dhonnchadha}
  id: elaine-ui-dhonnchadha
- canonical: {first: Arjun Atreya, last: V}
  variants:
  - {first: Arjun, last: Atreya V}
  - {first: Arjun, last: Atreya}
- canonical: {first: Subbarao K., last: V}
  variants:
  - {first: K.V., last: Subbarao}
  - {first: Subbarao K, last: V.}
- canonical: {first: Devadath, last: V V}
  variants:
  - {first: Devadath V, last: V}
- canonical: {first: Mayank N., last: Vahia}
  variants:
  - {first: Mayank, last: Vahia}
- canonical: {first: Jacqueline, last: Vaissiere}
  variants:
  - {first: Jacqueline, last: Vaissière}
- canonical: {first: Antonio S., last: Valderrábanos}
  variants:
  - {first: Antonio S., last: Valderrabanos}
- canonical: {first: Oto, last: Vale}
  variants:
  - {first: Oto A., last: Vale}
- canonical: {first: Marco A., last: Valenzuela-Escárcega}
  variants:
  - {first: Marco Antonio, last: Valenzuela-Escárcega}
- canonical: {first: Andre, last: Valli}
  variants:
  - {first: André, last: Valli}
- canonical: {first: Valtcho, last: Valtchev}
  id: valtcho-valtchev
- canonical: {first: Andoni, last: Valverde}
  id: andoni-valverde
- canonical: {first: M. Pilar, last: Valverde Ibáñez}
  variants:
  - {first: M. Pilar, last: Valverde Ibañez}
- canonical: {first: Carol, last: Van Ess-Dykema}
  variants:
  - {first: Carol J., last: Van Ess-Dykema}
  - {first: Carol, last: VanEss-Dykema}
- canonical: {first: Marjo, last: Van Koppen}
  variants:
  - {first: Marjo, last: van Koppen}
- canonical: {first: Tim, last: Van de Cruys}
  variants:
  - {first: Tim, last: Van De Cruys}
- canonical: {first: Aline A., last: Vanin}
  variants:
  - {first: Aline, last: Vanin}
- canonical: {first: Tristan, last: Vanrullen}
  variants:
  - {first: Tristan, last: van Rullen}
  - {first: Tristan, last: Van Rullen}
- canonical: {first: Jerome, last: Vapillon}
  id: jerome-vapillon
- canonical: {first: Dániel, last: Varga}
  id: daniel-varga
  variants:
  - {first: Daniel, last: Varga}
- canonical: {first: István, last: Varga}
  variants:
  - {first: Istvan, last: Varga}
- canonical: {first: Giovanni Battista, last: Varile}
  id: giovanni-battista-varile
  variants:
  - {first: Giovanni B., last: Varile}
- canonical: {first: Dusan, last: Varis}
  variants:
  - {first: Dušan, last: Variš}
- canonical: {first: Ioana, last: Vasilescu}
  id: ioana-vasilescu
- canonical: {first: Gunaranjan, last: Vasireddy}
  id: gunaranjan-vasireddy
- canonical: {first: Andrejs, last: Vasiļjevs}
  variants:
  - {first: Andrejs, last: Vasiljevs}
- canonical: {first: Alexander, last: Vasserman}
  variants:
  - {first: Alex, last: Vasserman}
- canonical: {first: Dominique, last: Vaufreydaz}
  id: dominique-vaufreydaz
- canonical: {first: Bernard, last: Vauquois}
  id: bernard-vauquois
- canonical: {first: Guillaume, last: Vauvert}
  id: guillaume-vauvert
- canonical: {first: Eva Maria, last: Vecchi}
  variants:
  - {first: Eva, last: Vecchi}
- canonical: {first: Arlindo, last: Veiga}
  variants:
  - {first: Arlindo O., last: Veiga}
- canonical: {first: Nanette M., last: Veilleux}
  id: nanette-veilleux
- canonical: {first: Gerard, last: Veillon}
  id: gerard-veillon
- canonical: {first: Paola, last: Velardi}
  id: paola-velardi
- canonical: {first: Patricia, last: Velazquez-Morales}
  variants:
  - {first: Patricia, last: Velázquez-Morales}
- canonical: {first: Noortje, last: Venhuizen}
  variants:
  - {first: Noortje J., last: Venhuizen}
- canonical: {first: Pranav Narayanan, last: Venkit}
  variants:
  - {first: Pranav, last: Venkit}
- canonical: {first: Mateja, last: Verlič}
  variants:
  - {first: Mateja, last: Verlic}
- canonical: {first: Jean, last: Veronis}
  variants:
  - {first: Jean, last: Véronis}
- canonical: {first: Karin, last: Verspoor}
  variants:
  - {first: Karin M., last: Verspoor}
  - {first: Cornelia Maria, last: Verspoor}
- canonical: {first: Anita Lilla, last: Verő}
  variants:
  - {first: Anita Lilla, last: Vero}
- canonical: {first: Katerina, last: Veselá}
  variants:
  - {first: Kateřina, last: Veselá}
- canonical: {first: Grażyna, last: Vetulani}
  variants:
  - {first: Grazyna, last: Vetulani}
- canonical: {first: José Luis, last: Vicedo}
  id: jose-luis-vicedo
  variants:
  - {first: Jose-Luis, last: Vicedo}
  - {first: Jose Luis, last: Vicedo}
  - {first: José L., last: Vicedo}
- canonical: {first: Enrique, last: Vidal}
  id: enrique-vidal
- canonical: {first: Renata, last: Vieira}
  id: renata-vieira
- canonical: {first: Sarah, last: Vieweg}
  variants:
  - {first: Sarah E., last: Vieweg}
- canonical: {first: Jacob Hoover, last: Vigly}
  id: jacob-hoover-vigly
  variants:
  - {first: Jacob Louis, last: Hoover}
  - {first: Jacob, last: Hoover}
- canonical: {first: Marina, last: Vigário}
  id: marina-vigario
- canonical: {first: K., last: Vijay-Shanker}
  id: k-vijay-shanker
  variants:
  - {first: K, last: Vijay-Shanker}
  - {first: K., last: Vijay-Shankar}
  - {first: Vijay, last: Shanker}
- canonical: {first: Marc, last: Vilain}
  variants:
  - {first: Marc B., last: Vilain}
- canonical: {first: Juan Miguel, last: Vilar}
  id: juan-miguel-vilar
  variants:
  - {first: Juan-Miguel, last: Vilar}
  - {first: Juan M., last: Vilar}
- canonical: {first: Darnes, last: Vilariño}
  variants:
  - {first: Darnes, last: Vilariño Ayala}
- canonical: {first: Jorgen, last: Villadsen}
  variants:
  - {first: Jørgen, last: Villadsen}
- canonical: {first: Jeanne, last: Villaneau}
  id: jeanne-villaneau
- canonical: {first: Luís, last: Villarejo}
  variants:
  - {first: Luis, last: Villarejo}
- canonical: {first: Luis, last: Villaseñor-Pineda}
  variants:
  - {first: Luis, last: Villaseñor}
  - {first: Luis, last: Villasenor}
- canonical: {first: Éric, last: Villemonte de la Clergerie}
  variants:
  - {first: Eric, last: Villemonte de la Clergerie}
  - {first: Eric, last: de la Clergerie}
  - {first: Eric, last: de La Clergerie}
  - {first: Éric, last: de La Clergerie}
  - {first: Éric, last: de la Clergerie}
  - {first: Éric, last: Villemonte de La Clergerie}
- canonical: {first: Špela, last: Vintar}
  variants:
  - {first: Spela, last: Vintar}
- canonical: {first: S. V. N., last: Vishwanathan}
  variants:
  - {first: S.V.N., last: Vishwanathan}
- canonical: {first: George, last: Vladutz}
  id: george-vladutz
- canonical: {first: Nguyen, last: Vo}
  variants:
  - {first: Nguyen, last: Ha Vo}
- canonical: {first: Stephan, last: Vogel}
  id: stephan-vogel
  variants:
  - {first: Stephen, last: Vogel}
- canonical: {first: Maria das Graças, last: Volpe Nunes}
  variants:
  - {first: Maria, last: das Graças Volpe Nunes}
  - {first: Maria, last: das Gracas Volpe Nunes}
  - {first: Maria das Graças Volpe, last: Nunes}
  - {first: Maria, last: das Graças}
  - {first: Maria das Graças V., last: Nunes}
  - {first: Maria das Graças, last: Nunes}
  - {first: Maria das Gracas, last: Volpe}
- canonical: {first: Dirk, last: Von Gruenigen}
  variants:
  - {first: Dirk, last: von Grünigen}
- canonical: {first: Ellen M., last: Voorhees}
  variants:
  - {first: Ellen, last: Voorhees}
- canonical: {first: Clare, last: Voss}
  variants:
  - {first: Clare R., last: Voss}
- canonical: {first: Hai-Quan, last: Vu}
  variants:
  - {first: Hai Quan, last: Vu}
- canonical: {first: Thuy, last: Vu}
  variants:
  - {first: Thuy-Trang, last: Vu}
- canonical: {first: Tu, last: Vu}
  variants:
  - {first: Tu Thanh, last: Vu}
- canonical: {first: Xuan Luong, last: Vu}
  variants:
  - {first: Xuân Lương, last: Vũ}
  - {first: Xuan-Luong, last: Vu}
- canonical: {first: Kristina, last: Vuckovic}
  variants:
  - {first: Kristina, last: Vučković}
- canonical: {first: Stasa, last: Vujicic-Stankovic}
  variants:
  - {first: Staša Vujičić, last: Stanković}
  - {first: Staša, last: Vujičić Stanković}
- canonical: {first: Jan, last: Vystrčil}
  variants:
  - {first: Jan, last: Vystrcil}
- canonical: {first: Tamás, last: Váradi}
  variants:
  - {first: Tamas, last: Váradi}
- canonical: {first: Glòria, last: Vázquez}
  variants:
  - {first: Gloria, last: Vázquez}
  - {first: Gloria, last: Vazquez}
- canonical: {first: Silvia, last: Vázquez}
  variants:
  - {first: Silvia Rodríguez, last: Vázquez}
- canonical: {first: Sonia, last: Vázquez}
  variants:
  - {first: Sonia, last: Vazquez}
  - {first: Sonia, last: Vázquez Pérez}
- canonical: {first: Jaakko, last: Väyrynen}
  variants:
  - {first: Jaakko J., last: Väyrynen}
- canonical: {first: Luuk Van, last: Waes}
  variants:
  - {first: Luuk, last: Van Waes}
- canonical: {first: Peter Waiganjo, last: Wagacha}
  variants:
  - {first: Peter W., last: Wagacha}
  - {first: Peter, last: Wagacha}
- canonical: {first: Stefan, last: Wagner}
  variants:
  - {first: Stefan, last: Wager}
- canonical: {first: Wolfgang, last: Wahlster}
  id: wolfgang-wahlster
- canonical: {first: Alex, last: Waibel}
  id: alex-waibel
  variants:
  - {first: Alexander, last: Waibel}
- canonical: {first: Takahiro, last: Wakao}
  id: takahiro-wakao
- canonical: {first: Christopher R., last: Walker}
  variants:
  - {first: Christopher, last: Walker}
  - {first: Christopher R, last: Walker}
- canonical: {first: Marilyn, last: Walker}
  id: marilyn-walker
  variants:
  - {first: Marilyn A., last: Walker}
- canonical: {first: Vern, last: Walker}
  variants:
  - {first: Vern R., last: Walker}
- canonical: {first: Byron C., last: Wallace}
  variants:
  - {first: Byron, last: Wallace}
- canonical: {first: Hanna, last: Wallach}
  variants:
  - {first: Hanna M., last: Wallach}
- canonical: {first: Joel, last: Wallenberg}
  variants:
  - {first: Joel C., last: Wallenberg}
- canonical: {first: Annalu, last: Waller}
  id: annalu-waller
- canonical: {first: Alan, last: Wallington}
  id: alan-wallington
  variants:
  - {first: Alan M., last: Wallington}
- canonical: {first: David L., last: Waltz}
  id: david-l-waltz
- canonical: {first: Chi-Shing, last: Wang}
  variants:
  - {first: Chi-shing, last: Wang}
- canonical: {first: Daisy Zhe, last: Wang}
  variants:
  - {first: Zhe, last: Wang}
- canonical: {first: Flora Yu-Fang, last: Wang}
  variants:
  - {first: Yu-Fang, last: Wang}
- canonical: {first: Hsin-Min, last: Wang}
  variants:
  - {first: Hsin-min, last: Wang}
- canonical: {first: JianXiang, last: Wang}
  variants:
  - {first: Jianxiang, last: Wang}
- canonical: {first: Kexin, last: Wang}
  comment: Bytedance
  id: kexin-wang-bd
- canonical: {first: Kun-Ching, last: Wang}
  variants:
  - {first: Kun-ching, last: Wang}
- canonical: {first: Ling Xiao, last: Wang}
  variants:
  - {first: Lingxiao, last: Wang}
- canonical: {first: Lucy Lu, last: Wang}
  id: lucy-lu-wang
  variants:
  - {first: Lucy, last: Wang}
- canonical: {first: Michelle Q., last: Wang}
  variants:
  - {first: Michelle, last: Wang}
- canonical: {first: Mingwen, last: Wang}
  variants:
  - {first: MingWen, last: Wang}
  - {first: Ming-Wei, last: Wang}
- canonical: {first: Richard C., last: Wang}
  variants:
  - {first: Richard, last: Wang}
- canonical: {first: Shih-ping, last: Wang}
  variants:
  - {first: Shih-Ping, last: Wang}
- canonical: {first: Sida I., last: Wang}
  variants:
  - {first: Sida, last: Wang}
- canonical: {first: Wen, last: Wang}
  id: wen-wang
- canonical: {first: Wen Ting, last: Wang}
  variants:
  - {first: WenTing, last: Wang}
- canonical: {first: William S-Y., last: Wang}
  variants:
  - {first: William S.-Y., last: Wang}
- canonical: {first: Xia, last: Wang}
  id: xia-wang
- canonical: {first: Xiao-Long, last: Wang}
  variants:
  - {first: XiaoLong, last: Wang}
  - {first: Xiao-long, last: Wang}
- canonical: {first: Xiaolei, last: Wang}
  comment: Fudan
  id: xiaolei-wang-fudan
- canonical: {first: Xiaolei, last: Wang}
  comment: Renmin
  id: xiaolei-wang-renmin
- canonical: {first: Yih-Ru, last: Wang}
  variants:
  - {first: Yih-ru, last: Wang}
- canonical: {first: YongCheng, last: Wang}
  variants:
  - {first: Yong-Cheng, last: Wang}
  - {first: Yong Cheng, last: Wang}
- canonical: {first: Nigel, last: Ward}
  variants:
  - {first: Nigel G., last: Ward}
- canonical: {first: Wayne, last: Ward}
  id: wayne-ward
  variants:
  - {first: Wayne H., last: Ward}
- canonical: {first: David H. D., last: Warren}
  variants:
  - {first: David H.D., last: Warren}
- canonical: {first: Jonathan, last: Washington}
  variants:
  - {first: Jonathan North, last: Washington}
  - {first: Jonathan N., last: Washington}
- canonical: {first: Thomas, last: Wasow}
  variants:
  - {first: Tom, last: Wasow}
- canonical: {first: Jakub, last: Waszczuk}
  variants:
  - {first: Jakub, last: Wasczuk}
- canonical: {first: Catherine I., last: Watson}
  variants:
  - {first: Catherine, last: Watson}
- canonical: {first: J. Angus, last: Webb}
  variants:
  - {first: Angus, last: Webb}
- canonical: {first: Nick, last: Webb}
  id: nick-webb
- canonical: {first: Bonnie, last: Webber}
  id: bonnie-webber
  variants:
  - {first: Bonnie L., last: Webber}
  - {first: Bonnie Lynn, last: Webber}
- canonical: {first: Heinz J., last: Weber}
  variants:
  - {first: H-J., last: Weber}
- canonical: {first: Jonathan J., last: Webster}
  variants:
  - {first: Jonathan, last: Webster}
- canonical: {first: Jurgen, last: Wedekind}
  variants:
  - {first: Jürgen, last: Wedekind}
- canonical: {first: Eric, last: Wehrli}
  variants:
  - {first: Éric, last: Wehrli}
- canonical: {first: Xiangfeng, last: Wei}
  variants:
  - {first: XiangFeng, last: Wei}
- canonical: {first: Robert, last: Weide}
  id: robert-weide
- canonical: {first: Amy, last: Weinberg}
  variants:
  - {first: Amy S., last: Weinberg}
- canonical: {first: Steven H., last: Weinberger}
  variants:
  - {first: Steven, last: Weinberger}
- canonical: {first: Clifford J., last: Weinstein}
  variants:
  - {first: Clifford, last: Weinstein}
- canonical: {first: Mitch, last: Weintraub}
  id: mitch-weintraub
  variants:
  - {first: Mitchel, last: Weintraub}
- canonical: {first: Maxwell, last: Weinzierl}
  variants:
  - {first: Maxwell A., last: Weinzierl}
- canonical: {first: David, last: Weir}
  id: david-weir
  variants:
  - {first: David J., last: Weir}
  - {first: David, last: Wei}
- canonical: {first: Ralph, last: Weischedel}
  variants:
  - {first: Ralph M., last: Weischedel}
- canonical: {first: Zarah, last: Weiss}
  variants:
  - {first: Zarah, last: Weiß}
- canonical: {first: Davy, last: Weissenbacher}
  id: davy-weissenbacher
- canonical: {first: Daniel S., last: Weld}
  variants:
  - {first: Daniel, last: Weld}
  - {first: Dan, last: Weld}
- canonical: {first: Marion, last: Weller-Di Marco}
  variants:
  - {first: Marion, last: Di Marco}
- canonical: {first: Ben, last: Wellner}
  variants:
  - {first: Benjamin, last: Wellner}
- canonical: {first: Chris, last: Welty}
  variants:
  - {first: Christopher, last: Welty}
- canonical: {first: Christopher M., last: White}
  id: christopher-m-white
- canonical: {first: James Paul, last: White}
  variants:
  - {first: James P., last: White}
  - {first: James, last: White}
- canonical: {first: John S., last: White}
  variants:
  - {first: John, last: White}
- canonical: {first: Michael, last: White}
  id: michael-white
  variants:
  - {first: Mike, last: White}
- canonical: {first: Peter, last: White}
  variants:
  - {first: Pete, last: White}
- canonical: {first: Ryen, last: White}
  variants:
  - {first: Ryan, last: White}
- canonical: {first: Pete, last: Whitelock}
  id: pete-whitelock
- canonical: {first: Edward W. D., last: Whittaker}
  id: edward-w-d-whittaker
- canonical: {first: Steve, last: Whittaker}
  id: steve-whittaker
- canonical: {first: Daniel, last: Whyatt}
  variants:
  - {first: Dan, last: Whyatt}
- canonical: {first: Janyce, last: Wiebe}
  variants:
  - {first: Janyce M., last: Wiebe}
  - {first: Jan, last: Wiebe}
- canonical: {first: Colin W., last: Wightman}
  id: colin-w-wightman
- canonical: {first: Derry Tanti, last: Wijaya}
  variants:
  - {first: Derry, last: Wijaya}
- canonical: {first: Graham, last: Wilcock}
  id: graham-wilcock
- canonical: {first: John, last: Wilkerson}
  variants:
  - {first: John D., last: Wilkerson}
- canonical: {first: Yorick, last: Wilks}
  id: yorick-wilks
- canonical: {first: Jason D., last: Williams}
  variants:
  - {first: Jason, last: Williams}
- canonical: {first: Jay, last: Wilpon}
  variants:
  - {first: Jay G., last: Wilpon}
- canonical: {first: Andrew, last: Wilson}
  variants:
  - {first: Andrew T., last: Wilson}
- canonical: {first: Amy, last: Winarske}
  id: amy-winarske
- canonical: {first: Genta Indra, last: Winata}
  variants:
  - {first: Genta, last: Winata}
- canonical: {first: Benjamin, last: Wing}
  variants:
  - {first: Ben, last: Wing}
- canonical: {first: Mats, last: Wirén}
  variants:
  - {first: Mats, last: Wiren}
- canonical: {first: G. Bowden, last: Wise}
  variants:
  - {first: Bowden, last: Wise}
- canonical: {first: Michael J., last: Witbrock}
  variants:
  - {first: Michael, last: Witbrock}
- canonical: {first: Peter, last: Wittenburg}
  id: peter-wittenburg
- canonical: {first: Billy T.M., last: Wong}
  variants:
  - {first: Billy T. M., last: Wong}
- canonical: {first: Kam-Fai, last: Wong}
  id: kam-fai-wong
  variants:
  - {first: Kam-fai, last: Wong}
- canonical: {first: Ping Wai, last: Wong}
  variants:
  - {first: Percy Ping-Wai, last: Wong}
- canonical: {first: Raymond, last: Wong}
  variants:
  - {first: Raymond K., last: Wong}
- canonical: {first: Mary McGee, last: Wood}
  id: mary-mcgee-wood
  variants:
  - {first: Mary, last: McGee Wood}
- canonical: {first: Phil C., last: Woodland}
  id: phil-c-woodland
- canonical: {first: William A., last: Woods}
  id: william-a-woods
- canonical: {first: Karsten L., last: Worm}
  id: karsten-l-worm
  variants:
  - {first: Karsten, last: Worm}
- canonical: {first: Monika, last: Woszczyna}
  id: monika-woszczyna
- canonical: {first: Klaus, last: Wothke}
  id: klaus-wothke
- canonical: {first: Sue Ellen, last: Wright}
  variants:
  - {first: Sue, last: Wright}
- canonical: {first: Chia-Lung, last: Wu}
  variants:
  - {first: Chia-Long, last: Wu}
- canonical: {first: Chun-Kai, last: Wu}
  variants:
  - {first: Kevin Chun-Kai, last: Wu}
- canonical: {first: Horng Jyh Paul, last: Wu}
  variants:
  - {first: Horng-Jyh P., last: Wu}
- canonical: {first: Jian-Chen, last: Wu}
  variants:
  - {first: Jien-Chen, last: Wu}
- canonical: {first: Jian-Cheng, last: Wu}
  variants:
  - {first: Jian-cheng, last: Wu}
  - {first: Jiancheng, last: Wu}
- canonical: {first: Lide, last: Wu}
  variants:
  - {first: Li-de, last: Wu}
- canonical: {first: Ming-Jer, last: Wu}
  variants:
  - {first: Min-Jer, last: Wu}
- canonical: {first: Katharina, last: Wäschle}
  variants:
  - {first: Katharina, last: Waeschle}
- canonical: {first: Amelie, last: Wührl}
  variants:
  - {first: Amelie, last: Wuehrl}
- canonical: {first: Geraldo Bonorino, last: Xexéo}
  variants:
  - {first: Geraldo, last: Xexéo}
- canonical: {first: Yingju, last: Xia}
  variants:
  - {first: Ying-Ju, last: Xia}
  - {first: YingJu, last: Xia}
- canonical: {first: Jinghui, last: Xiao}
  variants:
  - {first: JingHui, last: Xiao}
- canonical: {first: Eric, last: Xing}
  variants:
  - {first: Eric P., last: Xing}
- canonical: {first: Deyi, last: Xiong}
  variants:
  - {first: De-Yi, last: Xiong}
- canonical: {first: Frank F., last: Xu}
  variants:
  - {first: Frank, last: Xu}
- canonical: {first: Jian-ming, last: Xu}
  variants:
  - {first: Jian-Ming, last: Xu}
- canonical: {first: Jinan, last: Xu}
  variants:
  - {first: JinAn, last: Xu}
- canonical: {first: Mingbin, last: Xu}
  variants:
  - {first: MingBin, last: Xu}
- canonical: {first: Zhiming, last: Xu}
  variants:
  - {first: Zhi-Ming, last: Xu}
- canonical: {first: Serge A., last: Yablonsky}
  variants:
  - {first: Serge, last: Yablonsky}
- canonical: {first: Ihsan, last: Yalcinkaya}
  variants:
  - {first: İhsan, last: Yalçinkaya}
  - {first: İhsan, last: Yalcinkaya}
- canonical: {first: Hirofumi, last: Yamamoto}
  variants:
  - {first: Hirohumi, last: Yamamoto}
- canonical: {first: Yoichi, last: Yamashita}
  id: yoichi-yamashita
- canonical: {first: Chao-Han Huck, last: Yang}
  variants:
  - {first: Huck Chao-Han, last: Yang}
- canonical: {first: Charles, last: Yang}
  variants:
  - {first: Charles D., last: Yang}
- canonical: {first: Dechuan, last: Yang}
  variants:
  - {first: De, last: Yang}
- canonical: {first: Dong, last: Yang}
  id: dong-yang
- canonical: {first: Eun-Suk, last: Yang}
  variants:
  - {first: Eunsuk, last: Yang}
- canonical: {first: Li-chin, last: Yang}
  variants:
  - {first: Li-Chin, last: Yang}
- canonical: {first: Lingpeng, last: Yang}
  variants:
  - {first: LingPeng, last: Yang}
- canonical: {first: Muyun, last: Yang}
  variants:
  - {first: MuYun, last: Yang}
  - {first: Mu-yun, last: Yang}
- canonical: {first: Ping-Che, last: Yang}
  variants:
  - {first: Ping-che, last: Yang}
- canonical: {first: Ting-hao, last: Yang}
  variants:
  - {first: Ting-Hao, last: Yang}
- canonical: {first: Yaosheng, last: Yang}
  variants:
  - {first: YaoSheng, last: Yang}
- canonical: {first: Jianmin, last: Yao}
  variants:
  - {first: Jian-min, last: Yao}
  - {first: Jian-Min, last: Yao}
- canonical: {first: Jin-ge, last: Yao}
  variants:
  - {first: Jin-Ge, last: Yao}
- canonical: {first: Yao, last: Yao}
  id: yao-yao-uwisc
- canonical: {first: Yao, last: Yao}
  id: yao-yao
- canonical: {first: Mustafa, last: Yaseen}
  id: mustafa-yaseen
- canonical: {first: Norihito, last: Yasuda}
  variants:
  - {first: Norihi, last: Yasuda}
- canonical: {first: Alexander, last: Yeh}
  variants:
  - {first: Alexander S., last: Yeh}
  - {first: Alex, last: Yeh}
- canonical: {first: Kevin C., last: Yeh}
  variants:
  - {first: Kevin, last: Yeh}
- canonical: {first: Ming-chin, last: Yen}
  variants:
  - {first: Ming-Chin, last: Yen}
- canonical: {first: Meliha, last: Yetisgen-Yildiz}
  variants:
  - {first: Meliha, last: Yetisgen}
  - {first: Meliha, last: Yetişgen}
- canonical: {first: Szu-ting, last: Yi}
  variants:
  - {first: Szuting, last: Yi}
- canonical: {first: Wen-tau, last: Yih}
  variants:
  - {first: Scott Wen-tau, last: Yih}
- canonical: {first: Matti, last: Ylilammi}
  id: matti-ylilammi
- canonical: {first: Shoichi, last: Yokoyama}
  id: shoichi-yokoyama
- canonical: {first: Aesun, last: Yoon}
  variants:
  - {first: Ae sun, last: Yoon}
  - {first: Ae-Sun, last: Yoon}
- canonical: {first: James, last: Yoon}
  variants:
  - {first: James H., last: Yoon}
- canonical: {first: Su-Youn, last: Yoon}
  variants:
  - {first: Su-youn, last: Yoon}
- canonical: {first: Kyosuke, last: Yoshida}
  variants:
  - {first: Kyôsuke, last: Yoshida}
- canonical: {first: Takehiko, last: Yoshimi}
  id: takehiko-yoshimi
- canonical: {first: Kei, last: Yoshimoto}
  id: kei-yoshimoto
- canonical: {first: Nick J., last: Youd}
  variants:
  - {first: Nick, last: Youd}
- canonical: {first: Sheryl, last: Young}
  variants:
  - {first: Sheryl R., last: Young}
- canonical: {first: Steve, last: Young}
  variants:
  - {first: Steven, last: Young}
- canonical: {first: Steve J., last: Young}
  id: steve-j-young
- canonical: {first: Clement T., last: Yu}
  variants:
  - {first: Clement, last: Yu}
- canonical: {first: Edmund, last: Yu}
  variants:
  - {first: Edmund S., last: Yu}
- canonical: {first: Liang-Chih, last: Yu}
  variants:
  - {first: Liang-chih, last: Yu}
- canonical: {first: Ming-Shing, last: Yu}
  variants:
  - {first: Ming-shing, last: Yu}
- canonical: {first: Philip S., last: Yu}
  variants:
  - {first: Philip, last: Yu}
- canonical: {first: Zaharin, last: Yusoff}
  id: zaharin-yusoff
- canonical: {first: Ertugrul, last: Yılmaz}
  variants:
  - {first: Ertuğrul, last: Yilmaz}
  - {first: Ertuǧrul, last: Yılmaz}
- canonical: {first: Osmar R., last: Zaiane}
  variants:
  - {first: Osmar, last: Zaïane}
  - {first: Osmar, last: Zaiane}
  - {first: Osmar R., last: Zaïane}
- canonical: {first: Omar, last: Zaidan}
  variants:
  - {first: Omar F., last: Zaidan}
- canonical: {first: Remi, last: Zajac}
  variants:
  - {first: Rémi, last: Zajac}
- canonical: {first: Xabier, last: Zalbide}
  id: xabier-zalbide
- canonical: {first: Jordi Porta, last: Zamorano}
  variants:
  - {first: Jordi, last: Porta}
- canonical: {first: Antonio, last: Zampolli}
  id: antonio-zampolli
- canonical: {first: Hongying, last: Zan}
  variants:
  - {first: Hong-ying, last: Zan}
- canonical: {first: Stefano, last: Zanobini}
  id: stefano-zanobini
- canonical: {first: Fabio Massimo, last: Zanzotto}
  id: fabio-massimo-zanzotto
  variants:
  - {first: Fabio, last: Massimo Zanzotto}
  - {first: Fabio, last: Zanzotto}
- canonical: {first: Carlos Mario, last: Zapata Jaramillo}
  variants:
  - {first: Carlos M., last: Zapata Jaramillo}
- canonical: {first: Gian Piero, last: Zarri}
  id: gian-piero-zarri
- canonical: {first: Sina, last: Zarrieß}
  variants:
  - {first: Sina, last: Zarriess}
- canonical: {first: George, last: Zavaliagkos}
  id: george-zavaliagkos
- canonical: {first: Britta, last: Zeller}
  variants:
  - {first: Britta D., last: Zeller}
- canonical: {first: Daniel, last: Zeman}
  variants:
  - {first: Dan, last: Zeman}
- canonical: {first: Kalliopi, last: Zervanou}
  variants:
  - {first: Kalliopi A., last: Zervanou}
- canonical: {first: Luke, last: Zettlemoyer}
  variants:
  - {first: Luke S., last: Zettlemoyer}
- canonical: {first: ChengXiang, last: Zhai}
  variants:
  - {first: Chengxiang, last: Zhai}
- canonical: {first: Chao, last: Zhang}
  comment: Tsinghua University
  id: chao-zhang-tu
- canonical: {first: Dan, last: Zhang}
  comment: Tsinghua University
  id: dan-zhang-tsinghua
- canonical: {first: Dan, last: Zhang}
  comment: May refer to several people
  id: dan-zhang
- canonical: {first: Fang-Fang, last: Zhang}
  variants:
  - {first: Fangfang, last: Zhang}
- canonical: {first: Guiping, last: Zhang}
  variants:
  - {first: GuiPing, last: Zhang}
- canonical: {first: Huarui, last: Zhang}
  variants:
  - {first: HuaRui, last: Zhang}
- canonical: {first: Ke-Jia, last: Zhang}
  variants:
  - {first: Ke-Jia, last: Chang}
- canonical: {first: Li, last: Zhang}
  comment: University of Pennsylvania
  id: li-zhang-upenn
- canonical: {first: Li, last: Zhang}
  comment: UC San Diego
  id: li-zhang-ucsandiego
- canonical: {first: Li, last: Zhang}
  comment: UK
  id: li-zhang-uk
- canonical: {first: Li, last: Zhang}
  comment: Google
  id: li-zhang-gg
- canonical: {first: Li, last: Zhang}
  comment: AWS
  id: li-zhang-aws
- canonical: {first: Li, last: Zhang}
  comment: IBM-china
  id: li-zhang-ibmc
- canonical: {first: Li, last: Zhang}
  comment: Newcastle, UK
  id: li-zhang-newcastle
- canonical: {first: Li, last: Zhang}
  comment: Teesside University
  id: li-zhang-teesside
- canonical: {first: Li, last: Zhang}
  comment: Birmingham
  id: li-zhang-birmingham
- canonical: {first: Li, last: Zhang}
  comment: Google
  id: li-zhang-google
- canonical: {first: Li, last: Zhang}
  comment: Nankai
  id: li-zhang-nankai
- canonical: {first: Li, last: Zhang}
  comment: Wuhan
  id: li-zhang-wuhan
- canonical: {first: Ranran Haoran, last: Zhang}
  comment: Penn State University
  id: ranran-haoran-zhang
- canonical: {first: Weinan, last: Zhang}
  variants:
  - {first: Wei-Nan, last: Zhang}
- canonical: {first: Xiuzhen (Jenny), last: Zhang}
  variants:
  - {first: Xiuzhen, last: Zhang}
- canonical: {first: Yao-Zhong, last: Zhang}
  id: yao-zhong-zhang
  variants:
  - {first: Yao Zhong, last: Zhang}
  - {first: Yao-zhong, last: Zhang}
- canonical: {first: Ying, last: Zhang}
  variants:
  - {first: Joy Ying, last: Zhang}
- canonical: {first: Tiejun, last: Zhao}
  variants:
  - {first: TieJun, last: Zhao}
  - {first: Tie-Jun, last: Zhao}
  - {first: Tie-jun, last: Zhao}
- canonical: {first: Wayne Xin, last: Zhao}
  variants:
  - {first: Xin, last: Zhao}
- canonical: {first: Weina, last: Zhao}
  variants:
  - {first: Wei Na, last: Zhao}
- canonical: {first: Yi-jing, last: Zhao}
  variants:
  - {first: Yi-Jing, last: Hao}
- canonical: {first: Fang, last: Zheng}
  variants:
  - {first: Thomas Fang, last: Zheng}
- canonical: {first: Jiaheng, last: Zheng}
  variants:
  - {first: Jia-heng, last: Zheng}
- canonical: {first: Ze-yu, last: Zheng}
  variants:
  - {first: Zeyu, last: Zheng}
- canonical: {first: Guodong, last: Zhou}
  variants:
  - {first: GuoDong, last: Zhou}
- canonical: {first: Huiwei, last: Zhou}
  variants:
  - {first: HuiWei, last: Zhou}
- canonical: {first: Joe, last: Zhou}
  variants:
  - {first: Joe F., last: Zhou}
- canonical: {first: Yan-Zuo, last: Zhou}
  variants:
  - {first: Yen-zuo, last: Zhou}
- canonical: {first: Zhi Min, last: Zhou}
  variants:
  - {first: Zhi-Min, last: Zhou}
- canonical: {first: Kenny, last: Zhu}
  variants:
  - {first: Kenny Q., last: Zhu}
- canonical: {first: Qiaoming, last: Zhu}
  variants:
  - {first: Qiao-ming, last: Zhu}
  - {first: Qiao-Ming, last: Zhu}
  - {first: QiaoMing, last: Zhu}
- canonical: {first: Song-chun, last: Zhu}
  variants:
  - {first: Song-Chun, last: Zhu}
- canonical: {first: Xiaojin, last: Zhu}
  variants:
  - {first: Xiaojin Jerry, last: Zhu}
- canonical: {first: Janez, last: Zibert}
  variants:
  - {first: Janez, last: Žibert}
- canonical: {first: Ute, last: Ziegenhain}
  id: ute-ziegenhain
- canonical: {first: Harald H., last: Zimmermann}
  id: harald-h-zimmermann
- canonical: {first: Cäcilia, last: Zirn}
  variants:
  - {first: Caecilia, last: Zirn}
- canonical: {first: Arturs, last: Znotins}
  variants:
  - {first: Artūrs, last: Znotiņš}
- canonical: {first: Chengqing, last: Zong}
  variants:
  - {first: Cheng-qing, last: Zong}
- canonical: {first: Enrico, last: Zovato}
  id: enrico-zovato
- canonical: {first: Richard, last: Zuber}
  id: richard-zuber
- canonical: {first: Victor, last: Zue}
  id: victor-zue
  variants:
  - {first: Victor W., last: Zue}
- canonical: {first: Geoffrey, last: Zweig}
  id: geoffrey-zweig
  variants:
  - {first: Geoff, last: Zweig}
- canonical: {first: Pierre, last: Zweigenbaum}
  id: pierre-zweigenbaum
- canonical: {first: Iria, last: da Cunha}
  id: iria-da-cunha
- canonical: {first: William, last: de Beaumont}
  variants:
  - {first: Will, last: de Beaumont}
- canonical: {first: Martine, last: de Calmès}
  id: martine-de-calmes
- canonical: {first: Guadalupe Aguado, last: de Cea}
  variants:
  - {first: Guadalupe, last: Aguado de Cea}
  - {first: Guadalupe, last: Aguado-de-Cea}
- canonical: {first: Ricardo, last: de Córdoba}
  variants:
  - {first: Ricardo, last: de Cordoba}
- canonical: {first: Adrià, last: de Gispert}
  variants:
  - {first: Adrià, last: Gispert}
  - {first: Adrià, last: De Gispert}
- canonical: {first: Clément, last: de Groc}
  variants:
  - {first: Clément, last: De Groc}
- canonical: {first: Vera Lucia Strube, last: de Lima}
  variants:
  - {first: Vera Lúcia Strube, last: de Lima}
- canonical: {first: Céline, last: de Looze}
  variants:
  - {first: Céline, last: Delooze}
  - {first: Céline, last: De Looze}
  - {first: Celine, last: De Looze}
- canonical: {first: Claude, last: de Loupy}
  variants:
  - {first: Claude, last: De Loupy}
- canonical: {first: Carl, last: de Marcken}
  variants:
  - {first: Carl G., last: de Marcken}
- canonical: {first: Marie-Catherine, last: de Marneffe}
  variants:
  - {first: Marie Catherine, last: de Marneffe}
- canonical: {first: Paulo C F, last: de Oliveira}
  variants:
  - {first: Paulo C. F., last: de Oliveira}
- canonical: {first: Valeria, last: de Paiva}
  id: valeria-de-paiva
- canonical: {first: Maarten, last: de Rijke}
  variants:
  - {first: Maarten, last: De Rijke}
- canonical: {first: Folkert, last: de Vriend}
  id: folkert-de-vriend
- canonical: {first: Peter V., last: deSouza}
  id: peter-v-desouza
- canonical: {first: Louis, last: des Tombe}
  id: louis-des-tombe
- canonical: {first: Daniela Oliveira F., last: do Amaral}
  variants:
  - {first: Daniela O. F., last: do Amaral}
- canonical: {first: Cicero, last: dos Santos}
  variants:
  - {first: Cícero, last: dos Santos}
  - {first: Cícero Nogueira, last: dos Santos}
  - {first: Cicero, last: Nogueira dos Santos}
  - {first: Cícero, last: Nogueira dos Santos}
- canonical: {first: Johan Adam, last: du Preez}
  id: johan-adam-du-preez
- canonical: {first: Hugo Van, last: hamme}
  variants:
  - {first: Hugo, last: Van hamme}
- canonical: {first: Kees, last: van Deemter}
  variants:
  - {first: Kees, last: Van Deemter}
- canonical: {first: Josef, last: van Genabith}
  id: josef-van-genabith
  variants:
  - {first: Josef, last: Van Genabith}
- canonical: {first: Willem Robert, last: van Hage}
  variants:
  - {first: Willem, last: Van Hage}
  - {first: Willem, last: van Hage}
- canonical: {first: Hans, last: van Halteren}
  variants:
  - {first: Hans, last: Van Halteren}
- canonical: {first: Gerhard B., last: van Huyssteen}
  variants:
  - {first: Gerhard, last: Van Huyssteen}
  - {first: Gerhard, last: van Huyssteen}
  - {first: Gerhard B, last: van Huyssteen}
- canonical: {first: Marcel P., last: van Lohuizen}
  variants:
  - {first: Marcel P., last: Van Lohuizen}
- canonical: {first: Erik, last: van Mulligen}
  variants:
  - {first: Erik M., last: van Mulligen}
- canonical: {first: Gertjan, last: van Noord}
  variants:
  - {first: Gertjan, last: Van Noord}
- canonical: {first: Marten, last: van Schijndel}
  variants:
  - {first: Marten, last: Van Schijndel}
  - {first: Martin, last: van Schijndel}
- canonical: {first: Dieter, last: van Uytvanck}
  variants:
  - {first: Dieter, last: Van Uytvanck}
- canonical: {first: Menno, last: van Zaanen}
  variants:
  - {first: Menno, last: van Zannen}
- canonical: {first: Antal, last: van den Bosch}
  variants:
  - {first: Antal, last: Van den Bosch}
  - {first: Antal, last: Van Den Bosch}
- canonical: {first: Henk, last: van den Heuvel}
  id: henk-van-den-heuvel
- canonical: {first: Erik, last: van der Goot}
  variants:
  - {first: Erik, last: Van der Goot}
- canonical: {first: P. H. J., last: van der Kamp}
  variants:
  - {first: P.H.J., last: van der Kamp}
- canonical: {first: Lonneke, last: van der Plas}
  variants:
  - {first: Lonneke, last: Van Der Plas}
- canonical: {first: Hennie, last: van der Vliet}
  variants:
  - {first: Hennie, last: VanderVliet}
- canonical: {first: Rene, last: van der Wal}
  variants:
  - {first: René, last: van der Wal}
  - {first: Rene, last: Van Der Wal}
- canonical: {first: Walther, last: von Hahn}
  variants:
  - {first: Walther, last: v. Hahn}
- canonical: {first: Katharina, last: von der Wense}
  variants:
  - {first: Katharina, last: Kann}
- canonical: {first: Aitor, last: Álvarez}
  variants:
  - {first: Aitor, last: Arronte Álvarez}
- canonical: {first: Ruket, last: Çakıcı}
  variants:
  - {first: Ruket, last: Cakici}
  - {first: Ruken, last: Cakici}
  - {first: Ruken, last: Çakıcı}
- canonical: {first: Özlem, last: Çetinoğlu}
  variants:
  - {first: Ozlem, last: Cetinoglu}
  - {first: Özlem, last: Çetinoglu}
- canonical: {first: Haldur, last: Õim}
  id: haldur-oim
  variants:
  - {first: Haldur, last: Oim}
- canonical: {first: Hale, last: Ögel Balaban}
  variants:
  - {first: Hale, last: Ogel}
- canonical: {first: Berkay Furkan, last: Önder}
  variants:
  - {first: Berkay, last: Önder}
- canonical: {first: Annette, last: Östling Andersson}
  variants:
  - {first: Annette, last: Östling}
- canonical: {first: Gözde, last: Özbal}
  variants:
  - {first: Gozde, last: Ozbal}
- canonical: {first: Arzucan, last: Özgür}
  variants:
  - {first: Arzucan, last: Ozgur}
- canonical: {first: Lilja, last: Øvrelid}
  variants:
  - {first: Lilja, last: Ovrelid}
- canonical: {first: Damir, last: Ćavar}
  variants:
  - {first: Damir, last: Cavar}
- canonical: {first: Matej, last: Ďurčo}
  variants:
  - {first: Matej, last: Durco}
- canonical: {first: Ozan, last: İrsoy}
  variants:
  - {first: Ozan, last: Irsoy}
- canonical: {first: Gözde Gül, last: Şahin}
  variants:
  - {first: Gözde, last: Şahin}
  - {first: Gözde Gül, last: İşgüder}
- canonical: {first: Gabriela, last: Şerban}
  variants:
  - {first: Gabriela, last: Serban}
- canonical: {first: Octavia-Maria, last: Şulea}
  variants:
  - {first: Maria, last: Sulea}
  - {first: Octavia-Maria, last: Sulea}
  - {first: Maria-Octavia, last: Sulea}
- canonical: {first: Jana, last: Šindlerová}
  variants:
  - {first: Jana, last: Sindlerova}
- canonical: {first: Sanja, last: Štajner}
  variants:
  - {first: Sanja, last: Stajner}
- canonical: {first: Zdeněk, last: Žabokrtský}
  variants:
  - {first: Zdenek, last: Zabokrtsky}
  - {first: Zdenĕk, last: Žabokrtský}
  - {first: Zdenek, last: Žabokrtsky}
- canonical: {first: Lukáš, last: Žilka}
  variants:
  - {first: Lukas, last: Zilka}
- canonical: {first: Anirudh, last: Sundar}
  variants:
  - {first: Anirudh S., last: Sundar}
  - {first: Anirudh S, last: Sundar}
- canonical: {first: Cong, last: Liu}
  comment: Florida Atlantic University
  id: cong-liu-fau
- canonical: {first: Cong, last: Liu}
  comment: May refer to several people
  id: cong-liu
- canonical: {first: Cong, last: Liu}
  comment: University of California, Riverside
  id: cong-liu-ucr
- canonical: {first: Cong, last: Liu}
  comment: iFLYTEK Research
  id: cong-liu-iflytek
- canonical: {first: Kyuyoung, last: Kim}
  variants:
  - {first: Kyu-Young, last: Kim}
- canonical: {first: Jann Railey, last: Montalan}
  id: jann-railey-montalan
  variants:
  - {first: Jann, last: Montalan}
  - {first: Railey, last: Montalan}
  - {first: Jann Railey E., last: Montalan}
- canonical: {first: R. Thomas, last: McCoy}
  id: r-thomas-mccoy
  variants:
  - {first: Tom, last: McCoy}
- canonical: {first: Kun, last: Zhang}
  comment: University of Science and Technology of China
  id: kun-zhang-ustc
- canonical: {first: Kun, last: Zhang}
  comment: Inria Saclay-Île-de-France
  id: kun-zhang-inria
- canonical: {first: Kun, last: Zhang}
  comment: University of Chinese Academy of Sciences
  id: kun-zhang-ucas
- canonical: {first: Kun, last: Zhang}
  comment: May refer to multiple people
  id: kun-zhang
- canonical: {first: Xuan Long, last: Do}
  variants:
  - {first: Do Xuan, last: Long}
- canonical: {first: Jian, last: Chen}
  comment: May refer to several people
  id: jian-chen
- canonical: {first: Jian, last: Chen}
  comment: University at Buffalo
  id: jian-chen-ub
- canonical: {first: Hannah, last: Cyberey}
  id: hannah-cyberey
  variants:
  - {first: Hannah, last: Chen}
- canonical: {first: Lester James Validad, last: Miranda}
  id: lester-james-validad-miranda
  variants:
  - {first: Lester James, last: Miranda}
- canonical: {first: Marten, last: During}
  comment: University of Luxembourg
  id: marten-during-ul
- canonical: {first: Marten, last: During}
  comment: May refer to several people
  id: marten-during
- canonical: {first: Mayank, last: Singh}
  comment: University of Arizona
  id: mayank-singh-az
- canonical: {first: Mayank, last: Singh}
  comment: May refer to several people
<<<<<<< HEAD
  id: marten-during
- canonical: {first: Börje F., last: Karlsson}
  variants:
  - {first: Börje, last: Karlsson}
  comment: https://github.com/acl-org/acl-anthology/issues/4041
  orcid: 0000-0001-8925-360X
  degree: PUC-Rio
- canonical: {first: Saptarshi, last: Ghosh}
  id: saptarshi-ghosh-cincinnati
  degree: University of Cincinnati
  orcid: 0009-0006-9472-7121
- canonical: {first: Saptarshi, last: Ghosh}
  comment: May refer to several people
  id: saptarshi-ghosh
=======
  id: mayank-singh
- canonical: {first: Takumi, last: Goto}
  variants:
  - {first: Takumi, last: Gotou}
  id: 0009-0006-8124-899X
  degree: Nara Institute of Science and Technology
- canonical: {first: Muhammad N., last: ElNokrashy}
  id: muhammad-elnokrashy
  variants:
  - {first: Muhammad, last: ElNokrashy}
  - {first: Muhammad Nael, last: ElNokrashy}
- canonical: {first: Nishat, last: Raihan}
  orcid: 0000-0001-6242-398X
  variants:
  - {first: Md Nishat, last: Raihan}
- canonical: {first: Ona, last: de Gibert}
  id: ona-de-gibert
  variants:
  - {first: Ona, last: de Gibert Bonet}
  orcid: 0000-0002-7163-4807
  degree: University of Helsinki, Finland
>>>>>>> 8261db07
<|MERGE_RESOLUTION|>--- conflicted
+++ resolved
@@ -10771,13 +10771,6 @@
 - canonical: {first: Marten, last: During}
   comment: May refer to several people
   id: marten-during
-- canonical: {first: Mayank, last: Singh}
-  comment: University of Arizona
-  id: mayank-singh-az
-- canonical: {first: Mayank, last: Singh}
-  comment: May refer to several people
-<<<<<<< HEAD
-  id: marten-during
 - canonical: {first: Börje F., last: Karlsson}
   variants:
   - {first: Börje, last: Karlsson}
@@ -10791,7 +10784,11 @@
 - canonical: {first: Saptarshi, last: Ghosh}
   comment: May refer to several people
   id: saptarshi-ghosh
-=======
+- canonical: {first: Mayank, last: Singh}
+  comment: University of Arizona
+  id: mayank-singh-az
+- canonical: {first: Mayank, last: Singh}
+  comment: May refer to several people
   id: mayank-singh
 - canonical: {first: Takumi, last: Goto}
   variants:
@@ -10812,5 +10809,4 @@
   variants:
   - {first: Ona, last: de Gibert Bonet}
   orcid: 0000-0002-7163-4807
-  degree: University of Helsinki, Finland
->>>>>>> 8261db07
+  degree: University of Helsinki, Finland