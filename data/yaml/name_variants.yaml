<<<<<<< HEAD
- canonical: {first: Benjamin Matthias, last: Ruppik}
  id: benjamin-matthias-ruppik
  variants:
  - {first: Benjamin, last: Ruppik}
=======
- canonical: {first: Kranti, last: Chalamalasetti}
  id: kranti-chalamalasetti
  variants:
  - {first: Chalamalasetti, last: Kranti}
>>>>>>> a9eccd68
- canonical: {first: Felicia, last: Körner}
  id: felicia-koerner
  variants:
  - {first: Felicia, last: Koerner}
- canonical: {first: Pranav, last: A}
  comment: UC Santa Cruz
  id: pranav-a
  similar: [pranav-anand]
- canonical: {first: Balamurali, last: AR}
  variants:
  - {first: Balamurali, last: A.R.}
  - {first: Balamurali, last: A.R}
- canonical: {first: Solomon Teferra, last: Abate}
  variants:
  - {first: Solomon, last: Teferra Abate}
  - {first: Solomon, last: Teferra}
- canonical: {first: Ramzi, last: Abbès}
  variants:
  - {first: Ramzi, last: Abbes}
- canonical: {first: Samir, last: AbdelRahman}
  variants:
  - {first: Samir, last: Abdelrahman}
- canonical: {first: Anne, last: Abeillé}
  variants:
  - {first: Anne, last: Abeille}
- canonical: {first: Steven, last: Abney}
  id: steven-abney
  variants:
  - {first: Steve, last: Abney}
  - {first: Steven P., last: Abney}
- canonical: {first: Victor, last: Abrash}
  id: victor-abrash
- canonical: {first: José I., last: Abreu}
  variants:
  - {first: Jose I., last: Abreu}
  - {first: José, last: Abreu}
- canonical: {first: Sarkis, last: Abrilian}
  id: sarkis-abrilian
- canonical: {first: Ahmed, last: AbuRa’ed}
  variants:
  - {first: Ahmed, last: Abura’ed}
- canonical: {first: Esref, last: Adali}
  variants:
  - {first: Eşref, last: Adalı}
  - {first: Eşref, last: Adali}
- canonical: {first: Gilles, last: Adda}
  id: gilles-adda
- canonical: {first: Martine, last: Adda-Decker}
  id: martine-adda-decker
  variants:
  - {first: Martine, last: Adda-decker}
- canonical: {first: David Ifeoluwa, last: Adelani}
  variants:
  - {first: David, last: Adelani}
  - {first: David I., last: Adelani}
- canonical: {first: Giovanni, last: Adorni}
  id: giovanni-adorni
- canonical: {first: Geert, last: Adriaens}
  id: geert-adriaens
- canonical: {first: Itziar, last: Aduriz}
  id: itziar-aduriz
- canonical: {first: Rodrigo, last: Agerri}
  id: rodrigo-agerri
- canonical: {first: Eneko, last: Agirre}
  id: eneko-agirre
- canonical: {first: Željko, last: Agić}
  variants:
  - {first: Zeljko, last: Agic}
- canonical: {first: Shyam Sundar, last: Agrawal}
  variants:
  - {first: Shyam, last: Agrawal}
- canonical: {first: David W., last: Aha}
  variants:
  - {first: David, last: Aha}
- canonical: {first: Thomas, last: Ahlswede}
  variants:
  - {first: Thomas E., last: Ahlswede}
- canonical: {first: Elisabeth, last: Ahlsén}
  variants:
  - {first: Elisabeth, last: Ahlsen}
- canonical: {first: Faisal, last: Ahmad}
  variants:
  - {first: Faisal, last: Ahmed}
- canonical: {first: Wasi, last: Ahmad}
  variants:
  - {first: Wasi Uddin, last: Ahmad}
- canonical: {first: Tafseer, last: Ahmed}
  variants:
  - {first: Tafseer, last: Ahmed Khan}
- canonical: {first: Byung-Gyu, last: Ahn}
  variants:
  - {first: Byung Gyu, last: Ahn}
- canonical: {first: Gregory, last: Aist}
  variants:
  - {first: Greg, last: Aist}
- canonical: {first: Salah, last: Ait-Mokhtar}
  variants:
  - {first: Salah, last: Aït-Mokhtar}
- canonical: {first: Akiko, last: Aizawa}
  variants:
  - {first: Akiko N., last: Aizawa}
- canonical: {first: Gianmaria, last: Ajani}
  id: gianmaria-ajani
- canonical: {first: Hiroyuki, last: Akama}
  variants:
  - {first: Hiroyuki, last: Akam}
- canonical: {first: Mohammad, last: Akbar}
  id: mohammad-akbar
- canonical: {first: A., last: Akilandeswari}
  variants:
  - {first: Akilandeswari, last: A}
- canonical: {first: Berfin, last: Aktaş}
  variants:
  - {first: Berfin, last: Aktas}
- canonical: {first: Khalid, last: Al Khatib}
  variants:
  - {first: Khalid, last: Al-Khatib}
- canonical: {first: Mosleh Hmoud, last: Al-Adhaileh}
  variants:
  - {first: Mosleh H., last: Al-Adhaileh}
- canonical: {first: Adil, last: Al-Kufaishi}
  id: adil-al-kufaishi
- canonical: {first: Yaser, last: Al-Onaizan}
  variants:
  - {first: Yaser, last: Al-onaizan}
- canonical: {first: Amal, last: Al-Saif}
  variants:
  - {first: Amal, last: Alsaif}
- canonical: {first: Vicent, last: Alabau}
  variants:
  - {first: Vicente, last: Alabau}
- canonical: {first: Jesujoba, last: Alabi}
  variants:
  - {first: Jesujoba O., last: Alabi}
  - {first: Jesujoba Oluwadara, last: Alabi}
- canonical: {first: Danniel Liwanag, last: Alcantara}
  variants:
  - {first: Danniel, last: Alcantara}
- canonical: {first: Izaskun, last: Aldezabal}
  id: izaskun-aldezabal
- canonical: {first: Iñaki, last: Alegría}
  id: inaki-alegria
  variants:
  - {first: Iñaki, last: Alegria}
  - {first: Inaki, last: Alegria}
- canonical: {first: Beatrice, last: Alex}
  variants:
  - {first: Bea, last: Alex}
- canonical: {first: Zoltán, last: Alexin}
  id: zoltan-alexin
- canonical: {first: James, last: Allan}
  comment: UMass Amherst
  id: james-allan
  similar: [james-allen]
- canonical: {first: James, last: Allen}
  comment: Rochester
  id: james-allen
  similar: [james-allan]
  variants:
  - {first: James F., last: Allen}
- canonical: {first: Jonathan, last: Allen}
  variants:
  - {first: Jonathan, last: All}
- canonical: {first: Hector, last: Allende-Cid}
  variants:
  - {first: Héctor, last: Allende}
  - {first: Héctor, last: Allende-Cid}
- canonical: {first: Fil, last: Alleva}
  id: fil-alleva
  variants:
  - {first: Fileno, last: Alleva}
- canonical: {first: José João, last: Almeida}
  variants:
  - {first: Jose Joao, last: Almeida}
- canonical: {first: Miguel B., last: Almeida}
  variants:
  - {first: Miguel, last: Almeida}
- canonical: {first: Huda, last: Almuzaini}
  id: huda-almuzaini
- canonical: {first: Jose M., last: Alonso}
  variants:
  - {first: Jose, last: Alonso}
- canonical: {first: Miguel A., last: Alonso}
  variants:
  - {first: Miguel, last: Alonso Pardo}
  - {first: Miguel A., last: Alonso Pardo}
- canonical: {first: Laura, last: Alonso Alemany}
  variants:
  - {first: Laura, last: Alonso i Alemany}
  - {first: Laura, last: Alonso}
- canonical: {first: Erick, last: Alphonse}
  id: erick-alphonse
- canonical: {first: Hiyan, last: Alshawi}
  variants:
  - {first: Hiyan, last: Alsawi}
- canonical: {first: Romina, last: Altamirano}
  variants:
  - {first: Ivana Romina, last: Altamirano}
- canonical: {first: Mohamed, last: Altantawy}
  variants:
  - {first: Mohamed, last: AlTantawy}
- canonical: {first: Sandra, last: Aluísio}
  variants:
  - {first: Sandra Maria, last: Aluísio}
  - {first: Sandra, last: Aluisio}
  - {first: Sandra M., last: Aluísio}
- canonical: {first: Carlos, last: Alzate}
  variants:
  - {first: Carlos, last: Alzate Perez}
- canonical: {first: Diego Raphael, last: Amancio}
  variants:
  - {first: Diego, last: Amancio}
- canonical: {first: Shin-ya, last: Amano}
  variants:
  - {first: Sin-ya, last: Amano}
- canonical: {first: Fredy A., last: Amaya}
  id: fredy-a-amaya
- canonical: {first: Juan Carlos, last: Amengual}
  id: juan-carlos-amengual
- canonical: {first: Mohamed R., last: Amer}
  variants:
  - {first: Mohamed, last: Amer}
- canonical: {first: Enrique, last: Amigó}
  variants:
  - {first: Enrique, last: Amigo}
- canonical: {first: Massih R., last: Amini}
  variants:
  - {first: Massih-Reza, last: Amini}
- canonical: {first: Reinald Kim, last: Amplayo}
  variants:
  - {first: Reinald, last: Kim Amplayo}
- canonical: {first: Marcelo Adriano, last: Amâncio}
  variants:
  - {first: Marcelo, last: Amancio}
- canonical: {first: Pranav, last: Anand}
  comment: Dayta AI
  id: pranav-anand
  similar: [pranav-a]
- canonical: {first: Animashree, last: Anandkumar}
  variants:
  - {first: Anima, last: Anandkumar}
- canonical: {first: Øistein E., last: Andersen}
  variants:
  - {first: Øistein, last: Andersen}
- canonical: {first: Andrew J., last: Anderson}
  variants:
  - {first: Andrew, last: Anderson}
- canonical: {first: Anne H., last: Anderson}
  variants:
  - {first: Anne, last: Anderson}
- canonical: {first: Kenneth M., last: Anderson}
  variants:
  - {first: Kenneth, last: Anderson}
  - {first: Ken, last: Anderson}
- canonical: {first: Tim, last: Anderson}
  variants:
  - {first: Timothy, last: Anderson}
- canonical: {first: Winston N, last: Anderson}
  variants:
  - {first: Winston, last: Anderson}
- canonical: {first: Shinichi, last: Ando}
  variants:
  - {first: Sinichi, last: Ando}
  - {first: Shin-ichi, last: Ando}
  - {first: Shin-Ichi, last: Ando}
- canonical: {first: Elisabeth, last: Andre}
  variants:
  - {first: Elisabeth, last: André}
- canonical: {first: Alexandre, last: Andreewsky}
  comment: LIMSI
  id: alexandre-andreewsky
  similar: [alexander-andreyewsky]
- canonical: {first: Alexander, last: Andreyewsky}
  comment: IBM
  id: alexander-andreyewsky
  similar: [alexandre-andreewsky]
- canonical: {first: Peter, last: Anick}
  variants:
  - {first: Peter G., last: Anick}
- canonical: {first: Olatz, last: Ansa}
  id: olatz-ansa
- canonical: {first: Georges, last: Antoniadis}
  id: georges-antoniadis
- canonical: {first: Juliano D., last: Antonio}
  id: juliano-d-antonio
- canonical: {first: Waqas, last: Anwar}
  variants:
  - {first: Muhammad Waqas, last: Anwar}
- canonical: {first: Douglas, last: Appelt}
  variants:
  - {first: Douglas E., last: Appelt}
  - {first: Doug, last: Appelt}
- canonical: {first: Noriko H., last: Arai}
  variants:
  - {first: Noriko, last: Arai}
- canonical: {first: Kenji, last: Araki}
  id: kenji-araki
- canonical: {first: Masahiro, last: Araki}
  id: masahiro-araki
- canonical: {first: Mihael, last: Arcan}
  variants:
  - {first: Mihael, last: Arčan}
- canonical: {first: Nikolay, last: Arefyev}
  variants:
  - {first: Nikolay, last: Arefiev}
- canonical: {first: Nerea, last: Areta}
  id: nerea-areta
- canonical: {first: Susan, last: Armstrong}
  id: susan-armstrong
  variants:
  - {first: Susan, last: Warwick-Armstrong}
  - {first: Susan, last: Warwick}
- canonical: {first: Alan R., last: Aronson}
  variants:
  - {first: Alan, last: Aronson}
- canonical: {first: Xabier, last: Arregi}
  id: xabier-arregi
- canonical: {first: Jose Mari, last: Arriola}
  id: jose-mari-arriola
- canonical: {first: Núria, last: Artigas}
  id: nuria-artigas
- canonical: {first: Xabier, last: Artola}
  id: xabier-artola
- canonical: {first: Kavosh, last: Asadi Atui}
  variants:
  - {first: Kavosh, last: Asadi}
- canonical: {first: Noushin Rezapour, last: Asheghi}
  variants:
  - {first: Noushin, last: Rezapour Asheghi}
- canonical: {first: Nicholas, last: Asher}
  variants:
  - {first: Nicolas, last: Asher}
- canonical: {first: Kevin D., last: Ashley}
  variants:
  - {first: Kevin, last: Ashley}
- canonical: {first: Àlex R., last: Atrio}
  variants:
  - {first: Àlex, last: Atrio}
- canonical: {first: Jordi, last: Atserias}
  id: jordi-atserias
  variants:
  - {first: Jordi, last: Atserias Batalla}
- canonical: {first: Mohamed, last: Attia}
  id: mohamed-attia
- canonical: {first: Eric, last: Atwell}
  variants:
  - {first: Eric Steven, last: Atwell}
  - {first: Eric S., last: Atwell}
- canonical: {first: Steve, last: Austin}
  id: steve-austin
- canonical: {first: Luciana Beatriz, last: Avila}
  variants:
  - {first: Luciana Beatriz, last: Ávila}
  - {first: Luciana, last: Ávila}
- canonical: {first: Aiti, last: Aw}
  variants:
  - {first: AiTi, last: Aw}
  - {first: Ai Ti, last: Aw}
- canonical: {first: Christelle, last: Ayache}
  id: christelle-ayache
- canonical: {first: Necip Fazil, last: Ayan}
  variants:
  - {first: Necip, last: Fazil Ayan}
- canonical: {first: Damaris, last: Ayuso}
  id: damaris-ayuso
  variants:
  - {first: Damaris M., last: Ayuso}
- canonical: {first: Saliha, last: Azzam}
  id: saliha-azzam
- canonical: {first: Harald, last: Baayen}
  variants:
  - {first: R. Harald, last: Baayen}
- canonical: {first: Ismail, last: Babaoğlu}
  variants:
  - {first: Ismail, last: Babaoglu}
- canonical: {first: Ciprian, last: Bacalu}
  id: ciprian-bacalu
- canonical: {first: Ngo Xuan, last: Bach}
  variants:
  - {first: Ngo, last: Xuan Bach}
- canonical: {first: Joan, last: Bachenko}
  id: joan-bachenko
- canonical: {first: Daniel, last: Bachut}
  id: daniel-bachut
- canonical: {first: Brett W., last: Bader}
  variants:
  - {first: Brett, last: Bader}
- canonical: {first: Adriana, last: Badulescu}
  variants:
  - {first: Adriana, last: Bădulescu}
- canonical: {first: Hee-Sook, last: Bae}
  variants:
  - {first: Hee Sook, last: Bae}
- canonical: {first: Erik, last: Baert}
  id: erik-baert
- canonical: {first: Mirko, last: Baglioni}
  id: mirko-baglioni
- canonical: {first: Jeanne, last: Baguenier Desormeaux}
  variants:
  - {first: Jeanne, last: Baguenier-Desormeaux}
- canonical: {first: Lalit R., last: Bahl}
  id: lalit-r-bahl
- canonical: {first: Mohammad, last: Bahrani}
  id: mohammad-bahrani
- canonical: {first: Ruzena, last: Bajcsy}
  id: ruzena-bajcsy
- canonical: {first: Ondřej, last: Bajgar}
  variants:
  - {first: Ondrej, last: Bajgar}
- canonical: {first: Stylianos, last: Bakamidis}
  id: stylianos-bakamidis
- canonical: {first: Collin F., last: Baker}
  variants:
  - {first: Collin, last: Baker}
- canonical: {first: George, last: Baker}
  id: george-baker
  variants:
  - {first: George Arthur, last: Baker}
- canonical: {first: James, last: Baker}
  variants:
  - {first: James K., last: Baker}
- canonical: {first: Janet, last: Baker}
  variants:
  - {first: Janet M., last: Baker}
- canonical: {first: Kathryn, last: Baker}
  variants:
  - {first: Kathryn L., last: Baker}
- canonical: {first: Pedro, last: Balage Filho}
  variants:
  - {first: Pedro, last: Balage}
  - {first: Pedro Paulo, last: Balage Filho}
  - {first: Pedro P. Balage, last: Filho}
  - {first: Pedro, last: Filho}
- canonical: {first: Alexandra, last: Balahur}
  variants:
  - {first: Alexandra, last: Balahur-Dobrescu}
- canonical: {first: Timothy, last: Baldwin}
  variants:
  - {first: Tim, last: Baldwin}
- canonical: {first: Catherine N., last: Ball}
  variants:
  - {first: Catherine, last: Ball}
- canonical: {first: Bruce W., last: Ballard}
  id: bruce-w-ballard
  variants:
  - {first: Bruce, last: Ballard}
- canonical: {first: Rafael E., last: Banchs}
  variants:
  - {first: Rafael, last: Banchs}
- canonical: {first: Sivaji, last: Bandyopadhyay}
  variants:
  - {first: Sivaji, last: Bandopadhyay}
  - {first: Sivaju, last: Bandyopadhyay}
  - {first: Sivaji, last: B}
- canonical: {first: Eduardo R., last: Banga}
  id: eduardo-r-banga
  variants:
  - {first: Eduardo, last: R. Banga}
  - {first: Eduardo Rodríguez, last: Banga}
- canonical: {first: Srinivas, last: Bangalore}
  variants:
  - {first: B., last: Srinivas}
  - {first: '', last: Srinivas}
- canonical: {first: Forrest, last: Bao}
  variants:
  - {first: Forrest Sheng, last: Bao}
- canonical: {first: Petra, last: Barancikova}
  variants:
  - {first: Petra, last: Barančíková}
- canonical: {first: Cătălina, last: Barbu}
  id: catalina-barbu
  variants:
  - {first: Catalina, last: Barbu}
- canonical: {first: Verginica, last: Barbu Mititelu}
  variants:
  - {first: Verginica Barbu, last: Mititelu}
- canonical: {first: Anup, last: Barman}
  variants:
  - {first: Anup Kr., last: Barman}
- canonical: {first: John, last: Barnden}
  id: john-barnden
  variants:
  - {first: John A., last: Barnden}
- canonical: {first: Marco, last: Baroni}
  id: marco-baroni
- canonical: {first: Roberto, last: Barra-Chicote}
  variants:
  - {first: Roberto Barra, last: Chicote}
- canonical: {first: Sergio, last: Barrachina}
  id: sergio-barrachina
- canonical: {first: Claude, last: Barras}
  id: claude-barras
- canonical: {first: Caroline, last: Barriere}
  variants:
  - {first: Caroline, last: Barrière}
- canonical: {first: Chris, last: Barry}
  id: chris-barry
- canonical: {first: Valentina, last: Bartalesi Lenzi}
  id: valentina-bartalesi-lenzi
- canonical: {first: François, last: Barthélemy}
  variants:
  - {first: Francois, last: Barthelemy}
- canonical: {first: G. Edward, last: Barton}
  variants:
  - {first: G. Edward, last: 'Barton, Jr.'}
- canonical: {first: Guntis, last: Barzdins}
  variants:
  - {first: Guntis, last: Bārzdiņš}
- canonical: {first: Karine, last: Baschung}
  id: karine-baschung
- canonical: {first: Roberto, last: Basili}
  id: roberto-basili
- canonical: {first: Colin, last: Batchelor}
  variants:
  - {first: Colin R., last: Batchelor}
- canonical: {first: John, last: Bateman}
  variants:
  - {first: John A., last: Bateman}
- canonical: {first: Madeleine, last: Bates}
  id: madeleine-bates
  variants:
  - {first: Madeline, last: Bates}
- canonical: {first: Riza Theresa, last: Batista-Navarro}
  variants:
  - {first: Riza, last: Batista-Navarro}
- canonical: {first: Anton, last: Batliner}
  id: anton-batliner
- canonical: {first: Istvan, last: Batori}
  id: istvan-batori
- canonical: {first: Marco, last: Battista}
  id: marco-battista
- canonical: {first: William A., last: 'Baumgartner, Jr.'}
  variants:
  - {first: William A., last: Baumgartner Jr.}
  - {first: William A., last: Baumgartner}
  - {first: William, last: Baumgartner}
  - {first: William, last: Baumgartner Jr.}
- canonical: {first: Samuel, last: Bayer}
  variants:
  - {first: Sam, last: Bayer}
- canonical: {first: Andrew David, last: Beale}
  variants:
  - {first: Andrew, last: David}
- canonical: {first: David L., last: Bean}
  variants:
  - {first: David, last: Bean}
- canonical: {first: John, last: Bear}
  id: john-bear
- canonical: {first: Hannah, last: Bechara}
  variants:
  - {first: Hanna, last: Béchara}
  - {first: Hanna, last: Bechara}
  - {first: Hannah, last: Béchara}
- canonical: {first: Frederic, last: Bechet}
  id: frederic-bechet
  variants:
  - {first: Frédéric, last: Bechét}
  - {first: Frédéric, last: Béchet}
  - {first: Frederic, last: Béchet}
- canonical: {first: Chedi, last: Bechikh Ali}
  variants:
  - {first: Chedi, last: Bechikh}
- canonical: {first: Daniel, last: Beck}
  variants:
  - {first: Daniel Emilio, last: Beck}
- canonical: {first: Lee, last: Becker}
  variants:
  - {first: Lee A., last: Becker}
- canonical: {first: Russell, last: Beckley}
  variants:
  - {first: Russ, last: Beckley}
- canonical: {first: Paul, last: Bedaride}
  variants:
  - {first: Paul, last: Bédaride}
- canonical: {first: Cosmin Adrian, last: Bejan}
  variants:
  - {first: Cosmin, last: Adrian Bejan}
  - {first: Cosmin, last: Bejan}
- canonical: {first: Núria, last: Bel}
  variants:
  - {first: Nuria, last: Bel}
- canonical: {first: Gemma, last: Bel-Enguix}
  variants:
  - {first: Gemma Bel, last: Enguix}
  - {first: Gemma, last: Bel Enguix}
- canonical: {first: Julie, last: Belião}
  variants:
  - {first: Julie, last: Beliao}
- canonical: {first: Narjès, last: Bellamine Ben Saoud}
  variants:
  - {first: Narjès Bellamine Ben, last: Saoud}
- canonical: {first: Patrice, last: Bellot}
  id: patrice-bellot
- canonical: {first: Valérie, last: Bellynck}
  variants:
  - {first: Valerie, last: Bellynck}
- canonical: {first: Islam, last: Beltagy}
  id: islam-beltagy
- canonical: {first: Robert S., last: Belvin}
  variants:
  - {first: Robert, last: Belvin}
  - {first: Robert S., last: Melvin}
- canonical: {first: Anja, last: Belz}
  variants:
  - {first: Anya, last: Belz}
- canonical: {first: Roni, last: Ben Aharon}
  variants:
  - {first: Roni, last: Ben-Aharon}
- canonical: {first: Abdelmajid, last: Ben Hamadou}
  variants:
  - {first: Abdelmajid, last: Ben hamadou}
  - {first: Abdelmajid, last: Benhamadou}
  - {first: Abdelmajid-Lin, last: Ben Hamadou}
- canonical: {first: Abderrahim, last: Benabbou}
  id: abderrahim-benabbou
- canonical: {first: Farah, last: Benamara}
  variants:
  - {first: Farah, last: Beanamara}
  - {first: Farah, last: Benamara Zitoune}
- canonical: {first: Chomicha, last: Bendahman}
  id: chomicha-bendahman
- canonical: {first: Emily M., last: Bender}
  variants:
  - {first: Emily, last: Bender}
- canonical: {first: José-Miguel, last: Benedí}
  id: jose-miguel-benedi
  variants:
  - {first: Jose-Miguel, last: Benedi}
  - {first: José Miguel, last: Benedí}
  - {first: José Miguel, last: Benedí Ruíz}
  - {first: José-M., last: Benedí}
  - {first: José Miguel, last: Benedi Ruiz}
  - {first: José-Miguel, last: Benedí Ruíz}
- canonical: {first: Simon, last: Benigeri}
  id: simon-benigeri
  variants:
  - {first: Simon, last: Ben Igeri}
- canonical: {first: Andrew, last: Bennett}
  id: andrew-bennett
  similar: [andrew-bennetts]
- canonical: {first: Paul, last: Bennett}
  variants:
  - {first: Paul N., last: Bennett}
- canonical: {first: Andrew, last: Bennetts}
  id: andrew-bennetts
  similar: [andrew-bennett]
- canonical: {first: Alexander, last: Berg}
  variants:
  - {first: Alex, last: Berg}
  - {first: Alexander C, last: Berg}
- canonical: {first: Tamara, last: Berg}
  variants:
  - {first: Tamara L., last: Berg}
  - {first: Tamara L, last: Berg}
- canonical: {first: Carole, last: Bergamini}
  id: carole-bergamini
- canonical: {first: Adam, last: Berger}
  variants:
  - {first: Adam L., last: Berger}
- canonical: {first: Maria, last: Berger}
  variants:
  - {first: Maria, last: Moritz}
- canonical: {first: Raffaella, last: Bernardi}
  id: raffaella-bernardi
- canonical: {first: Niels Ole, last: Bernsen}
  variants:
  - {first: Niels Ole, last: Bernse}
  - {first: Niels O., last: Bernsen}
- canonical: {first: Elisa, last: Bertino}
  id: elisa-bertino
- canonical: {first: Núria, last: Bertomeu}
  variants:
  - {first: Nuria, last: Bertomeu}
  - {first: Núria, last: Bertomeu Castelló}
  - {first: Núria Bertomeu, last: Castelló}
- canonical: {first: Robert C., last: Berwick}
  variants:
  - {first: Robert, last: Berwick}
  - {first: Robert Cregar, last: Berwick}
- canonical: {first: Gabriel G., last: Bes}
  id: gabriel-g-bes
  variants:
  - {first: Gabriel G., last: Bès}
  - {first: Gabriel, last: Bès}
- canonical: {first: Laurent, last: Besacier}
  id: laurent-besacier
- canonical: {first: Štefan, last: Beňuš}
  variants:
  - {first: Stefan, last: Benus}
  - {first: S̆tefan, last: Ben̆us̆}
- canonical: {first: Akshar, last: Bharati}
  variants:
  - {first: Akshar, last: Bharathi}
- canonical: {first: Irshad, last: Bhat}
  variants:
  - {first: Irshad A., last: Bhat}
- canonical: {first: Rajesh, last: Bhat}
  id: rajesh-bhat
  similar: [rajesh-bhatt]
- canonical: {first: Riyaz Ahmad, last: Bhat}
  variants:
  - {first: Riyaz A., last: Bhat}
- canonical: {first: Rajesh, last: Bhatt}
  comment: UMass Amherst
  id: rajesh-bhatt
  similar: [rajesh-bhat]
- canonical: {first: Pushpak, last: Bhattacharyya}
  variants:
  - {first: Pushpak, last: Bhattacharya}
- canonical: {first: Virendrakumar, last: Bhavsar}
  variants:
  - {first: Virendra, last: Bhavsar}
- canonical: {first: Plaban Kr., last: Bhowmick}
  variants:
  - {first: Plaban, last: Bhowmick}
- canonical: {first: Ergun, last: Bicici}
  variants:
  - {first: Ergun, last: Biçici}
- canonical: {first: Eckhard, last: Bick}
  id: eckhard-bick
- canonical: {first: Timothy W., last: Bickmore}
  variants:
  - {first: Timothy, last: Bickmore}
- canonical: {first: Chris, last: Biemann}
  variants:
  - {first: Christian, last: Biemann}
- canonical: {first: Janusz Stanisław, last: Bien}
  variants:
  - {first: Janusz Stanislaw, last: Bien}
  - {first: Janusz S., last: Bień}
  - {first: Janusz S., last: Bien}
- canonical: {first: Marie A., last: Bienkowski}
  variants:
  - {first: Marie, last: Bienkowski}
- canonical: {first: Alan W., last: Biermann}
  id: alan-w-biermann
  variants:
  - {first: Alan, last: Biermann}
- canonical: {first: Jeffrey P., last: Bigham}
  variants:
  - {first: Jeffrey, last: Bigham}
- canonical: {first: Daniel M., last: Bikel}
  variants:
  - {first: Daniel, last: Bikel}
  - {first: Dan, last: Bikel}
- canonical: {first: Dimitrios, last: Bilidas}
  variants:
  - {first: Dimitris, last: Bilidas}
- canonical: {first: Eric, last: Bilinski}
  variants:
  - {first: Éric, last: Bilinski}
- canonical: {first: Mokhtar B., last: Billami}
  variants:
  - {first: Mokhtar-Boumedyen, last: Billami}
- canonical: {first: Jeff, last: Bilmes}
  variants:
  - {first: Jeff A., last: Bilmes}
- canonical: {first: Matthew W., last: Bilotti}
  variants:
  - {first: Matthew, last: Bilotti}
- canonical: {first: Milan, last: Bily}
  variants:
  - {first: Milan, last: Bílý}
- canonical: {first: Diana, last: Binnenpoorte}
  id: diana-binnenpoorte
- canonical: {first: Elizabeth, last: Bishop}
  id: elizabeth-bishop
- canonical: {first: Alan W., last: Black}
  id: alan-w-black
  variants:
  - {first: Alan, last: Black}
  - {first: Alan W, last: Black}
- canonical: {first: Ezra, last: Black}
  id: ezra-black
  variants:
  - {first: Ezra W., last: Black}
- canonical: {first: Lois M., last: Black}
  variants:
  - {first: Lois, last: Black}
- canonical: {first: William J., last: Black}
  id: william-j-black
  variants:
  - {first: William J, last: Black}
  - {first: William, last: Black}
- canonical: {first: Frédéric, last: Blain}
  variants:
  - {first: Frederic, last: Blain}
- canonical: {first: Hervé, last: Blanchon}
  variants:
  - {first: Herve, last: Blanchon}
- canonical: {first: Christian, last: Blaschke}
  id: christian-blaschke
- canonical: {first: Nate, last: Blaylock}
  id: nate-blaylock
- canonical: {first: David, last: Blei}
  variants:
  - {first: David M., last: Blei}
- canonical: {first: Hatte, last: Blejer}
  variants:
  - {first: Hatte R., last: Blejer}
- canonical: {first: André, last: Blessing}
  variants:
  - {first: Andre, last: Blessing}
- canonical: {first: Hans Ulrich, last: Block}
  variants:
  - {first: Hans-Ulrich, last: Block}
- canonical: {first: Marsden S., last: Blois}
  id: marsden-s-blois
- canonical: {first: Phil, last: Blunsom}
  variants:
  - {first: Philip, last: Blunsom}
- canonical: {first: Tamara, last: Bobić}
  variants:
  - {first: Tamara, last: Bobic}
- canonical: {first: Daniel, last: Bobrow}
  variants:
  - {first: Daniel G., last: Bobrow}
- canonical: {first: Robert, last: Bobrow}
  id: robert-bobrow
  variants:
  - {first: Robert J., last: Bobrow}
  - {first: Rusty, last: Bobrow}
- canonical: {first: Péter Pál, last: Boda}
  variants:
  - {first: Péter, last: Boda}
- canonical: {first: Adams B., last: Bodomo}
  variants:
  - {first: Adams, last: Bodomo}
- canonical: {first: Guido, last: Boella}
  id: guido-boella
- canonical: {first: Katharina, last: Boesefeldt}
  id: katharina-boesefeldt
- canonical: {first: Christopher, last: Bogart}
  variants:
  - {first: Chris, last: Bogart}
- canonical: {first: Branimir, last: Boguraev}
  id: branimir-boguraev
  variants:
  - {first: Branimir K., last: Boguraev}
  - {first: Bran, last: Boguraev}
- canonical: {first: Igor, last: Boguslavsky}
  variants:
  - {first: Igor M., last: Boguslavsky}
- canonical: {first: Dan, last: Bohus}
  id: dan-bohus
  variants:
  - {first: Dan, last: Bohuş}
- canonical: {first: Sean, last: Boisen}
  id: sean-boisen
- canonical: {first: Christian, last: Boitet}
  id: christian-boitet
- canonical: {first: Loic, last: Boizou}
  variants:
  - {first: Loïc, last: Boizou}
- canonical: {first: Ondřej, last: Bojar}
  variants:
  - {first: Ondrej, last: Bojar}
- canonical: {first: Julie E., last: Boland}
  variants:
  - {first: Julie, last: Boland}
- canonical: {first: Daniel, last: Bolaños}
  variants:
  - {first: Daniel, last: Bolanos}
- canonical: {first: Gemma, last: Boleda}
  variants:
  - {first: Gemma, last: Boleda Torrent}
- canonical: {first: Andrea, last: Bolognesi}
  id: andrea-bolognesi
- canonical: {first: Igor A., last: Bolshakov}
  variants:
  - {first: Igor, last: Bolshakov}
- canonical: {first: Antonio, last: Bonafonte}
  id: antonio-bonafonte
- canonical: {first: Jean-François, last: Bonastre}
  id: jean-francois-bonastre
  variants:
  - {first: Jean-Francois, last: Bonastre}
- canonical: {first: Guillaume, last: Bonfante}
  variants:
  - {first: Guillame, last: Bonfante}
- canonical: {first: Claire, last: Bonial}
  variants:
  - {first: Claire N., last: Bonial}
- canonical: {first: Marco Aldo Piccolino, last: Boniforti}
  variants:
  - {first: Marco Aldo, last: Piccolino Boniforti}
- canonical: {first: Hélène, last: Bonneau-Maynard}
  id: helene-bonneau-maynard
  variants:
  - {first: Hélène, last: Maynard}
- canonical: {first: Kalina, last: Bontcheva}
  id: kalina-bontcheva
  similar: [katina-bontcheva]
- canonical: {first: Katina, last: Bontcheva}
  id: katina-bontcheva
  similar: [kalina-bontcheva]
- canonical: {first: German, last: Bordel}
  id: german-bordel
  variants:
  - {first: Germán, last: Bordel}
- canonical: {first: Emanuela, last: Boroş}
  variants:
  - {first: Emanuela, last: Boroș}
  - {first: Emanuela, last: Boros}
- canonical: {first: Tiberiu, last: Boroş}
  variants:
  - {first: Tiberiu, last: Boroș}
  - {first: Tiberiu, last: Boros}
- canonical: {first: Sonja, last: Bosch}
  variants:
  - {first: Sonja E., last: Bosch}
- canonical: {first: Matko, last: Bosnjak}
  variants:
  - {first: Matko, last: Bošnjak}
- canonical: {first: Elizabeth C., last: Botha}
  id: elizabeth-c-botha
- canonical: {first: Alexandre, last: Bouchard-Côté}
  variants:
  - {first: Alexandre, last: Bouchard}
- canonical: {first: Abdessalam, last: Bouchekif}
  variants:
  - {first: Abdesselam, last: Bouchekif}
- canonical: {first: Mohamed Mahdi, last: Boudabous}
  variants:
  - {first: Mohamed, last: Boudabous}
- canonical: {first: Aicha, last: Bouhjar}
  variants:
  - {first: Aïcha, last: Bouhjar}
- canonical: {first: Pierrette, last: Bouillon}
  id: pierrette-bouillon
- canonical: {first: Philippe, last: Boula de Mareüil}
  id: philippe-boula-de-mareuil
  variants:
  - {first: Philippe Boula, last: de Mareüil}
- canonical: {first: Gilles, last: Boulianne}
  id: gilles-boulianne
- canonical: {first: Paolo, last: Bouquet}
  id: paolo-bouquet
- canonical: {first: Laurent, last: Bourbeau}
  id: laurent-bourbeau
- canonical: {first: Caroline, last: Bousquet-Vernhettes}
  variants:
  - {first: Caroline, last: Bousquet}
- canonical: {first: Lou, last: Boves}
  variants:
  - {first: Louis, last: Boves}
- canonical: {first: Samuel, last: Bowman}
  variants:
  - {first: Samuel R., last: Bowman}
  - {first: Sam, last: Bowman}
- canonical: {first: Stephen, last: Boxwell}
  variants:
  - {first: Stephen A., last: Boxwell}
- canonical: {first: Richard D., last: Boyce}
  variants:
  - {first: Richard, last: Boyce}
- canonical: {first: Andrew, last: Boyd}
  variants:
  - {first: Andrew D., last: Boyd}
- canonical: {first: Amber, last: Boydstun}
  variants:
  - {first: Amber E., last: Boydstun}
- canonical: {first: Kristy, last: Boyer}
  variants:
  - {first: Kristy Elizabeth, last: Boyer}
- canonical: {first: Cem, last: Bozsahin}
  variants:
  - {first: Cem, last: Bozşahin}
  - {first: H. Cem, last: Bozsahin}
- canonical: {first: Olivier, last: Boëffard}
  variants:
  - {first: Olivier, last: Boeffard}
- canonical: {first: Lisa, last: Braden-Harder}
  variants:
  - {first: Lisa C., last: Braden-Harder}
- canonical: {first: Deborah, last: Brady}
  variants:
  - {first: Deb, last: Brady}
- canonical: {first: Annelies, last: Braffort}
  id: annelies-braffort
- canonical: {first: S.R.K., last: Branavan}
  variants:
  - {first: S. R. K., last: Branavan}
- canonical: {first: António, last: Branco}
  variants:
  - {first: Antonio, last: Branco}
  - {first: Antonio H., last: Branco}
  - {first: António Horta, last: Branco}
- canonical: {first: Andrew, last: Brasher}
  id: andrew-brasher
- canonical: {first: Harry, last: Bratt}
  id: harry-bratt
- canonical: {first: Adrian, last: Braşoveanu}
  variants:
  - {first: Adrian, last: Brasoveanu}
- canonical: {first: Eric, last: Breck}
  variants:
  - {first: Eric J., last: Breck}
- canonical: {first: D. S., last: Bree}
  variants:
  - {first: D.S., last: Bree}
- canonical: {first: Jason, last: Brenier}
  variants:
  - {first: Jason M., last: Brenier}
- canonical: {first: Susan E., last: Brennan}
  variants:
  - {first: Susan, last: Brennan}
- canonical: {first: Xavier, last: Briffault}
  id: xavier-briffault
- canonical: {first: Ted, last: Briscoe}
  id: ted-briscoe
  variants:
  - {first: Edward, last: Briscoe}
- canonical: {first: George Aaron, last: Broadwell}
  variants:
  - {first: Aaron, last: Broadwell}
  - {first: G. Aaron, last: Broadwell}
- canonical: {first: Daan, last: Broeder}
  id: daan-broeder
- canonical: {first: Michael K., last: Brown}
  variants:
  - {first: Michael, last: Brown}
- canonical: {first: Peter F., last: Brown}
  id: peter-f-brown
- canonical: {first: Ralf D., last: Brown}
  variants:
  - {first: Ralf, last: Brown}
- canonical: {first: Susan Windisch, last: Brown}
  variants:
  - {first: Susan, last: Windisch Brown}
  - {first: Susan, last: Brown}
  - {first: Susan W., last: Brown}
- canonical: {first: Rebecca, last: Bruce}
  variants:
  - {first: Rebecca F., last: Bruce}
- canonical: {first: Hennie, last: Brugman}
  id: hennie-brugman
- canonical: {first: Ernst, last: Buchberger}
  id: ernst-buchberger
- canonical: {first: Chris, last: Buckley}
  id: chris-buckley
- canonical: {first: Sven, last: Buechel}
  variants:
  - {first: Sven, last: Büchel}
- canonical: {first: Alberto, last: Bugarín Diz}
  variants:
  - {first: Alberto, last: Bugarín}
  - {first: Alberto, last: Bugarin}
- canonical: {first: Trung, last: Bui}
  variants:
  - {first: Trung H., last: Bui}
- canonical: {first: Florin, last: Bulgarov}
  variants:
  - {first: Florin Adrian, last: Bulgarov}
- canonical: {first: Barbara, last: Bullock}
  variants:
  - {first: Barbara E., last: Bullock}
- canonical: {first: Razvan, last: Bunescu}
  variants:
  - {first: Razvan C., last: Bunescu}
- canonical: {first: Harry, last: Bunt}
  id: harry-bunt
- canonical: {first: Laura, last: Burdick}
  variants:
  - {first: Laura, last: Wendlandt}
- canonical: {first: Gaston, last: Burek}
  variants:
  - {first: Gaston G., last: Burek}
- canonical: {first: Clint, last: Burfoot}
  variants:
  - {first: Clinton, last: Burfoot}
- canonical: {first: John D., last: Burger}
  comment: MITRE
  id: john-d-burger
  similar: [john-f-burger]
- canonical: {first: John F., last: Burger}
  comment: System Development Corporation
  id: john-f-burger
  similar: [john-d-burger]
- canonical: {first: Christopher J.C., last: Burges}
  variants:
  - {first: Chris J.C., last: Burges}
- canonical: {first: Diego A., last: Burgos}
  variants:
  - {first: Diego, last: Burgos}
- canonical: {first: Bianka, last: Buschbeck}
  id: bianka-buschbeck
  variants:
  - {first: Bianka, last: Buschbeck-Wolf}
- canonical: {first: Andrei, last: Butnaru}
  variants:
  - {first: Andrei M., last: Butnaru}
- canonical: {first: Bill, last: Byrne}
  comment: University of Cambridge
  id: bill-byrne
- canonical: {first: Bill, last: Byrne}
  comment: UCSD Ph.d; https://www.linkedin.com/in/billb/
  id: bill-byrne-ucsd
- canonical: {first: Donna, last: Byron}
  id: donna-byron
  variants:
  - {first: Donna K., last: Byron}
- canonical: {first: Tamás, last: Bíró}
  variants:
  - {first: Tamás, last: Biró}
- canonical: {first: Benjamin, last: Börschinger}
  variants:
  - {first: Benjamin, last: Boerschinger}
- canonical: {first: Kenneth S., last: Bøgh}
  variants:
  - {first: Kenneth, last: Bøgh}
- canonical: {first: Alena, last: Bŏhmová}
  variants:
  - {first: Alena, last: Bohmova}
  - {first: Alena, last: Böhmová}
- canonical: {first: Sheila, last: C. M. de Sousa}
  variants:
  - {first: Sheila C.M., last: de Sousa}
- canonical: {first: José G., last: C. de Souza}
  variants:
  - {first: José G.C., last: de Souza}
  - {first: Jose G.C., last: de Souza}
  - {first: José Guilherme, last: Camargo de Souza}
  - {first: José G., last: Camargo de Souza}
  - {first: José Guilherme, last: C. de Souza}
- canonical: {first: Malarkodi, last: C.S.}
  variants:
  - {first: Malarkodi, last: C.S}
  - {first: CS., last: Malarkodi}
- canonical: {first: Joao Paulo, last: Cabral}
  variants:
  - {first: João P., last: Cabral}
- canonical: {first: Luís Miguel, last: Cabral}
  variants:
  - {first: Luís, last: Cabral}
- canonical: {first: Luis-Adrián, last: Cabrera-Diego}
  variants:
  - {first: Luis Adrián, last: Cabrera-Diego}
- canonical: {first: Maria Teresa, last: Cabré}
  id: maria-teresa-cabre
  variants:
  - {first: M. Teresa, last: Cabré}
  - {first: Teresa, last: Cabré}
- canonical: {first: Whitney L., last: Cade}
  variants:
  - {first: Whitney, last: Cade}
- canonical: {first: Anais, last: Cadilhac}
  variants:
  - {first: Anaïs, last: Cadilhac}
- canonical: {first: Michael J., last: Cafarella}
  variants:
  - {first: Michael, last: Cafarella}
- canonical: {first: Lynne, last: Cahill}
  id: lynne-cahill
  variants:
  - {first: Lynne J., last: Cahill}
- canonical: {first: Dongfeng, last: Cai}
  variants:
  - {first: DongFeng, last: Cai}
- canonical: {first: Jun Fu, last: Cai}
  variants:
  - {first: Junfu, last: Cai}
- canonical: {first: Qingqing, last: Cai}
  variants:
  - {first: Qing-qing, last: Cai}
- canonical: {first: Jo, last: Calder}
  variants:
  - {first: Jonathan, last: Calder}
- canonical: {first: Mary Elaine, last: Califf}
  id: mary-elaine-califf
- canonical: {first: Charles B., last: Callaway}
  variants:
  - {first: Charles, last: Callaway}
- canonical: {first: Diego, last: Calvanese}
  id: diego-calvanese
- canonical: {first: Nicoletta, last: Calzolari}
  id: nicoletta-calzolari
  variants:
  - {first: Nicoletta Calzolari, last: Zamorani}
- canonical: {first: Jose, last: Camacho-Collados}
  variants:
  - {first: José, last: Camacho-Collados}
- canonical: {first: Ellen, last: Campana}
  id: ellen-campana
- canonical: {first: Joseph P., last: Campbell}
  variants:
  - {first: Joseph, last: Campbell}
- canonical: {first: Francisco, last: Campillo}
  variants:
  - {first: Francisco Campillo, last: Díaz}
- canonical: {first: Doğan, last: Can}
  variants:
  - {first: Dogan, last: Can}
- canonical: {first: Arnaldo, last: 'Candido, Jr.'}
  variants:
  - {first: Arnaldo, last: Candido Jr.}
  - {first: Arnaldo, last: Candido Jr}
  - {first: Arnaldo, last: Candido}
- canonical: {first: Marie, last: Candito}
  variants:
  - {first: Marie-Helene, last: Candito}
  - {first: Marie-Hélène, last: Candito}
- canonical: {first: Amparo Elizabeth, last: Cano Basave}
  variants:
  - {first: Amparo Elizabeth, last: Cano-Basave}
- canonical: {first: Xuan-Nga, last: Cao}
  variants:
  - {first: Xuân-Nga, last: Cao}
  - {first: Xuân-Nga Cao, last: Kam}
- canonical: {first: Amedeo, last: Cappelli}
  id: amedeo-cappelli
- canonical: {first: George, last: Carayannis}
  id: george-carayannis
- canonical: {first: José María, last: Carazo}
  variants:
  - {first: José-María, last: Carazo}
- canonical: {first: Sandra, last: Carberry}
  variants:
  - {first: M. Sandra, last: Carberry}
- canonical: {first: Jaime G., last: Carbonell}
  comment: CMU
  id: jaime-g-carbonell
  similar: [jaime-r-carbonell]
  variants:
  - {first: Jaime, last: Carbonell}
  - {first: Jaime G., last: Carbonell Jr}
- canonical: {first: Jaime R., last: Carbonell}
  comment: BBN; d. 1973
  id: jaime-r-carbonell
  similar: [jaime-g-carbonell]
- canonical: {first: Antonio, last: Cardenal}
  variants:
  - {first: Antonio, last: Cardenal-Lopez}
- canonical: {first: Claire, last: Cardie}
  id: claire-cardie
- canonical: {first: Patrick, last: Cardinal}
  id: patrick-cardinal
- canonical: {first: Paula, last: Cardoso}
  id: paula-cardoso
  variants:
  - {first: Paula C. Figueira, last: Cardoso}
  - {first: Paula C. F., last: Cardoso}
- canonical: {first: George, last: Caridakis}
  id: george-caridakis
- canonical: {first: Kathleen M., last: Carley}
  variants:
  - {first: Kathleen, last: Carley}
- canonical: {first: Mark, last: Carman}
  variants:
  - {first: Mark J., last: Carman}
  - {first: Mark James, last: Carman}
- canonical: {first: Jorge, last: Carrillo de Albornoz}
  variants:
  - {first: Jorge Carrillo, last: de Albornoz}
- canonical: {first: Jeremy J., last: Carroll}
  variants:
  - {first: Jeremy, last: Carroll}
- canonical: {first: John A., last: Carroll}
  comment: Cambridge, Sussex
  id: john-a-carroll
  similar: [john-b-carroll]
  variants:
  - {first: John, last: Carroll}
- canonical: {first: John B., last: Carroll}
  comment: UNC
  id: john-b-carroll
  similar: [john-a-carroll]
- canonical: {first: Julie, last: Carson-Berndsen}
  variants:
  - {first: Julie, last: Carson}
  - {first: Julle, last: Carson-Berndsen}
- canonical: {first: David, last: Carter}
  variants:
  - {first: David M., last: Carter}
- canonical: {first: Christopher, last: Caruso}
  variants:
  - {first: Chris, last: Caruso}
- canonical: {first: Vitor, last: Carvalho}
  variants:
  - {first: Vitor R., last: Carvalho}
- canonical: {first: Francisco, last: Casacuberta}
  id: francisco-casacuberta
- canonical: {first: Bernardino, last: Casas}
  id: bernardino-casas
- canonical: {first: Helena de Medeiros, last: Caseli}
  variants:
  - {first: Helena, last: de Medeiros Caseli}
- canonical: {first: Arantza, last: Casillas}
  id: arantza-casillas
- canonical: {first: Asunción, last: Castaño}
  id: asuncion-castano
- canonical: {first: José, last: Castaño}
  variants:
  - {first: José M., last: Castaño}
- canonical: {first: João Miguel, last: Casteleiro}
  variants:
  - {first: João, last: Casteleiro}
- canonical: {first: Núria, last: Castell}
  variants:
  - {first: Nuria, last: Castell}
- canonical: {first: Antonio, last: Castellanos}
  id: antonio-castellanos
- canonical: {first: Eric, last: Castelli’}
  variants:
  - {first: Eric, last: Castelli}
- canonical: {first: Irene, last: Castellón}
  variants:
  - {first: Irene, last: Castellon}
- canonical: {first: Julio, last: Castillo}
  variants:
  - {first: Julio Javier, last: Castillo}
- canonical: {first: Thiago, last: Castro Ferreira}
  variants:
  - {first: Thiago, last: Ferreira}
- canonical: {first: Maria Lucia, last: Castro Jorge}
  variants:
  - {first: Maria Lucía Castro, last: Jorge}
  - {first: Maria Lucía, last: Castro Jorge}
- canonical: {first: Maria Jose, last: Castro-Bleda}
  variants:
  - {first: María José, last: Castro}
  - {first: María-José, last: Castro}
- canonical: {first: Dolors, last: Català}
  variants:
  - {first: Dolors, last: Catala}
- canonical: {first: Maria Novella, last: Catarsi}
  id: maria-novella-catarsi
- canonical: {first: Roberta, last: Catizone}
  id: roberta-catizone
- canonical: {first: Gabriela, last: Cavaglià}
  variants:
  - {first: Gabriela, last: Cavaglia}
- canonical: {first: Alexandru, last: Ceauşu}
  variants:
  - {first: Alexandru, last: Ceausu}
- canonical: {first: Guillermo A., last: Cecchi}
  variants:
  - {first: Guillermo, last: Cecchi}
- canonical: {first: Ali Hadian, last: Cefidekhanie}
  variants:
  - {first: Ali, last: Hadian}
- canonical: {first: Pedro Concejero, last: Cerezo}
  variants:
  - {first: Pedro, last: Concejero}
- canonical: {first: Scott A., last: Hale}
  variants:
  - {first: Scott, last: Hale}
- canonical: {first: Jeong-Won, last: Cha}
  variants:
  - {first: Jeongwon, last: Cha}
- canonical: {first: Seungho, last: Cha}
  id: seungho-cha
- canonical: {first: Joyce, last: Chai}
  variants:
  - {first: Joyce Yue, last: Chai}
  - {first: Joyce Y., last: Chai}
- canonical: {first: Kian Ming A., last: Chai}
  variants:
  - {first: Kian Ming Adam, last: Chai}
- canonical: {first: Aimilios, last: Chalamandaris}
  id: aimilios-chalamandaris
  variants:
  - {first: Chalamandaris, last: Aimilios}
- canonical: {first: Nathanael, last: Chambers}
  variants:
  - {first: Nathan, last: Chambers}
- canonical: {first: Gary K. K., last: Chan}
  id: gary-k-k-chan
- canonical: {first: Kwok-Ping, last: Chan}
  variants:
  - {first: Kwok Ping, last: Chan}
- canonical: {first: Samuel W. K., last: Chan}
  id: samuel-w-k-chan
  variants:
  - {first: Samuel W.K., last: Chan}
- canonical: {first: Brian J., last: Chandler}
  id: brian-j-chandler
  variants:
  - {first: Brian, last: Chandler}
- canonical: {first: Sharath, last: Chandra Guntuku}
  variants:
  - {first: Sharath Chandra, last: Guntuku}
- canonical: {first: Raman, last: Chandrasekar}
  id: raman-chandrasekar
- canonical: {first: Muthu Kumar, last: Chandrasekaran}
  variants:
  - {first: Muthu, last: Kumar Chandrasekaran}
- canonical: {first: Angel, last: Chang}
  variants:
  - {first: Angel X., last: Chang}
- canonical: {first: Baobao, last: Chang}
  variants:
  - {first: Bao-Bao, last: Chang}
- canonical: {first: Ching Yun, last: Chang}
  variants:
  - {first: Ching-Yun, last: Chang}
- canonical: {first: Edward Y., last: Chang}
  variants:
  - {first: Edward, last: Chang}
- canonical: {first: Jason S., last: Chang}
  variants:
  - {first: Jason, last: Chang}
  - {first: Jason J. S., last: Chang}
  - {first: Jason J.S., last: Chang}
  - {first: Jason J., last: Chang}
- canonical: {first: Jim, last: Chang}
  variants:
  - {first: Jimmy, last: Chang}
- canonical: {first: Joseph Z., last: Chang}
  variants:
  - {first: Joseph, last: Chang}
  - {first: Joseph Z, last: Chang}
- canonical: {first: Jyun-Sheng, last: Chang}
  variants:
  - {first: Jyun-sheng, last: Chang}
- canonical: {first: Kai-min Kevin, last: Chang}
  variants:
  - {first: Kai-Min, last: Chang}
  - {first: Kai-min K., last: Chang}
- canonical: {first: Li-Li, last: Chang}
  variants:
  - {first: Li-li, last: Chang}
- canonical: {first: Li-Ping, last: Chang}
  variants:
  - {first: Li-ping, last: Chang}
- canonical: {first: Pi-Chuan, last: Chang}
  variants:
  - {first: Pichuan, last: Chang}
- canonical: {first: Shih-Fu, last: Chang}
  variants:
  - {first: Shih-fu, last: Chang}
- canonical: {first: Yu-wei, last: Chang}
  variants:
  - {first: Yu-Wei, last: Chang}
- canonical: {first: F. Y. August, last: Chao}
  variants:
  - {first: F.Y. August, last: Chao}
- canonical: {first: Wenhan, last: Chao}
  variants:
  - {first: WenHan, last: Chao}
  - {first: Wen-Han, last: Chao}
- canonical: {first: Wendy, last: Chapman}
  variants:
  - {first: Wendy W, last: Chapman}
- canonical: {first: Marcela, last: Charfuelan}
  variants:
  - {first: Marcela, last: Charfuelán}
- canonical: {first: Eric, last: Charton}
  variants:
  - {first: Éric, last: Charton}
- canonical: {first: Noël, last: Chateau}
  id: noel-chateau
- canonical: {first: Niladri, last: Chatterjee}
  id: niladri-chatterjee
- canonical: {first: Rajen, last: Chatterjee}
  variants:
  - {first: Rajan, last: Chatterjee}
- canonical: {first: Jacques, last: Chauché}
  id: jacques-chauche
- canonical: {first: Himani, last: Chaudhry}
  variants:
  - {first: Himani, last: Chaudhary}
- canonical: {first: Bidyut Baran, last: Chaudhuri}
  id: bidyut-baran-chaudhuri
  variants:
  - {first: Bidyut B., last: Chaudhuri}
- canonical: {first: Chiwei, last: Che}
  id: chiwei-che
- canonical: {first: Alvin Cheng-Hsien, last: Chen}
  variants:
  - {first: Cheng-Hsien, last: Chen}
- canonical: {first: Catherine, last: Chen}
  comment: UC Berkley
  id: catherine-chen-ucberkley
- canonical: {first: Catherine, last: Chen}
  comment: Brown
  id: catherine-chen-bu
- canonical: {first: Chao-Jan, last: Chen}
  variants:
  - {first: Chao-jan, last: Chen}
- canonical: {first: Cheng-Der, last: Chen}
  variants:
  - {first: Cheng-der, last: Chen}
- canonical: {first: Feng-Yi, last: Chen}
  variants:
  - {first: Feng-yi, last: Chen}
- canonical: {first: Francine, last: Chen}
  variants:
  - {first: Francine R., last: Chen}
- canonical: {first: Helen Kaiyun, last: Chen}
  variants:
  - {first: Kai-Yun, last: Chen}
  - {first: Kai-yun, last: Chen}
  - {first: Helen Kai-yun, last: Chen}
- canonical: {first: Huey-Chyun, last: Chen}
  variants:
  - {first: Mathis Huey-chyun, last: Chen}
- canonical: {first: Jen Nan, last: Chen}
  variants:
  - {first: Jen-Nan, last: Chen}
  - {first: Jen-nan, last: Chen}
- canonical: {first: Jiajun, last: Chen}
  variants:
  - {first: Jia-jun, last: Chen}
  - {first: Jia-Jun, last: Chen}
- canonical: {first: Keh-Jiann, last: Chen}
  variants:
  - {first: Keh-jiann, last: Chen}
  - {first: Ke-Jiann, last: Chen}
  - {first: K. J., last: Chen}
- canonical: {first: Kuang-hua, last: Chen}
  variants:
  - {first: Kuang-Hua, last: Chen}
- canonical: {first: Li-mei, last: Chen}
  variants:
  - {first: Li-Mei, last: Chen}
- canonical: {first: Liang-Yu, last: Chen}
  variants:
  - {first: Liangyu, last: Chen}
- canonical: {first: Mei-hua, last: Chen}
  variants:
  - {first: Mei-Hua, last: Chen}
- canonical: {first: Mia Xu, last: Chen}
  variants:
  - {first: Mia, last: Chen}
- canonical: {first: Nancy, last: Chen}
  variants:
  - {first: Nancy F., last: Chen}
- canonical: {first: Po Chun, last: Chen}
  variants:
  - {first: Po-Chun, last: Chen}
- canonical: {first: Po Hsuan, last: Chen}
  variants:
  - {first: Po-Hsuan, last: Chen}
- canonical: {first: Shun-Der, last: Chen}
  variants:
  - {first: Shun-Der, last: Cheng}
- canonical: {first: Ssu-Cheng, last: Chen}
  variants:
  - {first: Su-Cheng, last: Chen}
- canonical: {first: Stanley F., last: Chen}
  variants:
  - {first: Stanley, last: Chen}
- canonical: {first: Tsong-yi, last: Chen}
  variants:
  - {first: Tsong-Yi, last: Chen}
- canonical: {first: Xixian, last: Chen}
  variants:
  - {first: XiXian, last: Chen}
- canonical: {first: Yi-Rong, last: Chen}
  variants:
  - {first: YiRong, last: Chen}
  - {first: Yi-Rung, last: Chen}
- canonical: {first: YiChun, last: Chen}
  variants:
  - {first: Yi-Chun, last: Chen}
- canonical: {first: Yuanzhu Peter, last: Chen}
  variants:
  - {first: Peter, last: Chen}
- canonical: {first: Charles, last: 'Chen, Jr.'}
  variants:
  - {first: Charles, last: Chen}
  - {first: Charles, last: Chen Jr.}
- canonical: {first: Noureddine, last: Chenfour}
  id: noureddine-chenfour
- canonical: {first: Wen-Huei, last: Cheng}
  variants:
  - {first: Wen-Hui, last: Cheng}
- canonical: {first: Xueqi, last: Cheng}
  variants:
  - {first: Xue-Qi, last: Cheng}
- canonical: {first: Chi-Shun, last: Cheung}
  variants:
  - {first: Chi Shun, last: Cheung}
- canonical: {first: Jackie Chi Kit, last: Cheung}
  variants:
  - {first: Jackie C. K., last: Cheung}
  - {first: Jackie C.K., last: Cheung}
  - {first: Jackie, last: Cheung}
- canonical: {first: Lawrence Y. L., last: Cheung}
  id: lawrence-y-l-cheung
  variants:
  - {first: Lawrence Y.L., last: Cheung}
- canonical: {first: Peter A., last: Chew}
  variants:
  - {first: Peter, last: Chew}
- canonical: {first: Adam, last: Cheyer}
  id: adam-cheyer
- canonical: {first: Tung-Hui, last: Chiang}
  variants:
  - {first: TungHui, last: Chiang}
- canonical: {first: Yuang-Chin, last: Chiang}
  variants:
  - {first: Yuang-chin, last: Chiang}
- canonical: {first: Jen-Tzung, last: Chien}
  variants:
  - {first: Jen-Tzong, last: Chien}
- canonical: {first: Lois C., last: Childs}
  variants:
  - {first: Lois, last: Childs}
- canonical: {first: Odbayar, last: Chimeddorj}
  variants:
  - {first: Chimeddorj, last: Odbayar}
- canonical: {first: Nancy, last: Chinchor}
  id: nancy-chinchor
  variants:
  - {first: Nancy A., last: Chinchor}
- canonical: {first: P. C., last: Ching}
  variants:
  - {first: P.C., last: Ching}
- canonical: {first: Manoj, last: Chinnakotla}
  variants:
  - {first: Manoj K., last: Chinnakotla}
  - {first: Manoj Kumar, last: Chinnakotla}
- canonical: {first: Luminita, last: Chiran}
  id: luminita-chiran
- canonical: {first: Mahesh V., last: Chitrao}
  variants:
  - {first: Mahesh, last: Chitrao}
- canonical: {first: Chih-Ming, last: Chiu}
  variants:
  - {first: Chih-ming, last: Chiu}
- canonical: {first: Hsun-Wen, last: Chiu}
  variants:
  - {first: Hsun-wen, last: Chiu}
- canonical: {first: Timothy, last: Chklovski}
  variants:
  - {first: Tim, last: Chklovski}
- canonical: {first: Hakaze, last: Cho}
  id: hakaze-cho
  variants:
  - {first: Yufeng, last: Zhao}
- canonical: {first: Martin, last: Chodorow}
  variants:
  - {first: Martin S., last: Chodorow}
- canonical: {first: GyuHyeon, last: Choi}
  variants:
  - {first: Gyu-Hyeon, last: Choi}
- canonical: {first: Jinho D., last: Choi}
  variants:
  - {first: Jinho, last: Choi}
- canonical: {first: Key-Sun, last: Choi}
  variants:
  - {first: Key-sun, last: Choi}
- canonical: {first: Annick, last: Choisier}
  id: annick-choisier
- canonical: {first: Mickey W. C., last: Chong}
  variants:
  - {first: Mickey W.C., last: Chong}
- canonical: {first: George, last: Chou}
  id: george-chou
- canonical: {first: Seng-Cho T., last: Chou}
  variants:
  - {first: Seng-cho T., last: Chou}
- canonical: {first: Prafulla Kumar, last: Choubey}
  variants:
  - {first: Prafulla, last: Choubey}
- canonical: {first: Khalid, last: Choukri}
  id: khalid-choukri
  variants:
  - {first: Kalid, last: Choukri}
- canonical: {first: Yen-Lu, last: Chow}
  variants:
  - {first: Yen-lu, last: Chow}
- canonical: {first: Thomas Ulrich, last: Christiansen}
  variants:
  - {first: Thomas, last: Christiansen}
- canonical: {first: Dimitris, last: Christodoulakis}
  variants:
  - {first: Dimitris N., last: Christodoulakis}
- canonical: {first: C. Mario, last: Christoudias}
  variants:
  - {first: Mario, last: Christoudias}
- canonical: {first: Grzegorz, last: Chrupała}
  variants:
  - {first: Grzegorz, last: Chrupala}
- canonical: {first: Jennifer, last: Chu-Carroll}
  variants:
  - {first: Jennifer, last: Chu}
- canonical: {first: Tat-Seng, last: Chua}
  variants:
  - {first: Tat Seng, last: Chua}
- canonical: {first: Ka-Wai, last: Chui}
  variants:
  - {first: Kawai, last: Chui}
- canonical: {first: Grace, last: Chung}
  variants:
  - {first: Grace Y, last: Chung}
- canonical: {first: Hee Sung, last: Chung}
  variants:
  - {first: Hee-Sung, last: Chung}
- canonical: {first: HooJung, last: Chung}
  variants:
  - {first: Hoojung, last: Chung}
- canonical: {first: Siaw-Fong, last: Chung}
  variants:
  - {first: Siaw Fong, last: Chung}
- canonical: {first: You-Shan, last: Chung}
  variants:
  - {first: You-shan, last: Chung}
- canonical: {first: Kenneth, last: Church}
  variants:
  - {first: Kenneth Ward, last: Church}
  - {first: Ken, last: Church}
  - {first: Kenneth W., last: Church}
- canonical: {first: Christopher, last: Chute}
  variants:
  - {first: Christopher G., last: Chute}
- canonical: {first: Ilyas, last: Cicekli}
  variants:
  - {first: İlyas, last: Çiçekli}
- canonical: {first: Christopher, last: Cieri}
  variants:
  - {first: Chris, last: Cieri}
- canonical: {first: Philipp, last: Cimiano}
  id: philipp-cimiano
- canonical: {first: Alina Maria, last: Ciobanu}
  variants:
  - {first: Alina, last: Ciobanu}
- canonical: {first: Manuel R., last: Ciosici}
  variants:
  - {first: Manuel, last: Ciosici}
- canonical: {first: Fabio, last: Ciravegna}
  id: fabio-ciravegna
- canonical: {first: Montserrat, last: Civit}
  id: montserrat-civit
- canonical: {first: Chris, last: Clark}
  variants:
  - {first: Christine, last: Clark}
- canonical: {first: Jonathan H., last: Clark}
  variants:
  - {first: Jonathan, last: Clark}
- canonical: {first: Charles L. A., last: Clarke}
  id: charles-l-a-clarke
- canonical: {first: Luka A., last: Clarke}
  variants:
  - {first: Luka, last: Clarke}
- canonical: {first: Mark A., last: Clements}
  variants:
  - {first: Mark, last: Clements}
- canonical: {first: Miruna, last: Clinciu}
  variants:
  - {first: Miruna-Adriana, last: Clinciu}
- canonical: {first: John H., last: 'Clippinger, Jr.'}
  variants:
  - {first: John Henry, last: 'Clippinger, Jr.'}
- canonical: {first: Paul, last: Clough}
  variants:
  - {first: Paul D., last: Clough}
- canonical: {first: Martin, last: Cmejrek}
  variants:
  - {first: Martin, last: Čmejrek}
- canonical: {first: Noah, last: Coccaro}
  id: noah-coccaro
- canonical: {first: Jose, last: Coch}
  variants:
  - {first: José, last: Coch}
- canonical: {first: John, last: Cocke}
  id: john-cocke
- canonical: {first: Joan, last: Codina-Filba}
  variants:
  - {first: Joan, last: Codina-Filbà}
  - {first: Joan, last: Codina}
- canonical: {first: Jordan, last: Cohen}
  variants:
  - {first: Jordan R., last: Cohen}
- canonical: {first: K. Bretonnel, last: Cohen}
  variants:
  - {first: Kevin Bretonnel, last: Cohen}
  - {first: Kevin B., last: Cohen}
  - {first: Kevin, last: Cohen}
- canonical: {first: Philip R., last: Cohen}
  variants:
  - {first: Philip, last: Cohen}
  - {first: Phil R., last: Cohen}
- canonical: {first: Shay B., last: Cohen}
  variants:
  - {first: Shay, last: Cohen}
- canonical: {first: Trevor, last: Cohen}
  comment: University of Washington
  id: trevor-cohen
  similar: [trevor-cohn]
- canonical: {first: William, last: Cohen}
  variants:
  - {first: William W., last: Cohen}
- canonical: {first: Yael, last: Cohen-Sygal}
  variants:
  - {first: Yael, last: Sygal}
- canonical: {first: Luísa, last: Coheur}
  variants:
  - {first: Luisa, last: Coheur}
- canonical: {first: Trevor, last: Cohn}
  comment: University of Melbourne
  id: trevor-cohn
  similar: [trevor-cohen]
- canonical: {first: Andrew W., last: Cole}
  variants:
  - {first: Andrew, last: Cole}
- canonical: {first: Ronald, last: Cole}
  id: ronald-cole
  variants:
  - {first: Ron, last: Cole}
  - {first: Ronald A., last: Cole}
- canonical: {first: Mariona, last: Coll Ardanuy}
  variants:
  - {first: Mariona Coll, last: Ardanuy}
- canonical: {first: Christophe, last: Collet}
  id: christophe-collet
- canonical: {first: Jean-Marc, last: Colletta}
  id: jean-marc-colletta
- canonical: {first: Edward, last: Collins}
  variants:
  - {first: Ed, last: Collins}
- canonical: {first: Michael, last: Collins}
  variants:
  - {first: Michael John, last: Collins}
  - {first: Mike, last: Collins}
- canonical: {first: Sandra, last: Collovini}
  id: sandra-collovini
- canonical: {first: Pere, last: Comas}
  variants:
  - {first: Pere R., last: Comas}
- canonical: {first: Donald C., last: Comeau}
  variants:
  - {first: Don, last: Comeau}
  - {first: Donald, last: Comeau}
  - {first: Donald C, last: Comeau}
- canonical: {first: Elisabet, last: Comelles}
  id: elisabet-comelles
- canonical: {first: Kristian, last: Concepcion}
  variants:
  - {first: Kris, last: Concepcion}
- canonical: {first: Sherri, last: Condon}
  variants:
  - {first: Sherri L., last: Condon}
- canonical: {first: John, last: Conroy}
  variants:
  - {first: John M., last: Conroy}
- canonical: {first: Matthieu, last: Constant}
  variants:
  - {first: Mathieu, last: Constant}
- canonical: {first: Susan P., last: Converse}
  variants:
  - {first: Susan, last: Converse}
- canonical: {first: Helen V., last: Cook}
  variants:
  - {first: Helen, last: Cook}
  - {first: Helen V, last: Cook}
- canonical: {first: Peter-Arno, last: Coppen}
  id: peter-arno-coppen
- canonical: {first: Ornella, last: Corazzari}
  id: ornella-corazzari
- canonical: {first: Greville C., last: Corbett}
  variants:
  - {first: Greville, last: Corbett}
  - {first: Greville G., last: Corbett}
- canonical: {first: Peter, last: Corbett}
  variants:
  - {first: Peter T., last: Corbett}
- canonical: {first: João Paulo, last: Cordeiro}
  variants:
  - {first: João, last: Cordeiro}
- canonical: {first: Silvio, last: Cordeiro}
  variants:
  - {first: Silvio Ricardo, last: Cordeiro}
- canonical: {first: Mark G., last: Core}
  variants:
  - {first: Mark, last: Core}
- canonical: {first: Courtney D., last: Corley}
  variants:
  - {first: Courtney, last: Corley}
- canonical: {first: Annick, last: Corluy}
  id: annick-corluy
- canonical: {first: Thomas L., last: Cornell}
  variants:
  - {first: Thomas, last: Cornell}
- canonical: {first: Gloria, last: Corpas Pastor}
  variants:
  - {first: Gloria, last: Corpas}
  - {first: Gloria Corpas, last: Pastor}
- canonical: {first: Simon, last: Corston-Oliver}
  variants:
  - {first: Simon H., last: Corston-Oliver}
- canonical: {first: Louise, last: Corti}
  id: louise-corti
- canonical: {first: Santiago, last: Cortés Vaíllo}
  variants:
  - {first: Santiago, last: Cortes}
  - {first: Santiago Cortés, last: Vaíllo}
- canonical: {first: William J., last: Corvey}
  variants:
  - {first: William, last: Corvey}
- canonical: {first: Angela, last: Costa}
  variants:
  - {first: Ângela, last: Costa}
- canonical: {first: Luís Fernando, last: Costa}
  variants:
  - {first: Luís, last: Costa}
- canonical: {first: Christophe, last: Costa Florêncio}
  variants:
  - {first: Christophe Costa, last: Florencio}
- canonical: {first: Marta R., last: Costa-jussà}
  variants:
  - {first: Marta, last: R. Costa-jussà}
  - {first: Marta R., last: Costa-Jussà}
  - {first: Marta R., last: Costa-Jussa}
  - {first: Marta, last: Ruiz Costa-jussà}
  - {first: Marta Ruiz, last: Costa-jussà}
- canonical: {first: Fintan J., last: Costello}
  variants:
  - {first: Fintan, last: Costello}
- canonical: {first: William, last: Coster}
  variants:
  - {first: Will, last: Coster}
- canonical: {first: Louise-Amélie, last: Cougnon}
  variants:
  - {first: Louis-Amélie, last: Cougnon}
- canonical: {first: Francisco M., last: Couto}
  variants:
  - {first: Francisco, last: Couto}
- canonical: {first: Daniel, last: Couto Vale}
  variants:
  - {first: Daniel, last: Couto-Vale}
  - {first: Daniel, last: Vale}
- canonical: {first: Jim, last: Cowie}
  id: jim-cowie
- canonical: {first: Roddy, last: Cowie}
  id: roddy-cowie
- canonical: {first: Benoit, last: Crabbé}
  variants:
  - {first: Benoît, last: Crabbé}
- canonical: {first: Gregory, last: Crane}
  variants:
  - {first: Gregory R., last: Crane}
- canonical: {first: Lambros, last: Cranias}
  variants:
  - {first: Lambros, last: Kranias}
- canonical: {first: Josep M., last: Crego}
  variants:
  - {first: Josep Maria, last: Crego}
  - {first: Josep, last: Crego}
- canonical: {first: Luca, last: Cristoforetti}
  id: luca-cristoforetti
- canonical: {first: Matthew, last: Crocker}
  variants:
  - {first: Matthew W., last: Crocker}
- canonical: {first: W. Bruce, last: Croft}
  variants:
  - {first: Bruce, last: Croft}
- canonical: {first: Fabien, last: Cromieres}
  variants:
  - {first: Fabien, last: Cromières}
- canonical: {first: Paul A., last: Crook}
  variants:
  - {first: Paul, last: Crook}
- canonical: {first: Noa P., last: Cruz Diaz}
  variants:
  - {first: Noa P., last: Cruz}
  - {first: Noa, last: Cruz}
  - {first: Noa P., last: Cruz Díaz}
- canonical: {first: Michael, last: Crystal}
  variants:
  - {first: Michael R., last: Crystal}
- canonical: {first: Andras, last: Csomai}
  variants:
  - {first: András, last: Csomai}
- canonical: {first: Catia, last: Cucchiarini}
  id: catia-cucchiarini
- canonical: {first: Silviu, last: Cucerzan}
  variants:
  - {first: Silviu-Petru, last: Cucerzan}
- canonical: {first: Chris, last: Culy}
  variants:
  - {first: Christopher, last: Culy}
- canonical: {first: Hamish, last: Cunningham}
  id: hamish-cunningham
- canonical: {first: Arturo, last: Curiel}
  variants:
  - {first: Arturo, last: Curiel Díaz}
- canonical: {first: James R., last: Curran}
  variants:
  - {first: James, last: Curran}
- canonical: {first: Douglass, last: Cutting}
  variants:
  - {first: Doug, last: Cutting}
- canonical: {first: Jan, last: Cuřín}
  id: jan-curin
- canonical: {first: Agata, last: Cybulska}
  variants:
  - {first: Agata Katarzyna, last: Cybulska}
- canonical: {first: Scott, last: Cyphers}
  variants:
  - {first: D. Scott, last: Cyphers}
- canonical: {first: Marianne, last: Dabbadie}
  id: marianne-dabbadie
- canonical: {first: Walter, last: Daelemans}
  id: walter-daelemans
- canonical: {first: Deborah A., last: Dahl}
  id: deborah-a-dahl
  variants:
  - {first: Deborah, last: Dahl}
- canonical: {first: Kathleen, last: Dahlgren}
  id: kathleen-dahlgren
- canonical: {first: Li-Rong, last: Dai}
  variants:
  - {first: LiRong, last: Dai}
- canonical: {first: Xiang, last: Dai}
  variants:
  - {first: Xiangying, last: Dai}
- canonical: {first: Xinyu, last: Dai}
  variants:
  - {first: Xin-yu, last: Dai}
  - {first: Xin-Yu, last: Dai}
- canonical: {first: Béatrice, last: Daille}
  variants:
  - {first: Beatrice, last: Daille}
- canonical: {first: Bojana, last: Dalbelo Bašić}
  variants:
  - {first: Bojana Dalbelo, last: Bašić}
- canonical: {first: Patrice, last: Dalle}
  id: patrice-dalle
- canonical: {first: Bhavana, last: Dalvi}
  variants:
  - {first: Bhavana, last: Dalvi Mishra}
- canonical: {first: Om P., last: Damani}
  variants:
  - {first: Om, last: Damani}
- canonical: {first: Fred, last: Damerau}
  variants:
  - {first: Fred J., last: Damerau}
- canonical: {first: Laurie, last: Damianos}
  variants:
  - {first: Laurie E., last: Damianos}
- canonical: {first: Danica, last: Damljanović}
  variants:
  - {first: Danica, last: Damljanovic}
- canonical: {first: Géraldine, last: Damnati}
  variants:
  - {first: Geraldine, last: Damnati}
- canonical: {first: Robert I., last: Damper}
  id: robert-i-damper
- canonical: {first: Sandipan, last: Dandapat}
  variants:
  - {first: Sandipan, last: Dandpat}
- canonical: {first: Hoa Trang, last: Dang}
  variants:
  - {first: Hoa, last: Dang}
- canonical: {first: Ron, last: 'Daniel, Jr.'}
  variants:
  - {first: Ron, last: Daniel}
  - {first: Ron, last: Daniel Jr.}
- canonical: {first: Masatake, last: Dantsuji}
  id: masatake-dantsuji
- canonical: {first: Aswarth Abhilash, last: Dara}
  variants:
  - {first: Aswarth, last: Dara}
- canonical: {first: Stéfan, last: Darmoni}
  variants:
  - {first: Stefan, last: Darmoni}
- canonical: {first: Vidas, last: Daudaravicius}
  variants:
  - {first: Vidas, last: Daudaravičius}
- canonical: {first: Jordi, last: Daudé}
  id: jordi-daude
- canonical: {first: Hal, last: Daumé III}
  variants:
  - {first: Hal, last: Daume III}
  - {first: Hal, last: Daume}
  - {first: Hal, last: Daumé}
- canonical: {first: Chris Irwin, last: Davis}
  variants:
  - {first: Chris, last: Davis}
- canonical: {first: James, last: Davis}
  variants:
  - {first: James Raymond, last: Davis}
- canonical: {first: Mark W., last: Davis}
  variants:
  - {first: Mark, last: Davis}
- canonical: {first: Sashka T., last: Davis}
  variants:
  - {first: Sashka, last: Davis}
- canonical: {first: Ian P., last: Davy}
  variants:
  - {first: Ian, last: Davy}
  - {first: Ian P, last: Davy}
- canonical: {first: David, last: Day}
  variants:
  - {first: David S., last: Day}
- canonical: {first: Antonella, last: De Angeli}
  variants:
  - {first: Antonella, last: DeAngeli}
- canonical: {first: Vitor, last: De Araujo}
  variants:
  - {first: Vítor, last: Araújo}
- canonical: {first: Orphee, last: De Clercq}
  variants:
  - {first: Orphée, last: De Clercq}
- canonical: {first: Georges, last: De Moor}
  id: georges-de-moor
- canonical: {first: Renato, last: De Mori}
  variants:
  - {first: Renato, last: de Mori}
- canonical: {first: Anne, last: De Roeck}
  variants:
  - {first: Anne, last: DeRoeck}
  - {first: Anne, last: de Roeck}
  - {first: Anne, last: deRoeck}
  - {first: A.N., last: De Roeck}
  - {first: Anne N., last: De Roeck}
- canonical: {first: Gianluca, last: De Rossi}
  variants:
  - {first: Gianluca, last: Rossi}
- canonical: {first: Koenraad, last: De Smedt}
  variants:
  - {first: Koenraad, last: de Smedt}
  - {first: Koenraad, last: DeSmedt}
- canonical: {first: Ángel, last: De la Torre}
  id: angel-de-la-torre
- canonical: {first: Jonathan, last: DeCristofaro}
  variants:
  - {first: Jonathan D., last: DeCristofaro}
- canonical: {first: Rosa, last: Del Gaudio}
  variants:
  - {first: Rosa, last: Gaudio}
- canonical: {first: Riccardo, last: Del Gratta}
  variants:
  - {first: Riccardo, last: del Gratta}
- canonical: {first: Iria, last: Del Río Gayo}
  variants:
  - {first: Iria, last: del Río Gayo}
  - {first: Iria, last: del Río}
  - {first: Iria, last: del Rio}
- canonical: {first: Elisabeth, last: Delais-Roussarie}
  variants:
  - {first: Élisabeth, last: Delais-Roussarie}
- canonical: {first: Jean-François, last: Delannoy}
  variants:
  - {first: Jean-Francois, last: Delannoy}
- canonical: {first: Stephen A., last: Della Pietra}
  id: stephen-a-della-pietra
  variants:
  - {first: Stephen, last: Della Pietra}
  - {first: Stephen, last: DellaPietra}
- canonical: {first: Vincent J., last: Della Pietra}
  id: vincent-j-della-pietra
  variants:
  - {first: Vincent, last: DellaPietra}
- canonical: {first: Rodolfo, last: Delmonte}
  id: rodolfo-delmonte
- canonical: {first: Paul, last: Deléglise}
  variants:
  - {first: Paul, last: Deleglise}
- canonical: {first: George, last: Demetriou}
  variants:
  - {first: George C., last: Demetriou}
- canonical: {first: Isin, last: Demirsahin}
  variants:
  - {first: Işin, last: Demirşahin}
  - {first: Isin, last: Demirşahin}
- canonical: {first: Peter, last: Deng}
  id: peter-deng
- canonical: {first: Xinyu, last: Deng}
  variants:
  - {first: XinYu, last: Deng}
- canonical: {first: Zhi-Hong, last: Deng}
  variants:
  - {first: Zhihong, last: Deng}
- canonical: {first: Alexandre, last: Denis}
  id: alexandre-denis
- canonical: {first: Leon, last: Derczynski}
  variants:
  - {first: Leon, last: Strømberg-Derczynski}
- canonical: {first: Jan Milan, last: Deriu}
  variants:
  - {first: Jan, last: Deriu}
- canonical: {first: Julien, last: Derivière}
  id: julien-deriviere
- canonical: {first: Maunendra Sankar, last: Desarkar}
  variants:
  - {first: Maunendra, last: Sankar Desarkar}
- canonical: {first: Théo, last: Desbordes}
  variants:
  - {first: Theo, last: Desbordes}
- canonical: {first: Jean-Pierre, last: Descles}
  variants:
  - {first: Jean-Pierre, last: Desclés}
  - {first: Jean Pierre, last: Descles}
- canonical: {first: Elina, last: Desipri}
  id: elina-desipri
  variants:
  - {first: Elina, last: Desypri}
- canonical: {first: José, last: Deulofeu}
  variants:
  - {first: Jose, last: Deulofeu}
- canonical: {first: Arturo Calvo, last: Devesa}
  variants:
  - {first: Arturo, last: Calvo}
- canonical: {first: Laurence, last: Devillers}
  id: laurence-devillers
- canonical: {first: Pradip, last: Dey}
  variants:
  - {first: Paradip, last: Dey}
- canonical: {first: Arnab, last: Dhar}
  variants:
  - {first: Arnad, last: Dhar}
- canonical: {first: Paramveer S., last: Dhillon}
  variants:
  - {first: Paramveer, last: Dhillon}
- canonical: {first: Luigi, last: Di Caro}
  variants:
  - {first: Luigi, last: di Caro}
- canonical: {first: Giuseppe, last: Di Fabbrizio}
  variants:
  - {first: Giuseppe, last: Fabbrizio}
- canonical: {first: Mattia A., last: Di Gangi}
  variants:
  - {first: Mattia Antonino, last: Di Gangi}
  - {first: Mattia, last: Di Gangi}
- canonical: {first: Mauro, last: Di Manzo}
  id: mauro-di-manzo
- canonical: {first: Giorgio Maria, last: Di Nunzio}
  variants:
  - {first: Giorgio, last: Di Nunzio}
- canonical: {first: Vittorio, last: Di Tomaso}
  id: vittorio-di-tomaso
- canonical: {first: Chrysanne, last: DiMarco}
  variants:
  - {first: Chrysanne, last: Di Marco}
- canonical: {first: Denise, last: DiPersio}
  variants:
  - {first: Denise, last: Dipersio}
- canonical: {first: Mona, last: Diab}
  variants:
  - {first: Mona T., last: Diab}
- canonical: {first: Gaël, last: Dias}
  variants:
  - {first: Gael, last: Dias}
  - {first: Gäel, last: Dias}
- canonical: {first: Miguel Sales, last: Dias}
  variants:
  - {first: Miguel, last: Dias}
- canonical: {first: Bento Carlos, last: Dias-da-Silva}
  variants:
  - {first: Bento Carlos Dias, last: da Silva}
- canonical: {first: Javier, last: Dieguez-Tirado}
  variants:
  - {first: Javier, last: Dieguez}
- canonical: {first: Dinh, last: Dien}
  variants:
  - {first: Dien, last: Dinh}
- canonical: {first: Mireia, last: Diez}
  variants:
  - {first: Mireia, last: Díez}
- canonical: {first: Vassilios, last: Digalakis}
  id: vassilios-digalakis
- canonical: {first: Brian W., last: Dillon}
  variants:
  - {first: Brian, last: Dillon}
- canonical: {first: Davis Muhajereen D., last: Dimalen}
  variants:
  - {first: Davis Muhajereen, last: Dimalen}
- canonical: {first: Vania, last: Dimitrova}
  variants:
  - {first: Vanya, last: Dimitrova}
- canonical: {first: Luca, last: Dini}
  id: luca-dini
- canonical: {first: Norbert, last: Dinstl}
  id: norbert-dinstl
- canonical: {first: Georgiana, last: Dinu}
  id: georgiana-dinu
- canonical: {first: Liviu P., last: Dinu}
  variants:
  - {first: Liviu, last: Dinu}
  - {first: Liviu Petrisor, last: Dinu}
- canonical: {first: Cheikh M. Bamba, last: Dione}
  variants:
  - {first: Cheikh Bamba, last: Dione}
- canonical: {first: Bayu, last: Distiawan}
  variants:
  - {first: Bayu Distiawan, last: Trisedya}
- canonical: {first: Shirley, last: Dita}
  variants:
  - {first: Shirley N., last: Dita}
- canonical: {first: Paul, last: Dixon}
  variants:
  - {first: Paul R., last: Dixon}
- canonical: {first: Quoc Khanh, last: Do}
  variants:
  - {first: Quoc-Khanh, last: Do}
- canonical: {first: Simon, last: Dobrisek}
  variants:
  - {first: Simon, last: Dobrišek}
- canonical: {first: Boris V., last: Dobrov}
  id: boris-v-dobrov
  variants:
  - {first: Boris, last: Dobrov}
- canonical: {first: Laura, last: Docio-Fernandez}
  variants:
  - {first: Laura, last: Docío-Fernández}
- canonical: {first: George R., last: Doddington}
  variants:
  - {first: George, last: Doddington}
- canonical: {first: Ellen K., last: Dodge}
  variants:
  - {first: Ellen, last: Dodge}
- canonical: {first: Shinichi, last: Doi}
  variants:
  - {first: Shin’ichi, last: Doi}
- canonical: {first: Charles P., last: Dolan}
  variants:
  - {first: Charles, last: Dolan}
- canonical: {first: William B., last: Dolan}
  variants:
  - {first: William, last: Dolan}
  - {first: Bill, last: Dolan}
- canonical: {first: Ioannis, last: Dologlou}
  id: ioannis-dologlou
- canonical: {first: Martin Ariel, last: Dominguez}
  variants:
  - {first: Martín, last: Domínguez}
  - {first: Martin Ariel, last: Domínguez}
- canonical: {first: Ming Chui, last: Dong}
  variants:
  - {first: Ming-Chui, last: Dong}
- canonical: {first: Xin Luna, last: Dong}
  variants:
  - {first: Xin, last: Dong}
- canonical: {first: Christine, last: Doran}
  id: christine-doran
- canonical: {first: Bonnie, last: Dorr}
  variants:
  - {first: Bonnie J., last: Dorr}
- canonical: {first: Jochen, last: Dorre}
  variants:
  - {first: Jochen, last: Dörre}
- canonical: {first: Léon, last: Dostert}
  variants:
  - {first: Leon, last: Dostert}
  - {first: L. E., last: Dostert}
- canonical: {first: Ellen, last: Douglas-Cowie}
  id: ellen-douglas-cowie
- canonical: {first: Yerai, last: Doval}
  variants:
  - {first: Yerai, last: Doval Mosquera}
- canonical: {first: John, last: Dowding}
  id: john-dowding
- canonical: {first: Jennifer, last: Doyon}
  variants:
  - {first: Jennifer B., last: Doyon}
- canonical: {first: Christopher, last: Dozier}
  variants:
  - {first: Christopher C., last: Dozier}
- canonical: {first: Elliott Franco, last: Drabek}
  variants:
  - {first: Elliott, last: Drabek}
  - {first: Elliott, last: Drábek}
- canonical: {first: Felix, last: Dreizin}
  id: felix-dreizin
- canonical: {first: Biljana, last: Drndarević}
  variants:
  - {first: Biljana, last: Drndarevic}
- canonical: {first: Witold, last: Drożdżyński}
  variants:
  - {first: Witold, last: Drozdzynski}
- canonical: {first: Sebastian, last: Drude}
  id: sebastian-drude
- canonical: {first: Jianyong, last: Duan}
  variants:
  - {first: Jian-Yong, last: Duan}
- canonical: {first: Yuguang, last: Duan}
  variants:
  - {first: Yu, last: Duan}
- canonical: {first: Pablo, last: Duboue}
  variants:
  - {first: Pablo A., last: Duboue}
  - {first: Pablo Ariel, last: Duboue}
- canonical: {first: Loic, last: Dugast}
  variants:
  - {first: Loïc, last: Dugast}
- canonical: {first: Stefan Daniel, last: Dumitrescu}
  variants:
  - {first: Ștefan Daniel, last: Dumitrescu}
  - {first: Ștefan, last: Dumitrescu}
- canonical: {first: Pierre, last: Dumouchel}
  id: pierre-dumouchel
- canonical: {first: Ted E., last: Dunning}
  variants:
  - {first: Ted, last: Dunning}
- canonical: {first: Long, last: Duong}
  variants:
  - {first: Long, last: Duong Thanh}
- canonical: {first: Magali Sanches, last: Duran}
  variants:
  - {first: Magali, last: Sanches Duran}
  - {first: Magali, last: Duran}
- canonical: {first: Ilknur, last: Durgar El-Kahlout}
  variants:
  - {first: Ilknur Durgar, last: El-Kahlout}
  - {first: İlknur, last: Durgar El-Kahlout}
  - {first: İlknur Durgar, last: El-Kahlout}
- canonical: {first: Koel, last: Dutta Chowdhury}
  variants:
  - {first: Koel Dutta, last: Chowdhury}
- canonical: {first: Arienne, last: Dwyer}
  id: arienne-dwyer
- canonical: {first: Hans, last: Dybkjaer}
  variants:
  - {first: Hans, last: Dybkjær}
- canonical: {first: Laila, last: Dybkjaer}
  variants:
  - {first: Laila, last: Dybkjær}
- canonical: {first: Chris, last: Dyer}
  variants:
  - {first: Christopher, last: Dyer}
  - {first: Christopher J., last: Dyer}
- canonical: {first: Michael G., last: Dyer}
  variants:
  - {first: Michael, last: Dyer}
- canonical: {first: Myroslava O., last: Dzikovska}
  variants:
  - {first: Myroslava, last: Dzikovska}
- canonical: {first: Daniel, last: Déchelotte}
  variants:
  - {first: Daniel, last: Dechelotte}
- canonical: {first: Hervé, last: Déjean}
  id: herve-dejean
  variants:
  - {first: Herve, last: Dejean}
- canonical: {first: Víctor J., last: Díaz}
  variants:
  - {first: Victor J., last: Díaz}
- canonical: {first: Jesús E., last: Díaz Verdejo}
  id: jesus-e-diaz-verdejo
- canonical: {first: Arantza, last: Díaz de Ilarraza}
  id: arantza-diaz-de-ilarraza
  variants:
  - {first: Arantza, last: Diaz de Ilarraza}
- canonical: {first: Elisabeth, last: D’Halleweyn}
  variants:
  - {first: Elizabeth, last: D’Halleweyn}
- canonical: {first: Luis Fernando, last: D’Haro}
  variants:
  - {first: Luis F., last: d’Haro}
- canonical: {first: Susana, last: Early}
  id: susana-early
- canonical: {first: Hiroshi, last: Echizen-ya}
  variants:
  - {first: Hiroshi, last: Echizen’ya}
- canonical: {first: Philip, last: Edmonds}
  variants:
  - {first: Philip G., last: Edmonds}
- canonical: {first: Angels, last: Egea}
  variants:
  - {first: Àngels, last: Egea}
- canonical: {first: Liat, last: Ein Dor}
  variants:
  - {first: Liat, last: Ein-Dor}
- canonical: {first: Andreas, last: Eisele}
  id: andreas-eisele
- canonical: {first: Jason, last: Eisner}
  variants:
  - {first: Jason M., last: Eisner}
- canonical: {first: Eva, last: Ejerhed}
  variants:
  - {first: Eva I., last: Ejerhed}
- canonical: {first: Kerstin Severinson, last: Eklundh}
  variants:
  - {first: Kerstin, last: Severinson Eklundh}
  - {first: Kerstin, last: Severinson}
- canonical: {first: Said Ouatik, last: El Alaoui}
  variants:
  - {first: Said, last: Ouatik El Alaoui}
- canonical: {first: Adil, last: El Ghali}
  variants:
  - {first: Adil, last: El-Ghali}
- canonical: {first: Ismail, last: El Maarouf}
  variants:
  - {first: Ismaïl, last: El Maarouf}
- canonical: {first: Samhaa R., last: El-Beltagy}
  variants:
  - {first: Samhaa, last: El-Beltagy}
- canonical: {first: Marc, last: El-Bèze}
  id: marc-el-beze
  variants:
  - {first: Marc, last: El-Beze}
- canonical: {first: Wassim, last: El-Hajj}
  variants:
  - {first: Wassim, last: El Hajj}
- canonical: {first: Mohab, last: El-karef}
  variants:
  - {first: Mohab, last: Elkaref}
- canonical: {first: Noémie, last: Elhadad}
  variants:
  - {first: Noemie, last: Elhadad}
- canonical: {first: Frédéric, last: Eliséi}
  variants:
  - {first: Frederic, last: Elisei}
- canonical: {first: Faiza, last: Elkateb-Gara}
  variants:
  - {first: Faiza, last: Gara}
  - {first: Faïza, last: Elkateb-Gara}
- canonical: {first: John, last: Elliott}
  variants:
  - {first: John, last: Elliot}
- canonical: {first: David, last: Ellis}
  variants:
  - {first: David Ellis, last: Rogers}
- canonical: {first: T. Mark, last: Ellison}
  id: t-mark-ellison
- canonical: {first: Samira, last: Ellouze}
  variants:
  - {first: Samira Walha, last: Ellouze}
- canonical: {first: Mariem, last: Ellouze Khemekhem}
  variants:
  - {first: Mariem, last: Ellouze Khemakhem}
  - {first: Mariem, last: Ellouze}
  - {first: Mariem Ellouze, last: Khmekhem}
  - {first: Mariem, last: Ellouze khemekhem}
- canonical: {first: Michael, last: Ellsworth}
  variants:
  - {first: Michael J., last: Ellsworth}
- canonical: {first: David, last: Elson}
  variants:
  - {first: David K., last: Elson}
- canonical: {first: Martin C., last: Emele}
  variants:
  - {first: Martin, last: Emele}
- canonical: {first: Louisette, last: Emirkanian}
  id: louisette-emirkanian
- canonical: {first: Chantal, last: Enguehard}
  id: chantal-enguehard
- canonical: {first: Mark, last: Epstein}
  id: mark-epstein
- canonical: {first: Adoram, last: Erell}
  id: adoram-erell
- canonical: {first: Tomaž, last: Erjavec}
  variants:
  - {first: Tomaz, last: Erjavec}
- canonical: {first: Gunes, last: Erkan}
  variants:
  - {first: Güneş, last: Erkan}
- canonical: {first: Gülşen, last: Eryiğit}
  variants:
  - {first: Gülşen, last: Eryiǧit}
- canonical: {first: Mahbaneh, last: Eshaghzadeh Torbati}
  variants:
  - {first: Mahbaneh, last: Eshaghzadeh}
- canonical: {first: Iris, last: Eshkol}
  variants:
  - {first: Iris, last: Eshkol-Taravella}
- canonical: {first: Salvador, last: España}
  id: salvador-espana
- canonical: {first: Luis, last: Espinosa Anke}
  variants:
  - {first: Luis, last: Espinosa-Anke}
  - {first: Luis Espinosa, last: Anke}
- canonical: {first: Miquel, last: Esplà-Gomis}
  variants:
  - {first: Miquel, last: Esplà}
- canonical: {first: Dominique, last: Estival}
  id: dominique-estival
- canonical: {first: David A., last: Evans}
  variants:
  - {first: David Andreoff, last: Evans}
- canonical: {first: David K., last: Evans}
  variants:
  - {first: David, last: Evans}
  - {first: David Kirk, last: Evans}
- canonical: {first: Edmund Grimley, last: Evans}
  variants:
  - {first: Edmund, last: Grimley-Evans}
- canonical: {first: Richard, last: Evans}
  id: richard-evans
- canonical: {first: Roger, last: Evans}
  id: roger-evans
- canonical: {first: Martha, last: Evens}
  variants:
  - {first: Martha W., last: Evens}
  - {first: Martha W, last: Evens}
- canonical: {first: Stephanie S., last: Everett}
  variants:
  - {first: Stephanie, last: Everett}
- canonical: {first: Lindsay J., last: Evett}
  id: lindsay-j-evett
- canonical: {first: Chandra Kiran Reddy, last: Evuru}
  variants:
  - {first: Chandra Kiran, last: Evuru}
- canonical: {first: Frank Van, last: Eynde}
  variants:
  - {first: Frank, last: van Eynde}
  - {first: Frank, last: Van Eynde}
- canonical: {first: Nerea, last: Ezeiza}
  id: nerea-ezeiza
- canonical: {first: Cécile, last: Fabre}
  variants:
  - {first: Cecile, last: Fabre}
- canonical: {first: Karoly, last: Fabricz}
  id: karoly-fabricz
- canonical: {first: Marcos Didonet Del, last: Fabro}
  variants:
  - {first: Marcus Didonet, last: Del Fabro}
- canonical: {first: Hakimeh, last: Fadaee}
  variants:
  - {first: Hakimeh, last: Fadaei}
- canonical: {first: Cédrick, last: Fairon}
  variants:
  - {first: Cedrick, last: Fairon}
- canonical: {first: Nikos, last: Fakotakis}
  id: nikos-fakotakis
  variants:
  - {first: Nikos D., last: Fakotakis}
- canonical: {first: Agnieszka, last: Falenska}
  variants:
  - {first: Agnieszka, last: Faleńska}
- canonical: {first: Shixi, last: Fan}
  variants:
  - {first: ShiXi, last: Fan}
- canonical: {first: Alex Chengyu, last: Fang}
  variants:
  - {first: Alex C., last: Fang}
- canonical: {first: M. Amin, last: Farajian}
  variants:
  - {first: Mohammad Amin, last: Farajian}
- canonical: {first: Richárd, last: Farkas}
  variants:
  - {first: Richard, last: Farkas}
- canonical: {first: Javier, last: Farreres}
  variants:
  - {first: Xavier, last: Farreres}
- canonical: {first: Tanveer A., last: Faruquie}
  variants:
  - {first: Tanveer, last: Faruquie}
  - {first: Tanveer A, last: Faruquie}
- canonical: {first: David, last: Farwell}
  id: david-farwell
- canonical: {first: Nicolas R., last: Fauceglia}
  variants:
  - {first: Nicolas, last: Fauceglia}
- canonical: {first: Benoit, last: Favre}
  variants:
  - {first: Benoît, last: Favre}
- canonical: {first: Steven, last: Feiner}
  variants:
  - {first: Steven K., last: Feiner}
- canonical: {first: Laurie, last: Feldman}
  variants:
  - {first: Laurie Beth, last: Feldman}
- canonical: {first: Naomi, last: Feldman}
  variants:
  - {first: Naomi H., last: Feldman}
- canonical: {first: Laszlo, last: Felfoldi}
  variants:
  - {first: László, last: Felföldi}
- canonical: {first: Ariani Di, last: Felippo}
  variants:
  - {first: Ariani, last: Di-Felippo}
  - {first: Ariani, last: Di Felippo}
- canonical: {first: Valéria Delisandra, last: Feltrim}
  variants:
  - {first: Valéria, last: Feltrim}
  - {first: Valéria D., last: Feltrim}
- canonical: {first: Fangfang, last: Feng}
  id: fangfang-feng
- canonical: {first: Jens Erik, last: Fenstad}
  variants:
  - {first: Jens-Erik, last: Fenstad}
- canonical: {first: Eraldo, last: Fernandes}
  variants:
  - {first: Eraldo Rezende, last: Fernandes}
- canonical: {first: Ana, last: Fernandez}
  variants:
  - {first: Ana Fernández, last: Montraveta}
  - {first: Ana, last: Fernández-Montraveta}
- canonical: {first: Ramón, last: Fernandez Astudillo}
  variants:
  - {first: Ramón, last: Astudillo}
  - {first: Ramón, last: F. Astudillo}
  - {first: Ramon, last: F. Astudillo}
- canonical: {first: Diego, last: Fernandez Slezak}
  variants:
  - {first: Diego, last: Fernández Slezak}
- canonical: {first: Raquel, last: Fernández}
  variants:
  - {first: Raquel, last: Fernandez}
- canonical: {first: Antonio, last: Fernández Orquín}
  variants:
  - {first: Antonio, last: Fernandez Orquín}
  - {first: Antonio, last: Fernández-Orquín}
  - {first: Antonio, last: Fernández}
- canonical: {first: David, last: Fernández-Amorós}
  variants:
  - {first: David, last: Fernández}
  - {first: David, last: Férnandez-Amorós}
- canonical: {first: Fernando, last: Fernández-Martínez}
  variants:
  - {first: Fernando Fernández, last: Martínez}
- canonical: {first: Stéphane, last: Ferrari}
  variants:
  - {first: Stephane, last: Ferrari}
- canonical: {first: Kathleen, last: Ferraro}
  variants:
  - {first: Kathleen, last: Ferrara}
- canonical: {first: Antonio, last: Ferrández}
  id: antonio-ferrandez
  variants:
  - {first: Antonio, last: Ferrandez}
- canonical: {first: Óscar, last: Ferrández}
  variants:
  - {first: Oscar, last: Ferrandez}
  - {first: Oscar, last: Ferrández}
- canonical: {first: Gaëlle, last: Ferré}
  variants:
  - {first: Gaelle, last: Ferré}
- canonical: {first: Daniel, last: Ferrés}
  variants:
  - {first: Dani, last: Ferrés}
- canonical: {first: Hanne, last: Fersøe}
  id: hanne-fersoe
  variants:
  - {first: Hanne, last: Fersoe}
- canonical: {first: Charles J., last: Fillmore}
  variants:
  - {first: Charles, last: Fillmore}
- canonical: {first: Maria José B., last: Finatto}
  variants:
  - {first: Maria José, last: Finatto}
  - {first: Maria José Bocorny, last: Finatto}
- canonical: {first: Alex, last: Fine}
  variants:
  - {first: Alex B., last: Fine}
- canonical: {first: Linda, last: Fineman}
  id: linda-fineman
- canonical: {first: Tim, last: Finin}
  variants:
  - {first: Timothy W., last: Finin}
- canonical: {first: Pamela E., last: Fink}
  id: pamela-e-fink
- canonical: {first: Jenny Rose, last: Finkel}
  variants:
  - {first: Jenny, last: Finkel}
- canonical: {first: Mark, last: Finlayson}
  variants:
  - {first: Mark A., last: Finlayson}
- canonical: {first: Gregory, last: Finley}
  variants:
  - {first: Greg, last: Finley}
- canonical: {first: Therese, last: Firmin}
  variants:
  - {first: Therese Firmin, last: Hand}
- canonical: {first: Jonathan G., last: Fiscus}
  id: jonathan-g-fiscus
  variants:
  - {first: Jonathan C., last: Fiscus}
  - {first: Jonathan, last: Fiscus}
- canonical: {first: David, last: Fisher}
  id: david-fisher
- canonical: {first: William M., last: Fisher}
  id: william-m-fisher
  variants:
  - {first: William, last: Fisher}
- canonical: {first: Sisay, last: Fissaha Adafre}
  variants:
  - {first: Sisay, last: Fissaha}
  - {first: Sisay Fissaha, last: Adafre}
- canonical: {first: Eileen, last: Fitzpatrick}
  id: eileen-fitzpatrick
- canonical: {first: James L., last: Flanagan}
  id: james-l-flanagan
- canonical: {first: Sébastien, last: Flavier}
  variants:
  - {first: Sebastien, last: Flavier}
- canonical: {first: Iuliana Alexandra, last: Fleşcan-Lovin-Arseni}
  variants:
  - {first: Iuliana Alexandra, last: Fleșcan-Lovin-Arseni}
  - {first: Iuliana-Alexandra, last: Flescan-Lovin-Arseni}
- canonical: {first: Dan, last: Flickinger}
  id: dan-flickinger
  variants:
  - {first: Daniel, last: Flickinger}
  - {first: Daniel P., last: Flickinger}
- canonical: {first: Radu, last: Florian}
  id: radu-florian
- canonical: {first: Christian, last: Fluhr}
  id: christian-fluhr
- canonical: {first: Achille, last: Fokoue-Nkoutche}
  variants:
  - {first: Achille, last: Fokoue}
- canonical: {first: Helka, last: Folch}
  id: helka-folch
- canonical: {first: Peter, last: Foltz}
  variants:
  - {first: Peter W., last: Foltz}
- canonical: {first: José A. R., last: Fonollosa}
  variants:
  - {first: Jose A., last: R. Fonollosa}
  - {first: José A.R., last: Fonollosa}
  - {first: José A., last: R. Fonollosa}
  - {first: Jose A. R., last: Fonollosa}
- canonical: {first: Erick, last: Fonseca}
  variants:
  - {first: Erick Rocha, last: Fonseca}
  - {first: Erick R., last: Fonseca}
- canonical: {first: Evandro B., last: Fonseca}
  variants:
  - {first: Evandro, last: Fonseca}
- canonical: {first: Ariadna, last: Font Llitjós}
  variants:
  - {first: Ariadna, last: Font-Llitjos}
  - {first: Ariadna, last: Font Llitjos}
- canonical: {first: Josep Maria, last: Fontana}
  variants:
  - {first: Josep, last: Fontana}
- canonical: {first: Kate, last: Forbes-Riley}
  variants:
  - {first: Kate, last: Forbes}
  - {first: Katherine, last: Forbes-Riley}
  - {first: Katherine, last: Forbes}
  - {first: Katherine, last: Forbes Riley}
- canonical: {first: Kenneth, last: Forbus}
  variants:
  - {first: Kenneth D., last: Forbus}
- canonical: {first: Mikel L., last: Forcada}
  variants:
  - {first: Mikel, last: Forcada}
- canonical: {first: Cameron Shaw, last: Fordyce}
  variants:
  - {first: Cameron, last: Fordyce}
- canonical: {first: Lluis, last: Formiga}
  variants:
  - {first: Lluís, last: Formiga}
- canonical: {first: David, last: Forsyth}
  variants:
  - {first: David A., last: Forsyth}
- canonical: {first: Corina, last: Forăscu}
  variants:
  - {first: Corina, last: Forascu}
- canonical: {first: Eric, last: Fosler-Lussier}
  variants:
  - {first: J. Eric, last: Fosler}
  - {first: Eric, last: Fosler}
- canonical: {first: Victoria, last: Fossum}
  variants:
  - {first: Victoria Li, last: Fossum}
- canonical: {first: Dean, last: Foster}
  variants:
  - {first: Dean P., last: Foster}
- canonical: {first: Mary Ellen, last: Foster}
  variants:
  - {first: Mary E., last: Foster}
- canonical: {first: Kilian A., last: Foth}
  variants:
  - {first: Kilian, last: Foth}
- canonical: {first: Stavroula-Evita, last: Fotinea}
  id: stavroula-evita-fotinea
- canonical: {first: Christophe, last: Fouqueré}
  id: christophe-fouquere
- canonical: {first: Sébastien, last: Fournier}
  variants:
  - {first: Sebastien, last: Fournier}
- canonical: {first: Heidi, last: Fox}
  variants:
  - {first: Heidi J., last: Fox}
- canonical: {first: Jean E., last: Fox Tree}
  variants:
  - {first: Jean Fox, last: Tree}
  - {first: Jean, last: Fox Tree}
- canonical: {first: Michael C., last: Frank}
  variants:
  - {first: Michael, last: Frank}
- canonical: {first: Stefan L., last: Frank}
  variants:
  - {first: Stefan, last: Frank}
- canonical: {first: Alexander, last: Franz}
  variants:
  - {first: Alexander M., last: Franz}
- canonical: {first: Claire, last: François}
  variants:
  - {first: Claire, last: Francois}
- canonical: {first: Alexander, last: Fraser}
  variants:
  - {first: Alex, last: Fraser}
- canonical: {first: Kathleen C., last: Fraser}
  variants:
  - {first: Kathleen, last: Fraser}
- canonical: {first: Norman M., last: Fraser}
  variants:
  - {first: Norman, last: Fraser}
- canonical: {first: Elisabeth, last: Frasnelli}
  id: elisabeth-frasnelli
- canonical: {first: Zuzana, last: Fraterova}
  variants:
  - {first: Zuzana, last: Fráterová}
- canonical: {first: Robert, last: Frederking}
  variants:
  - {first: Robert E., last: Frederking}
- canonical: {first: Dayne, last: Freitag}
  id: dayne-freitag
- canonical: {first: André, last: Freitas}
  variants:
  - {first: Andre, last: Freitas}
- canonical: {first: Cláudia, last: Freitas}
  variants:
  - {first: Claudia, last: Freitas}
- canonical: {first: Karin, last: Friberg Heppin}
  variants:
  - {first: Karin Friberg, last: Heppin}
  - {first: Karin, last: Friberg}
- canonical: {first: Carol, last: Friedman}
  id: carol-friedman
- canonical: {first: Richard, last: Fritzson}
  variants:
  - {first: Rich, last: Fritzson}
- canonical: {first: Sónia, last: Frota}
  id: sonia-frota
- canonical: {first: Eva, last: Fucikova}
  variants:
  - {first: Eva, last: Fučíková}
- canonical: {first: Maria, last: Fuentes}
  variants:
  - {first: Maria, last: Fuentes Fort}
- canonical: {first: Jun’ichi, last: Fukumoto}
  variants:
  - {first: Junichi, last: Fukumoto}
- canonical: {first: Shun-ya, last: Fukunaga}
  variants:
  - {first: Shunya, last: Fukunaga}
- canonical: {first: Sean A., last: Fulop}
  variants:
  - {first: Sean, last: Fulop}
- canonical: {first: Sadaoki, last: Furui}
  id: sadaoki-furui
- canonical: {first: Robert P., last: Futrelle}
  variants:
  - {first: Robert, last: Futrelle}
- canonical: {first: Luana, last: Fǎgǎrǎşan}
  variants:
  - {first: Luana, last: Fagarasan}
- canonical: {first: Kiran, last: GVR}
  variants:
  - {first: Kiran, last: Gvr}
- canonical: {first: Raghu Pujitha, last: Gade}
  variants:
  - {first: Pujitha, last: Gade}
- canonical: {first: Benoit, last: Gaillard}
  variants:
  - {first: Benoît, last: Gaillard}
- canonical: {first: Robert, last: Gaizauskas}
  id: robert-gaizauskas
  variants:
  - {first: Robert J., last: Gaizauskas}
  - {first: Rob, last: Gaizauskas}
- canonical: {first: Nuria, last: Gala}
  variants:
  - {first: Núria, last: Gala}
  - {first: Nùria, last: Gala}
- canonical: {first: Dimitrios, last: Galanis}
  variants:
  - {first: Dimitris, last: Galanis}
- canonical: {first: William A., last: Gale}
  variants:
  - {first: William, last: Gale}
- canonical: {first: Stephen L., last: Gallant}
  variants:
  - {first: Stephen, last: Gallant}
- canonical: {first: Ascension, last: Gallardo-Antolin}
  variants:
  - {first: Ascension, last: Gallardo}
- canonical: {first: Sylvain, last: Galliano}
  id: sylvain-galliano
- canonical: {first: Björn, last: Gambäck}
  variants:
  - {first: Bjorn, last: Gamback}
  - {first: Björn, last: Gämback}
- canonical: {first: Iñaki, last: Gaminde}
  id: inaki-gaminde
- canonical: {first: Kok Wee, last: Gan}
  variants:
  - {first: Kok-Wee, last: Gan}
- canonical: {first: Surya, last: Ganesh}
  variants:
  - {first: Surya Ganesh, last: V}
  - {first: Surya Ganesh, last: Veeravalli}
- canonical: {first: Barathi, last: Ganesh H. B.}
  variants:
  - {first: Barathi, last: Ganesh HB}
- canonical: {first: Vikas, last: Ganjigunte Ashok}
  variants:
  - {first: Vikas, last: Ashok}
- canonical: {first: Helena Hong, last: Gao}
  variants:
  - {first: Helena, last: Gao}
- canonical: {first: Zhao Ming, last: Gao}
  variants:
  - {first: Zhao-Ming, last: Gao}
  - {first: Zhao-ming, last: Gao}
- canonical: {first: Radovan, last: Garabík}
  variants:
  - {first: Radovan, last: Garabik}
- canonical: {first: Fernando, last: Garcia}
  variants:
  - {first: Fernando, last: García-Granada}
  - {first: Fernando, last: García}
- canonical: {first: Marie-Neige, last: Garcia}
  id: marie-neige-garcia
- canonical: {first: Jorge, last: Garcia Flores}
  variants:
  - {first: Jorge, last: García Flores}
  - {first: Jorge J., last: García Flores}
- canonical: {first: Alberto, last: Garcia-Duran}
  variants:
  - {first: Alberto, last: García-Durán}
- canonical: {first: Carmen, last: Garcia-Mateo}
  variants:
  - {first: Carmen, last: García-Mateo}
- canonical: {first: Gonçal V., last: Garcés Díaz-Munío}
  orcid: 0000-0002-2594-5858
- canonical: {first: Mar, last: García}
  id: mar-garcia
- canonical: {first: José M., last: García Miguel}
  variants:
  - {first: José M., last: García-Miguel}
- canonical: {first: Marcos, last: García Salido}
  variants:
  - {first: Marcos, last: García-Salido}
- canonical: {first: Miguel Ángel, last: García-Cumbreras}
  variants:
  - {first: M. Ángel, last: García}
  - {first: Miguel, last: García-Cumbreras}
  - {first: Miguel Á., last: García Cumbreras}
- canonical: {first: Mercedes, last: García-Martínez}
  variants:
  - {first: Mercedes García, last: Martínez}
- canonical: {first: Ana, last: García-Serrano}
  variants:
  - {first: Ana M., last: García-Serrano}
- canonical: {first: Ismael, last: García-Varea}
  variants:
  - {first: Ismael García, last: Varea}
  - {first: Ismael, last: García Varea}
- canonical: {first: Manuel, last: García-Vega}
  variants:
  - {first: Manuel, last: García}
- canonical: {first: Roberto, last: Garigliano}
  id: roberto-garigliano
- canonical: {first: John S., last: Garofolo}
  id: john-s-garofolo
  variants:
  - {first: John, last: Garofolo}
- canonical: {first: Juan María, last: Garrido}
  variants:
  - {first: Juan Maria, last: Garrido}
- canonical: {first: Marta, last: Garrote-Salazar}
  variants:
  - {first: Marta, last: Garrote}
- canonical: {first: Paul H., last: Garthwaite}
  variants:
  - {first: Paul, last: Garthwaite}
  - {first: Paul H, last: Garthwaite}
- canonical: {first: E. Gabriela, last: Garza}
  variants:
  - {first: Gabriela, last: Garza}
- canonical: {first: Aina, last: Garí Soler}
  variants:
  - {first: Aina Garí, last: Soler}
- canonical: {first: Milica, last: Gasic}
  variants:
  - {first: Milica, last: Gašić}
- canonical: {first: Donna, last: Gates}
  variants:
  - {first: Donna M., last: Gates}
- canonical: {first: Maíra, last: Gatti}
  variants:
  - {first: Maira, last: Gatti}
- canonical: {first: Eric, last: Gaussier}
  variants:
  - {first: Éric, last: Gaussier}
- canonical: {first: Akash Kumar, last: Gautam}
  variants:
  - {first: Akash, last: Gautam}
- canonical: {first: Gauri Shankar, last: Gautam}
  variants:
  - {first: Gauri, last: S. Gautam}
- canonical: {first: Marsal, last: Gavalda}
  variants:
  - {first: Marsal, last: Gavaldà}
- canonical: {first: Maria, last: Gavrilidou}
  id: maria-gavrilidou
- canonical: {first: Jean Mark, last: Gawron}
  id: jean-mark-gawron
  variants:
  - {first: Mark, last: Gawron}
  - {first: J. Mark, last: Gawron}
- canonical: {first: Barbara, last: Gawronska}
  variants:
  - {first: Barbara, last: Gawronska-Werngren}
  - {first: Barbara, last: Gawrońska-Werngren}
- canonical: {first: Claudia, last: Gdaniec}
  id: claudia-gdaniec
- canonical: {first: Binyam Gebrekidan, last: Gebre}
  variants:
  - {first: Binyam, last: Gebre}
- canonical: {first: T. V., last: Geetha}
  variants:
  - {first: Geetha, last: T V}
  - {first: T V, last: Geetha}
- canonical: {first: Maayan, last: Geffet}
  variants:
  - {first: Maayan, last: Zhitomirsky-Geffet}
- canonical: {first: Johanna, last: Geiß}
  variants:
  - {first: Johanna, last: Geiss}
- canonical: {first: Alexander, last: Gelbukh}
  variants:
  - {first: Alexander F., last: Gelbukh}
- canonical: {first: Debela Tesfaye, last: Gemechu}
  variants:
  - {first: Debela, last: Tesfaye}
- canonical: {first: Jort Florent, last: Gemmeke}
  variants:
  - {first: Jort F., last: Gemmeke}
  - {first: Jort, last: Gemmeke}
- canonical: {first: Cédric, last: Gendrot}
  variants:
  - {first: Cedric, last: Gendrot}
- canonical: {first: Edouard, last: Geoffrois}
  id: edouard-geoffrois
- canonical: {first: Lucas, last: Georges Gabriel Charpentier}
  variants:
  - {first: Lucas, last: Charpentier}
- canonical: {first: Panayiotis, last: Georgiou}
  variants:
  - {first: Panayiotis G., last: Georgiou}
- canonical: {first: Matthew, last: Gerber}
  variants:
  - {first: Matt, last: Gerber}
  - {first: Matthew S., last: Gerber}
  - {first: Matthew, last: Garber}
- canonical: {first: Abigail S., last: Gertner}
  variants:
  - {first: Abigail, last: Gertner}
- canonical: {first: Pablo, last: Gervás}
  id: pablo-gervas
- canonical: {first: Gholamreza, last: Ghassem-Sani}
  variants:
  - {first: Gholamreza, last: Ghassem-sani}
  - {first: Gholamreza, last: Ghasem-Sani}
- canonical: {first: Samik, last: Ghosh}
  variants:
  - {first: Samik, last: Gosh}
- canonical: {first: Soumya Sankar, last: Ghosh}
  variants:
  - {first: Soumya, last: Ghosh}
- canonical: {first: Egidio, last: Giachin}
  id: egidio-giachin
- canonical: {first: Daniela, last: Gifu}
  variants:
  - {first: Daniela, last: Gîfu}
- canonical: {first: Helen M., last: Gigley}
  variants:
  - {first: Helen, last: Gigley}
- canonical: {first: Luca, last: Gilardoni}
  id: luca-gilardoni
- canonical: {first: Laurent, last: Gillard}
  id: laurent-gillard
- canonical: {first: Dan, last: Gillick}
  variants:
  - {first: Daniel, last: Gillick}
- canonical: {first: Laurence, last: Gillick}
  variants:
  - {first: Laurence S., last: Gillick}
- canonical: {first: Jesús, last: Giménez}
  variants:
  - {first: Jesus, last: Gimenez}
- canonical: {first: Mireia, last: Ginestí-Rosell}
  variants:
  - {first: Mireia, last: Ginestí Rosell}
- canonical: {first: Alexandru-Lucian, last: Ginsca}
  variants:
  - {first: Alexandru, last: Ginsca}
  - {first: Alexandru-Lucian, last: Gînscă}
- canonical: {first: Voula, last: Giouli}
  id: voula-giouli
- canonical: {first: Emiliano, last: Giovannetti}
  variants:
  - {first: Emiliano, last: Giovanetti}
- canonical: {first: Joan, last: Giralt Duran}
  variants:
  - {first: Joan Giralt, last: Duran}
- canonical: {first: Christian, last: Girardi}
  id: christian-girardi
- canonical: {first: Roxana, last: Girju}
  variants:
  - {first: Roxana, last: Gîrju}
- canonical: {first: Herbert, last: Gish}
  variants:
  - {first: Herb, last: Gish}
- canonical: {first: Claudio, last: Giuliano}
  id: claudio-giuliano
- canonical: {first: Sheila R., last: Glasbey}
  id: sheila-r-glasbey
  variants:
  - {first: Sheila, last: Glasbey}
- canonical: {first: James, last: Glass}
  variants:
  - {first: James R., last: Glass}
- canonical: {first: Michael, last: Glass}
  variants:
  - {first: Michael R., last: Glass}
- canonical: {first: Meghan, last: Glenn}
  variants:
  - {first: Meghan Lammie, last: Glenn}
- canonical: {first: Alfio, last: Gliozzo}
  variants:
  - {first: Alfio, last: Massimiliano Gliozzo}
  - {first: Alfio Massimiliano, last: Gliozzo}
  - {first: Alfio M., last: Gliozzo}
- canonical: {first: Daniele, last: Godard}
  variants:
  - {first: Danièle, last: Godard}
- canonical: {first: Guenther, last: Goerz}
  id: guenther-goerz
- canonical: {first: Sebastian, last: Goeser}
  id: sebastian-goeser
- canonical: {first: Chooi-Ling, last: Goh}
  variants:
  - {first: Chooi Ling, last: Goh}
- canonical: {first: Koldo, last: Gojenola}
  id: koldo-gojenola
  variants:
  - {first: Koldobika, last: Gojenola}
  - {first: Koldo, last: Gojenola Galletebeitia}
- canonical: {first: Adele, last: Goldberg}
  variants:
  - {first: Adele E., last: Goldberg}
- canonical: {first: Andrew B., last: Goldberg}
  variants:
  - {first: Andrew, last: Goldberg}
- canonical: {first: Eli, last: Goldberg}
  id: eli-goldberg
- canonical: {first: Jade, last: Goldstein}
  variants:
  - {first: Jade, last: Goldstein-Stewart}
- canonical: {first: Sharon, last: Goldwater}
  variants:
  - {first: Sharon J., last: Goldwater}
- canonical: {first: Sujatha Das, last: Gollapalli}
  variants:
  - {first: Sujatha, last: Das Gollapalli}
  - {first: Sujatha, last: Das}
- canonical: {first: Helena, last: Gomez}
  variants:
  - {first: Helena, last: Gómez}
- canonical: {first: Jose Maria, last: Gomez-Hidalgo}
  variants:
  - {first: Jose Maria Gomez, last: Hidalgo}
  - {first: José M. Gómez, last: Hidalgo}
- canonical: {first: Junping, last: Gong}
  variants:
  - {first: Jun-ping, last: Gong}
- canonical: {first: Zhengxian, last: Gong}
  variants:
  - {first: ZhengXian, last: Gong}
- canonical: {first: Graciela, last: Gonzalez}
  variants:
  - {first: Graciela, last: Gonzalez-Hernandez}
- canonical: {first: Meritxell, last: Gonzàlez}
  id: meritxell-gonzalez
  variants:
  - {first: Meritxell, last: González}
- canonical: {first: Edgar, last: Gonzàlez Pellicer}
  variants:
  - {first: Edgar, last: Gonzàlez}
- canonical: {first: Fabio A., last: González}
  variants:
  - {first: Fabio, last: González}
- canonical: {first: Aitor, last: González-Agirre}
  variants:
  - {first: Aitor, last: Gonzalez-Agirre}
- canonical: {first: Francisco Javier, last: González-Castaño}
  variants:
  - {first: Francisco J., last: González-Castaño}
- canonical: {first: Ana, last: González-Ledesma}
  variants:
  - {first: Ana, last: Gonzalez}
- canonical: {first: Joaquín, last: González-Rodríguez}
  variants:
  - {first: Joaquin, last: Gonzalez-Rodriguez}
- canonical: {first: Jesús, last: González-Rubio}
  variants:
  - {first: Jesús, last: González Rubio}
- canonical: {first: Hugo, last: Gonçalo Oliveira}
  variants:
  - {first: Hugo Gonçalo, last: Oliveira}
- canonical: {first: Patricia, last: Gonçalves}
  variants:
  - {first: Patricia Nunes, last: Gonçalves}
  - {first: Patrícia, last: Gonçalves}
- canonical: {first: Teresa, last: Gonçalves}
  variants:
  - {first: Teresa, last: Goncalves}
- canonical: {first: David, last: Goodine}
  id: david-goodine
- canonical: {first: Joshua, last: Goodman}
  variants:
  - {first: Joshua T., last: Goodman}
- canonical: {first: Michael Wayne, last: Goodman}
  variants:
  - {first: Michael, last: Goodman}
- canonical: {first: Noah, last: Goodman}
  variants:
  - {first: Noah D., last: Goodman}
- canonical: {first: Andrew, last: Gordon}
  variants:
  - {first: Andrew S., last: Gordon}
- canonical: {first: Joshua B., last: Gordon}
  variants:
  - {first: Joshua, last: Gordon}
- canonical: {first: Yonael, last: Gorfu}
  id: yonael-gorfu
- canonical: {first: Allen L., last: Gorin}
  variants:
  - {first: Allen, last: Gorin}
- canonical: {first: Philip, last: Gorinski}
  variants:
  - {first: Philip John, last: Gorinski}
- canonical: {first: Matthew R., last: Gormley}
  variants:
  - {first: Matthew, last: Gormley}
- canonical: {first: Genevieve, last: Gorrell}
  id: genevieve-gorrell
- canonical: {first: Didzis, last: Gosko}
  variants:
  - {first: Didzis, last: Goško}
- canonical: {first: Thilo, last: Gotz}
  variants:
  - {first: Thilo, last: Götz}
- canonical: {first: Jérôme, last: Goulian}
  id: jerome-goulian
- canonical: {first: Cyril, last: Goutte}
  id: cyril-goutte
- canonical: {first: Arthur C., last: Graesser}
  variants:
  - {first: Art, last: Graesser}
  - {first: Arthur, last: Graesser}
- canonical: {first: Joseph F., last: Grafsgaard}
  variants:
  - {first: Joseph, last: Grafsgaard}
- canonical: {first: Naida, last: Graham}
  variants:
  - {first: Naida L., last: Graham}
- canonical: {first: Filip, last: Gralinski}
  variants:
  - {first: Filip, last: Graliński}
- canonical: {first: Ramon, last: Granell}
  variants:
  - {first: Ramón, last: Granell}
- canonical: {first: Robert, last: Granville}
  variants:
  - {first: Robert Alan, last: Granville}
- canonical: {first: Agustin, last: Gravano}
  variants:
  - {first: Agustín, last: Gravano}
- canonical: {first: Édouard, last: Grave}
  variants:
  - {first: Edouard, last: Grave}
- canonical: {first: Guillaume, last: Gravier}
  id: guillaume-gravier
- canonical: {first: João, last: Graça}
  variants:
  - {first: Joao, last: Graca}
  - {first: João V., last: Graça}
- canonical: {first: Jordan R., last: Green}
  variants:
  - {first: Jordan, last: Green}
- canonical: {first: Matthew J., last: Green}
  variants:
  - {first: Matthew, last: Green}
- canonical: {first: Nancy, last: Green}
  variants:
  - {first: Nancy L., last: Green}
- canonical: {first: Stephen J., last: Green}
  variants:
  - {first: Stephen, last: Green}
  - {first: Stephen J, last: Green}
- canonical: {first: Mark A., last: Greenwood}
  variants:
  - {first: Mark, last: Greenwood}
- canonical: {first: Edward, last: Grefenstette}
  id: edward-grefenstette
- canonical: {first: Michelle, last: Gregory}
  id: michelle-gregory
  variants:
  - {first: Michelle L., last: Gregory}
- canonical: {first: Warren, last: Greiff}
  variants:
  - {first: Warren R., last: Greiff}
- canonical: {first: Thomas L., last: Griffiths}
  variants:
  - {first: Thomas, last: Griffiths}
- canonical: {first: Gintarė, last: Grigonytė}
  variants:
  - {first: Gintare, last: Grigonyte}
  - {first: Gintarė, last: Grigonyte}
- canonical: {first: Ralph, last: Grishman}
  id: ralph-grishman
- canonical: {first: Hendrik Johannes, last: Groenewald}
  variants:
  - {first: Hendrik J., last: Groenewald}
- canonical: {first: Leif, last: Groenqvist}
  variants:
  - {first: Leif, last: Gronqvist}
- canonical: {first: Maria Toporowska, last: Gronostaj}
  variants:
  - {first: Maria, last: Toporowska Gronostaj}
- canonical: {first: Jerneja, last: Gros}
  variants:
  - {first: Jerneja Žganec, last: Gros}
- canonical: {first: Justin H., last: Gross}
  variants:
  - {first: Justin, last: Gross}
- canonical: {first: Barbara J., last: Grosz}
  variants:
  - {first: Barbara, last: Grosz}
- canonical: {first: Laszlo, last: Grunfeld}
  id: laszlo-grunfeld
- canonical: {first: Normunds, last: Gruzitis}
  variants:
  - {first: Normunds, last: Grūzītis}
- canonical: {first: Nicole, last: Grégoire}
  variants:
  - {first: Nicole, last: Gregoire}
- canonical: {first: Hung-Yan, last: Gu}
  variants:
  - {first: Hung-yan, last: Gu}
- canonical: {first: Franz, last: Guenthner}
  id: franz-guenthner
- canonical: {first: Emiliano Raul, last: Guevara}
  variants:
  - {first: Emiliano, last: Guevara}
- canonical: {first: Pierre, last: Guillaume}
  id: pierre-guillaume
- canonical: {first: Thierry, last: Guillotin}
  id: thierry-guillotin
- canonical: {first: Curry I., last: Guinn}
  variants:
  - {first: Curry, last: Guinn}
- canonical: {first: José M., last: Guirao}
  variants:
  - {first: José María, last: Guirao}
- canonical: {first: Greg, last: Gul-rajani}
  variants:
  - {first: Greg, last: Gulrajani}
- canonical: {first: Omer Farukhan, last: Gunes}
  variants:
  - {first: Omer, last: Gunes}
- canonical: {first: Cheng-ming, last: Guo}
  variants:
  - {first: Cheng Ming, last: Guo}
- canonical: {first: Ying-Mei, last: Guo}
  variants:
  - {first: YingMei, last: Guo}
- canonical: {first: Yuqing, last: Guo}
  variants:
  - {first: Yuqing, last: Gao}
- canonical: {first: Zhicheng, last: Guo}
  comment: Tsinghua
  id: zhicheng-guo-tsinghua
- canonical: {first: Zhicheng, last: Guo}
  comment: xidian
  id: zhicheng-guo-xidian
- canonical: {first: Deepak, last: Gupta}
  variants:
  - {first: Deepak Kumar, last: Gupta}
  - {first: Deepa, last: Gupta}
- canonical: {first: Naman K., last: Gupta}
  variants:
  - {first: Naman, last: Gupta}
- canonical: {first: Vineet, last: Gupta}
  id: vineet-gupta
- canonical: {first: Antton, last: Gurrutxaga}
  id: antton-gurrutxaga
- canonical: {first: Sofia, last: Gustafson-Capková}
  variants:
  - {first: Sofia, last: Gustafson Capková}
- canonical: {first: Louise, last: Guthrie}
  id: louise-guthrie
- canonical: {first: E. Dario, last: Gutierrez}
  variants:
  - {first: Elkin, last: Darío Gutiérrez}
  - {first: E. Darío, last: Gutiérrez}
- canonical: {first: Yoan, last: Gutiérrez}
  variants:
  - {first: Yoan, last: Gutiérrez Vázquez}
- canonical: {first: Gualberto A., last: Guzman}
  variants:
  - {first: Gualberto, last: Guzmán}
- canonical: {first: Francisco, last: Guzmán}
  variants:
  - {first: Francisco, last: Guzman}
- canonical: {first: Tibor, last: Gyimóthy}
  id: tibor-gyimothy
- canonical: {first: José M., last: Gómez}
  variants:
  - {first: José Manuel, last: Gómez}
  - {first: Jose Manuel, last: Gómez}
  - {first: Jose M., last: Gomez}
- canonical: {first: Xavier, last: Gómez Guinovart}
  variants:
  - {first: Xavier, last: Gómez-Guinovart}
- canonical: {first: Asunción, last: Gómez-Pérez}
  variants:
  - {first: Asunción Gómez, last: Pérez}
- canonical: {first: José Manuel, last: Gómez-Pérez}
  variants:
  - {first: Jose Manuel, last: Gomez-Perez}
- canonical: {first: Anne, last: Göhring}
  variants:
  - {first: Anne, last: Goehring}
- canonical: {first: Memduh, last: Gökırmak}
  variants:
  - {first: Memduh, last: Gokirmak}
- canonical: {first: Jana, last: Götze}
  variants:
  - {first: Jana, last: Goetze}
- canonical: {first: Shachi, last: H. Kumar}
  variants:
  - {first: Shachi H, last: Kumar}
- canonical: {first: Eun Young, last: Ha}
  variants:
  - {first: Eun, last: Ha}
  - {first: Eun Y., last: Ha}
- canonical: {first: Le Quan, last: Ha}
  variants:
  - {first: Le Q, last: Ha}
- canonical: {first: Quang Thuy, last: Ha}
  variants:
  - {first: Quang-Thuy, last: Ha}
- canonical: {first: Yaakov, last: HaCohen-Kerner}
  variants:
  - {first: Yaakov, last: Hacohen-Kerner}
- canonical: {first: Anne, last: Haake}
  variants:
  - {first: Anne R., last: Haake}
- canonical: {first: Salah, last: Haamid}
  id: salah-haamid
- canonical: {first: Andrew, last: Haas}
  variants:
  - {first: Andrew R., last: Haas}
- canonical: {first: Christopher, last: Habel}
  variants:
  - {first: Christopher U., last: Habel}
- canonical: {first: Benoit, last: Habert}
  id: benoit-habert
  variants:
  - {first: Benoît, last: Habert}
- canonical: {first: Kadri, last: Hacioglu}
  id: kadri-hacioglu
- canonical: {first: Bassam, last: Haddad}
  id: bassam-haddad
- canonical: {first: Nicholas J., last: Haddock}
  variants:
  - {first: Nicholas, last: Haddock}
- canonical: {first: Widad Mustafa El, last: Hadi}
  id: widad-mustafa-el-hadi
  variants:
  - {first: Widad Mustafa, last: El Hadi}
  - {first: Widad, last: Mustafa El Hadi}
- canonical: {first: Mohamed Nassime, last: Hadjadj}
  variants:
  - {first: Mohamed, last: Hadjadj}
- canonical: {first: Lamia, last: Hadrich Belguith}
  variants:
  - {first: Lamia Hadrich, last: Belguith}
  - {first: Lamia, last: Hadrich-Belguith}
  - {first: Lamia, last: Belguith}
  - {first: Lamia, last: Belguith Hadrich}
- canonical: {first: Walter, last: Haeseryn}
  id: walter-haeseryn
- canonical: {first: Nazila, last: Hafezi}
  id: nazila-hafezi
- canonical: {first: Gholamreza, last: Haffari}
  variants:
  - {first: Reza, last: Haffari}
- canonical: {first: Younggyun, last: Hahm}
  variants:
  - {first: YoungGyun, last: Hahm}
- canonical: {first: Gus, last: Hahn-Powell}
  variants:
  - {first: Gustave, last: Hahn-Powell}
- canonical: {first: Negacy, last: Hailu}
  variants:
  - {first: Negacy D., last: Hailu}
- canonical: {first: Horst-Udo, last: Hain}
  id: horst-udo-hain
- canonical: {first: Jan, last: Hajic}
  id: jan-hajic
  similar: [jan-hajic-jr]
  variants:
  - {first: Jan, last: Hajič}
- canonical: {first: Eva, last: Hajicova}
  id: eva-hajicova
  variants:
  - {first: Eva, last: Hajicová}
  - {first: Eva, last: Hajičová}
- canonical: {first: Jan, last: Hajič jr.}
  id: jan-hajic-jr
  similar: [jan-hajic]
- canonical: {first: Dilek, last: Hakkani-Tur}
  id: dilek-hakkani-tur
  variants:
  - {first: Dilek, last: Hakkani-Tür}
  - {first: Dilek Zeynep, last: Hakkani}
- canonical: {first: John, last: Hale}
  variants:
  - {first: John T., last: Hale}
- canonical: {first: Keith, last: Hall}
  variants:
  - {first: Keith B., last: Hall}
- canonical: {first: Mark, last: Hall}
  variants:
  - {first: Mark Michael, last: Hall}
- canonical: {first: Patrick, last: Haller}
  id: patrick-haller-zurich
  note: University of Zurich
  orcid: 0000-0002-8968-7587
- canonical: {first: Susan, last: Haller}
  id: susan-haller
  variants:
  - {first: Susan M., last: Haller}
- canonical: {first: Péter, last: Halácsy}
  variants:
  - {first: Péter, last: Halácsky}
- canonical: {first: Olivier, last: Hamon}
  id: olivier-hamon
- canonical: {first: Thierry, last: Hamon}
  id: thierry-hamon
- canonical: {first: Julien, last: Hamonic}
  id: julien-hamonic
- canonical: {first: Chung-hye, last: Han}
  variants:
  - {first: Chung-Hye, last: Han}
  - {first: Chunghye, last: Han}
- canonical: {first: HyoJung, last: Han}
  variants:
  - {first: Hou Jeung, last: Han}
- canonical: {first: Jingguang, last: Han}
  variants:
  - {first: Jing Guang, last: Han}
- canonical: {first: Kenji, last: Hanakata}
  id: kenji-hanakata
- canonical: {first: Philip, last: Hanna}
  id: philip-hanna
- canonical: {first: Dorte Haltrup, last: Hansen}
  variants:
  - {first: Dorte H., last: Hansen}
- canonical: {first: Silvia, last: Hansen-Schirra}
  variants:
  - {first: Silvia, last: Hansen}
- canonical: {first: Sanda, last: Harabagiu}
  variants:
  - {first: Sanda M., last: Harabagiu}
- canonical: {first: Robert M., last: Haralick}
  variants:
  - {first: Robert, last: Haralick}
- canonical: {first: Mary, last: Harper}
  id: mary-harper
  variants:
  - {first: Mary P., last: Harper}
- canonical: {first: Phil, last: Harrison}
  id: phil-harrison
  variants:
  - {first: Philip, last: Harrison}
- canonical: {first: Anthony, last: Hartley}
  id: anthony-hartley
  variants:
  - {first: Anthony F., last: Hartley}
- canonical: {first: Matthias, last: Hartung}
  id: matthias-hartung
- canonical: {first: Md. Maruf, last: Hasan}
  variants:
  - {first: Md Maruf, last: Hasan}
  - {first: Maruf, last: Hasan}
- canonical: {first: Sadid A., last: Hasan}
  variants:
  - {first: Sadid, last: Hasan}
- canonical: {first: Saša, last: Hasan}
  variants:
  - {first: Sasa, last: Hasan}
- canonical: {first: Tatsunori B., last: Hashimoto}
  variants:
  - {first: Tatsunori, last: Hashimoto}
- canonical: {first: Koiti, last: Hasida}
  variants:
  - {first: Kôiti, last: Hasida}
- canonical: {first: Ahmed, last: Hassan}
  variants:
  - {first: Ahmed Hassan, last: Awadallah}
- canonical: {first: Hany, last: Hassan Awadalla}
  variants:
  - {first: Hany, last: Hassan}
- canonical: {first: Helen, last: Hastie}
  variants:
  - {first: Helen Wright, last: Hastie}
- canonical: {first: Alexander G., last: Hauptmann}
  variants:
  - {first: Alex, last: Hauptmann}
  - {first: Alexander, last: Hauptmann}
- canonical: {first: Roland R., last: Hausser}
  variants:
  - {first: Roland, last: Hausser}
- canonical: {first: Annette, last: Hautli}
  variants:
  - {first: Annette, last: Hautli-Janisz}
- canonical: {first: Jiří, last: Havelka}
  variants:
  - {first: Jiri, last: Havelka}
- canonical: {first: Jennifer, last: Hay}
  variants:
  - {first: Jennifer B., last: Hay}
- canonical: {first: Yoshihiko, last: Hayashi}
  id: yoshihiko-hayashi
- canonical: {first: Cory, last: Hayes}
  variants:
  - {first: Cory J., last: Hayes}
- canonical: {first: Jer, last: Hayes}
  variants:
  - {first: Jeremiah, last: Hayes}
- canonical: {first: Timothy J., last: Hazen}
  variants:
  - {first: T. J., last: Hazen}
- canonical: {first: Patrick, last: Healey}
  variants:
  - {first: Pat, last: Healey}
  - {first: Patrick G. T., last: Healey}
  - {first: Patrick G.T., last: Healey}
- canonical: {first: Marti A., last: Hearst}
  variants:
  - {first: Marti, last: Hearst}
- canonical: {first: Peter A., last: Heeman}
  variants:
  - {first: Peter, last: Heeman}
- canonical: {first: George E., last: Heidorn}
  id: george-e-heidorn
- canonical: {first: Katarina, last: Heimann Mühlenbock}
  variants:
  - {first: Katarina, last: Mühlenbock}
- canonical: {first: Jindřich, last: Helcl}
  variants:
  - {first: Jindrich, last: Helcl}
- canonical: {first: Randall A., last: Helzerman}
  id: randall-a-helzerman
- canonical: {first: Christian F., last: Hempelmann}
  variants:
  - {first: Christian, last: Hempelmann}
- canonical: {first: Charles T., last: Hemphill}
  variants:
  - {first: Charles, last: Hemphill}
- canonical: {first: James, last: Henderson}
  variants:
  - {first: James B., last: Henderson}
- canonical: {first: John, last: Henderson}
  variants:
  - {first: John C., last: Henderson}
- canonical: {first: James, last: Hendler}
  variants:
  - {first: James A., last: Hendler}
- canonical: {first: Robert J., last: Hendley}
  variants:
  - {first: Robert, last: Hendley}
- canonical: {first: Gary G., last: Hendrix}
  variants:
  - {first: Gary, last: Hendrix}
- canonical: {first: Enrique, last: Henestroza Anguiano}
  variants:
  - {first: Enrique Henestroza, last: Anguiano}
- canonical: {first: Peter Juel, last: Henrichsen}
  variants:
  - {first: Peter, last: Juel Henrichsen}
- canonical: {first: Carlos, last: Henríquez}
  variants:
  - {first: Carlos, last: Henriquez}
  - {first: Carlos A., last: Henríquez Q.}
- canonical: {first: Renate, last: Henschel}
  id: renate-henschel
- canonical: {first: Aurélie, last: Herbelot}
  variants:
  - {first: Aurelie, last: Herbelot}
- canonical: {first: Amaç, last: Herdaǧdelen}
  variants:
  - {first: Amaç, last: Herdağdelen}
- canonical: {first: Myriam, last: Hernandez}
  variants:
  - {first: Myriam, last: Hernández A}
  - {first: Myriam, last: Hernández}
- canonical: {first: Daniel, last: Hernandez-Lopez}
  variants:
  - {first: Daniel Hernández, last: López}
- canonical: {first: Inmaculada, last: Hernáez}
  id: inmaculada-hernaez
  variants:
  - {first: Inmaculada, last: Hernaez}
  - {first: Inma, last: Hernaez}
  - {first: Inma, last: Hernáez}
- canonical: {first: Gregorio, last: Hernández}
  id: gregorio-hernandez
  variants:
  - {first: Gregorio, last: Hernandez}
- canonical: {first: Luis, last: Hernández}
  variants:
  - {first: Luis Hernández, last: Gomez}
  - {first: Luis Hernández, last: Gómez}
  - {first: Luis A., last: Hernandez}
  - {first: Luis A., last: Hernández}
  - {first: Luis A. Hernández, last: Gómez}
- canonical: {first: Adolfo, last: Hernández H.}
  variants:
  - {first: Adolfo, last: Hernández}
- canonical: {first: John R., last: Hershey}
  variants:
  - {first: John, last: Hershey}
- canonical: {first: James, last: Hieronymus}
  id: james-hieronymus
- canonical: {first: Almut Silja, last: Hildebrand}
  variants:
  - {first: Silja, last: Hildebrand}
  - {first: Almut, last: Hildebrand}
- canonical: {first: Lucas Welter, last: Hilgert}
  variants:
  - {first: Lucas, last: Hilgert}
- canonical: {first: Robin L., last: Hill}
  variants:
  - {first: Robin, last: Hill}
- canonical: {first: Dustin, last: Hillard}
  id: dustin-hillard
- canonical: {first: Donald, last: Hindle}
  id: donald-hindle
  variants:
  - {first: Don, last: Hindle}
- canonical: {first: Elizabeth A., last: Hinkelman}
  variants:
  - {first: Elizabeth, last: Hinkelman}
- canonical: {first: Erhard, last: Hinrichs}
  variants:
  - {first: Erhard W., last: Hinrichs}
- canonical: {first: Marie, last: Hinrichs}
  variants:
  - {first: Marie, last: Boyle-Hinrichs}
- canonical: {first: Hideki, last: Hirakawa}
  id: hideki-hirakawa
- canonical: {first: Julia, last: Hirschberg}
  variants:
  - {first: Julia B., last: Hirschberg}
- canonical: {first: Lynette, last: Hirschman}
  id: lynette-hirschman
  variants:
  - {first: Lynette, last: Hirshman}
- canonical: {first: Toru, last: Hitaka}
  variants:
  - {first: Tooru, last: Hitaka}
- canonical: {first: Janet, last: Hitzeman}
  id: janet-hitzeman
- canonical: {first: Barbora, last: Hladká}
  id: barbora-hladka
  variants:
  - {first: Barbora, last: Hladka}
- canonical: {first: Bao Quoc, last: Ho}
  variants:
  - {first: Quoc, last: Ho}
  - {first: Quoc, last: Ho Bao}
- canonical: {first: Hing-cheung, last: Ho}
  variants:
  - {first: Hing-Cheung, last: Ho}
- canonical: {first: Tu-Bao, last: Ho}
  variants:
  - {first: Tu Bao, last: Ho}
- canonical: {first: Lydia-Mai, last: Ho-Dac}
  variants:
  - {first: Mai, last: Ho-dac}
- canonical: {first: Jerry R., last: Hobbs}
  id: jerry-r-hobbs
  variants:
  - {first: Jerry, last: Hobbs}
- canonical: {first: Beth Ann, last: Hockey}
  id: beth-ann-hockey
  variants:
  - {first: Beth A., last: Hockey}
  - {first: Beth, last: Hockey}
- canonical: {first: Edward, last: Hoenkamp}
  variants:
  - {first: Eduard, last: Hoenkamp}
- canonical: {first: Wolfgang, last: Hoeppner}
  id: wolfgang-hoeppner
- canonical: {first: Anja, last: Hoethker}
  variants:
  - {first: Anja, last: Höthker}
- canonical: {first: Holger, last: Hoffmann}
  variants:
  - {first: Holger, last: Hoffman}
- canonical: {first: Raphael, last: Hoffmann}
  variants:
  - {first: Raphael, last: Hoffman}
- canonical: {first: Th. R., last: Hofmann}
  variants:
  - {first: T. R., last: Hofmann}
- canonical: {first: Martin, last: Hofmann--Apitius}
  variants:
  - {first: Martin, last: Hofmann-Apitius}
- canonical: {first: Chris, last: Hokamp}
  variants:
  - {first: Christopher, last: Hokamp}
- canonical: {first: Tomáš, last: Holan}
  variants:
  - {first: Tomas, last: Holan}
- canonical: {first: Natsuko, last: Holden}
  id: natsuko-holden
- canonical: {first: Gordana Ilić, last: Holen}
  variants:
  - {first: Gordana Ilic, last: Holen}
- canonical: {first: Hsiao-Wuen, last: Hon}
  id: hsiao-wuen-hon
- canonical: {first: Jia-Fei, last: Hong}
  variants:
  - {first: Jia-Fei, last: Hung}
- canonical: {first: Philip, last: Hoole}
  variants:
  - {first: Phil, last: Hoole}
- canonical: {first: Heather, last: Horsfall}
  id: heather-horsfall
- canonical: {first: Tamás, last: Horváth}
  id: tamas-horvath
- canonical: {first: Iris, last: Hoser}
  id: iris-hoser
- canonical: {first: Veronique, last: Hoste}
  variants:
  - {first: Véronique, last: Hoste}
- canonical: {first: Wen-Juan, last: Hou}
  variants:
  - {first: Wen, last: Juan Hou}
  - {first: Juan, last: Wen}
- canonical: {first: Eduard, last: Hovy}
  variants:
  - {first: Eduard H., last: Hovy}
  - {first: Ed, last: Hovy}
- canonical: {first: Blake, last: Howald}
  variants:
  - {first: Blake Stephen, last: Howald}
- canonical: {first: David M., last: Howcroft}
  variants:
  - {first: David, last: Howcroft}
- canonical: {first: Frederick M., last: Hoyt}
  variants:
  - {first: Frederick, last: Hoyt}
- canonical: {first: Daniel, last: Hromada}
  variants:
  - {first: Daniel Devatman, last: Hromada}
  - {first: Daniel, last: Devatman Hromada}
- canonical: {first: Estevam R., last: 'Hruschka, Jr.'}
  variants:
  - {first: Estevam R., last: Hruschka Jr.}
- canonical: {first: Hung-ting, last: Hsieh}
  variants:
  - {first: Hung-Ting, last: Hsieh}
- canonical: {first: Shelley Ching-Yu, last: Hsieh}
  variants:
  - {first: Ching-yu, last: Hsieh}
  - {first: Shelley Ching-yu, last: Hsieh}
  - {first: Ching-yu Shelley, last: Hsieh}
- canonical: {first: Shu-Kai, last: Hsieh}
  variants:
  - {first: Shu-kai, last: Hsieh}
  - {first: ShuKai, last: Hsieh}
- canonical: {first: Wen-Chi, last: Hsien}
  variants:
  - {first: Wen-Chi, last: Hsie}
- canonical: {first: Bo-June (Paul), last: Hsu}
  variants:
  - {first: Bo-june Paul, last: Hsu}
  - {first: Bo-June Paul, last: Hsu}
- canonical: {first: Chun-nan, last: Hsu}
  variants:
  - {first: Chun-Nan, last: Hsu}
- canonical: {first: Wen-Lian, last: Hsu}
  variants:
  - {first: Wen-lian, last: Hsu}
- canonical: {first: Yu-Ling Una, last: Hsu}
  variants:
  - {first: Yu-Ling, last: Hsu}
- canonical: {first: Dong Cheng, last: Hu}
  variants:
  - {first: Dong-Cheng, last: Hu}
- canonical: {first: An-Ta, last: Huang}
  variants:
  - {first: Anta, last: Huang}
- canonical: {first: Changning, last: Huang}
  variants:
  - {first: Chang-Ning, last: Huang}
  - {first: Chang-ning, last: Huang}
- canonical: {first: Chung-Chi, last: Huang}
  variants:
  - {first: Chung-chi, last: Huang}
- canonical: {first: Degen, last: Huang}
  variants:
  - {first: De-Gen, last: Huang}
- canonical: {first: Eric H., last: Huang}
  variants:
  - {first: Eric, last: Huang}
- canonical: {first: Feng-Long, last: Huang}
  variants:
  - {first: Feng-Long, last: Hwang}
- canonical: {first: He-Yan, last: Huang}
  variants:
  - {first: He-yan, last: Huang}
  - {first: Heyan, last: Huang}
- canonical: {first: Jin Hu, last: Huang}
  variants:
  - {first: JinHu, last: Huang}
- canonical: {first: Jui Ting, last: Huang}
  variants:
  - {first: Jui-Ting, last: Huang}
- canonical: {first: Lian′en, last: Huang}
  variants:
  - {first: Lian’en, last: Huang}
- canonical: {first: Qi-quan, last: Huang}
  variants:
  - {first: Qi-Quan, last: Huang}
- canonical: {first: Shih-Ting, last: Huang}
  variants:
  - {first: Shih-ting, last: Huang}
  - {first: Shi-Ting, last: Huang}
- canonical: {first: Shuan-fan, last: Huang}
  variants:
  - {first: Shuan-Fan, last: Huang}
- canonical: {first: Ting-Hao, last: Huang}
  variants:
  - {first: Ting-Hao ‘Kenneth’, last: Huang}
  - {first: Ting-Hao Kenneth, last: Huang}
- canonical: {first: Xiangji, last: Huang}
  variants:
  - {first: Jimmy Xiangji, last: Huang}
- canonical: {first: Xuan-Jing, last: Huang}
  variants:
  - {first: Xuan-jing, last: Huang}
  - {first: Xuanjing, last: Huang}
- canonical: {first: Xuedong, last: Huang}
  id: xuedong-huang
- canonical: {first: Richard A., last: Hudson}
  variants:
  - {first: Richard, last: Hudson}
- canonical: {first: Manuela, last: Huerlimann}
  variants:
  - {first: Manuela, last: Hürlimann}
  - {first: Manuela, last: Huerliman}
- canonical: {first: Mathew, last: Huerta-Enochian}
  id: mathew-huerta-enochian
- canonical: {first: Kevin, last: Humphreys}
  id: kevin-humphreys
- canonical: {first: Jeih-weih, last: Hung}
  variants:
  - {first: Jeih-Weih, last: Hung}
- canonical: {first: Kate, last: Hunicke-Smith}
  id: kate-hunicke-smith
- canonical: {first: Dan, last: Hunter}
  id: dan-hunter
- canonical: {first: Lawrence, last: Hunter}
  variants:
  - {first: Lawrence E., last: Hunter}
- canonical: {first: Lluís-F., last: Hurtado}
  variants:
  - {first: Lluís F., last: Hurtado}
  - {first: LLuís-F., last: Hurtado}
- canonical: {first: Mazhar Mehdi, last: Hussain}
  variants:
  - {first: Mazhar, last: Hussain}
- canonical: {first: W. John, last: Hutchins}
  variants:
  - {first: John, last: Hutchins}
- canonical: {first: Christian, last: Huyck}
  id: christian-huyck
- canonical: {first: Mei-Yuh, last: Hwang}
  id: mei-yuh-hwang
- canonical: {first: Sebastian G. M., last: Händschke}
  variants:
  - {first: Sebastian G.M., last: Händschke}
- canonical: {first: Christian, last: Hänig}
  variants:
  - {first: Christian, last: Haenig}
- canonical: {first: Harald, last: Höge}
  id: harald-hoge
  variants:
  - {first: Harald, last: Hoege}
- canonical: {first: Ali, last: Hürriyetoğlu}
  variants:
  - {first: Ali, last: Hurriyetoglu}
  - {first: Ali, last: Hürriyetoǧlu}
- canonical: {first: Fidelia, last: Ibekwe-SanJuan}
  variants:
  - {first: Fidelia, last: Ibekwe-Sanjuan}
- canonical: {first: Nancy, last: Ide}
  variants:
  - {first: Nancy M., last: Ide}
- canonical: {first: Carlos A., last: Iglesias}
  variants:
  - {first: Carlos, last: Iglesias}
- canonical: {first: Suzana, last: Ilic}
  variants:
  - {first: Suzana, last: Ilić}
- canonical: {first: Sathish Reddy, last: Indurthi}
  variants:
  - {first: Sathish, last: Reddy}
  - {first: Sathish, last: Indurthi}
- canonical: {first: Anton Karl, last: Ingason}
  variants:
  - {first: Anton K., last: Ingason}
- canonical: {first: Robert, last: Ingria}
  id: robert-ingria
- canonical: {first: Diana, last: Inkpen}
  variants:
  - {first: Diana Zaiu, last: Inkpen}
  - {first: Diana, last: Zaiu}
- canonical: {first: Leonid, last: Iomdin}
  variants:
  - {first: Leonid L., last: Iomdin}
- canonical: {first: Molly, last: Ireland}
  variants:
  - {first: Molly E., last: Ireland}
- canonical: {first: José, last: Iria}
  variants:
  - {first: Jose, last: Iria}
- canonical: {first: Mikel, last: Iruskieta}
  id: mikel-iruskieta
- canonical: {first: Anas El, last: Isbihani}
  variants:
  - {first: Anas, last: El Isbihani}
- canonical: {first: Masato, last: Ishizaki}
  id: masato-ishizaki
- canonical: {first: Aminul, last: Islam}
  variants:
  - {first: Md. Aminul, last: Islam}
- canonical: {first: Zahurul, last: Islam}
  variants:
  - {first: Zahrul, last: Islam}
- canonical: {first: Rezarta, last: Islamaj Dogan}
  variants:
  - {first: Rezarta, last: Islamaj Doğan}
- canonical: {first: David, last: Israel}
  variants:
  - {first: David J., last: Israel}
- canonical: {first: Shuichi, last: Itahashi}
  variants:
  - {first: Shuich, last: Itahashi}
- canonical: {first: Yukihiro, last: Itoh}
  variants:
  - {first: Yukihiro, last: Ito}
- canonical: {first: Abe, last: Ittycheriah}
  id: abe-ittycheriah
- canonical: {first: Un-Gian, last: Iunn}
  variants:
  - {first: Un-gian, last: Iun}
  - {first: Ún-giân, last: Iû}
- canonical: {first: Alexei V., last: Ivanov}
  variants:
  - {first: Alexei, last: Ivanov}
- canonical: {first: Krasimira, last: Ivanova}
  variants:
  - {first: Krassimira, last: Ivanova}
- canonical: {first: Lucja, last: Iwanska}
  variants:
  - {first: Lucja M., last: Iwanska}
- canonical: {first: Shun’ya, last: Iwasawa}
  variants:
  - {first: Shunya, last: Iwasawa}
- canonical: {first: Rubén, last: Izquierdo}
  variants:
  - {first: Ruben, last: Izquierdo Bevia}
  - {first: Ruben, last: Izquierdo}
- canonical: {first: Litton, last: J Kurisinkel}
  variants:
  - {first: Litton J, last: Kurisinkel}
- canonical: {first: Eric, last: Jackson}
  id: eric-jackson
- canonical: {first: Cassandra L., last: Jacobs}
  variants:
  - {first: Cassandra, last: Jacobs}
- canonical: {first: Paul S., last: Jacobs}
  id: paul-s-jacobs
  variants:
  - {first: Paul, last: Jacobs}
- canonical: {first: T. Florian, last: Jaeger}
  variants:
  - {first: Florian, last: Jaeger}
- canonical: {first: Somayeh, last: Jafaritazehjani}
  variants:
  - {first: Somayeh, last: Jafaritazehjan}
- canonical: {first: Abhyuday, last: Jagannatha}
  variants:
  - {first: Abhyuday N, last: Jagannatha}
- canonical: {first: Michael E., last: Jahr}
  variants:
  - {first: Michael, last: Jahr}
- canonical: {first: Brage Ekroll, last: Jahren}
  variants:
  - {first: Brage, last: Jahren}
- canonical: {first: Siddharth, last: Jain}
  variants:
  - {first: Siddhanth, last: Jain}
- canonical: {first: Primož, last: Jakopin}
  variants:
  - {first: Primoz, last: Jakopin}
- canonical: {first: Anthony, last: Jameson}
  id: anthony-jameson
- canonical: {first: Srinivasan, last: Janarthanam}
  variants:
  - {first: Srini, last: Janarthanam}
- canonical: {first: Jyh-Shing Roger, last: Jang}
  variants:
  - {first: Jyh-Shing, last: Jang}
  - {first: Jyh-Shing, last: Roger Jang}
  - {first: Roger Jyh-Shing, last: Jang}
- canonical: {first: Myung-Gil, last: Jang}
  variants:
  - {first: Myoung-Gil, last: Jang}
- canonical: {first: Seok Bae, last: Jang}
  variants:
  - {first: Seok B., last: Jang}
- canonical: {first: Peter, last: Jansen}
  variants:
  - {first: Peter J., last: Jansen}
- canonical: {first: Michèle, last: Jardino}
  id: michele-jardino
  variants:
  - {first: Michele, last: Jardino}
- canonical: {first: Gaja, last: Jarosz}
  variants:
  - {first: Gaja E., last: Jarosz}
- canonical: {first: Timo, last: Jarvinen}
  variants:
  - {first: Timo, last: Järvinen}
- canonical: {first: Jisha P., last: Jayan}
  variants:
  - {first: Jisha, last: P Jayan}
  - {first: Jisha P, last: Jayan}
- canonical: {first: Arun Kumar, last: Jayapal}
  variants:
  - {first: Arun, last: Jayapal}
- canonical: {first: Frederick, last: Jelinek}
  id: frederick-jelinek
  variants:
  - {first: Fred, last: Jelinek}
  - {first: Fredrick, last: Jelinek}
- canonical: {first: Karen, last: Jensen}
  id: karen-jensen
- canonical: {first: Lars Juhl, last: Jensen}
  variants:
  - {first: Lars J., last: Jensen}
- canonical: {first: Hyung-Bae, last: Jeon}
  variants:
  - {first: Hyungbae, last: Jeon}
- canonical: {first: Girish Nath, last: Jha}
  variants:
  - {first: Girish, last: Jha}
- canonical: {first: Donghong, last: Ji}
  variants:
  - {first: DongHong, last: Ji}
  - {first: Dong-Hong, last: Ji}
  - {first: Dong Hong, last: Ji}
- canonical: {first: Paul D, last: Ji}
  variants:
  - {first: Paul D., last: Ji}
- canonical: {first: Jia-Yan, last: Jian}
  variants:
  - {first: Jia Yan, last: Jian}
- canonical: {first: Mike Tian-Jian, last: Jiang}
  variants:
  - {first: Tian-Jian, last: Jiang}
- canonical: {first: Zheng Ping, last: Jiang}
  variants:
  - {first: Zhengping, last: Jiang}
- canonical: {first: Antonio, last: Jimeno Yepes}
  variants:
  - {first: Antonio Jimeno, last: Yepes}
  - {first: Antonio José, last: Jimeno Yepes}
  - {first: Antonio, last: Jimeno-Yepes}
- canonical: {first: M. Dolores, last: Jiménez-López}
  variants:
  - {first: Maria Dolores, last: Jiménez-López}
- canonical: {first: Salud María, last: Jiménez-Zafra}
  variants:
  - {first: Salud M., last: Jiménez-Zafra}
  - {first: Salud M., last: Jiménez Zafra}
- canonical: {first: Hongyan, last: Jing}
  id: hongyan-jing
- canonical: {first: Petr, last: Jirku}
  id: petr-jirku
- canonical: {first: Amanda C., last: Jobbins}
  id: amanda-c-jobbins
- canonical: {first: Janne Bondi, last: Johannessen}
  variants:
  - {first: Janne, last: Bondi Johannessen}
- canonical: {first: Anders, last: Johannsen}
  variants:
  - {first: Anders, last: Johanssen}
- canonical: {first: David E., last: Johnson}
  variants:
  - {first: David, last: Johnson}
- canonical: {first: Helen L., last: Johnson}
  variants:
  - {first: Helen, last: Johnson}
- canonical: {first: Kristen, last: Johnson}
  variants:
  - {first: Kristen Marie, last: Johnson}
- canonical: {first: Michael T., last: Johnson}
  id: michael-t-johnson
- canonical: {first: Rie, last: Johnson}
  variants:
  - {first: Rie, last: Ando}
  - {first: Rie Kubota, last: Ando}
- canonical: {first: Roderick L., last: Johnson}
  id: roderick-l-johnson
- canonical: {first: Michael, last: Johnston}
  id: michael-johnston
- canonical: {first: Kristiina, last: Jokinen}
  variants:
  - {first: Päivi Kristiina, last: Jokinen}
- canonical: {first: Bevan, last: Jones}
  variants:
  - {first: Bevan K., last: Jones}
  - {first: Bevan Keeley, last: Jones}
- canonical: {first: Christopher, last: Jones}
  variants:
  - {first: Chris, last: Jones}
- canonical: {first: Dominic R., last: Jones}
  variants:
  - {first: Dominic, last: Jones}
- canonical: {first: Douglas, last: Jones}
  variants:
  - {first: Douglas A., last: Jones}
  - {first: Doug, last: Jones}
- canonical: {first: Gareth J. F., last: Jones}
  variants:
  - {first: Gareth J.F., last: Jones}
- canonical: {first: Mark, last: Jones}
  variants:
  - {first: Mark A., last: Jones}
  - {first: Mark Alan, last: Jones}
- canonical: {first: Michael, last: Jones}
  variants:
  - {first: Michael P., last: Jones}
- canonical: {first: Steven JM, last: Jones}
  variants:
  - {first: Steven, last: Jones}
- canonical: {first: Clement, last: Jonquet}
  variants:
  - {first: Clément, last: Jonquet}
- canonical: {first: Michael I., last: Jordan}
  variants:
  - {first: Michael, last: Jordan}
- canonical: {first: Pamela, last: Jordan}
  variants:
  - {first: Pamela W., last: Jordan}
- canonical: {first: Alipio, last: Jorge}
  variants:
  - {first: Alípio, last: Jorge}
- canonical: {first: Aravind, last: Joshi}
  id: aravind-joshi
  variants:
  - {first: Aravind K., last: Joshi}
- canonical: {first: Sachindra, last: Joshi}
  variants:
  - {first: Sachin, last: Joshi}
- canonical: {first: Shafiq, last: Joty}
  variants:
  - {first: Shafiq R., last: Joty}
- canonical: {first: Yun-Cheng, last: Ju}
  variants:
  - {first: Yun Cheng, last: Ju}
- canonical: {first: Alfons, last: Juan}
  variants:
  - {first: Alfons, last: Juan-Císcar}
- canonical: {first: Yau-Tarng, last: Juang}
  variants:
  - {first: Yau-Tang, last: Juang}
- canonical: {first: Jozef, last: Juhár}
  variants:
  - {first: Jozef, last: Juhar}
- canonical: {first: Cléo, last: Jullien}
  variants:
  - {first: Cleo, last: Jullien}
- canonical: {first: Han-Min, last: Jung}
  variants:
  - {first: Hanmin, last: Jung}
- canonical: {first: Sangkeun, last: Jung}
  variants:
  - {first: SangKeun, last: Jung}
- canonical: {first: Sung Young, last: Jung}
  variants:
  - {first: Sung-Young, last: Jung}
- canonical: {first: Simeon, last: Junker}
  variants:
  - {first: Simeon, last: Schüz}
- canonical: {first: Dan, last: Jurafsky}
  variants:
  - {first: Daniel, last: Jurafsky}
- canonical: {first: Filip, last: Jurcicek}
  variants:
  - {first: Filip, last: Jurčíček}
- canonical: {first: Marcel Adam, last: Just}
  variants:
  - {first: Marcel, last: Just}
- canonical: {first: Harri, last: Jäppinen}
  id: harri-jappinen
  variants:
  - {first: Harri, last: Jappinen}
- canonical: {first: Arne, last: Jönsson}
  variants:
  - {first: Arne, last: Jonsson}
- canonical: {first: Brigitte, last: Jörg}
  variants:
  - {first: Brigitte, last: Jorg}
- canonical: {first: Bhadran V., last: K}
  variants:
  - {first: Bhadran, last: V K}
  - {first: Bhadran V, last: K}
- canonical: {first: Heiki-Jaan, last: Kaalep}
  variants:
  - {first: Heiki Jaan, last: Kaalep}
- canonical: {first: Mijail, last: Kabadjov}
  id: mijail-kabadjov
  variants:
  - {first: Mijail A., last: Kabadjov}
  - {first: Mijail, last: Alexandrov-Kabadjov}
- canonical: {first: Michael B., last: Kac}
  variants:
  - {first: Michael, last: Kac}
- canonical: {first: Vladimír, last: Kadlec}
  variants:
  - {first: Vladimir, last: Kadlec}
- canonical: {first: Jeremy G., last: Kahn}
  variants:
  - {first: Jeremy, last: Kahn}
- canonical: {first: Łukasz, last: Kaiser}
  variants:
  - {first: Lukasz, last: Kaiser}
- canonical: {first: Michael, last: Kaisser}
  variants:
  - {first: Michael, last: Kaißer}
- canonical: {first: Ioannis, last: Kakadiaris}
  variants:
  - {first: Ioannis A., last: Kakadiaris}
- canonical: {first: Jun’ichi, last: Kakegawa}
  variants:
  - {first: Jun-ichi, last: Kakegawa}
- canonical: {first: Jugal, last: Kalita}
  id: jugal-kalita
  variants:
  - {first: Jugal K., last: Kalita}
- canonical: {first: Rihards, last: Kalniņš}
  variants:
  - {first: Rihards, last: Kalnins}
- canonical: {first: Nanda, last: Kambhatla}
  id: nanda-kambhatla
  variants:
  - {first: Nandakishore, last: Kambhatla}
- canonical: {first: Shin-ichiro, last: Kamei}
  variants:
  - {first: Shinichiro, last: Kamei}
- canonical: {first: Prathusha, last: Kameswara Sarma}
  variants:
  - {first: Prathusha, last: K Sarma}
- canonical: {first: Candace A., last: Kamm}
  variants:
  - {first: Candace, last: Kamm}
- canonical: {first: Bo-Yeong, last: Kang}
  variants:
  - {first: Bo-yeong, last: Kang}
- canonical: {first: Rose Catherine, last: Kanjirathinkal}
  variants:
  - {first: Rose, last: Catherine}
- canonical: {first: Ashvin, last: Kannan}
  id: ashvin-kannan
- canonical: {first: Paul, last: Kantor}
  variants:
  - {first: Paul B., last: Kantor}
- canonical: {first: Cheng-yan, last: Kao}
  variants:
  - {first: Cheng-Yan, last: Kao}
  - {first: Cheng Yan, last: Kao}
- canonical: {first: Ting-hui, last: Kao}
  variants:
  - {first: Ting-Hui, last: Kao}
- canonical: {first: Randy M., last: Kaplan}
  variants:
  - {first: Randy, last: Kaplan}
- canonical: {first: Ronald M., last: Kaplan}
  variants:
  - {first: Ronald, last: Kaplan}
  - {first: Ron, last: Kaplan}
- canonical: {first: Jurgita, last: Kapočiūtė-Dzikienė}
  variants:
  - {first: Jurgita, last: Kapociute-Dzikiene}
- canonical: {first: Diman, last: Karagyozov}
  variants:
  - {first: Diman, last: Karagiozov}
- canonical: {first: Rafael - Michael, last: Karampatsis}
  variants:
  - {first: Rafael Michael, last: Karampatsis}
- canonical: {first: Vanja M., last: Karan}
  variants:
  - {first: Vanja Mladen, last: Karan}
- canonical: {first: David R., last: Karger}
  variants:
  - {first: David, last: Karger}
- canonical: {first: Kostas, last: Karpouzis}
  id: kostas-karpouzis
- canonical: {first: Hideki, last: Kashioka}
  id: hideki-kashioka
- canonical: {first: Robert T., last: Kasper}
  variants:
  - {first: Robert, last: Kasper}
- canonical: {first: Walter, last: Kasper}
  id: walter-kasper
- canonical: {first: Rohit, last: Kate}
  variants:
  - {first: Rohit J., last: Kate}
- canonical: {first: Naoto, last: Kato}
  variants:
  - {first: Naoto, last: Katoh}
- canonical: {first: Yoshihide, last: Kato}
  variants:
  - {first: Yoshihide, last: Sato}
- canonical: {first: Graham, last: Katz}
  variants:
  - {first: E. Graham, last: Katz}
- canonical: {first: Jason, last: Katz-Brown}
  variants:
  - {first: Jason, last: Brown}
- canonical: {first: Ergina, last: Kavallieratou}
  id: ergina-kavallieratou
- canonical: {first: Hisashi, last: Kawai}
  variants:
  - {first: Kawai, last: Hisashi}
- canonical: {first: Jun′ichi, last: Kazama}
  variants:
  - {first: Jun’ichi, last: Kazama}
- canonical: {first: Zdravko, last: Kačič}
  variants:
  - {first: Zdravko, last: Kacic}
- canonical: {first: John, last: Keane}
  variants:
  - {first: John, last: Kane}
- canonical: {first: Michael S., last: Kearns}
  variants:
  - {first: Michael, last: Kearns}
- canonical: {first: Gail M., last: Keenan}
  variants:
  - {first: Gail, last: Keenan}
  - {first: Gail M, last: Keenan}
- canonical: {first: Thomas A., last: Keenan}
  variants:
  - {first: Thomas, last: Keenan}
- canonical: {first: Judy Anne, last: Kegl}
  variants:
  - {first: Judy, last: Kegl}
- canonical: {first: Andrew, last: Kehler}
  variants:
  - {first: Andy, last: Kehler}
- canonical: {first: Daniel, last: Keim}
  variants:
  - {first: Daniel A., last: Keim}
- canonical: {first: John, last: Kelleher}
  variants:
  - {first: John D., last: Kelleher}
- canonical: {first: Andre, last: Kempe}
  variants:
  - {first: André, last: Kempe}
- canonical: {first: Casey, last: Kennington}
  variants:
  - {first: Casey Redd, last: Kennington}
- canonical: {first: Fabio, last: Kepler}
  id: fabio-kepler
  variants:
  - {first: Fabio N., last: Kepler}
  - {first: Fabio Natanael, last: Kepler}
- canonical: {first: Sue J., last: Ker}
  variants:
  - {first: Sur-Jin, last: Ker}
  - {first: Su-Jin, last: Ker}
  - {first: Sue-Jin, last: Ker}
  - {first: Sue-jin, last: Ker}
- canonical: {first: Katia Lida, last: Kermanidis}
  variants:
  - {first: Katia, last: Kermanidis}
- canonical: {first: Margaret, last: Kern}
  variants:
  - {first: Margaret L., last: Kern}
- canonical: {first: Stephan M., last: Kerpedjiev}
  variants:
  - {first: Stephan, last: Kerpedjiev}
- canonical: {first: Vlado, last: Keselj}
  variants:
  - {first: Vlado, last: Kešelj}
- canonical: {first: Fahad, last: Khan}
  variants:
  - {first: Anas Fahad, last: Khan}
- canonical: {first: Md. Anwarus Salam, last: Khan}
  variants:
  - {first: Khan Md. Anwarus, last: Salam}
  - {first: Khan Md., last: Anwarus Salam}
- canonical: {first: Mohammed Arif, last: Khan}
  variants:
  - {first: Arif, last: Khan}
  - {first: Arif Md., last: Khan}
- canonical: {first: Vikash, last: Khandelwal}
  variants:
  - {first: Vikas, last: Khandelwal}
- canonical: {first: Mitesh M., last: Khapra}
  variants:
  - {first: Mitesh, last: Khapra}
  - {first: Mitesh, last: M. Khapra}
  - {first: Mitesh M, last: Khapra}
  - {first: Mitesh Shantadevi, last: Khapra}
- canonical: {first: Sanjeev, last: Khudanpur}
  id: sanjeev-khudanpur
- canonical: {first: Rodger, last: Kibble}
  id: rodger-kibble
- canonical: {first: Chloé, last: Kiddon}
  variants:
  - {first: Chloe, last: Kiddon}
- canonical: {first: Bernd, last: Kiefer}
  id: bernd-kiefer
- canonical: {first: Hoang, last: Kiem}
  variants:
  - {first: Kiem, last: Hoang}
- canonical: {first: Scott F., last: Kiesling}
  variants:
  - {first: Scott, last: Kiesling}
- canonical: {first: Hideaki, last: Kikuchi}
  id: hideaki-kikuchi
- canonical: {first: Gen-ichiro, last: Kikui}
  variants:
  - {first: Gen’ichiro, last: Kikui}
- canonical: {first: Chiharu Uda, last: Kikuta}
  variants:
  - {first: Chiharu, last: Uda}
- canonical: {first: Bong-Wan, last: Kim}
  variants:
  - {first: Jong Wan, last: Kim}
- canonical: {first: Chang-Hyun, last: Kim}
  variants:
  - {first: Changhyun, last: Kim}
  - {first: Chang Hyun, last: Kim}
- canonical: {first: Deok-bong, last: Kim}
  variants:
  - {first: Deok-Bong, last: Kim}
- canonical: {first: Dong-Il, last: Kim}
  variants:
  - {first: Dong-il, last: Kim}
- canonical: {first: Eun-kyung, last: Kim}
  variants:
  - {first: Eun-Kyung, last: Kim}
- canonical: {first: Gil Chang, last: Kim}
  variants:
  - {first: GilChang, last: Kim}
  - {first: Gil-Chang, last: Kim}
  - {first: Gilchang, last: Kim}
- canonical: {first: Hyuhng Joon, last: Kim}
  variants:
  - {first: Hyuhng, last: Kim}
- canonical: {first: Jung-jae, last: Kim}
  variants:
  - {first: Jung-Jae, last: Kim}
- canonical: {first: Kyoung-young, last: Kim}
  variants:
  - {first: Kyoung-Young, last: Kim}
- canonical: {first: Sung Dong, last: Kim}
  variants:
  - {first: Sung-Dong, last: Kim}
- canonical: {first: Sunghwan Mac, last: Kim}
  variants:
  - {first: Sunghwan, last: Kim}
- canonical: {first: Young-Gil, last: Kim}
  variants:
  - {first: Young-Kil, last: Kim}
  - {first: Young Kil, last: Kim}
  - {first: Young-Kill, last: Kim}
  - {first: YoungKil, last: Kim}
- canonical: {first: Yung Taek, last: Kim}
  variants:
  - {first: Yung-Taek, last: Kim}
- canonical: {first: Owen, last: Kimball}
  id: owen-kimball
- canonical: {first: David, last: King}
  variants:
  - {first: David L., last: King}
- canonical: {first: Tracy Holloway, last: King}
  variants:
  - {first: Tracy H., last: King}
- canonical: {first: Brian, last: Kingsbury}
  id: brian-kingsbury
- canonical: {first: Jim, last: Kinzey}
  variants:
  - {first: Jim, last: Kimzey}
- canonical: {first: Karin, last: Kipper}
  variants:
  - {first: Karin Christine, last: Kipper}
  - {first: Karin, last: Schuler}
  - {first: Karin, last: Kipper Schuler}
  - {first: Karin, last: Kipper-Schuler}
- canonical: {first: George Anton, last: Kiraz}
  variants:
  - {first: George, last: Kiraz}
- canonical: {first: Andreas Søeborg, last: Kirkedal}
  variants:
  - {first: Andreas, last: Søeborg Kirkedal}
- canonical: {first: Jamie, last: Kiros}
  variants:
  - {first: Jamie Ryan, last: Kiros}
- canonical: {first: Atanas, last: Kiryakov}
  variants:
  - {first: Atanas K., last: Kiryakov}
- canonical: {first: Balázs, last: Kis}
  variants:
  - {first: Balazs, last: Kis}
- canonical: {first: Imre, last: Kiss}
  id: imre-kiss
- canonical: {first: Chunyu, last: Kit}
  variants:
  - {first: Chun-yu, last: Kit}
- canonical: {first: Sotaro, last: Kita}
  id: sotaro-kita
- canonical: {first: Richard, last: Kittredge}
  id: richard-kittredge
- canonical: {first: Poul Søren, last: Kjærsgaard}
  variants:
  - {first: Poul Soren, last: Kjaersgaard}
- canonical: {first: Esther, last: Klabbers}
  id: esther-klabbers
- canonical: {first: Ioannis, last: Klapaftis}
  variants:
  - {first: Ioannis P., last: Klapaftis}
- canonical: {first: Alex, last: Klassmann}
  variants:
  - {first: Alexander, last: Klassmann}
- canonical: {first: Judith L., last: Klavans}
  id: judith-l-klavans
  variants:
  - {first: Judith, last: Klavans}
- canonical: {first: Wolfgang, last: Klein}
  id: wolfgang-klein
- canonical: {first: Jörg, last: Kleinz}
  variants:
  - {first: Jorg, last: Kleinz}
- canonical: {first: Gerda, last: Klimonow}
  id: gerda-klimonow
- canonical: {first: Tor, last: Klingberg}
  id: tor-klingberg
- canonical: {first: Natalia, last: Klyueva}
  variants:
  - {first: Natalia, last: Kljueva}
- canonical: {first: Tina, last: Klüwer}
  variants:
  - {first: Tina, last: Kluewer}
- canonical: {first: Krzysztof, last: Kochut}
  id: krzysztof-kochut
- canonical: {first: Andras, last: Kocsor}
  variants:
  - {first: András, last: Kocsor}
- canonical: {first: Hanae, last: Koiso}
  id: hanae-koiso
- canonical: {first: Mare, last: Koit}
  id: mare-koit
- canonical: {first: Atsuko, last: Koizumi}
  id: atsuko-koizumi
- canonical: {first: George, last: Kokkinakis}
  id: george-kokkinakis
  variants:
  - {first: George K., last: Kokkinakis}
- canonical: {first: Sofie Johansson, last: Kokkinakis}
  variants:
  - {first: Sofie, last: Johansson Kokkinakis}
- canonical: {first: Sia, last: Kolkovska}
  variants:
  - {first: Siya, last: Kolkovska}
- canonical: {first: David, last: Kolovratnik}
  variants:
  - {first: David, last: Kolovratník}
- canonical: {first: Anup Kumar, last: Kolya}
  variants:
  - {first: Anup, last: Kumar Kolya}
  - {first: Anup, last: Kolya}
- canonical: {first: Ravikumar, last: Komandur}
  variants:
  - {first: K, last: Ravikumar}
- canonical: {first: Rik, last: Koncel-Kedziorski}
  id: rik-koncel-kedziorski
- canonical: {first: Ravikumar, last: Kondadadi}
  variants:
  - {first: Ravi, last: Kondadadi}
  - {first: Ravi Kumar, last: Kondadadi}
- canonical: {first: Alexis, last: Konstantinidis}
  variants:
  - {first: Alexis, last: Konstandinidis}
- canonical: {first: Selcuk, last: Kopru}
  variants:
  - {first: Selçuk, last: Köprü}
- canonical: {first: Jan, last: Kors}
  variants:
  - {first: Jan, last: Korst}
- canonical: {first: Govind, last: Kothari}
  variants:
  - {first: '', last: Govind}
- canonical: {first: Guy-Noel, last: Kouarata}
  variants:
  - {first: Guy-Noël, last: Kouarata}
- canonical: {first: Eleni, last: Koutsogeorgos}
  id: eleni-koutsogeorgos
- canonical: {first: John J., last: Kovarik}
  variants:
  - {first: John, last: Kovarik}
- canonical: {first: Vojtěch, last: Kovář}
  variants:
  - {first: Vojtech, last: Kovář}
- canonical: {first: Marek, last: Kozlowski}
  variants:
  - {first: Marek, last: Kozłowski}
- canonical: {first: Emiel, last: Krahmer}
  variants:
  - {first: Emiel J., last: Krahmer}
- canonical: {first: Olivier, last: Kraif}
  id: olivier-kraif
- canonical: {first: Martin, last: Krallinger}
  id: martin-krallinger
- canonical: {first: Steven, last: Krauwer}
  id: steven-krauwer
- canonical: {first: Jana, last: Kravalová}
  variants:
  - {first: Jana, last: Kravalova}
- canonical: {first: Hans-Ulrich, last: Krieger}
  variants:
  - {first: HansUlrich, last: Krieger}
- canonical: {first: Raghava, last: Krishnan}
  id: raghava-krishnan
- canonical: {first: Rihards, last: Krišlauks}
  variants:
  - {first: Rihards, last: Krislauks}
- canonical: {first: Anthony, last: Kroch}
  variants:
  - {first: Anthony S., last: Kroch}
- canonical: {first: Geert-Jan M., last: Kruijff}
  variants:
  - {first: Geert-Jan, last: Kruijff}
- canonical: {first: Ivana, last: Kruijff-Korbayová}
  variants:
  - {first: Ivana, last: Kruijff-Korbayova}
  - {first: Ivana, last: Kruijff-Korbayovà}
- canonical: {first: George, last: Krupka}
  variants:
  - {first: George R., last: Krupka}
- canonical: {first: Udo, last: Kruschwitz}
  id: udo-kruschwitz
- canonical: {first: Germán, last: Kruszewski}
  variants:
  - {first: German, last: Kruszewski}
- canonical: {first: Francis, last: Kubala}
  id: francis-kubala
- canonical: {first: Vladislav, last: Kubon}
  variants:
  - {first: Vladislav, last: Kuboň}
  - {first: Vladlslav, last: Kubon}
- canonical: {first: Taku, last: Kudo}
  variants:
  - {first: Taku, last: Kudoh}
- canonical: {first: Ulrike, last: Kugler}
  id: ulrike-kugler
- canonical: {first: Anne, last: Kuhn}
  id: anne-kuhn
- canonical: {first: Robert J., last: Kuhns}
  variants:
  - {first: Robert, last: Kuhns}
- canonical: {first: Malhar, last: Kulkarni}
  variants:
  - {first: Malhar A., last: Kulkarni}
- canonical: {first: Ayush, last: Kumar}
  variants:
  - {first: Kumar, last: Ayush}
- canonical: {first: Harshit, last: Kumar}
  id: harshit-kumar
- canonical: {first: Harshit, last: Kumar}
  id: harshit-kumar-iit
- canonical: {first: Anand, last: Kumar M}
  variants:
  - {first: Anand Kumar, last: Madasamy}
  - {first: Anand Kumar, last: M}
- canonical: {first: A, last: Kumaran}
  variants:
  - {first: A., last: Kumaran}
- canonical: {first: Masako, last: Kume}
  id: masako-kume
- canonical: {first: Andrew L., last: Kun}
  variants:
  - {first: Andrew, last: Kun}
- canonical: {first: Stephen, last: Kunath}
  variants:
  - {first: Stephen A., last: Kunath}
- canonical: {first: Kerstin, last: Kunz}
  variants:
  - {first: Kerstin Anna, last: Kunz}
- canonical: {first: Chan-hung, last: Kuo}
  variants:
  - {first: Chan-Hung, last: Kuo}
- canonical: {first: Sankar, last: Kuppan}
  variants:
  - {first: Sankar, last: K}
- canonical: {first: Anna, last: Kupść}
  variants:
  - {first: Anna, last: Kupsc}
- canonical: {first: Yurii, last: Kuratov}
  variants:
  - {first: Yuri, last: Kuratov}
- canonical: {first: Mohamed Zakaria, last: Kurdi}
  variants:
  - {first: Mohamed-Zakaria, last: Kurdi}
- canonical: {first: Emina, last: Kurtić}
  variants:
  - {first: Emina, last: Kurtic}
- canonical: {first: Nicholas, last: Kushmerick}
  id: nicholas-kushmerick
- canonical: {first: Andreas, last: Kustner}
  id: andreas-kustner
- canonical: {first: Sergey O., last: Kuznetsov}
  variants:
  - {first: Sergei O., last: Kuznetsov}
- canonical: {first: Ivona, last: Kučerová}
  variants:
  - {first: Ivona, last: Kuc̆erová}
- canonical: {first: Pavel, last: Kvĕtoň}
  variants:
  - {first: Pavel, last: Kveton}
  - {first: Pavel, last: Květoň}
- canonical: {first: Stan C., last: Kwasny}
  variants:
  - {first: Stan, last: Kwasny}
- canonical: {first: Cheol Jung, last: Kweon}
  variants:
  - {first: Cheoljung, last: Kweon}
- canonical: {first: Kui-Lam, last: Kwok}
  id: kui-lam-kwok
  variants:
  - {first: Kui Lam, last: Kwok}
- canonical: {first: Olivia O.Y., last: Kwong}
  variants:
  - {first: O.Y., last: Kwong}
  - {first: Oi Yee, last: Kwong}
- canonical: {first: Gunnel, last: Källgren}
  variants:
  - {first: Gunnel, last: Kallgren}
- canonical: {first: Joachim, last: Köhler}
  variants:
  - {first: Joachim, last: Koehler}
- canonical: {first: Natalie, last: Kübler}
  variants:
  - {first: Natalie, last: Kubler}
- canonical: {first: Sandra, last: Kübler}
  variants:
  - {first: Sandra, last: Kubler}
  - {first: Sandra, last: Kuebler}
- canonical: {first: Sobha, last: L}
  variants:
  - {first: L., last: Sobha}
- canonical: {first: Abhay, last: L. Kashyap}
  variants:
  - {first: Abhay, last: Kashyap}
- canonical: {first: Gorka, last: Labaka}
  id: gorka-labaka
- canonical: {first: Penny, last: Labropoulou}
  id: penny-labropoulou
- canonical: {first: Martin, last: Labský}
  variants:
  - {first: Martin, last: Labsky}
- canonical: {first: Finley, last: Lacatusu}
  variants:
  - {first: V. Finley, last: Lacatusu}
- canonical: {first: Anne, last: Lacheret}
  variants:
  - {first: Anne, last: Lacheret-Dujour}
- canonical: {first: John, last: Lafferty}
  id: john-lafferty
  variants:
  - {first: John D., last: Lafferty}
  - {first: John, last: Lafrerty}
- canonical: {first: Frederique, last: Laforest}
  variants:
  - {first: Frédérique, last: Laforest}
- canonical: {first: Antonio-L., last: Lagarda}
  variants:
  - {first: Antonio, last: Lagarda}
  - {first: Antonio L., last: Lagarda}
- canonical: {first: Torbjörn, last: Lager}
  variants:
  - {first: Torbjorn, last: Lager}
  - {first: Torbjoern, last: Lager}
- canonical: {first: Albert M., last: Lai}
  variants:
  - {first: Albert, last: Lai}
  - {first: Albert M, last: Lai}
- canonical: {first: Jennifer C., last: Lai}
  variants:
  - {first: Jenifer C., last: Lai}
  - {first: Jennifer, last: Lai}
- canonical: {first: Min-Hua, last: Lai}
  variants:
  - {first: Min Hua, last: Lai}
- canonical: {first: Tom B.Y., last: Lai}
  id: tom-b-y-lai
  variants:
  - {first: Tom B. Y., last: Lai}
  - {first: Tom B.Y, last: Lai}
- canonical: {first: Tom Bong-yeung, last: Lai}
  variants:
  - {first: Bong-Yeung, last: Lai}
- canonical: {first: Tuan, last: Lai}
  variants:
  - {first: Tuan Manh, last: Lai}
- canonical: {first: Yu-da, last: Lai}
  variants:
  - {first: Yu-Da, last: Lai}
- canonical: {first: Meriama, last: Laib}
  variants:
  - {first: Meriama, last: Laïb}
  - {first: Mariama, last: Laib}
- canonical: {first: Sobha, last: Lalitha Devi}
  variants:
  - {first: Lalitha Devi, last: Sobha}
  - {first: Sobha Lalitha, last: Devi}
- canonical: {first: John P., last: Lalor}
  variants:
  - {first: John, last: Lalor}
- canonical: {first: Lori, last: Lamel}
  id: lori-lamel
  variants:
  - {first: Lori F., last: Lamel}
- canonical: {first: André, last: Lamúrias}
  variants:
  - {first: Andre, last: Lamurias}
- canonical: {first: Man, last: Lan}
  variants:
  - {first: Lan, last: Man}
- canonical: {first: Thomas, last: Landauer}
  variants:
  - {first: Thomas K, last: Landauer}
- canonical: {first: Shari, last: Landes}
  variants:
  - {first: Shari, last: Land}
- canonical: {first: Jan, last: Landsbergen}
  variants:
  - {first: S. P. J., last: Landsbergen}
  - {first: S.P.J., last: Landsbergen}
- canonical: {first: Francois-Michel, last: Lang}
  variants:
  - {first: Francois M., last: Lang}
- canonical: {first: Patrick L., last: Lange}
  variants:
  - {first: Patrick, last: Lange}
- canonical: {first: D. Terence, last: Langendoen}
  variants:
  - {first: Terence, last: Langendoen}
- canonical: {first: Irene, last: Langkilde}
  variants:
  - {first: Irene, last: Langkilde-Geary}
- canonical: {first: Philippe, last: Langlais}
  variants:
  - {first: Phillippe, last: Langlais}
- canonical: {first: Eric, last: Laporte}
  variants:
  - {first: Éric, last: Laporte}
- canonical: {first: Christophe, last: Laprun}
  variants:
  - {first: Christophe D., last: Laprun}
- canonical: {first: Septina Dian, last: Larasati}
  variants:
  - {first: Septina, last: Larasati}
- canonical: {first: Walter, last: Lasecki}
  variants:
  - {first: Walter S., last: Lasecki}
- canonical: {first: Olga N., last: Lashevskaja}
  variants:
  - {first: Olga, last: Lashevskaja}
- canonical: {first: Naveen Kumar, last: Laskari}
  variants:
  - {first: Naveen, last: Kumar}
- canonical: {first: Kiat-gak, last: Lau}
  variants:
  - {first: Kiat-Gak, last: Lau}
  - {first: Kiãt-gãk, last: Lâu}
- canonical: {first: Alberto, last: Lavelli}
  id: alberto-lavelli
- canonical: {first: Julia, last: Lavid-López}
  variants:
  - {first: Julia, last: Lavid}
- canonical: {first: Alon, last: Lavie}
  id: alon-lavie
- canonical: {first: Benoit, last: Lavoie}
  id: benoit-lavoie
- canonical: {first: Seamus, last: Lawless}
  variants:
  - {first: Séamus, last: Lawless}
- canonical: {first: Audrey, last: Le}
  variants:
  - {first: Audrey N., last: Le}
- canonical: {first: Hai-Son, last: Le}
  variants:
  - {first: Hai Son, last: Le}
  - {first: Hai-son, last: Le}
- canonical: {first: Hoang Quynh, last: Le}
  variants:
  - {first: Hoang-Quynh, last: Le}
- canonical: {first: Quoc, last: Le}
  variants:
  - {first: Quoc V., last: Le}
- canonical: {first: Nathalie, last: Le Brun}
  variants:
  - {first: Nathalie Le, last: Brun}
- canonical: {first: Phuong, last: Le Hong}
  id: phuong-le-hong
  variants:
  - {first: Phuong, last: Le-Hong}
  - {first: Hồng Phương, last: Lê}
  - {first: Phương, last: Lê Hồng}
  - {first: Hong-Phuong, last: Le}
- canonical: {first: Sébastien, last: Le Maguer}
  variants:
  - {first: Sébastien Le, last: Maguer}
- canonical: {first: Quang, last: Le Minh}
  variants:
  - {first: Minh Quang, last: Le}
- canonical: {first: Joseph, last: Le Roux}
  variants:
  - {first: Joseph Le, last: Roux}
- canonical: {first: Jean-Luc, last: LeBrun}
  variants:
  - {first: Jean-Luc, last: Lebrun}
- canonical: {first: Gianluca E., last: Lebani}
  variants:
  - {first: Gianluca, last: Lebani}
- canonical: {first: Gilles, last: Lechenadec}
  id: gilles-lechenadec
- canonical: {first: C. H., last: Lee}
  variants:
  - {first: C.-H., last: Lee}
- canonical: {first: Charles C., last: Lee}
  variants:
  - {first: Charles, last: Lee}
- canonical: {first: Chi-Chun, last: Lee}
  variants:
  - {first: Chi-Chun (Jeremy), last: Lee}
  - {first: Chi-Chun Jeremy, last: Lee}
- canonical: {first: Chi-Yao, last: Lee}
  variants:
  - {first: Chih-yao, last: Lee}
  - {first: Chih-Yao, last: Lee}
- canonical: {first: Chia-Ying, last: Lee}
  variants:
  - {first: Chia-ying, last: Lee}
- canonical: {first: Chia-ming, last: Lee}
  variants:
  - {first: Chia-Ming, last: Lee}
- canonical: {first: Chun-Jen, last: Lee}
  variants:
  - {first: Chun-Jun, last: Lee}
- canonical: {first: Chungmin, last: Lee}
  variants:
  - {first: Chong Min, last: Lee}
  - {first: Chung-min, last: Lee}
- canonical: {first: Donghun, last: Lee}
  comment: Kakao Brain
  id: donghun-lee-kb
- canonical: {first: Donghun, last: Lee}
  comment: Korea University
  id: donghun-lee-ku
- canonical: {first: Gary Geunbae, last: Lee}
  variants:
  - {first: Geunbae, last: Lee}
- canonical: {first: Hsiang-Pin, last: Lee}
  variants:
  - {first: Hsiang-Ping, last: Lee}
- canonical: {first: Hyeon-gu, last: Lee}
  variants:
  - {first: Hyeon-Gu, last: Lee}
- canonical: {first: Ik-Hwan, last: Lee}
  variants:
  - {first: Ik-hwan, last: Lee}
- canonical: {first: Jae-Won, last: Lee}
  variants:
  - {first: Jae-won, last: Lee}
- canonical: {first: JaeSung, last: Lee}
  variants:
  - {first: Jae-Sung, last: Lee}
- canonical: {first: Jaesong, last: Lee}
  variants:
  - {first: JaeSong, last: Lee}
- canonical: {first: Jin-seok, last: Lee}
  variants:
  - {first: Jin-Seok, last: Lee}
- canonical: {first: John S. Y., last: Lee}
  variants:
  - {first: John, last: Lee}
- canonical: {first: Joo-Young, last: Lee}
  variants:
  - {first: JooYoung, last: Lee}
- canonical: {first: Kai-Fu, last: Lee}
  id: kai-fu-lee
- canonical: {first: Kyung-Soon, last: Lee}
  variants:
  - {first: KyungSoon, last: Lee}
- canonical: {first: Lianhau, last: Lee}
  variants:
  - {first: Lian Hau, last: Lee}
- canonical: {first: Lin-Shan, last: Lee}
  variants:
  - {first: Lin-shan, last: Lee}
- canonical: {first: Mark, last: Lee}
  id: mark-lee
  variants:
  - {first: Mark G., last: Lee}
- canonical: {first: Sang-Jo, last: Lee}
  variants:
  - {first: Sang Jo, last: Lee}
- canonical: {first: Sophia Y. M., last: Lee}
  variants:
  - {first: Sophia Y.M., last: Lee}
- canonical: {first: Sophia Yat Mei, last: Lee}
  variants:
  - {first: Yat-Mei, last: Lee}
- canonical: {first: Sungjin, last: Lee}
  variants:
  - {first: Sung-Jin, last: Lee}
- canonical: {first: Vivian K., last: Lee}
  variants:
  - {first: Vivian, last: Lee}
- canonical: {first: Woong Ki, last: Lee}
  variants:
  - {first: Woong-Ki, last: Lee}
- canonical: {first: Yeon Su, last: Lee}
  variants:
  - {first: Yeon-Su, last: Lee}
- canonical: {first: Yong-Hun, last: Lee}
  variants:
  - {first: Yong-hun, last: Lee}
- canonical: {first: Yoong Keok, last: Lee}
  variants:
  - {first: Yoong, last: Keok Lee}
- canonical: {first: Nicolas, last: Lefebvre}
  variants:
  - {first: Nicolas, last: Lefèbvre}
- canonical: {first: Anaïs, last: Lefeuvre}
  variants:
  - {first: Anaïs, last: Lefeuvre-Haftermeyer}
- canonical: {first: Fabrice, last: Lefèvre}
  id: fabrice-lefevre
  variants:
  - {first: Fabrice, last: Lefevre}
- canonical: {first: Gurpreet Singh, last: Lehal}
  variants:
  - {first: Gurpreet, last: Singh Lehal}
  - {first: Gurpreet, last: Lehal}
- canonical: {first: Jill Fain, last: Lehman}
  variants:
  - {first: Jill F., last: Lehman}
- canonical: {first: Wendy, last: Lehnert}
  id: wendy-lehnert
  variants:
  - {first: Wendy G., last: Lehnert}
- canonical: {first: Aarno, last: Lehtola}
  id: aarno-lehtola
- canonical: {first: Richard E, last: Leibbrandt}
  variants:
  - {first: Richard E., last: Leibbrandt}
- canonical: {first: Jochen L., last: Leidner}
  variants:
  - {first: Jochen, last: Leidner}
- canonical: {first: Marielle, last: Leijten}
  variants:
  - {first: Mariëlle, last: Leijten}
- canonical: {first: Luis A., last: Leiva}
  variants:
  - {first: Luis, last: Leiva}
- canonical: {first: Jeremy, last: Leixa}
  variants:
  - {first: Jérémy, last: Leixa}
- canonical: {first: Pietro, last: Leo}
  id: pietro-leo
- canonical: {first: Jacqueline, last: Leon}
  variants:
  - {first: Jacqueline, last: Léon}
- canonical: {first: Chee Wee, last: Leong}
  variants:
  - {first: Chee Wee (Ben), last: Leong}
- canonical: {first: Haley, last: Lepp}
  variants:
  - {first: Haley M., last: Lepp}
- canonical: {first: Mikel, last: Lersundi}
  id: mikel-lersundi
- canonical: {first: Leonardo, last: Lesmo}
  id: leonardo-lesmo
- canonical: {first: Dessi Puji, last: Lestari}
  variants:
  - {first: Dessi, last: Lestari}
- canonical: {first: James, last: Lester}
  variants:
  - {first: James C., last: Lester}
- canonical: {first: Igor, last: Leturia}
  id: igor-leturia
- canonical: {first: Hong, last: Leung}
  variants:
  - {first: Hong C., last: Leung}
- canonical: {first: Lori, last: Levin}
  variants:
  - {first: Lori S., last: Levin}
- canonical: {first: Lauren, last: Levine}
  variants:
  - {first: Lauren Elizabeth, last: Levine}
- canonical: {first: Stephen C., last: Levinson}
  comment: Max-Planck-Institute for Psycholinguistics
  id: stephen-c-levinson
  similar: [stephen-e-levinson]
- canonical: {first: Stephen E., last: Levinson}
  comment: Bell Labs
  id: stephen-e-levinson
  similar: [stephen-c-levinson]
- canonical: {first: Gina-Anne, last: Levow}
  variants:
  - {first: Gina, last: Levow}
- canonical: {first: Roger, last: Levy}
  variants:
  - {first: Roger P., last: Levy}
- canonical: {first: Kristīne, last: Levāne-Petrova}
  variants:
  - {first: Kristīne, last: Levāne}
- canonical: {first: Barbara, last: Lewandowska-Tomaszyk}
  variants:
  - {first: Barbara, last: Lewandowska}
- canonical: {first: David D., last: Lewis}
  variants:
  - {first: David, last: Lewis}
- canonical: {first: Richard L., last: Lewis}
  variants:
  - {first: Richard, last: Lewis}
- canonical: {first: William, last: Lewis}
  variants:
  - {first: William D., last: Lewis}
- canonical: {first: Fernando Sánchez, last: León}
  variants:
  - {first: Fernando, last: Sánchez}
- canonical: {first: Saul, last: León}
  variants:
  - {first: Saul, last: León Silverio}
  - {first: Saúl, last: León}
- canonical: {first: Pilar, last: León-Araúz}
  variants:
  - {first: Pilar León, last: Araúz}
- canonical: {first: Belinda Z., last: Li}
  variants:
  - {first: Belinda, last: Li}
- canonical: {first: Bo, last: Li}
  comment: May refer to several people
  id: bo-li
- canonical: {first: Bo, last: Li}
  comment: BeiHang
  id: bo-li-bh
- canonical: {first: Bo, last: Li}
  comment: Vanderbilt, UIUC
  id: bo-li-vanderbilt
- canonical: {first: Bo, last: Li}
  comment: NUS, Google
  id: bo-li-nus
  variant: {first: Troy, last: Lee}
- canonical: {first: Bo, last: Li}
  comment: Chinese Academy of Sciences
  id: bo-li-cas
- canonical: {first: Huifeng, last: Li}
  variants:
  - {first: Hui-Feng, last: Li}
- canonical: {first: Jiatong, last: Li}
  comment: Hong Kong Polytechnic
  id: jiatong-li-hk
- canonical: {first: Jiatong, last: Li}
  comment: Rutgers
  id: jiatong-li-ru
- canonical: {first: Junhui, last: Li}
  variants:
  - {first: JunHui, last: Li}
- canonical: {first: Shih-Min, last: Li}
  variants:
  - {first: Shi-Min, last: Li}
- canonical: {first: Shuanglong, last: Li}
  variants:
  - {first: ShuangLong, last: Li}
- canonical: {first: Tangqiu, last: Li}
  variants:
  - {first: Tanqiu, last: Li}
- canonical: {first: Victor O.K., last: Li}
  variants:
  - {first: Victor O. K., last: Li}
- canonical: {first: Weigang, last: Li}
  variants:
  - {first: Weikang, last: Li}
- canonical: {first: Yongqi, last: Li}
  comment: Wuhan University
  id: yongqi-li-wuhan
- canonical: {first: Yongqi, last: Li}
  comment: The Hong Kong Polytechnic University
  id: yongqi-li-hk
- canonical: {first: Huizhi, last: Liang}
  variants:
  - {first: HuiZhi, last: Liang}
- canonical: {first: Po-Yu, last: Liang}
  variants:
  - {first: Po-yu, last: Liang}
- canonical: {first: Mark, last: Liberman}
  id: mark-liberman
  variants:
  - {first: Mark Y., last: Liberman}
- canonical: {first: Elizabeth D., last: Liddy}
  variants:
  - {first: Elizabeth, last: Liddy}
- canonical: {first: Chung Yong, last: Lim}
  variants:
  - {first: Daniel Chung Yong, last: Lim}
- canonical: {first: Heui-Seok, last: Lim}
  variants:
  - {first: Heuiseok, last: Lim}
- canonical: {first: KyungTae, last: Lim}
  variants:
  - {first: Kyungtae, last: Lim}
- canonical: {first: Nathalie Rose, last: Lim}
  variants:
  - {first: Nathalie, last: Lim}
- canonical: {first: Bill Yuchen, last: Lin}
  variants:
  - {first: Bill Y., last: Lin}
- canonical: {first: Bor-Shen, last: Lin}
  variants:
  - {first: Bor-shen, last: Lin}
- canonical: {first: Cheng-Yuan, last: Lin}
  variants:
  - {first: Cheng Yuan, last: Lin}
- canonical: {first: Chi-san Althon, last: Lin}
  variants:
  - {first: Chi-San, last: Lin}
  - {first: Chi-San Althon, last: Lin}
- canonical: {first: Chih-Lung, last: Lin}
  variants:
  - {first: Chih-Long, last: Lin}
- canonical: {first: Chin-Yew, last: Lin}
  variants:
  - {first: ChinYew, last: Lin}
- canonical: {first: Ching-sheng, last: Lin}
  variants:
  - {first: Ching-Sheng, last: Lin}
- canonical: {first: Cong-kai, last: Lin}
  variants:
  - {first: Cong-Kai, last: Lin}
- canonical: {first: Darren Hsin-Hung, last: Lin}
  variants:
  - {first: Darren Hsin-hung, last: Lin}
  - {first: Hsin-Hung, last: Lin}
- canonical: {first: Hing-Lung, last: Lin}
  variants:
  - {first: Hing-lung, last: Lin}
- canonical: {first: Qiguang, last: Lin}
  id: qiguang-lin
- canonical: {first: Shou-De, last: Lin}
  variants:
  - {first: Shou-de, last: Lin}
- canonical: {first: Shu-Yen, last: Lin}
  variants:
  - {first: Shu-yen, last: Lin}
- canonical: {first: Victoria, last: Lin}
  comment: CMU
  id: victoria-lin-cmu
- canonical: {first: Xi Victoria, last: Lin}
  comment: U of Washington, Meta
- canonical: {first: Xiaojun, last: Lin}
  variants:
  - {first: Xiaojun, last: Li}
- canonical: {first: Ya-Ting, last: Lin}
  variants:
  - {first: Ya-Ting, last: Li}
- canonical: {first: Georges, last: Linarès}
  variants:
  - {first: Georges, last: Linares}
- canonical: {first: Krister, last: Lindén}
  variants:
  - {first: Krister, last: Linden}
- canonical: {first: Marcia C., last: Linebarger}
  variants:
  - {first: Marcia, last: Linebarger}
- canonical: {first: Maria Teresa, last: Lino}
  variants:
  - {first: Teresa, last: Lino}
- canonical: {first: Nikos, last: Liolios}
  id: nikos-liolios
- canonical: {first: Zachary C., last: Lipton}
  variants:
  - {first: Zachary, last: Lipton}
- canonical: {first: Adam, last: Liska}
  variants:
  - {first: Adam, last: Liška}
- canonical: {first: Lucian Vlad, last: Lita}
  variants:
  - {first: Lucian, last: Lita}
- canonical: {first: Diane, last: Litman}
  variants:
  - {first: Diane J., last: Litman}
- canonical: {first: Alexa N., last: Little}
  variants:
  - {first: Alexa, last: Little}
- canonical: {first: Alex, last: Liu}
  variants:
  - {first: Alexander, last: Liu}
- canonical: {first: Bingquan, last: Liu}
  variants:
  - {first: BingQuan, last: Liu}
- canonical: {first: Chin-Ting, last: Liu}
  variants:
  - {first: Chin-Ting Jimbo, last: Liu}
- canonical: {first: Fei, last: Liu}
  comment: May refer to several people
  id: fei-liu
- canonical: {first: Fei, last: Liu}
  comment: UT Dallas, Bosch, CMU, University of Central Florida, Emory University
  id: fei-liu-utdallas
- canonical: {first: Fei, last: Liu}
  comment: Google Assistant
  id: fei-liu-gga
- canonical: {first: Fei, last: Liu}
  comment: University of Melbourne
  id: fei-liu-unimelb
- canonical: {first: Huidan, last: Liu}
  variants:
  - {first: Hui Dan, last: Liu}
- canonical: {first: Mei-Chun, last: Liu}
  variants:
  - {first: Mei-chun, last: Liu}
- canonical: {first: Nelson F., last: Liu}
  variants:
  - {first: Nelson, last: Liu}
- canonical: {first: Pengyuan, last: Liu}
  variants:
  - {first: PengYuan, last: Liu}
  - {first: Peng-Yuan, last: Liu}
- canonical: {first: Peter J., last: Liu}
  variants:
  - {first: Peter, last: Liu}
- canonical: {first: Weiyi, last: Liu}
  variants:
  - {first: Weiyi, last: Lu}
- canonical: {first: Yang, last: Liu}
  comment: Edinburgh Ph.D., Microsoft
  id: yang-liu-edinburgh
- canonical: {first: Yang, last: Liu}
  comment: Beijing Language and Culture University
  id: yang-liu-blcu
- canonical: {first: Yang, last: Liu}
  comment: The Chinese University of Hong Kong (Shenzhen)
  id: yang-liu-hk
- canonical: {first: Yang, last: Liu}
  comment: 刘扬; Ph.D Purdue; ICSI, Dallas, Facebook, Liulishuo, Amazon
  id: yang-liu-icsi
- canonical: {first: Yang, last: Liu}
  comment: 刘洋; ICT, Tsinghua, Beijing Academy of Artificial Intelligence
  id: yang-liu-ict
- canonical: {first: Yang, last: Liu}
  comment: Peking University
  id: yang-liu-pk
- canonical: {first: Yang, last: Liu}
  comment: Wilfrid Laurier University
  id: yang-liu-wl
- canonical: {first: Yang, last: Liu}
  comment: Samsung Research Center Beijing
  id: yang-liu-ss
- canonical: {first: Yang, last: Liu}
  comment: National University of Defense Technology
  id: yang-liu-dt
- canonical: {first: Yang, last: Liu}
  comment: Microsoft Cognitive Services Research
  id: yang-liu-microsoft
- canonical: {first: Yang, last: Liu}
  comment: May refer to several people
  id: yang-liu
  similar: [yang-janet-liu]
- canonical: {first: Yang, last: Liu}
  comment: Univ. of Michigan, UC Santa Cruz
  id: yang-liu-umich
- canonical: {first: Yang, last: Liu}
  comment: University of Helsinki
  id: yang-liu-Helsinki
- canonical: {first: Yang, last: Liu}
  comment: 3M Health Information Systems
  id: yang-liu-3m
- canonical: {first: Yang, last: Liu}
  comment: Tianjin University, China
  id: yang-liu-tianjin
- canonical: {first: Yang Janet, last: Liu}
  comment: Georgetown University; 刘洋
  id: yang-janet-liu
- canonical: {first: Andrej, last: Ljolje}
  id: andrej-ljolje
- canonical: {first: Peter, last: Ljunglöf}
  variants:
  - {first: Peter, last: Ljunglof}
- canonical: {first: Leonardo Campillos, last: Llanos}
  variants:
  - {first: Leonardo, last: Campillos Llanos}
- canonical: {first: Eduardo, last: Lleida}
  variants:
  - {first: Eduardo, last: LLeida}
- canonical: {first: Agusti, last: Lloberas}
  variants:
  - {first: Agusti, last: LLoberas}
- canonical: {first: Fernando, last: Llopis}
  variants:
  - {first: Fernando, last: LLopis}
- canonical: {first: David, last: Llorens}
  id: david-llorens
- canonical: {first: Héctor, last: Llorens}
  variants:
  - {first: Hector, last: Llorens}
- canonical: {first: Feng-Ju, last: Lo}
  variants:
  - {first: Fengju, last: Lo}
- canonical: {first: Wai-Kit, last: Lo}
  variants:
  - {first: Wai Kit, last: Lo}
- canonical: {first: Karen E., last: Lochbaum}
  variants:
  - {first: Karen, last: Lochbaum}
- canonical: {first: Elizaveta, last: Loginova-Clouet}
  variants:
  - {first: Elizaveta, last: Clouet}
- canonical: {first: Derek, last: Long}
  variants:
  - {first: Derek P., last: Long}
- canonical: {first: Marketa, last: Lopatkova}
  variants:
  - {first: Markéta, last: Straňáková-Lopatková}
  - {first: Markéta, last: Lopatková}
- canonical: {first: Gabriel, last: Lopes}
  variants:
  - {first: Jose Gabriel P., last: Lopes}
  - {first: Jose Gabriel, last: Lopes}
  - {first: Gabriel P., last: Lopes}
  - {first: José Gabriel Pereira, last: Lopes}
  - {first: Gabriel, last: Pereira Lopes}
  - {first: Gabriel Pereira, last: Lopes}
- canonical: {first: Roque, last: Lopez Condori}
  variants:
  - {first: Roque, last: López}
- canonical: {first: Oier, last: Lopez de Lacalle}
  variants:
  - {first: Oier López, last: de Lacalle}
  - {first: Oier Lopez, last: de Lacalle}
  - {first: Oier, last: López de Lacalle}
- canonical: {first: Alina Beatrice, last: Lorent}
  variants:
  - {first: Alina Beatrice, last: Lorenţ}
  - {first: Alina, last: Lorenț}
- canonical: {first: Natalia, last: Loukachevitch}
  id: natalia-loukachevitch
  variants:
  - {first: Natalia V., last: Loukachevitch}
- canonical: {first: John B., last: Lowe}
  variants:
  - {first: John, last: Lowe}
- canonical: {first: Eneldo, last: Loza Mencía}
  variants:
  - {first: Eneldo Loza, last: Mencía}
- canonical: {first: Bao-Liang, last: Lu}
  variants:
  - {first: Bao-liang, last: Lu}
- canonical: {first: Qin, last: Lu}
  id: qin-lu
- canonical: {first: Wei-lun, last: Lu}
  variants:
  - {first: Wei-Lwun, last: Lu}
  - {first: Louis Wei-lun, last: Lu}
- canonical: {first: Kim-Teng, last: Lua}
  variants:
  - {first: KimTeng, last: Lua}
  - {first: Kim Teng, last: Lua}
- canonical: {first: Juan Manuel, last: Lucas-Cuesta}
  variants:
  - {first: Juan Manuel, last: Lucas}
- canonical: {first: Li, last: Lucy}
  variants:
  - {first: Lucy, last: Li}
- canonical: {first: Peter J., last: Ludlow}
  variants:
  - {first: Peter, last: Ludlow}
- canonical: {first: Robert W.P., last: Luk}
  id: robert-w-p-luk
- canonical: {first: Robert Wing Pong, last: Luk}
  variants:
  - {first: Wing-Pong, last: Luk}
- canonical: {first: Stephanie, last: Lukin}
  variants:
  - {first: Stephanie M., last: Lukin}
- canonical: {first: Suen Caesar, last: Lun}
  id: suen-caesar-lun
  variants:
  - {first: Caesar Suen, last: Lun}
  - {first: Caesar, last: Lun}
  - {first: S. Caesar, last: Lun}
- canonical: {first: Xiaoqiang, last: Luo}
  id: xiaoqiang-luo
- canonical: {first: Minh-Thang, last: Luong}
  variants:
  - {first: Thang, last: Luong}
- canonical: {first: Ngoc Quang, last: Luong}
  variants:
  - {first: Ngoc-Quang, last: Luong}
- canonical: {first: Susann, last: LuperFoy}
  variants:
  - {first: Susann, last: Luperfoy}
- canonical: {first: Veronika, last: Lux}
  variants:
  - {first: Veronika, last: Lux-Pogodalla}
  - {first: Véronika, last: Lux-Pogodalla}
- canonical: {first: Gunn Inger, last: Lyse}
  variants:
  - {first: Gunn, last: Lyse}
- canonical: {first: Steven L., last: Lytinen}
  variants:
  - {first: Steven, last: Lytinen}
- canonical: {first: Eldon G., last: Lytle}
  variants:
  - {first: Eldon G., last: Lytel}
- canonical: {first: Dau-cheng, last: Lyu}
  variants:
  - {first: Dau-Cheng, last: Lyu}
- canonical: {first: Ren-Yuan, last: Lyu}
  variants:
  - {first: Ren-yuan, last: Lyu}
- canonical: {first: François, last: Lévy}
  variants:
  - {first: François, last: Levy}
- canonical: {first: Tuan Anh, last: Lê}
  variants:
  - {first: Tuan Anh, last: Le}
  - {first: Tuấn Anh, last: Lê}
- canonical: {first: M. Soledad, last: López Gambino}
  variants:
  - {first: Soledad, last: López Gambino}
- canonical: {first: Karmele, last: López de Ipiña}
  id: karmele-lopez-de-ipina
- canonical: {first: Maddalen, last: López de Lacalle}
  variants:
  - {first: Maddalen, last: Lopez de Lacalle}
- canonical: {first: Ramón, last: López-Cózar}
  id: ramon-lopez-cozar
- canonical: {first: Birte, last: Lönneker}
  variants:
  - {first: Birte, last: Lönneker-Rodman}
  - {first: Birte, last: Loenneker-Rodman}
- canonical: {first: Jia, last: Lü}
  variants:
  - {first: Jia, last: Lu}
- canonical: {first: Yajuan, last: Lü}
  variants:
  - {first: Yajuan, last: Lu}
  - {first: Yajuan, last: Lv}
- canonical: {first: Harald, last: Lüngen}
  variants:
  - {first: Harald, last: Lungen}
- canonical: {first: Marie-Claude, last: L’Homme}
  variants:
  - {first: Marie-Claude, last: L’ Homme}
- canonical: {first: Sasikumar, last: M}
  variants:
  - {first: Sasikumar, last: M.}
- canonical: {first: Ariadne, last: M. B. Rizzoni Carvalho}
  variants:
  - {first: Ariadne M. B. R., last: Carvalho}
- canonical: {first: Nagwa, last: M. El-Makky}
  variants:
  - {first: Nagwa, last: El-Makky}
- canonical: {first: Longlong, last: Ma}
  variants:
  - {first: Long Long, last: Ma}
- canonical: {first: Wei-Ying, last: Ma}
  variants:
  - {first: Wei-ying, last: Ma}
- canonical: {first: Wei-Yun, last: Ma}
  variants:
  - {first: Wei Yun, last: Ma}
- canonical: {first: Mohamed, last: Maamouri}
  variants:
  - {first: Mohammed, last: Maamouri}
- canonical: {first: Andrew, last: Maas}
  variants:
  - {first: Andrew L., last: Maas}
- canonical: {first: Rónan, last: Mac an tSaoir}
  variants:
  - {first: Ronan, last: Mac an tSaoir}
- canonical: {first: Andrew, last: MacKinlay}
  variants:
  - {first: Andrew, last: McKinlay}
- canonical: {first: Peter, last: Machonis}
  variants:
  - {first: Peter A., last: Machonis}
- canonical: {first: Catherine, last: Macleod}
  variants:
  - {first: Catherine, last: MacLeod}
- canonical: {first: Imanol, last: Madariaga}
  id: imanol-madariaga
- canonical: {first: Pranava Swaroop, last: Madhyastha}
  variants:
  - {first: Pranava, last: Madhyastha}
- canonical: {first: Bente, last: Maegaard}
  id: bente-maegaard
- canonical: {first: Kikuo, last: Maekawa}
  id: kikuo-maekawa
- canonical: {first: Valérie, last: Maffiolo}
  id: valerie-maffiolo
- canonical: {first: David M., last: Magerman}
  id: david-m-magerman
  variants:
  - {first: David, last: Magerman}
- canonical: {first: Brunelle, last: Magnana Ekoukou}
  variants:
  - {first: Brunelle Magnana, last: Ekoukou}
- canonical: {first: Bernardo, last: Magnini}
  id: bernardo-magnini
- canonical: {first: Guðrun, last: Magnúsdóttir}
  variants:
  - {first: Guðrún, last: Magnúsdóttir}
- canonical: {first: Sainik, last: Mahata}
  variants:
  - {first: Sainik Kumar, last: Mahata}
- canonical: {first: Kavi, last: Mahesh}
  variants:
  - {first: Kavitha, last: Mahesh}
  - {first: Kavitha Karimbi, last: Mahesh}
- canonical: {first: Trang, last: Mai Xuan}
  variants:
  - {first: Trang Mai, last: Xuan}
- canonical: {first: Elisabeth, last: Maier}
  variants:
  - {first: Elisabeth, last: Mager}
- canonical: {first: Frederic, last: Mailhot}
  variants:
  - {first: Fred, last: Mailhot}
  - {first: Frédéric, last: Mailhot}
- canonical: {first: Steven J., last: Maiorano}
  variants:
  - {first: Steve, last: Maiorano}
  - {first: Steven, last: Maiorano}
  - {first: Steve, last: Moiorano}
- canonical: {first: François, last: Mairesse}
  variants:
  - {first: Francois, last: Mairesse}
- canonical: {first: John, last: Makhoul}
  id: john-makhoul
- canonical: {first: Shozo, last: Makino}
  id: shozo-makino
- canonical: {first: Alfredo, last: Maldonado}
  variants:
  - {first: Alfredo, last: Maldonado Guerra}
  - {first: Alfredo, last: Maldonado-Guerra}
- canonical: {first: Nishtha, last: Malhotra}
  variants:
  - {first: Nishta, last: Malhotra}
- canonical: {first: M. G. Abbas, last: Malik}
  variants:
  - {first: M.G. Abbas, last: Malik}
  - {first: M G Abbas, last: Malik}
- canonical: {first: Deepak Kumar, last: Malladi}
  variants:
  - {first: Deepak, last: Malladi}
- canonical: {first: Shervin, last: Malmasi}
  variants:
  - {first: Shevin, last: Malmasi}
- canonical: {first: Preetam, last: Maloor}
  id: preetam-maloor
- canonical: {first: Robert, last: Malouf}
  variants:
  - {first: Rob, last: Malouf}
- canonical: {first: Liliana, last: Mamani Sanchez}
  variants:
  - {first: Liliana, last: Mamani Sánchez}
  - {first: Liliana Mamani, last: Sanchez}
- canonical: {first: Nuno, last: Mamede}
  variants:
  - {first: Nuno J., last: Mamede}
- canonical: {first: Nadia, last: Mana}
  id: nadia-mana
- canonical: {first: Esmeralda, last: Manandise}
  variants:
  - {first: Esme, last: Manandise}
- canonical: {first: Alexis, last: Manaster-Ramer}
  variants:
  - {first: Alexis, last: Manaster Ramer}
- canonical: {first: Soumil, last: Mandal}
  variants:
  - {first: Soumik, last: Mandal}
- canonical: {first: Rila, last: Mandala}
  variants:
  - {first: Mandala, last: Rila}
- canonical: {first: Michael, last: Mandel}
  variants:
  - {first: Michael, last: Mandl}
- canonical: {first: Angrosh, last: Mandya}
  variants:
  - {first: Mandya, last: Angrosh}
- canonical: {first: Mathieu, last: Mangeot}
  variants:
  - {first: Mathieu, last: Mangeot-Lerebours}
- canonical: {first: Lidia, last: Mangu}
  id: lidia-mangu
- canonical: {first: Enrique, last: Manjavacas}
  variants:
  - {first: Enrique, last: Manjavacas Arevalo}
- canonical: {first: Varun, last: Manjunatha}
  variants:
  - {first: Varun, last: Manjunath}
- canonical: {first: Gideon, last: Mann}
  variants:
  - {first: Gideon S., last: Mann}
- canonical: {first: William C., last: Mann}
  variants:
  - {first: William, last: Mann}
- canonical: {first: Prashanth, last: Mannem}
  variants:
  - {first: Prashanth Reddy, last: Mannem}
  - {first: Prashanth, last: Reddy}
- canonical: {first: Christopher D., last: Manning}
  variants:
  - {first: Christopher, last: Manning}
  - {first: Chris, last: Manning}
- canonical: {first: Andre, last: Mansikkaniemi}
  variants:
  - {first: André, last: Mansikkaniemi}
- canonical: {first: Mairgup, last: Mansur}
  variants:
  - {first: Mansur, last: Mairgup}
- canonical: {first: Ruli, last: Manurung}
  id: ruli-manurung
- canonical: {first: Ramesh, last: Manuvinakurike}
  variants:
  - {first: Ramesh, last: Manuvirakurike}
- canonical: {first: Lingshuang Jack, last: Mao}
  variants:
  - {first: Lingshuang, last: Mao}
- canonical: {first: Xinnian, last: Mao}
  variants:
  - {first: Xin, last: Mao}
- canonical: {first: Yu Hang, last: Mao}
  variants:
  - {first: Yu-Hang, last: Mao}
  - {first: Yuhang, last: Mao}
- canonical: {first: Valérie, last: Mapelli}
  variants:
  - {first: Valerie, last: Mapelli}
- canonical: {first: Yannick, last: Marchand}
  id: yannick-marchand
- canonical: {first: Giulia, last: Marchesini}
  variants:
  - {first: Giulia, last: Marchesi}
- canonical: {first: Malgorzata, last: Marciniak}
  variants:
  - {first: Małgorzata, last: Marciniak}
- canonical: {first: Mitch, last: Marcus}
  id: mitch-marcus
  variants:
  - {first: Mitchell, last: Marcus}
  - {first: Mitchell P., last: Marcus}
- canonical: {first: Joseph, last: Mariani}
  id: joseph-mariani
- canonical: {first: Montserrat, last: Marimon}
  variants:
  - {first: Montserrat, last: Marimón}
  - {first: Montserrat Marimon, last: Felipe}
- canonical: {first: Nicolas, last: Marin}
  variants:
  - {first: Nicolás, last: Marín}
- canonical: {first: Andre, last: Mariotti}
  variants:
  - {first: André, last: Mariotti}
- canonical: {first: Alberto, last: Maritxalar}
  id: alberto-maritxalar
- canonical: {first: Montse, last: Maritxalar}
  id: montse-maritxalar
- canonical: {first: José B., last: Mariño}
  variants:
  - {first: José, last: Mariño}
- canonical: {first: Stella, last: Markantonatou}
  id: stella-markantonatou
- canonical: {first: Aleksandra Zögling, last: Markuš}
  variants:
  - {first: Aleksandra, last: Zögling}
- canonical: {first: Kornél, last: Markó}
  variants:
  - {first: Kornel, last: Markó}
- canonical: {first: Iain, last: Marshall}
  variants:
  - {first: Iain J., last: Marshall}
- canonical: {first: Pierre-Francois, last: Marteau}
  variants:
  - {first: Pierre-François, last: Marteau}
- canonical: {first: Alvin, last: Martin}
  variants:
  - {first: Alvin F., last: Martin}
- canonical: {first: James H., last: Martin}
  variants:
  - {first: James, last: Martin}
- canonical: {first: Jean-Claude, last: Martin}
  id: jean-claude-martin
- canonical: {first: M. Patrick, last: Martin}
  variants:
  - {first: Pierre M., last: Martin}
  - {first: Patrick, last: Martin}
- canonical: {first: Marco, last: Martin}
  id: marco-martin
- canonical: {first: Melanie, last: Martin}
  variants:
  - {first: Melanie J., last: Martin}
- canonical: {first: William A., last: Martin}
  id: william-a-martin
- canonical: {first: Marianna, last: Martindale}
  variants:
  - {first: Marianna J., last: Martindale}
- canonical: {first: David, last: Martinez}
  variants:
  - {first: David, last: Martínez}
- canonical: {first: Miroslav, last: Martinović}
  variants:
  - {first: Miroslav, last: Martinovic}
- canonical: {first: André F. T., last: Martins}
  variants:
  - {first: Andre, last: Martins}
  - {first: André, last: Martins}
- canonical: {first: Fernando, last: Martins}
  id: fernando-martins
- canonical: {first: Ronaldo Teixeira, last: Martins}
  variants:
  - {first: Ronaldo, last: Martins}
- canonical: {first: David, last: Martins de Matos}
  variants:
  - {first: David Martins, last: de Matos}
  - {first: David M., last: de Matos}
- canonical: {first: M. Antònia, last: Martí}
  id: m-antonia-marti
  variants:
  - {first: M. Antonia, last: Martí}
  - {first: M. Antonia, last: Marti}
  - {first: Antonia, last: Martí}
  - {first: Mª Antònia, last: Martí}
  - {first: Maria Antònia, last: Martí}
  - {first: Toni, last: Martí}
- canonical: {first: M. Teresa, last: Martín-Valdivia}
  variants:
  - {first: Maite, last: Martin}
  - {first: María Teresa, last: Martín-Valdivia}
  - {first: Maria Teresa, last: Martín-Valdivia}
  - {first: Teresa, last: Martin}
  - {first: M. Teresa, last: Martín}
  - {first: Maite, last: Martín-Valdivia}
- canonical: {first: Carlos, last: Martín-Vide}
  variants:
  - {first: Carlos Martin, last: Vide}
- canonical: {first: José Manuel, last: Martínez}
  variants:
  - {first: Jose M.M., last: Martinez}
  - {first: José Manuel, last: Martínez Martínez}
  - {first: Jose Manuel, last: Martinez}
- canonical: {first: Raquel, last: Martínez}
  variants:
  - {first: Raquel, last: Martinez}
- canonical: {first: Héctor, last: Martínez Alonso}
  variants:
  - {first: Hector, last: Martinez}
  - {first: Héctor, last: Martínez}
  - {first: Héctor Martínez, last: Alonso}
  - {first: Hector, last: Martinez Alonso}
  - {first: Héctor, last: Martinez Alonso}
  - {first: Hector, last: Martínez Alonso}
- canonical: {first: Eva, last: Martínez Garcia}
  variants:
  - {first: Eva Martínez, last: Garcia}
- canonical: {first: Patricio, last: Martínez-Barco}
  id: patricio-martinez-barco
  variants:
  - {first: Patricio, last: Martinez-Barco}
  - {first: Patricio Martinez, last: Barco}
- canonical: {first: Eugenio, last: Martínez-Cámara}
  variants:
  - {first: Eugenio, last: Martinez Camara}
- canonical: {first: Carlos-D., last: Martínez-Hinarejos}
  variants:
  - {first: Carlos D., last: Martínez-Hinarejos}
  - {first: Carlos D., last: Martínez Hinarejos}
  - {first: Carlos D., last: Martínez}
- canonical: {first: Fernando, last: Martínez-Santiago}
  variants:
  - {first: Fernando, last: Martínez Santiago}
- canonical: {first: Luis, last: Marujo}
  variants:
  - {first: Luís, last: Marujo}
- canonical: {first: Andrés, last: Marzal}
  id: andres-marzal
- canonical: {first: Aaron J., last: Masino}
  variants:
  - {first: Aaron, last: Masino}
- canonical: {first: Flavio, last: Massimiliano Cecchini}
  variants:
  - {first: Flavio Massimiliano, last: Cecchini}
- canonical: {first: Demetrios, last: Master}
  variants:
  - {first: Demitrios, last: Master}
- canonical: {first: Fumito, last: Masui}
  id: fumito-masui
- canonical: {first: Hiroshi, last: Masuichi}
  variants:
  - {first: Hiroshi, last: Mashuichi}
- canonical: {first: Marco, last: Matassoni}
  id: marco-matassoni
- canonical: {first: Yannick, last: Mathieu}
  variants:
  - {first: Yvette Yannick, last: Mathieu}
  - {first: Yvette, last: Mathieu}
- canonical: {first: Ely Edison da Silva, last: Matos}
  variants:
  - {first: Ely, last: Matos}
  - {first: Ely E. S., last: Matos}
- canonical: {first: Yuji, last: Matsumoto}
  variants:
  - {first: Yūji, last: Matsumoto}
- canonical: {first: Shoichi, last: Matsunaga}
  variants:
  - {first: Sho-ichi, last: Matsunaga}
- canonical: {first: Christian M.I.M., last: Matthiessen}
  variants:
  - {first: Christian M. I. M., last: Matthiessen}
- canonical: {first: Irina, last: Matveeva}
  id: irina-matveeva
- canonical: {first: Mirjam Sepesy, last: Maucec}
  variants:
  - {first: Mirjam Sepesy, last: Maučec}
- canonical: {first: Michael L., last: Mauldin}
  variants:
  - {first: Michael, last: Mauldin}
- canonical: {first: Daniel, last: Maxwell}
  variants:
  - {first: Dan, last: Maxwell}
- canonical: {first: K. Tamsin, last: Maxwell}
  variants:
  - {first: Tamsin, last: Maxwell}
- canonical: {first: John T., last: Maxwell III}
  variants:
  - {first: John, last: Maxwell}
  - {first: John T., last: Maxwell}
- canonical: {first: Mark T., last: Maybury}
  variants:
  - {first: Mark, last: Maybury}
- canonical: {first: Aingeru, last: Mayor}
  id: aingeru-mayor
- canonical: {first: Pierre-Emmanuel, last: Mazare}
  variants:
  - {first: Pierre-Emmanuel, last: Mazaré}
- canonical: {first: Erick Galani, last: Maziero}
  variants:
  - {first: Erick, last: Maziero}
- canonical: {first: Pawel, last: Mazur}
  variants:
  - {first: Paweł, last: Mazur}
- canonical: {first: Alessandro, last: Mazzei}
  id: alessandro-mazzei
- canonical: {first: Giampaolo, last: Mazzini}
  id: giampaolo-mazzini
- canonical: {first: Manuel J., last: Maña López}
  variants:
  - {first: Manuel J., last: Maña}
  - {first: Manual Maña, last: López}
  - {first: Manuel, last: Maña López}
- canonical: {first: Michael L., last: Mc Hale}
  variants:
  - {first: Michael L., last: McHale}
- canonical: {first: Gordon I., last: McCalla}
  id: gordon-i-mccalla
  variants:
  - {first: Gordon, last: McCalla}
- canonical: {first: J. Scott, last: McCarley}
  variants:
  - {first: Scott, last: McCarley}
- canonical: {first: Arya D., last: McCarthy}
  variants:
  - {first: Arya, last: McCarthy}
- canonical: {first: Diana, last: McCarthy}
  variants:
  - {first: Diana F., last: McCarthy}
- canonical: {first: Joe, last: McCarthy}
  id: joe-mccarthy
- canonical: {first: Michael C., last: McCord}
  variants:
  - {first: Michael, last: McCord}
- canonical: {first: Kathleen F., last: McCoy}
  variants:
  - {first: Kathleen, last: McCoy}
  - {first: Kathleen E., last: McCoy}
- canonical: {first: Nancy, last: McCracken}
  variants:
  - {first: Nancy J., last: McCracken}
- canonical: {first: John Philip, last: McCrae}
  variants:
  - {first: John, last: McCrae}
  - {first: John P., last: McCrae}
- canonical: {first: David D., last: McDonald}
  comment: MIT, BBN, SIFT
  id: david-d-mcdonald
  similar: [david-w-mcdonald]
- canonical: {first: David W., last: McDonald}
  comment: Univ. of Washington
  id: david-w-mcdonald
  similar: [david-d-mcdonald]
- canonical: {first: Joyce, last: McDowell}
  id: joyce-mcdowell
- canonical: {first: Dan, last: McFarland}
  variants:
  - {first: Daniel, last: McFarland}
  - {first: Daniel A., last: McFarland}
- canonical: {first: David, last: McGee}
  variants:
  - {first: David R., last: McGee}
- canonical: {first: Bridget, last: McInnes}
  variants:
  - {first: Bridget Thomson, last: McInnes}
  - {first: Bridget T., last: McInnes}
- canonical: {first: Douglas, last: McKee}
  variants:
  - {first: Doug, last: McKee}
- canonical: {first: Kenneth J., last: McKeever}
  variants:
  - {first: Kenneth, last: McKeever}
- canonical: {first: Kathleen, last: McKeown}
  variants:
  - {first: Kathy, last: McKeown}
  - {first: Kathleen R., last: McKeown}
- canonical: {first: Danielle S., last: McNamara}
  variants:
  - {first: Danielle, last: McNamara}
- canonical: {first: John, last: McNaught}
  id: john-mcnaught
- canonical: {first: Margaret, last: McRorie}
  id: margaret-mcrorie
- canonical: {first: Susan W., last: McRoy}
  variants:
  - {first: Susan, last: McRoy}
- canonical: {first: Kevin, last: McTait}
  id: kevin-mctait
- canonical: {first: Michael F., last: McTear}
  variants:
  - {first: Michael, last: McTear}
- canonical: {first: Boubaker, last: Meddeb-Hamrouni}
  variants:
  - {first: Boubaker, last: Meddeb Hamrouni}
- canonical: {first: Christopher, last: Meek}
  variants:
  - {first: Chris, last: Meek}
- canonical: {first: Beáta, last: Megyesi}
  variants:
  - {first: Beata, last: Megyesi}
  - {first: Beáta Bandmann, last: Megyesi}
  - {first: Beáta B., last: Megyesi}
- canonical: {first: Dennis, last: Mehay}
  variants:
  - {first: Dennis Nolan, last: Mehay}
- canonical: {first: Sanket Vaibhav, last: Mehta}
  variants:
  - {first: Vaibhav, last: Mehta}
- canonical: {first: Baye Yimam, last: Mekonnen}
  variants:
  - {first: Baye, last: Yimam}
- canonical: {first: Alan K., last: Melby}
  variants:
  - {first: Alan, last: Melby}
- canonical: {first: Chris, last: Mellish}
  id: chris-mellish
  variants:
  - {first: Chris S., last: Mellish}
- canonical: {first: Igor, last: Mel’čuk}
  id: igor-melcuk
- canonical: {first: Alfonso, last: Mendes}
  variants:
  - {first: Afonso, last: Mendes}
- canonical: {first: Ana Cristina, last: Mendes}
  variants:
  - {first: Ana C., last: Mendes}
  - {first: Ana, last: Mendes}
- canonical: {first: Eneida A., last: Mendonca}
  variants:
  - {first: Eneida, last: Mendonca}
- canonical: {first: Gustavo, last: Mendonca}
  variants:
  - {first: Gustavo, last: Mendonça}
- canonical: {first: Helen, last: Meng}
  variants:
  - {first: Helen M., last: Meng}
- canonical: {first: Rakesh R, last: Menon}
  variants:
  - {first: Rakesh, last: Menon}
- canonical: {first: Robert E., last: Mercer}
  comment: Univ. of Western Ontario
  id: robert-e-mercer
  similar: [robert-l-mercer]
- canonical: {first: Robert L., last: Mercer}
  comment: IBM
  id: robert-l-mercer
  similar: [robert-e-mercer]
- canonical: {first: Roberta H., last: Merchant}
  variants:
  - {first: Roberta, last: Merchant}
- canonical: {first: Bernard, last: Merialdo}
  id: bernard-merialdo
- canonical: {first: Elizabeth, last: Merkhofer}
  variants:
  - {first: Elizabeth M., last: Merkhofer}
- canonical: {first: Marie, last: Meteer}
  variants:
  - {first: Marie W., last: Meteer}
- canonical: {first: Marie Hélène, last: Metzger}
  variants:
  - {first: Marie-Hélène, last: Metzger}
- canonical: {first: Dieter, last: Metzing}
  id: dieter-metzing
- canonical: {first: Frédéric, last: Meunier}
  variants:
  - {first: Frederic, last: Meunier}
- canonical: {first: Detmar, last: Meurers}
  variants:
  - {first: W. Detmar, last: Meurers}
  - {first: Walt Detmar, last: Meurers}
- canonical: {first: Montserrat, last: Meya}
  id: montserrat-meya
- canonical: {first: Adam, last: Meyers}
  id: adam-meyers
- canonical: {first: Benjamin S., last: Meyers}
  variants:
  - {first: Benjamin, last: Meyers}
- canonical: {first: Stephane, last: Meystre}
  variants:
  - {first: Stéphane, last: Meystre}
- canonical: {first: Ivan, last: Meza-Ruiz}
  variants:
  - {first: Ivan Vladimir, last: Meza Ruiz}
  - {first: Ivan V., last: Meza}
  - {first: Ivan, last: Meza}
  - {first: Ivan Vladimir, last: Meza-Ruiz}
- canonical: {first: Antonio Valerio, last: Miceli-Barone}
  variants:
  - {first: Antonio Valerio, last: Miceli Barone}
- canonical: {first: Lisa N., last: Michaud}
  variants:
  - {first: Lisa, last: Michaud}
- canonical: {first: Patrizia, last: Michelassi}
  id: patrizia-michelassi
- canonical: {first: Archibald, last: Michiels}
  id: archibald-michiels
- canonical: {first: Lesly, last: Miculicich Werlen}
  variants:
  - {first: Lesly, last: Miculicich}
- canonical: {first: Sabrina J., last: Mielke}
  variants:
  - {first: Sabrina, last: Mielke}
- canonical: {first: Rada, last: Mihalcea}
  variants:
  - {first: Rada F., last: Mihalcea}
- canonical: {first: France, last: Mihelic}
  variants:
  - {first: France, last: Mihelič}
- canonical: {first: Tomáš, last: Mikolov}
  variants:
  - {first: Tomas, last: Mikolov}
- canonical: {first: Sandra, last: Milena Castellanos Páez}
  variants:
  - {first: Sandra Castellanos, last: Páez}
- canonical: {first: Ruy Luiz, last: Milidiú}
  variants:
  - {first: Ruy, last: Milidiú}
- canonical: {first: Dale A., last: Miller}
  variants:
  - {first: Dale, last: Miller}
- canonical: {first: John, last: Miller}
  variants:
  - {first: John E., last: Miller}
- canonical: {first: Keith J., last: Miller}
  variants:
  - {first: Keith, last: Miller}
- canonical: {first: Lance A., last: Miller}
  id: lance-a-miller
- canonical: {first: Laura G., last: Miller}
  id: laura-g-miller
- canonical: {first: Timothy, last: Miller}
  variants:
  - {first: Tim, last: Miller}
- canonical: {first: Daniel P., last: Mills}
  variants:
  - {first: Daniel, last: Mills}
- canonical: {first: David N., last: Milne}
  variants:
  - {first: David, last: Milne}
- canonical: {first: Robert, last: Milne}
  variants:
  - {first: Rob, last: Milne}
- canonical: {first: Behrouz, last: Minaei-Bidgoli}
  variants:
  - {first: Behrouz, last: Minaei-bidgoli}
  - {first: Behrouz, last: Minaei}
- canonical: {first: Nobuaki, last: Minematsu}
  id: nobuaki-minematsu
- canonical: {first: Zhaoyan, last: Ming}
  variants:
  - {first: Zhao-Yan, last: Ming}
- canonical: {first: Michael, last: Minock}
  variants:
  - {first: Michael J., last: Minock}
- canonical: {first: T. T., last: Mirnalinee}
  variants:
  - {first: Mirnalinee, last: T T}
  - {first: T T, last: Mirnalinee}
- canonical: {first: Dipendra, last: Misra}
  variants:
  - {first: Dipendra Kumar, last: Misra}
- canonical: {first: Kei, last: Mitamura}
  id: kei-mitamura
- canonical: {first: Brian, last: Mitchell}
  id: brian-mitchell
- canonical: {first: Christopher, last: Mitchell}
  variants:
  - {first: Christopher M., last: Mitchell}
- canonical: {first: Tom, last: Mitchell}
  variants:
  - {first: Tom M., last: Mitchell}
- canonical: {first: Catalin, last: Mititelu}
  variants:
  - {first: Cătălin, last: Mititelu}
- canonical: {first: Ruslan, last: Mitkov}
  id: ruslan-mitkov
- canonical: {first: V. K., last: Mittal}
  variants:
  - {first: V.K., last: Mittal}
- canonical: {first: Vibhu O., last: Mittal}
  variants:
  - {first: Vibhu, last: Mittal}
- canonical: {first: Natalia N., last: Modjeska}
  variants:
  - {first: Natalia, last: Modjeska}
- canonical: {first: Sarah, last: Moeller}
  variants:
  - {first: Sarah R., last: Moeller}
- canonical: {first: Marie Francine, last: Moens}
  variants:
  - {first: Marie-Francine, last: Moens}
- canonical: {first: Saif, last: Mohammad}
  variants:
  - {first: Saif M., last: Mohammad}
- canonical: {first: Ehsan, last: Mohammady Ardehaly}
  variants:
  - {first: Ehsan, last: Mohammady}
- canonical: {first: Sharada Prasanna, last: Mohanty}
  variants:
  - {first: Sharada, last: Mohanty}
- canonical: {first: Muhammad Tasnim, last: Mohiuddin}
  variants:
  - {first: Tasnim, last: Mohiuddin}
- canonical: {first: Begoña Villada, last: Moirón}
  variants:
  - {first: Begoña, last: Villada Moirón}
  - {first: Begoña, last: Villada}
  - {first: M. Begoña Villada, last: Moirón}
- canonical: {first: Luis Gerardo, last: Mojica de la Vega}
  variants:
  - {first: Luis, last: Mojica de la Vega}
- canonical: {first: Christian, last: Moldovan}
  variants:
  - {first: Cristian, last: Moldovan}
- canonical: {first: Dan, last: Moldovan}
  id: dan-moldovan
  variants:
  - {first: Dan I., last: Moldovan}
- canonical: {first: M. Dolores, last: Molina-González}
  variants:
  - {first: M. Dolores, last: Molina-Gonzalez}
- canonical: {first: Diego, last: Molla}
  variants:
  - {first: Diego, last: Mollá-Aliod}
  - {first: Diego, last: Mollá Aliod}
  - {first: Diego, last: Molla-Aliod}
  - {first: Diego, last: Mollá}
- canonical: {first: Simonetta, last: Montemagni}
  id: simonetta-montemagni
- canonical: {first: Calkin S., last: Montero}
  variants:
  - {first: Calkin, last: Montero}
- canonical: {first: Juan M., last: Montero}
  variants:
  - {first: Juan Manuel, last: Montero}
- canonical: {first: Manuel, last: Montes}
  variants:
  - {first: Manuel, last: Montes-y-Gómez}
  - {first: Manuel, last: Montes y Gomez}
  - {first: Manuel, last: Montes y Gómez}
- canonical: {first: Azucena, last: Montes-Rendon}
  variants:
  - {first: Azucena, last: Montes}
- canonical: {first: Christine A., last: Montgomery}
  variants:
  - {first: Christine, last: Montgomery}
- canonical: {first: Andrés, last: Montoyo}
  variants:
  - {first: Andres, last: Montoyo}
  - {first: Andrés, last: Montoyo Guijarro}
- canonical: {first: Kyong-Hi, last: Moon}
  variants:
  - {first: Kyonghi, last: Moon}
- canonical: {first: Sungrim, last: Moon}
  variants:
  - {first: SungRim, last: Moon}
- canonical: {first: Raymond, last: Mooney}
  variants:
  - {first: Raymond J., last: Mooney}
- canonical: {first: Johanna D., last: Moore}
  id: johanna-d-moore
  variants:
  - {first: Johanna, last: Moore}
- canonical: {first: Robert C., last: Moore}
  id: robert-c-moore
  variants:
  - {first: Robert, last: Moore}
- canonical: {first: Roger K., last: Moore}
  variants:
  - {first: Roger, last: Moore}
- canonical: {first: Michael, last: Moortgat}
  id: michael-moortgat
- canonical: {first: Nafise Sadat, last: Moosavi}
  variants:
  - {first: Nafise, last: Moosavi}
- canonical: {first: Sílvia, last: Moraes}
  variants:
  - {first: Silvia, last: Moraes}
- canonical: {first: Nicolás, last: Morales}
  variants:
  - {first: Nicolas, last: Morales}
- canonical: {first: Douglas B., last: Moran}
  variants:
  - {first: Douglas, last: Moran}
  - {first: Doug, last: Moran}
- canonical: {first: Steven, last: Moran}
  variants:
  - {first: Steve, last: Moran}
- canonical: {first: Paul, last: Morarescu}
  variants:
  - {first: Paul, last: Morărescu}
  - {first: Paul C., last: Morărescu}
- canonical: {first: Christian, last: Morbidoni}
  id: christian-morbidoni
- canonical: {first: Grégoire, last: Moreau de Montcheuil}
  variants:
  - {first: Grégoire, last: de Montcheuil}
- canonical: {first: Paloma, last: Moreda Pozo}
  variants:
  - {first: Paloma, last: Moreda}
- canonical: {first: Asunción, last: Moreno}
  id: asuncion-moreno
  variants:
  - {first: Asuncion, last: Moreno}
  - {first: Asuncíon, last: Moreno}
- canonical: {first: José G., last: Moreno}
  variants:
  - {first: Jose G., last: Moreno}
  - {first: Jose, last: Moreno}
- canonical: {first: Lidia, last: Moreno}
  id: lidia-moreno
- canonical: {first: Antonio, last: Moreno Ribas}
  comment: Univ. Rovira i Virgili
  id: antonio-moreno-ribas
  similar: [antonio-moreno-ortiz, antonio-moreno-sandoval]
- canonical: {first: Julian, last: Moreno Schneider}
  variants:
  - {first: Julian, last: Moreno-Schneider}
  - {first: Julián, last: Moreno-Schneider}
  - {first: Julián, last: Moreno Schneider}
- canonical: {first: Antonio, last: Moreno-Ortiz}
  comment: Univ. of Málaga
  id: antonio-moreno-ortiz
  similar: [antonio-moreno-ribas, antonio-moreno-sandoval]
  variants:
  - {first: Antonio, last: Moreno Ortiz}
- canonical: {first: Antonio, last: Moreno-Sandoval}
  comment: NYU, Univ. Autónoma de Madrid
  id: antonio-moreno-sandoval
  similar: [antonio-moreno-ortiz, antonio-moreno-ribas]
  variants:
  - {first: Antonio Moreno, last: Sandoval}
- canonical: {first: Elliott, last: Moreton}
  variants:
  - {first: Elliot, last: Moreton}
- canonical: {first: Lorenzo, last: Moretti}
  id: lorenzo-moretti
- canonical: {first: Richard G., last: Morgan}
  variants:
  - {first: Richard, last: Morgan}
- canonical: {first: William, last: Morgan}
  variants:
  - {first: William T., last: Morgan}
- canonical: {first: Véronique, last: Moriceau}
  variants:
  - {first: Veronique, last: Moriceau}
- canonical: {first: Tsuyoshi, last: Morimoto}
  variants:
  - {first: Tsuyosi, last: Morimoto}
- canonical: {first: James G., last: Mork}
  variants:
  - {first: James, last: Mork}
- canonical: {first: Robert W., last: Morris}
  variants:
  - {first: Robert, last: Morris}
- canonical: {first: David R., last: Mortensen}
  variants:
  - {first: David, last: Mortensen}
- canonical: {first: Thomas S., last: Morton}
  variants:
  - {first: Thomas, last: Morton}
- canonical: {first: Alex, last: Moruz}
  variants:
  - {first: Mihai Alex, last: Moruz}
- canonical: {first: Ulrike, last: Mosel}
  id: ulrike-mosel
- canonical: {first: Sjur, last: Moshagen}
  variants:
  - {first: Sjur Nørstebø, last: Moshagen}
  - {first: Sjur N., last: Moshagen}
- canonical: {first: Lawrence S., last: Moss}
  variants:
  - {first: Lawrence, last: Moss}
- canonical: {first: Djamel, last: Mostefa}
  id: djamel-mostefa
- canonical: {first: Jessica, last: Moszkowicz}
  variants:
  - {first: Jessica L., last: Moszkowicz}
- canonical: {first: Abdelhak, last: Mouradi}
  id: abdelhak-mouradi
- canonical: {first: Hamed, last: Movasagh}
  id: hamed-movasagh
- canonical: {first: Danielle L., last: Mowery}
  variants:
  - {first: Danielle, last: Mowery}
  - {first: Danielle L, last: Mowery}
- canonical: {first: Joanna, last: Mrozinski}
  id: joanna-mrozinski
- canonical: {first: Christian, last: Mueller}
  variants:
  - {first: Christian, last: Müller}
- canonical: {first: Thomas, last: Mueller}
  variants:
  - {first: Thomas, last: Müller}
- canonical: {first: Chafic, last: Mukbel}
  id: chafic-mukbel
- canonical: {first: Rutu, last: Mulkar-Mehta}
  variants:
  - {first: Rutu, last: Mulkar}
- canonical: {first: Dasa, last: Munkova}
  variants:
  - {first: Daša, last: Munková}
- canonical: {first: Juan Pablo, last: Munoz}
  id: juan-pablo-munoz
  variants:
  - {first: J. Pablo, last: Muñoz}
- canonical: {first: Dragos Stefan, last: Munteanu}
  variants:
  - {first: Dragos, last: Munteanu}
- canonical: {first: William R., last: Murray}
  variants:
  - {first: William, last: Murray}
- canonical: {first: Hema A., last: Murthy}
  variants:
  - {first: Hema, last: Murthy}
- canonical: {first: Hy, last: Murveit}
  id: hy-murveit
- canonical: {first: Claudiu, last: Musat}
  variants:
  - {first: Claudiu-Cristian, last: Musat}
- canonical: {first: Gabriele, last: Musillo}
  variants:
  - {first: Gabriele Antonio, last: Musillo}
- canonical: {first: Pradeep, last: Muthukrishnan}
  variants:
  - {first: Pradeep, last: Muthukrishan}
- canonical: {first: Rafael, last: Muñoz}
  id: rafael-munoz
  variants:
  - {first: Rafael, last: Muñoz Guillena}
  - {first: Rafael, last: Muñoz-Guillena}
- canonical: {first: Sung-Hyon, last: Myaeng}
  variants:
  - {first: Sung Hyon, last: Myaeng}
  - {first: Sung H., last: Myaeng}
  - {first: Sung-hyon, last: Myaeng}
- canonical: {first: Kanthashree, last: Mysore Sathyendra}
  variants:
  - {first: Kanthashree Mysore, last: Sathyendra}
- canonical: {first: Lluís, last: Màrquez}
  id: lluis-marquez
  variants:
  - {first: Lluis, last: Marquez}
  - {first: Lluis, last: Màrquez}
  - {first: Lluis, last: Márquez}
- canonical: {first: Gildas, last: Ménier}
  variants:
  - {first: Gildas, last: Menier}
- canonical: {first: Bernd, last: Möbius}
  variants:
  - {first: Bernd, last: Mobius}
- canonical: {first: Christof, last: Müller}
  variants:
  - {first: Christof E., last: Müller}
- canonical: {first: Christoph, last: Müller}
  variants:
  - {first: Christoph, last: Mueller}
- canonical: {first: Frank Henrik, last: Müller}
  variants:
  - {first: Frank H., last: Müller}
  - {first: Frank, last: Müller}
- canonical: {first: Mark-Christoph, last: Müller}
  variants:
  - {first: Mark-Christoph, last: Mueller}
- canonical: {first: Stefan, last: Müller}
  variants:
  - {first: Stefan, last: Muller}
  - {first: Stefan, last: Mueller}
- canonical: {first: Maria, last: Nadejde}
  variants:
  - {first: Maria, last: Nădejde}
- canonical: {first: Makoto, last: Nagao}
  id: makoto-nagao
- canonical: {first: Meenakshi, last: Nagarajan}
  variants:
  - {first: Meena, last: Nagarajan}
- canonical: {first: Magdi, last: Nagi}
  variants:
  - {first: Magdy, last: Nagi}
- canonical: {first: István, last: Nagy T.}
  variants:
  - {first: István T., last: Nagy}
  - {first: István, last: Nagy}
  - {first: Istvan, last: Nagy}
- canonical: {first: Seiichi, last: Nakagawa}
  id: seiichi-nakagawa
- canonical: {first: Jun-ichi, last: Nakamura}
  variants:
  - {first: Jun’ichi, last: Nakamura}
- canonical: {first: Yukiko I., last: Nakano}
  variants:
  - {first: Yukiko, last: Nakano}
- canonical: {first: Ndapandula, last: Nakashole}
  variants:
  - {first: Ndapa, last: Nakashole}
- canonical: {first: Christine H., last: Nakatani}
  variants:
  - {first: Christine, last: Nakatani}
- canonical: {first: Shu, last: Nakazato}
  id: shu-nakazato
- canonical: {first: Preslav, last: Nakov}
  variants:
  - {first: Preslav I., last: Nakov}
- canonical: {first: Jee-sun, last: Nam}
  variants:
  - {first: Jee-Sun, last: Nam}
- canonical: {first: Fiammetta, last: Namer}
  variants:
  - {first: Fiametta, last: Namer}
- canonical: {first: Shrikanth, last: Narayanan}
  variants:
  - {first: Shri, last: Narayanan}
  - {first: Shrikanth S., last: Narayanan}
- canonical: {first: Srini, last: Narayanan}
  variants:
  - {first: Srinivas, last: Narayanan}
- canonical: {first: Maria Fernanda Bacelar do, last: Nascimento}
  variants:
  - {first: Maria Fernanda Bacelar, last: do Nascimento}
  - {first: Fernanda Bacelar, last: do Nascimento}
- canonical: {first: Jamal A., last: Nasir}
  variants:
  - {first: Jamal, last: Nasir}
- canonical: {first: Sudip Kumar, last: Naskar}
  variants:
  - {first: Sudip, last: Kumar Naskar}
  - {first: Sudip, last: Naskar}
- canonical: {first: Vivi, last: Nastase}
  variants:
  - {first: Vivi, last: Năstase}
- canonical: {first: Prem, last: Natarajan}
  variants:
  - {first: Premkumar, last: Natarajan}
- canonical: {first: P. Senthil, last: Nathan}
  variants:
  - {first: Senthil, last: Nathan}
- canonical: {first: Borja, last: Navarro}
  id: borja-navarro
  variants:
  - {first: Borja, last: Navarro-Colorado}
- canonical: {first: Eva, last: Navas}
  id: eva-navas
- canonical: {first: Jiří, last: Navrátil}
  variants:
  - {first: Jiri, last: Navratil}
- canonical: {first: Tapas, last: Nayak}
  variants:
  - {first: Tapas, last: Nayek}
- canonical: {first: Adeline, last: Nazarenko}
  id: adeline-nazarenko
  variants:
  - {first: Adeline, last: Nazarenko-Perrin}
- canonical: {first: Jeannette G., last: Neal}
  id: jeannette-g-neal
- canonical: {first: Silvia, last: Necşulescu}
  variants:
  - {first: Silvia, last: Necsulescu}
- canonical: {first: Nicolas, last: Nedobejkine}
  id: nicolas-nedobejkine
- canonical: {first: Mary S., last: Neff}
  variants:
  - {first: Mary, last: Neff}
- canonical: {first: Matteo, last: Negri}
  id: matteo-negri
- canonical: {first: Anil Kumar, last: Nelakanti}
  variants:
  - {first: Anil, last: Kumar}
- canonical: {first: Esa, last: Nelimarkka}
  id: esa-nelimarkka
- canonical: {first: Dávid Márk, last: Nemeskey}
  variants:
  - {first: David Mark, last: Nemeskey}
- canonical: {first: Goran, last: Nenadic}
  variants:
  - {first: Goran, last: Nenadić}
- canonical: {first: João P., last: Neto}
  variants:
  - {first: Joao P., last: Neto}
  - {first: Joao, last: Neto}
  - {first: João, last: Neto}
  - {first: João Paulo, last: Neto}
- canonical: {first: Yael, last: Netzer}
  variants:
  - {first: Yael Dahan, last: Netzer}
  - {first: Yael, last: Dahan}
- canonical: {first: Günter, last: Neumann}
  variants:
  - {first: Gunter, last: Neumann}
  - {first: Guenter, last: Neumann}
- canonical: {first: Aurelie, last: Neveol}
  variants:
  - {first: Aurélie, last: Névéol}
- canonical: {first: Bruce E., last: Nevin}
  variants:
  - {first: Bruce, last: Nevin}
- canonical: {first: Paula, last: Newman}
  id: paula-newman
  variants:
  - {first: Paula S., last: Newman}
- canonical: {first: Hermann, last: Ney}
  id: hermann-ney
- canonical: {first: Gunta, last: Nešpore}
  variants:
  - {first: Gunta, last: Nespore-Berzkalne}
- canonical: {first: Andrew Y., last: Ng}
  variants:
  - {first: Andrew, last: Ng}
- canonical: {first: Hong-I, last: Ng}
  variants:
  - {first: Hong I, last: Ng}
- canonical: {first: Jun Ping, last: Ng}
  variants:
  - {first: Jun-Ping, last: Ng}
- canonical: {first: Raymond, last: Ng}
  variants:
  - {first: Raymond T., last: Ng}
- canonical: {first: See Kiong, last: Ng}
  variants:
  - {first: See-Kiong, last: Ng}
- canonical: {first: Cam-Tu, last: Nguyen}
  variants:
  - {first: Cẩm Tú, last: Nguyễn}
- canonical: {first: Huy, last: Nguyen}
  comment: Stanford
  id: huy-nguyen-stanford
- canonical: {first: Huy, last: Nguyen}
  comment: UPitt, Amazon
  id: huy-nguyen-pgh
- canonical: {first: Huy, last: Nguyen}
  comment: BCL Technologies Inc.
  id: huy-nguyen-bcl
- canonical: {first: Huy, last: Nguyen}
  comment: ex-liulishuo
  id: huy-nguyen-lls
- canonical: {first: Huy Tien, last: Nguyen}
  variants:
  - {first: Huy-Tien, last: Nguyen}
- canonical: {first: Long, last: Nguyen}
  id: long-nguyen
- canonical: {first: Minh Le, last: Nguyen}
  id: minh-le-nguyen
  variants:
  - {first: Minh-Le, last: Nguyen}
  - {first: Le-Minh, last: Nguyen}
  - {first: Nguyen Le, last: Minh}
  - {first: Le Minh, last: Nguyen}
  - {first: Nguyen, last: Le Minh}
- canonical: {first: Phuong-Thai, last: Nguyen}
  variants:
  - {first: Phuong Thai, last: Nguyen}
- canonical: {first: Quy, last: Nguyen}
  variants:
  - {first: Quy T., last: Nguyen}
- canonical: {first: Thi Minh Huyen, last: Nguyen}
  id: thi-minh-huyen-nguyen
  variants:
  - {first: Thi Minh Huyền, last: Nguyễn}
  - {first: Thị Minh Huyền, last: Nguyễn}
  - {first: Thi-Minh-Huyen, last: Nguyen}
- canonical: {first: ThuyLinh, last: Nguyen}
  variants:
  - {first: Thuy Linh, last: Nguyen}
- canonical: {first: Toan Q., last: Nguyen}
  variants:
  - {first: Toan, last: Nguyen}
- canonical: {first: Tri-Thanh, last: Nguyen}
  variants:
  - {first: Tri Thanh, last: Nguyen}
- canonical: {first: Van minh, last: Nguyen}
  variants:
  - {first: Van Minh, last: Nguyen}
- canonical: {first: Viet Cuong, last: Nguyen}
  variants:
  - {first: Nguyen Viet, last: Cuong}
- canonical: {first: Vinh Van, last: Nguyen}
  variants:
  - {first: Vinh-Van, last: Nguyen}
- canonical: {first: Ngô Thanh, last: Nhàn}
  id: ngo-thanh-nhan
  variants:
  - {first: Ngo Thanh, last: Nhan}
- canonical: {first: Nicolas, last: Nicolov}
  id: nicolas-nicolov
  similar: [nikola-i-nikolov]
- canonical: {first: Jian-Yun, last: Nie}
  variants:
  - {first: Jian-yun, last: Nie}
- canonical: {first: Rodney, last: Nielsen}
  variants:
  - {first: Rodney D., last: Nielsen}
- canonical: {first: Sonja, last: Nießen}
  id: sonja-niessen
  variants:
  - {first: Sonja, last: Niessen}
- canonical: {first: Nikola I., last: Nikolov}
  id: nikola-i-nikolov
  similar: [nicolas-nicolov]
- canonical: {first: Kristina, last: Nilsson Björkenstam}
  variants:
  - {first: Kristina, last: Nilsson}
  - {first: Kristina Nilsson, last: Björkenstam}
  - {first: Kristina, last: N. Björkenstam}
- canonical: {first: Nobal Bikram, last: Niraula}
  variants:
  - {first: Nobal, last: Niraula}
- canonical: {first: Irene, last: Nirenburg}
  variants:
  - {first: Irene B., last: Nirenburg}
- canonical: {first: Sergei, last: Nirenburg}
  id: sergei-nirenburg
  variants:
  - {first: Sergei, last: Nirenberg}
- canonical: {first: Toyoaki, last: Nishida}
  variants:
  - {first: Toyo-aki, last: Nishida}
- canonical: {first: Bodil, last: Nistrup Madsen}
  variants:
  - {first: Bodil Nistrup, last: Madsen}
- canonical: {first: Zheng-Yu, last: Niu}
  variants:
  - {first: Zheng Yu, last: Niu}
  - {first: Zhengyu, last: Niu}
- canonical: {first: Pascal, last: Nocéra}
  variants:
  - {first: Pascal, last: Nocera}
- canonical: {first: Albino, last: Nogueiras}
  variants:
  - {first: Albino Nogueiras, last: Rodriguez}
- canonical: {first: Lewis M., last: Norton}
  variants:
  - {first: Lewis, last: Norton}
- canonical: {first: R., last: Nozohoor-Farshi}
  variants:
  - {first: R, last: Nozohoor-Farshi}
- canonical: {first: Rita, last: Nuebel}
  variants:
  - {first: Rita, last: Nüebel}
- canonical: {first: Minghua, last: Nuo}
  variants:
  - {first: Ming Hua, last: Nuo}
- canonical: {first: Aparna, last: Nurani Venkitasubramanian}
  variants:
  - {first: Aparna N., last: Venkitasubramanian}
- canonical: {first: Eric, last: Nyberg}
  variants:
  - {first: Eric H., last: Nyberg III}
  - {first: Eric H., last: Nyberg}
  - {first: Eric H., last: 'Nyberg, 3rd'}
- canonical: {first: Claire, last: Nédellec}
  variants:
  - {first: Claire, last: Nėdellec}
- canonical: {first: Elmar, last: Nöth}
  id: elmar-noth
  variants:
  - {first: Elmar, last: Noth}
- canonical: {first: Douglas W., last: Oard}
  variants:
  - {first: Douglas, last: Oard}
  - {first: Doug, last: Oard}
- canonical: {first: Jon, last: Oberlander}
  variants:
  - {first: Jonathan, last: Oberländer}
- canonical: {first: Laura Ana Maria, last: Oberländer}
  variants:
  - {first: Laura Ana Maria, last: Bostan}
  - {first: Laura-Ana-Maria, last: Bostan}
- canonical: {first: Ivan, last: Obradović}
  variants:
  - {first: Ivan, last: Obradoviæ}
- canonical: {first: Tomasz, last: Obrębski}
  variants:
  - {first: Tomasz, last: Obrebski}
- canonical: {first: Franz Josef, last: Och}
  id: franz-josef-och
  variants:
  - {first: Franz J., last: Och}
  - {first: Franz, last: Och}
- canonical: {first: Cheol-Young, last: Ock}
  variants:
  - {first: Cheolyoung, last: Ock}
  - {first: Cheol-young, last: Ock}
- canonical: {first: Julian J., last: Odell}
  id: julian-j-odell
- canonical: {first: Jan, last: Odijk}
  id: jan-odijk
- canonical: {first: Pinar, last: Oezden Wennerberg}
  variants:
  - {first: Pinar, last: Wennerberg}
  - {first: Pinar Oezden, last: Wennerberg}
- canonical: {first: William C., last: Ogden}
  variants:
  - {first: William, last: Ogden}
- canonical: {first: Philip, last: Ogren}
  variants:
  - {first: Philip V., last: Ogren}
- canonical: {first: Alice, last: Oh}
  variants:
  - {first: Alice H., last: Oh}
- canonical: {first: Jong-Hoon, last: Oh}
  variants:
  - {first: Jong Hoon, last: Oh}
- canonical: {first: Takahiro, last: Ohno}
  variants:
  - {first: Takahiro, last: Ono}
- canonical: {first: Atul Kr., last: Ojha}
  variants:
  - {first: Atul Ku., last: Ojha}
- canonical: {first: Naoaki, last: Okazaki}
  variants:
  - {first: Naoki, last: Okazaki}
- canonical: {first: Manabu, last: Okumura}
  variants:
  - {first: Manabu, last: Okumara}
- canonical: {first: Hiroshi G., last: Okuno}
  variants:
  - {first: Hiroshi, last: Okuno}
- canonical: {first: Duane E., last: Olawsky}
  variants:
  - {first: Duane, last: Olawsky}
- canonical: {first: Karel, last: Oliva}
  variants:
  - {first: Karel, last: Oli̊va}
- canonical: {first: José Luís, last: Oliveira}
  variants:
  - {first: Luís, last: Oliveira}
- canonical: {first: Osvaldo Novais, last: Oliveira Jr.}
  variants:
  - {first: Osvaldo, last: Oliveira Jr}
- canonical: {first: Solange, last: Oliveira Rezende}
  variants:
  - {first: Solange, last: Rezende}
- canonical: {first: Andrew, last: Olney}
  variants:
  - {first: Andrew M., last: Olney}
- canonical: {first: Mari Broman, last: Olsen}
  variants:
  - {first: Mari, last: Olsen}
- canonical: {first: Maurizio, last: Omologo}
  id: maurizio-omologo
- canonical: {first: Arturo, last: Oncevay}
  variants:
  - {first: Arturo, last: Oncevay-Marcos}
- canonical: {first: Corinna, last: Onelli}
  id: corinna-onelli
- canonical: {first: Takashi, last: Onishi}
  variants:
  - {first: Takeshi, last: Onishi}
  - {first: Takashi, last: Oonishi}
- canonical: {first: Boyan, last: Onyshkevych}
  variants:
  - {first: Boyan A., last: Onyshkevych}
- canonical: {first: Constantin, last: Orasan}
  id: constantin-orasan
  variants:
  - {first: Constantin, last: Orăsan}
- canonical: {first: Zeynep, last: Orhan}
  variants:
  - {first: Orhan, last: Zeynep}
- canonical: {first: Maite, last: Oronoz}
  id: maite-oronoz
- canonical: {first: J. Walker, last: Orr}
  variants:
  - {first: Walker, last: Orr}
- canonical: {first: Javier, last: Ortega-García}
  variants:
  - {first: Javier, last: Ortega-Garcia}
- canonical: {first: Sergio, last: Ortiz Rojas}
  variants:
  - {first: Sergio, last: Ortiz-Rojas}
  - {first: Sergio Ortiz, last: Rojas}
- canonical: {first: Pedro, last: Ortiz Suarez}
  variants:
  - {first: Pedro Javier, last: Ortiz Suárez}
- canonical: {first: Daniel, last: Ortiz-Martínez}
  variants:
  - {first: Daniel, last: Ortíz-Martínez}
  - {first: Daniel, last: Ortiz Martínez}
- canonical: {first: Beatrice, last: Oshika}
  variants:
  - {first: Beatrice T., last: Oshika}
- canonical: {first: David Yoshikazu, last: Oshima}
  variants:
  - {first: David Y., last: Oshima}
- canonical: {first: Mari, last: Ostendorf}
  id: mari-ostendorf
- canonical: {first: Julia, last: Otmakhova}
  variants:
  - {first: Yulia, last: Otmakhova}
- canonical: {first: Jahna, last: Otterbacher}
  variants:
  - {first: Jahna C., last: Otterbacher}
- canonical: {first: Cecilia, last: Ovesdotter Alm}
  variants:
  - {first: Cecilia Ovesdotter, last: Alm}
  - {first: Cecilia O., last: Alm}
  - {first: Cecilia, last: O. Alm}
- canonical: {first: Sharon, last: Oviatt}
  variants:
  - {first: Sharon L., last: Oviatt}
- canonical: {first: Hiromi Itoh, last: Ozaku}
  variants:
  - {first: Hiromi itoh, last: Ozaku}
- canonical: {first: Canberk, last: Ozdemir}
  variants:
  - {first: Canberk, last: Özdemir}
- canonical: {first: Benoît, last: Ozell}
  variants:
  - {first: Benoit, last: Ozell}
- canonical: {first: Timothy, last: O’Donnell}
  variants:
  - {first: Timothy J., last: O’Donnell}
  - {first: Tim, last: O’Donnell}
- canonical: {first: Thomas P., last: O’Hara}
  variants:
  - {first: Thomas, last: O’Hara}
- canonical: {first: Tim, last: O’Keefe}
  variants:
  - {first: Timothy, last: O’Keefe}
- canonical: {first: Dianne P., last: O’Leary}
  variants:
  - {first: Dianne, last: O’Leary}
- canonical: {first: Ian M., last: O’Neill}
  variants:
  - {first: Ian, last: O’Neill}
- canonical: {first: Douglas, last: O’Shaughnessy}
  id: douglas-oshaughnessy
  variants:
  - {first: Douglas D., last: O’Shaughnessy}
- canonical: {first: Dave, last: O’mara}
  id: dave-omara
- canonical: {first: Elaine, last: O′Mahony}
  variants:
  - {first: Elaine, last: O’Mahony}
- canonical: {first: Deepak, last: P}
  variants:
  - {first: Deepak, last: Padmanabhan}
- canonical: {first: Gerhard, last: Paaß}
  variants:
  - {first: Gerhard, last: Paass}
- canonical: {first: Gordon, last: Pace}
  variants:
  - {first: Gordon J., last: Pace}
- canonical: {first: María Leonor, last: Pacheco}
  variants:
  - {first: Maria Leonor, last: Pacheco}
- canonical: {first: Ulrike, last: Pado}
  variants:
  - {first: Ulrike, last: Padó}
- canonical: {first: Lluís, last: Padró}
  id: lluis-padro
  variants:
  - {first: Lluis, last: Padro}
  - {first: Lluis, last: Padró}
- canonical: {first: Muntsa, last: Padró}
  id: muntsa-padro
- canonical: {first: Sebastian, last: Padó}
  variants:
  - {first: Sebastian, last: Pado}
- canonical: {first: Gustavo, last: Paetzold}
  variants:
  - {first: Gustavo H., last: Paetzold}
  - {first: Gustavo, last: Henrique Paetzold}
  - {first: Gustavo Henrique, last: Paetzold}
- canonical: {first: Peteris, last: Paikens}
  variants:
  - {first: Pēteris, last: Paikens}
- canonical: {first: Jean-Pierre, last: Paillet}
  variants:
  - {first: Jean Pierre, last: Paillet}
- canonical: {first: Helen, last: Pain}
  id: helen-pain
- canonical: {first: Daniel, last: Paiva}
  id: daniel-paiva
  variants:
  - {first: Daniel S., last: Paiva}
- canonical: {first: Sergey V., last: Pakhomov}
  variants:
  - {first: Sergey, last: Pakhomov}
- canonical: {first: Serguei, last: Pakhomov}
  variants:
  - {first: Serguei V., last: Pakhomov}
- canonical: {first: Christopher, last: Pal}
  variants:
  - {first: Chris, last: Pal}
- canonical: {first: David S., last: Pallett}
  id: david-s-pallett
  variants:
  - {first: David, last: Pallett}
- canonical: {first: David D., last: Palmer}
  variants:
  - {first: David, last: Palmer}
- canonical: {first: Martha, last: Palmer}
  variants:
  - {first: Martha Stone, last: Palmer}
  - {first: Martha S., last: Palmer}
- canonical: {first: Manuel, last: Palomar}
  id: manuel-palomar
- canonical: {first: Girish, last: Palshikar}
  variants:
  - {first: Girish K., last: Palshikar}
  - {first: Girish K, last: Palshikar}
- canonical: {first: Michael J., last: Pan}
  variants:
  - {first: Michael, last: Pan}
- canonical: {first: Yi-Cheng, last: Pan}
  variants:
  - {first: Yi-cheng, last: Pan}
- canonical: {first: Onkar Arun, last: Pandit}
  variants:
  - {first: Onkar, last: Pandit}
- canonical: {first: Jarmila, last: Panevová}
  variants:
  - {first: Jarmila, last: Panevova}
- canonical: {first: Nagesh C., last: Panyam}
  variants:
  - {first: Nagesh, last: C. Panyam}
- canonical: {first: Constantine, last: Papageorgiou}
  variants:
  - {first: Constantine P., last: Papageorgiou}
- canonical: {first: Harris, last: Papageorgiou}
  variants:
  - {first: Haris, last: Papageorgiou}
- canonical: {first: Alexandros, last: Papangelis}
  variants:
  - {first: Alex, last: Papangelis}
- canonical: {first: Ivandré, last: Paraboni}
  variants:
  - {first: Ivandre, last: Paraboni}
- canonical: {first: Emerson Cabrera, last: Paraiso}
  variants:
  - {first: Emerson, last: Paraiso}
- canonical: {first: Monica Lestari, last: Paramita}
  variants:
  - {first: Monica, last: Paramita}
- canonical: {first: Jose Manuel, last: Pardo}
  variants:
  - {first: Jose M., last: Pardo}
  - {first: José M., last: Pardo}
- canonical: {first: Antonio, last: Pareja Lora}
  variants:
  - {first: Antonio, last: Pareja-Lora}
- canonical: {first: Ankur, last: Parikh}
  variants:
  - {first: Ankur P., last: Parikh}
- canonical: {first: Cecile, last: Paris}
  variants:
  - {first: Cécile, last: Paris}
  - {first: Cecile L., last: Paris}
- canonical: {first: Praveen, last: Paritosh}
  variants:
  - {first: Praveen, last: P}
- canonical: {first: HyukRo, last: Park}
  variants:
  - {first: Hyukro, last: Park}
- canonical: {first: Hyun Seok, last: Park}
  variants:
  - {first: Hyun S., last: Park}
- canonical: {first: Jong C., last: Park}
  variants:
  - {first: Jong, last: Park}
- canonical: {first: Myung-Kwan, last: Park}
  variants:
  - {first: Myungkwan, last: Park}
- canonical: {first: Sang-Kyu, last: Park}
  variants:
  - {first: Sangkyu, last: Park}
- canonical: {first: Se-Young, last: Park}
  variants:
  - {first: Se Young, last: Park}
- canonical: {first: Y. Albert, last: Park}
  variants:
  - {first: Albert, last: Park}
- canonical: {first: ‘Ōiwi, last: Parker Jones}
  variants:
  - {first: Oiwi, last: Parker Jones}
- canonical: {first: Patrick, last: Paroubek}
  id: patrick-paroubek
- canonical: {first: Carla, last: Parra Escartín}
  variants:
  - {first: Carla, last: Parra}
  - {first: Carla Parra, last: Escartín}
  - {first: Carla Parra, last: Escartin}
- canonical: {first: Barbara H., last: Partee}
  variants:
  - {first: Barbara, last: Partee}
- canonical: {first: Md. Rizwan, last: Parvez}
  variants:
  - {first: Md Rizwan, last: Parvez}
- canonical: {first: Artemis, last: Parvizi}
  variants:
  - {first: Artemis, last: Parvisi}
- canonical: {first: Marius, last: Pasca}
  variants:
  - {first: Marius A., last: Pasca}
  - {first: Marius, last: Paşca}
- canonical: {first: Elena, last: Paskaleva}
  variants:
  - {first: Elena, last: Pascaleva}
- canonical: {first: Rebecca J., last: Passonneau}
  variants:
  - {first: Rebecca, last: Passonneau}
- canonical: {first: John K., last: Pate}
  variants:
  - {first: John, last: Pate}
  - {first: John K, last: Pate}
- canonical: {first: Pratikkumar, last: Patel}
  variants:
  - {first: Pratik, last: Patel}
- canonical: {first: Jon, last: Patrick}
  variants:
  - {first: Jon D., last: Patrick}
  - {first: Jon David, last: Patrick}
- canonical: {first: Terry, last: Patten}
  id: terry-patten
- canonical: {first: Michael, last: Paul}
  variants:
  - {first: Michael J., last: Paul}
- canonical: {first: Niklas, last: Paulsson}
  id: niklas-paulsson
- canonical: {first: Jyoti, last: Pawar}
  variants:
  - {first: Jyoti D., last: Pawar}
  - {first: Jyoti D, last: Pawar}
- canonical: {first: Maria Teresa, last: Pazienza}
  id: maria-teresa-pazienza
  variants:
  - {first: Maria Teresa, last: Pazienze}
  - {first: Maria, last: Pazienza}
- canonical: {first: Bolette Sandford, last: Pedersen}
  variants:
  - {first: Bolette, last: Sandford Pedersen}
  - {first: Bolette S., last: Pedersen}
  - {first: Bolette, last: Pedersen}
  - {first: Bo, last: Pedersen}
- canonical: {first: Víctor, last: Peinado}
  variants:
  - {first: Victor, last: Peinado}
- canonical: {first: Bryan, last: Pellom}
  id: bryan-pellom
- canonical: {first: Mikel, last: Penagarikano}
  id: mikel-penagarikano
- canonical: {first: Yifan, last: Peng}
  comment: cmu
  id: yifan-peng-cmu
- canonical: {first: Christopher, last: Pennington}
  variants:
  - {first: Chris, last: Pennington}
- canonical: {first: Joseph J., last: Peper}
  variants:
  - {first: Joseph, last: Peper}
- canonical: {first: Jesús, last: Peral}
  id: jesus-peral
  variants:
  - {first: Jesus, last: Peral}
- canonical: {first: Fernando, last: Perdigão}
  variants:
  - {first: Fernando S., last: Perdigão}
- canonical: {first: Jose Manuel, last: Perea-Ortega}
  variants:
  - {first: José M., last: Perea-Ortega}
  - {first: Jose Manuel, last: Perea}
  - {first: Jose-Manuel, last: Perea-Ortega}
- canonical: {first: Daniel Bastos, last: Pereira}
  variants:
  - {first: Daniel B., last: Pereira}
- canonical: {first: Fernando C. N., last: Pereira}
  variants:
  - {first: Fernando C.N., last: Pereira}
- canonical: {first: Luísa, last: Pereira}
  variants:
  - {first: Luisa, last: Pereira}
- canonical: {first: Martín, last: Pereira-Fariña}
  id: martin-pereira-farina
- canonical: {first: Cenel-Augusto, last: Perez}
  variants:
  - {first: Cenel Augusto, last: Perez}
- canonical: {first: Álvaro, last: Peris}
  variants:
  - {first: Alvaro, last: Peris}
- canonical: {first: C. Raymond, last: Perrault}
  variants:
  - {first: Raymond, last: Perrault}
- canonical: {first: Andreas, last: Persidis}
  id: andreas-persidis
- canonical: {first: Marie-Paule, last: Pery-Woodley}
  variants:
  - {first: Marie-Paule, last: Péry-Woodley}
- canonical: {first: John, last: Pestian}
  variants:
  - {first: John P., last: Pestian}
- canonical: {first: Matthew E., last: Peters}
  variants:
  - {first: Matthew, last: Peters}
- canonical: {first: Wim, last: Peters}
  id: wim-peters
- canonical: {first: Daniel, last: Peterson}
  variants:
  - {first: Daniel W., last: Peterson}
- canonical: {first: J., last: Peterson}
  variants:
  - {first: Jill, last: Peterson}
- canonical: {first: Vladimir, last: Petkevic}
  variants:
  - {first: Vladimír, last: Petkevič}
- canonical: {first: Saša, last: Petrović}
  variants:
  - {first: Sasa, last: Petrovic}
- canonical: {first: Miriam R. L., last: Petruck}
  variants:
  - {first: Miriam R.L., last: Petruck}
  - {first: Miriam R L, last: Petruck}
- canonical: {first: Anselmo, last: Peñas}
  variants:
  - {first: Anselmo, last: Penas}
- canonical: {first: Minh Quang, last: Pham}
  comment: SYSTRAN
  id: minh-quang-pham
  similar: [minh-quang-nhat-pham]
  variants:
  - {first: MinhQuang, last: Pham}
- canonical: {first: Minh Quang Nhat, last: Pham}
  comment: JAIST, Alt Vietnam
  id: minh-quang-nhat-pham
  similar: [minh-quang-pham]
- canonical: {first: Nghia The, last: Pham}
  variants:
  - {first: Nghia, last: Pham}
- canonical: {first: Ngoc-Quan, last: Pham}
  variants:
  - {first: Ngoc Quan, last: Pham}
- canonical: {first: Tuoi Thi, last: Phan}
  variants:
  - {first: Tuoi, last: T. Phan}
- canonical: {first: John, last: Phillips}
  comment: Univ. of Manchester
  id: john-phillips
  similar: [jon-phillips]
- canonical: {first: Jon, last: Phillips}
  comment: Georgetown, MITRE
  id: jon-phillips
  similar: [john-phillips]
- canonical: {first: Michael, last: Phillips}
  id: michael-phillips
- canonical: {first: Robert, last: Phillips}
  variants:
  - {first: Rob, last: Phillips}
- canonical: {first: Fabio, last: Pianesi}
  id: fabio-pianesi
- canonical: {first: Emanuele, last: Pianta}
  id: emanuele-pianta
- canonical: {first: Scott S.L., last: Piao}
  id: scott-s-l-piao
  variants:
  - {first: Scott, last: Piao}
  - {first: Scott S. L., last: Piao}
- canonical: {first: Christine, last: Piatko}
  variants:
  - {first: Christine D., last: Piatko}
- canonical: {first: Francesco, last: Piazza}
  id: francesco-piazza
- canonical: {first: José Ramom, last: Pichel Campos}
  variants:
  - {first: José Ramom, last: Pichel}
  - {first: Jose Ramom, last: Pichel}
  - {first: Jose Ramom, last: Pichel Campos}
- canonical: {first: M. A., last: Picheny}
  variants:
  - {first: M.A., last: Picheny}
- canonical: {first: David, last: Picó}
  variants:
  - {first: David, last: Pico}
- canonical: {first: Roberto, last: Pieraccini}
  id: roberto-pieraccini
- canonical: {first: David, last: Pierce}
  variants:
  - {first: David R., last: Pierce}
- canonical: {first: Janet, last: Pierrehumbert}
  variants:
  - {first: Janet B., last: Pierrehumbert}
- canonical: {first: Paola, last: Pietrandrea}
  variants:
  - {first: Paola, last: Pietandrea}
- canonical: {first: Luis. A., last: Pineda}
  variants:
  - {first: Luis, last: Pineda}
- canonical: {first: Gisele Montilha, last: Pinheiro}
  variants:
  - {first: Gisele, last: Montilha}
- canonical: {first: Mārcis, last: Pinnis}
  variants:
  - {first: Marcis, last: Pinnis}
- canonical: {first: David, last: Pinto}
  variants:
  - {first: David Eduardo, last: Pinto Avendaño}
  - {first: David, last: Pinto Avendaño}
- canonical: {first: R., last: Piotrowski}
  variants:
  - {first: R. G., last: Piotrowski}
- canonical: {first: Stelios, last: Piperidis}
  id: stelios-piperidis
  variants:
  - {first: Stelios, last: Piperdis}
- canonical: {first: Tommi A., last: Pirinen}
  variants:
  - {first: Tommi, last: Pirinen}
  - {first: Tommi A, last: Pirinen}
- canonical: {first: John F., last: Pitrelli}
  variants:
  - {first: John, last: Pitrelli}
- canonical: {first: Luiz Augusto, last: Pizzato}
  variants:
  - {first: Luiz Augusto Sangoi, last: Pizzato}
- canonical: {first: Paul, last: Placeway}
  id: paul-placeway
- canonical: {first: Mihaela, last: Plamada-Onofrei}
  variants:
  - {first: Mihaela, last: Onofrei}
  - {first: Mihaela, last: Plămadă-Onofrei}
- canonical: {first: Magdalena, last: Plamadă}
  variants:
  - {first: Magdalena, last: Plamada}
- canonical: {first: Barbara, last: Plank}
  id: barbara-plank
- canonical: {first: Martin, last: Platek}
  variants:
  - {first: Martin, last: Plátek}
- canonical: {first: John C., last: Platt}
  variants:
  - {first: John, last: Platt}
- canonical: {first: Matúš, last: Pleva}
  variants:
  - {first: Matus, last: Pleva}
- canonical: {first: Massimo, last: Poesio}
  id: massimo-poesio
- canonical: {first: Alain, last: Polguère}
  id: alain-polguere
  variants:
  - {first: Alain, last: Polguere}
- canonical: {first: Joseph, last: Polifroni}
  variants:
  - {first: Joseph H., last: Polifroni}
- canonical: {first: Ziortza, last: Polin}
  id: ziortza-polin
- canonical: {first: Carl, last: Pollard}
  variants:
  - {first: Carl J., last: Pollard}
- canonical: {first: Petr, last: Pollák}
  variants:
  - {first: Petr, last: Pollak}
- canonical: {first: Simone Paolo, last: Ponzetto}
  variants:
  - {first: Simone P., last: Ponzetto}
  - {first: Simone, last: Ponzetto}
- canonical: {first: Diana Nicoleta, last: Popa}
  variants:
  - {first: Diana, last: Popa}
- canonical: {first: Ashok, last: Popat}
  variants:
  - {first: Ashok C., last: Popat}
- canonical: {first: Lubos, last: Popelínsky}
  variants:
  - {first: Luboš, last: Popelínský}
- canonical: {first: Andrei, last: Popescu-Belis}
  id: andrei-popescu-belis
  variants:
  - {first: Andrei, last: Popescu Belis}
- canonical: {first: Maja, last: Popović}
  variants:
  - {first: Maja, last: Popovic}
- canonical: {first: Bruce, last: Porter}
  variants:
  - {first: Bruce W., last: Porter}
- canonical: {first: Oana, last: Postolache}
  variants:
  - {first: Oana-Diana, last: Postolache}
- canonical: {first: Petra, last: Poukarová}
  variants:
  - {first: Petra, last: Klimešová}
- canonical: {first: Daniel, last: Povey}
  id: daniel-povey
- canonical: {first: David M. W., last: Powers}
  id: david-m-w-powers
  variants:
  - {first: David M W, last: Powers}
- canonical: {first: Maria, last: Pozzi}
  variants:
  - {first: María, last: Pozzi}
  - {first: Mara, last: Pozzi}
- canonical: {first: Sameer, last: Pradhan}
  id: sameer-pradhan
  variants:
  - {first: Sameer S., last: Pradhan}
- canonical: {first: K.V.S., last: Prasad}
  variants:
  - {first: K.V.S, last: Prasad}
- canonical: {first: Federico, last: Prat}
  id: federico-prat
- canonical: {first: Daniel, last: Preoţiuc-Pietro}
  variants:
  - {first: Daniel, last: Preotiuc-Pietro}
- canonical: {first: Nives Mikelić, last: Preradović}
  variants:
  - {first: Nives, last: Mikelić Preradović}
- canonical: {first: Lauma, last: Pretkalniņa}
  variants:
  - {first: Lauma, last: Pretkalnina}
  - {first: Lauma, last: Pretkalnin̨a}
- canonical: {first: Patti, last: Price}
  id: patti-price
  variants:
  - {first: Patti J., last: Price}
- canonical: {first: Belém, last: Priego Sanchez}
  variants:
  - {first: Belem, last: Priego}
- canonical: {first: Joel, last: Priestley}
  variants:
  - {first: Joel James, last: Priestley}
- canonical: {first: Danie J., last: Prinsloo}
  variants:
  - {first: Danie, last: Prinsloo}
- canonical: {first: Ruben A., last: Proano}
  variants:
  - {first: Rubén, last: Proaño}
  - {first: Rubén A., last: Proaño}
- canonical: {first: Irina, last: Prodanof}
  id: irina-prodanof
- canonical: {first: Domenico, last: Proietti}
  id: domenico-proietti
- canonical: {first: Carlos A., last: Prolo}
  variants:
  - {first: Carlos, last: Prolo}
- canonical: {first: Gabor, last: Proszeky}
  variants:
  - {first: Gábor, last: Prószéky}
  - {first: Gabor, last: Prbszeky}
- canonical: {first: Emily, last: Prud’hommeaux}
  variants:
  - {first: Emily T., last: Prud’hommeaux}
  - {first: Emily, last: Prud'hommeaux}
- canonical: {first: Mark, last: Przybocki}
  variants:
  - {first: Mark A., last: Przybocki}
- canonical: {first: Laurent, last: Prévot}
  variants:
  - {first: Laurent, last: Prevot}
- canonical: {first: Josef, last: Psutka}
  id: josef-psutka
  variants:
  - {first: Josef V., last: Psutka}
- canonical: {first: Jan, last: Ptacek}
  variants:
  - {first: Jan, last: Ptáček}
- canonical: {first: Raymond, last: Ptucha}
  variants:
  - {first: Ray, last: Ptucha}
- canonical: {first: Rajkumar, last: Pujari}
  variants:
  - {first: Pujari, last: Rajkumar}
- canonical: {first: Paolo, last: Puliti}
  id: paolo-puliti
- canonical: {first: Geoffrey K., last: Pullum}
  variants:
  - {first: Geoffrey, last: Pullum}
- canonical: {first: Stephen, last: Pulman}
  id: stephen-pulman
  variants:
  - {first: Stephen G., last: Pulman}
- canonical: {first: James, last: Pustejovsky}
  id: james-pustejovsky
  variants:
  - {first: James D., last: Pustejovsky}
- canonical: {first: Guy, last: Pérennou}
  id: guy-perennou
- canonical: {first: Chantal, last: Pérez-Hernández}
  variants:
  - {first: Chantal, last: Pérez}
- canonical: {first: Behrang, last: QasemiZadeh}
  variants:
  - {first: Behrang, last: Q. Zadeh}
  - {first: Behrang Q., last: Zadeh}
  - {first: Behrang, last: Zadeh}
  - {first: Behrang, last: Qasemizadeh}
- canonical: {first: Haoliang, last: Qi}
  variants:
  - {first: HaoLiang, last: Qi}
- canonical: {first: Longhua, last: Qian}
  variants:
  - {first: LongHua, last: Qian}
- canonical: {first: Xin Ying, last: Qiu}
  variants:
  - {first: Xinying, last: Qiu}
- canonical: {first: Yun-Qian, last: Qu}
  variants:
  - {first: Yunqian, last: Qu}
- canonical: {first: Maurice, last: Quezel-Ambrunaz}
  id: maurice-quezel-ambrunaz
- canonical: {first: Matthieu, last: Quignard}
  id: matthieu-quignard
- canonical: {first: Kevin M., last: Quinn}
  variants:
  - {first: Kevin, last: Quinn}
- canonical: {first: Pattabhi, last: RK Rao}
  variants:
  - {first: T. Pattabhi, last: R. K Rao}
  - {first: Pattabhi RK, last: Rao}
- canonical: {first: Hazem, last: Raafat}
  variants:
  - {first: Hazem, last: M. Raafat}
- canonical: {first: Lawrence R., last: Rabiner}
  id: lawrence-r-rabiner
- canonical: {first: David Nicolas, last: Racca}
  variants:
  - {first: David Nicolás, last: Racca}
- canonical: {first: Dragomir, last: Radev}
  variants:
  - {first: Dragomir R., last: Radev}
- canonical: {first: Remo, last: Raffaelli}
  id: remo-raffaelli
- canonical: {first: Anna N., last: Rafferty}
  variants:
  - {first: Anna, last: Rafferty}
- canonical: {first: Ahmed, last: Ragheb}
  id: ahmed-ragheb
- canonical: {first: Achla M., last: Raina}
  variants:
  - {first: Achla, last: Raina}
  - {first: Achla M, last: Raina}
- canonical: {first: S., last: Rajendran}
  variants:
  - {first: Rajendran, last: S}
- canonical: {first: Rajakrishnan, last: Rajkumar}
  variants:
  - {first: Rajkumar, last: Rajakrishnan}
- canonical: {first: Martin, last: Rajman}
  id: martin-rajman
- canonical: {first: Ekaterina V., last: Rakhilina}
  variants:
  - {first: Ekaterina, last: Rakhilina}
- canonical: {first: Bhuvana, last: Ramabhadran}
  id: bhuvana-ramabhadran
- canonical: {first: Ananth, last: Ramakrishnan A.}
  variants:
  - {first: Ananth, last: Ramakrishnan A}
- canonical: {first: Sv, last: Ramanan}
  variants:
  - {first: SV, last: Ramanan}
- canonical: {first: Owen, last: Rambow}
  variants:
  - {first: Owen C., last: Rambow}
- canonical: {first: Radoslaw, last: Ramocki}
  variants:
  - {first: Radosław, last: Ramocki}
- canonical: {first: Margarita Alonso, last: Ramos}
  variants:
  - {first: Margarita, last: Alonso-Ramos}
- canonical: {first: Lance, last: Ramshaw}
  variants:
  - {first: Lance A., last: Ramshaw}
- canonical: {first: Gema, last: Ramírez-Sánchez}
  variants:
  - {first: Gema, last: Ramírez}
- canonical: {first: Bali, last: Ranaivo-Malançon}
  variants:
  - {first: Bali, last: Ranaivo-Malancon}
  - {first: Bali Ranaivo, last: Malanҫon}
- canonical: {first: Peter A., last: Rankel}
  variants:
  - {first: Peter, last: Rankel}
- canonical: {first: K Sreenivasa, last: Rao}
  variants:
  - {first: K. Sreenivasa, last: Rao}
- canonical: {first: Spyros, last: Raptis}
  id: spyros-raptis
- canonical: {first: Mohsen, last: Rashwan}
  id: mohsen-rashwan
- canonical: {first: Lev, last: Ratinov}
  variants:
  - {first: Lev-Arie, last: Ratinov}
- canonical: {first: Adwait, last: Ratnaparkhi}
  id: adwait-ratnaparkhi
- canonical: {first: Esther, last: Ratsch}
  id: esther-ratsch
- canonical: {first: Lisa, last: Rau}
  variants:
  - {first: Lisa F., last: Rau}
- canonical: {first: Yael, last: Ravin}
  id: yael-ravin
- canonical: {first: Balaraman, last: Ravindran}
  id: balaraman-ravindran
- canonical: {first: Manny, last: Rayner}
  id: manny-rayner
- canonical: {first: Agha Ali, last: Raza}
  variants:
  - {first: Agha, last: Raza}
- canonical: {first: Mike, last: Reape}
  id: mike-reape
- canonical: {first: Dietrich, last: Rebholz Schuhmann}
  variants:
  - {first: Dietrich, last: Rebholz-Schuhmann}
- canonical: {first: Chris, last: Reed}
  id: chris-reed
- canonical: {first: Florence, last: Reeder}
  variants:
  - {first: Florence M., last: Reeder}
- canonical: {first: Larry H., last: Reeker}
  id: larry-h-reeker
- canonical: {first: Uwe, last: Reichel}
  variants:
  - {first: Uwe D., last: Reichel}
- canonical: {first: Ronan G., last: Reilly}
  variants:
  - {first: Ronan, last: Reilly}
- canonical: {first: Frederick, last: Reiss}
  variants:
  - {first: Frederick R., last: Reiss}
- canonical: {first: Jose, last: Relaño-Gil}
  variants:
  - {first: Jose, last: Relano Gil}
  - {first: José, last: Relaño Gil}
  - {first: José, last: Relaño}
- canonical: {first: Francesc, last: Ribas}
  variants:
  - {first: Francesc Ribas, last: Framis}
- canonical: {first: Marco Tulio, last: Ribeiro}
  variants:
  - {first: Marco, last: Ribeiro}
- canonical: {first: Ricardo, last: Ribeiro}
  variants:
  - {first: Ricardo Daniel, last: Ribeiro}
- canonical: {first: Elaine, last: Rich}
  variants:
  - {first: Elaine A., last: Rich}
- canonical: {first: Alexander, last: Richard Fabbri}
  variants:
  - {first: Alexander R., last: Fabbri}
  - {first: Alexander, last: Fabbri}
- canonical: {first: German, last: Rigau}
  id: german-rigau
- canonical: {first: Michael, last: Riley}
  variants:
  - {first: Michael D., last: Riley}
- canonical: {first: Ellen, last: Riloff}
  id: ellen-riloff
- canonical: {first: Hae Chang, last: Rim}
  variants:
  - {first: Hae-Chang, last: Rim}
- canonical: {first: Antonio, last: Rincón}
  variants:
  - {first: Antonio, last: Rincon}
- canonical: {first: Thomas C., last: Rindflesch}
  variants:
  - {first: Thomas, last: Rindflesch}
- canonical: {first: Eric, last: Ringger}
  variants:
  - {first: Eric K., last: Ringger}
- canonical: {first: Annette, last: Rios Gonzales}
  variants:
  - {first: Annette, last: Rios}
- canonical: {first: Eric Sven, last: Ristad}
  variants:
  - {first: Eric, last: Ristad}
- canonical: {first: Graeme, last: Ritchie}
  id: graeme-ritchie
  variants:
  - {first: Graeme D., last: Ritchie}
- canonical: {first: Hammam, last: Riza}
  variants:
  - {first: Ir. Hammam, last: Riza}
- canonical: {first: Albert A., last: Rizzo}
  variants:
  - {first: Albert, last: Rizzo}
  - {first: Skip, last: Rizzo}
  - {first: Albert Skip, last: Rizzo}
- canonical: {first: Nick, last: Rizzolo}
  variants:
  - {first: Nicholas, last: Rizzolo}
- canonical: {first: Jane J., last: Robinson}
  variants:
  - {first: Jane, last: Robinson}
- canonical: {first: Patricia, last: Robinson}
  id: patricia-robinson
- canonical: {first: Leonida Della, last: Rocca}
  variants:
  - {first: Leonida, last: Della-Rocca}
  - {first: Leonida, last: Della Rocca}
- canonical: {first: Martha-Alicia, last: Rocha}
  variants:
  - {first: Martha Alicia, last: Rocha}
- canonical: {first: Tim, last: Rocktäschel}
  variants:
  - {first: Tim, last: Rocktaschel}
- canonical: {first: Álvaro, last: Rodrigo}
  variants:
  - {first: Alvaro, last: Rodrigo}
- canonical: {first: Luis, last: Rodrigo-Aguado}
  variants:
  - {first: Luis, last: Rodrigo}
- canonical: {first: Irene, last: Rodrigues}
  variants:
  - {first: Irene Pimenta, last: Rodrigues}
  - {first: Irene, last: Pimenta Rodrigues}
- canonical: {first: João, last: Rodrigues}
  variants:
  - {first: João, last: António Rodrigues}
- canonical: {first: Kepa Joseba, last: Rodriguez}
  variants:
  - {first: Kepa J., last: Rodríguez}
  - {first: Kepa Joseba, last: Rodríguez}
- canonical: {first: H., last: Rodriguez Hontoria}
  variants:
  - {first: H., last: Rodriguez}
- canonical: {first: Victor, last: Rodriguez-Doncel}
  variants:
  - {first: Víctor, last: Rodríguez}
  - {first: Victor, last: Rodríguez Doncel}
- canonical: {first: Luis Javier, last: Rodriguez-Fuentes}
  variants:
  - {first: Luis Javier, last: Rodríguez-Fuentes}
- canonical: {first: Mari Carmen, last: Rodriguez-Gancedo}
  id: mari-carmen-rodriguez-gancedo
  variants:
  - {first: M. Carmen Rodríguez, last: Gancedo}
  - {first: M. Carmen, last: Rodríguez}
  - {first: Mari Carmen, last: Rodríguez}
- canonical: {first: Carlos, last: Rodriguez-Penagos}
  variants:
  - {first: Carlos, last: Rodríguez}
  - {first: Carlos Rodriguez, last: Penagos}
  - {first: Carlos, last: Rodríguez Penagos}
  - {first: Carlos, last: Rodríguez-Penagos}
- canonical: {first: Horacio, last: Rodríguez}
  variants:
  - {first: Horacio, last: Rodriguez}
- canonical: {first: Miguel, last: Rodríguez Hernández}
  variants:
  - {first: Miguel Ángel, last: Rodríguez}
  - {first: Miguel, last: Rodríguez}
- canonical: {first: Christophe, last: Roeder}
  variants:
  - {first: Chris, last: Roeder}
- canonical: {first: Ina, last: Roesiger}
  variants:
  - {first: Ina, last: Rösiger}
- canonical: {first: U., last: Rohini}
  variants:
  - {first: Rohini, last: U}
- canonical: {first: J. Robin, last: Rohlicek}
  id: j-robin-rohlicek
  variants:
  - {first: Robin, last: Rohlicek}
- canonical: {first: David M., last: Rojas}
  variants:
  - {first: David, last: Rojas}
- canonical: {first: Lina M., last: Rojas Barahona}
  variants:
  - {first: Lina M., last: Rojas-Barahona}
  - {first: Lina, last: Rojas-Barahona}
  - {first: Lina, last: Rojas}
  - {first: Lina Maria, last: Rojas-Barahona}
- canonical: {first: Norton Trevisan, last: Roman}
  variants:
  - {first: Norton T., last: Roman}
  - {first: Norton, last: Trevisan Roman}
- canonical: {first: Daniela M., last: Romano}
  variants:
  - {first: Daniela, last: Romano}
- canonical: {first: Lorenza, last: Romano}
  id: lorenza-romano
- canonical: {first: Laurent, last: Romary}
  id: laurent-romary
- canonical: {first: Tiit, last: Roosmaa}
  id: tiit-roosmaa
- canonical: {first: Paul, last: Roossin}
  id: paul-roossin
- canonical: {first: Carolyn, last: Rose}
  id: carolyn-rose
  variants:
  - {first: Carolyn P., last: Rose}
  - {first: Carolyn P., last: Rosé}
  - {first: Carolyn, last: P. Rosé}
  - {first: Carolyn Penstein, last: Rose}
  - {first: Carolyn, last: Penstein Rosé}
  - {first: Carolyn Penstein, last: Rosé}
  - {first: Carolyn, last: Penstein-Rosé}
  - {first: Carolyn, last: Rosé}
- canonical: {first: Tony, last: Rose}
  id: tony-rose
  variants:
  - {first: Tony G., last: Rose}
- canonical: {first: Ronald, last: Rosenfeld}
  id: ronald-rosenfeld
- canonical: {first: Stanley J., last: Rosenschein}
  variants:
  - {first: Stanley, last: Rosenschein}
  - {first: Stan, last: Rosenschein}
- canonical: {first: Michael, last: Rosner}
  id: michael-rosner
  variants:
  - {first: Mike, last: Rosner}
- canonical: {first: Peter, last: Rossen Skadhauge}
  variants:
  - {first: Peter Rossen, last: Skadhauge}
- canonical: {first: Sophie, last: Rosset}
  id: sophie-rosset
- canonical: {first: Piercarlo, last: Rossi}
  id: piercarlo-rossi
- canonical: {first: Stefano Dei, last: Rossi}
  variants:
  - {first: Stefano, last: Dei Rossi}
- canonical: {first: Alexandre, last: Rossi Alvares}
  variants:
  - {first: Alexandre Rossi, last: Alvares}
- canonical: {first: Antti-Veikko, last: Rosti}
  variants:
  - {first: Antti-Veikko I., last: Rosti}
- canonical: {first: Ryan, last: Roth}
  variants:
  - {first: Ryan, last: M. Roth}
- canonical: {first: Steven, last: Roth}
  variants:
  - {first: Steven F., last: Roth}
- canonical: {first: Jacques, last: Rouault}
  id: jacques-rouault
- canonical: {first: Brigitte, last: Roudaud}
  id: brigitte-roudaud
- canonical: {first: Salim, last: Roukos}
  id: salim-roukos
- canonical: {first: Grégory, last: Roulet--Guiot}
  variants:
  - {first: Grégory, last: Roulet-Guiot}
- canonical: {first: François, last: Rousselot}
  id: francois-rousselot
  variants:
  - {first: Francois, last: Rousselot}
- canonical: {first: Bryan R., last: Routledge}
  variants:
  - {first: Bryan, last: Routledge}
- canonical: {first: Justus C., last: Roux}
  id: justus-c-roux
- canonical: {first: Rachel Edita, last: Roxas}
  variants:
  - {first: Rachel Edita O., last: Roxas}
  - {first: Rachel, last: Roxas}
- canonical: {first: Deb, last: Roy}
  variants:
  - {first: Suman, last: Deb Roy}
- canonical: {first: Antje, last: Roßdeutscher}
  variants:
  - {first: Antje, last: Rossdeutscher}
- canonical: {first: Victoria L., last: Rubin}
  variants:
  - {first: Victoria, last: Rubin}
- canonical: {first: Raphael, last: Rubino}
  variants:
  - {first: Raphaël, last: Rubino}
- canonical: {first: Antonio J., last: Rubio}
  id: antonio-j-rubio
- canonical: {first: Alex, last: Rudnick}
  id: alex-rudnick
  similar: [alexander-rudnicky]
- canonical: {first: Alexander, last: Rudnicky}
  id: alexander-rudnicky
  similar: [alex-rudnick]
  variants:
  - {first: Alexander I., last: Rudnicky}
  - {first: Alex, last: Rudnicky}
- canonical: {first: Björn, last: Rudzewitz}
  variants:
  - {first: Bjoern, last: Rudzewitz}
- canonical: {first: Stefan, last: Rued}
  variants:
  - {first: Stefan, last: Rüd}
- canonical: {first: Pablo, last: Ruiz Fabo}
  variants:
  - {first: Pablo, last: Ruiz}
- canonical: {first: María, last: Ruiz-Casado}
  variants:
  - {first: Maria, last: Ruiz-Casado}
- canonical: {first: Juana María, last: Ruiz-Martínez}
  variants:
  - {first: Juana Maria, last: Ruiz-Martínez}
  - {first: Juana Maria, last: Ruiz Martinez}
- canonical: {first: C.J., last: Rupp}
  variants:
  - {first: C. J., last: Rupp}
- canonical: {first: Alexander M., last: Rush}
  variants:
  - {first: Alexander, last: Rush}
- canonical: {first: Albert, last: Russel}
  id: albert-russel
- canonical: {first: Graham, last: Russell}
  id: graham-russell
  variants:
  - {first: Graham J., last: Russell}
- canonical: {first: Martin, last: Russell}
  id: martin-russell
- canonical: {first: Natalia Kariaeva, last: Rutgers}
  variants:
  - {first: Natalia, last: Kariaeva}
- canonical: {first: Jean David, last: Ruvini}
  variants:
  - {first: Jean-David, last: Ruvini}
- canonical: {first: Tatyana, last: Ruzsics}
  variants:
  - {first: Tatiana, last: Ruzsics}
- canonical: {first: Karen L., last: Ryan}
  variants:
  - {first: Karen, last: Ryan}
- canonical: {first: Pavel, last: Rychlý}
  variants:
  - {first: Pavel, last: Rychly}
- canonical: {first: Ju-yeon, last: Ryu}
  variants:
  - {first: Ju-Yeon, last: Ryu}
- canonical: {first: Won Ho, last: Ryu}
  variants:
  - {first: Won-Ho, last: Ryu}
- canonical: {first: Eirikur, last: Rögnvaldsson}
  variants:
  - {first: Eiríkur, last: Rögnvaldsson}
- canonical: {first: Dietmar, last: Rösner}
  id: dietmar-rosner
  variants:
  - {first: Dietmar, last: Rosner}
  - {first: Dietmar F., last: Roesner}
  - {first: Dietmar, last: Roesner}
- canonical: {first: Carlos Subirats, last: Rüggeberg}
  variants:
  - {first: Carlos, last: Subirats}
- canonical: {first: Lakshmi, last: S}
  variants:
  - {first: Lakshmi, last: Saheer}
  - {first: Lakshmi, last: S.}
- canonical: {first: Houda, last: Saadane}
  variants:
  - {first: Houda, last: Saâdane}
- canonical: {first: Sari, last: Saba-Sadiya}
  variants:
  - {first: Sari, last: Sadiya}
- canonical: {first: Victor, last: Sadler}
  id: victor-sadler
- canonical: {first: Mehrnoosh, last: Sadrzadeh}
  id: mehrnoosh-sadrzadeh
- canonical: {first: Naomi, last: Sager}
  id: naomi-sager
- canonical: {first: Benoît, last: Sagot}
  variants:
  - {first: Benoit, last: Sagot}
- canonical: {first: Herve, last: Saint-Amand}
  variants:
  - {first: Hervé, last: Saint-Amand}
- canonical: {first: Patrick, last: Saint-Dizier}
  variants:
  - {first: Patrick, last: Saint Dizier}
- canonical: {first: Suguru, last: Saitô}
  variants:
  - {first: Suguru, last: Saito}
- canonical: {first: Rafa, last: Saiz}
  id: rafa-saiz
- canonical: {first: Maximiliano, last: Saiz-Noeda}
  id: maximiliano-saiz-noeda
- canonical: {first: Satoshi, last: Sakai}
  id: satoshi-sakai
- canonical: {first: Sebastián Peña, last: Saldarriaga}
  variants:
  - {first: Peña, last: Saldarriaga}
  - {first: Sebastian, last: Peña Saldarriaga}
- canonical: {first: Juliano Efson, last: Sales}
  variants:
  - {first: Juliano, last: Efson Sales}
  - {first: Juliano, last: Sales}
- canonical: {first: Morris, last: Salkoff}
  id: morris-salkoff
- canonical: {first: Ansaf, last: Salleb-Aouissi}
  variants:
  - {first: Ansaf, last: Salleb-Aoussi}
- canonical: {first: Gerard, last: Salton}
  id: gerard-salton
- canonical: {first: Giancarlo, last: Salton}
  variants:
  - {first: Giancarlo D., last: Salton}
- canonical: {first: Madis, last: Saluveer}
  id: madis-saluveer
- canonical: {first: Sethserey, last: Sam*’}
  variants:
  - {first: Sethserey, last: Sam}
- canonical: {first: Rasoul, last: Samad Zadeh Kaljahi}
  variants:
  - {first: Rasul, last: Samad Zadeh Kaljahi}
- canonical: {first: Tanja, last: Samardzic}
  variants:
  - {first: Tanja, last: Samardžić}
- canonical: {first: Nagiza, last: Samatova}
  variants:
  - {first: Nagiza F., last: Samatova}
- canonical: {first: Hossein, last: Sameti}
  id: hossein-sameti
- canonical: {first: Ken, last: Samuel}
  variants:
  - {first: Kenneth, last: Samuel}
- canonical: {first: Ruben, last: San-Segundo}
  variants:
  - {first: Rubén, last: San-Segundo}
- canonical: {first: Daniel, last: Sanchez-Cisneros}
  variants:
  - {first: Daniel, last: Sánchez}
- canonical: {first: Olivia, last: Sanchez-Graillet}
  variants:
  - {first: Olivia, last: Sanchez}
- canonical: {first: Emilio, last: Sanchis}
  variants:
  - {first: Emilio, last: Sanchís}
- canonical: {first: Germán, last: Sanchis-Trilles}
  variants:
  - {first: Germán, last: Sanchis Trilles}
  - {first: Germán, last: Sanchis}
- canonical: {first: Gregory, last: Sanders}
  variants:
  - {first: Gregory A., last: Sanders}
  - {first: Greg, last: Sanders}
- canonical: {first: Baskaran, last: Sankaran}
  variants:
  - {first: Sankaran, last: Baskaran}
- canonical: {first: Beatrice, last: Santorini}
  id: beatrice-santorini
- canonical: {first: Eddie Antonio, last: Santos}
  orcid: 0000-0001-5337-715X
  variants:
  - {first: Eddie A., last: Santos}
  - {first: Eddie, last: Antonio Santos}
  - {first: Eddie, last: Santos}
- canonical: {first: Estela, last: Saquete}
  id: estela-saquete
  variants:
  - {first: Estela, last: Saquete Boro}
- canonical: {first: Murat, last: Saraclar}
  variants:
  - {first: Murat, last: Saraçlar}
- canonical: {first: Xabier, last: Saralegi}
  id: xabier-saralegi
- canonical: {first: Kepa, last: Sarasola}
  id: kepa-sarasola
- canonical: {first: K, last: Saravanan}
  id: k-saravanan
  variants:
  - {first: Saravanan, last: K}
  - {first: K., last: Saravanan}
- canonical: {first: Ruhi, last: Sarikaya}
  variants:
  - {first: Ruhi, last: Srikaya}
- canonical: {first: Efsun, last: Sarioglu Kayi}
  variants:
  - {first: Efsun, last: Sarioglu}
- canonical: {first: Anish Das, last: Sarma}
  variants:
  - {first: Atish Das, last: Sarma}
- canonical: {first: Shikhar Kr., last: Sarma}
  variants:
  - {first: Shikhar, last: Sarma}
  - {first: Shikhar, last: Sharma}
- canonical: {first: Vaijayanthi M., last: Sarma}
  variants:
  - {first: Vaijayanthi, last: Sarma}
- canonical: {first: Satoshi, last: Sato}
  id: satoshi-sato
- canonical: {first: Pavankumar, last: Satuluri}
  variants:
  - {first: Pavan Kumar, last: Satuluri}
- canonical: {first: Baiba, last: Saulīte}
  variants:
  - {first: Baiba, last: Saulite}
- canonical: {first: Roser, last: Saurí}
  variants:
  - {first: Roser, last: Sauri}
- canonical: {first: Asad, last: Sayeed}
  variants:
  - {first: Asad B., last: Sayeed}
- canonical: {first: Yucel, last: Saygin}
  variants:
  - {first: Yücel, last: Saygın}
- canonical: {first: Carolina, last: Scarton}
  variants:
  - {first: Carolina Evaristo, last: Scarton}
- canonical: {first: Remko, last: Scha}
  id: remko-scha
  variants:
  - {first: Remko J. H., last: Scha}
- canonical: {first: Moritz, last: Schaeffer}
  variants:
  - {first: Moritz Jonas, last: Schaeffer}
- canonical: {first: Roger C., last: Schank}
  variants:
  - {first: Roger, last: Schank}
- canonical: {first: Peter, last: Schauble}
  variants:
  - {first: Peter, last: Schäuble}
- canonical: {first: Judith D., last: Schlesinger}
  variants:
  - {first: Judith, last: Schlesinger}
- canonical: {first: Michael, last: Schlichtkrull}
  variants:
  - {first: Michael Sejr, last: Schlichtkrull}
- canonical: {first: Ralf, last: Schlueter}
  variants:
  - {first: Ralf, last: Schlüter}
- canonical: {first: Julian J., last: Schlöder}
  variants:
  - {first: Julian, last: Schlöder}
- canonical: {first: Laurent, last: Schmitt}
  id: laurent-schmitt
- canonical: {first: René, last: Schneider}
  variants:
  - {first: Rene, last: Schneider}
- canonical: {first: Edward, last: Schofield}
  variants:
  - {first: Ed, last: Schofield}
- canonical: {first: Natalie M., last: Schrimpf}
  variants:
  - {first: Natalie, last: Schrimpf}
- canonical: {first: Elizabeth, last: Schroeder}
  variants:
  - {first: Elizabeth Schroeder, last: Richerson}
  - {first: Elizabeth, last: Richerson}
- canonical: {first: Lenhart, last: Schubert}
  variants:
  - {first: Lenhart K., last: Schubert}
  - {first: Len, last: Schubert}
- canonical: {first: Björn, last: Schuller}
  variants:
  - {first: Bjoern, last: Schuller}
- canonical: {first: Sabine, last: Schulte im Walde}
  variants:
  - {first: Sabine, last: Schulte Im Walde}
  - {first: Sabine, last: Schulte in Walde}
- canonical: {first: Robert T., last: Schultz}
  variants:
  - {first: Robert, last: Schultz}
- canonical: {first: Julia Maria, last: Schulz}
  variants:
  - {first: Julia, last: Schulz}
- canonical: {first: Stefan, last: Schulz}
  variants:
  - {first: Stefan, last: Schultz}
- canonical: {first: Sarah E., last: Schwarm}
  variants:
  - {first: Sarah, last: Schwarm}
- canonical: {first: Ariel, last: Schwartz}
  variants:
  - {first: Ariel S., last: Schwartz}
- canonical: {first: H. Andrew, last: Schwartz}
  variants:
  - {first: Hansen Andrew, last: Schwartz}
  - {first: Hansen A., last: Schwartz}
  - {first: H Andrew, last: Schwartz}
- canonical: {first: Richard, last: Schwartz}
  id: richard-schwartz
  variants:
  - {first: Rich, last: Schwartz}
- canonical: {first: Ulrich, last: Schäfer}
  variants:
  - {first: Ulrich, last: Schafer}
  - {first: Ulrich, last: Schaefer}
- canonical: {first: Martin, last: Schäler}
  variants:
  - {first: Martin, last: Schäfer}
- canonical: {first: Reinhard, last: Schäler}
  variants:
  - {first: Reinhard, last: Schaler}
- canonical: {first: Hinrich, last: Schütze}
  variants:
  - {first: Hinrich, last: Schutze}
  - {first: Hinrich, last: Schuetze}
- canonical: {first: Donia, last: Scott}
  id: donia-scott
  variants:
  - {first: Donia R., last: Scott}
- canonical: {first: Djamé, last: Seddah}
  variants:
  - {first: Djame, last: Seddah}
- canonical: {first: Roxane, last: Segers}
  variants:
  - {first: Roxanne, last: Segers}
- canonical: {first: Frédérique, last: Segond}
  variants:
  - {first: Frederique, last: Segond}
- canonical: {first: Jérémie, last: Segouat}
  id: jeremie-segouat
- canonical: {first: Isabel, last: Segura-Bedmar}
  variants:
  - {first: Isabel, last: Segura Bedmar}
- canonical: {first: Corrado, last: Seidenari}
  id: corrado-seidenari
- canonical: {first: Bernard, last: Seite}
  id: bernard-seite
- canonical: {first: Ethan, last: Selfridge}
  variants:
  - {first: Ethan O., last: Selfridge}
- canonical: {first: Sathiya Keerthi, last: Selvaraj}
  variants:
  - {first: Sathiya, last: Keerthi}
- canonical: {first: Jiří, last: Semecký}
  variants:
  - {first: Jirí, last: Semecky}
- canonical: {first: Giovanni, last: Semeraro}
  id: giovanni-semeraro
- canonical: {first: Stephanie, last: Seneff}
  id: stephanie-seneff
- canonical: {first: Hongsuck, last: Seo}
  variants:
  - {first: Paul Hongsuck, last: Seo}
- canonical: {first: Jungyun, last: Seo}
  variants:
  - {first: Jung Yun, last: Seo}
- canonical: {first: Luciano, last: Serafini}
  id: luciano-serafini
- canonical: {first: Iulian Vlad, last: Serban}
  variants:
  - {first: Iulian, last: Serban}
- canonical: {first: Jean-François, last: Serignat}
  id: jean-francois-serignat
- canonical: {first: Nicolás, last: Serrano}
  variants:
  - {first: Nicolas, last: Serrano}
- canonical: {first: Christophe, last: Servan}
  id: christophe-servan
- canonical: {first: Andrea, last: Setzer}
  id: andrea-setzer
- canonical: {first: Jurica, last: Seva}
  variants:
  - {first: Jurica, last: Ševa}
- canonical: {first: Ayisigi B., last: Sevdik-Calli}
  variants:
  - {first: Ayişiği, last: Sevdik-Çalli}
- canonical: {first: Binyam Ephrem, last: Seyoum}
  variants:
  - {first: Binyam, last: Ephrem}
- canonical: {first: Petr, last: Sgall}
  id: petr-sgall
- canonical: {first: Khaled, last: Shaban}
  variants:
  - {first: Khaled, last: Bashir Shaban}
- canonical: {first: Rajiv, last: Shah}
  variants:
  - {first: Rajiv Ratn, last: Shah}
- canonical: {first: Ritesh, last: Shah}
  variants:
  - {first: Ritesh M., last: Shah}
- canonical: {first: Mostafa, last: Shahin}
  id: mostafa-shahin
- canonical: {first: Adi, last: Shalev}
  variants:
  - {first: Adi, last: Bitan}
- canonical: {first: Zoya M., last: Shalyapina}
  id: zoya-m-shalyapina
  variants:
  - {first: Zoyn M., last: Shalyapina}
- canonical: {first: Stuart C., last: Shapiro}
  id: stuart-c-shapiro
- canonical: {first: Abdul-Baquee, last: Sharaf}
  variants:
  - {first: Abdul-Baquee M., last: Sharaf}
- canonical: {first: Dipti Misra, last: Sharma}
  variants:
  - {first: Dipti, last: Misra Sharma}
  - {first: Dipti, last: Sharma}
  - {first: Dipti M., last: Sharma}
  - {first: Dipti, last: Misra}
  - {first: Dipti M, last: Sharma}
- canonical: {first: Harsh Vardhan, last: Sharma}
  variants:
  - {first: Harsh, last: Sharma}
- canonical: {first: Vishnu Dutt, last: Sharma}
  variants:
  - {first: Vishnu, last: Sharma}
- canonical: {first: Richard A., last: Sharman}
  id: richard-a-sharman
- canonical: {first: Stefanie, last: Shattuck-Hufnagel}
  variants:
  - {first: S. Shattuck, last: Hufnagel}
- canonical: {first: Hassan S., last: Shavarani}
  variants:
  - {first: Hassan, last: Shavarani}
- canonical: {first: Bayan Abu, last: Shawar}
  variants:
  - {first: Bayan, last: Abu Shawar}
- canonical: {first: Kathleen M., last: Sheehan}
  variants:
  - {first: Kathleen, last: Sheehan}
- canonical: {first: Golnar, last: Sheikhshab}
  variants:
  - {first: Golnar, last: Sheikhshabbafghi}
- canonical: {first: Jia-Lin, last: Shen}
  variants:
  - {first: Jia-lin, last: Shen}
- canonical: {first: David D., last: Sherertz}
  id: david-d-sherertz
- canonical: {first: Mohamed Ahmed, last: Sherif}
  variants:
  - {first: Mohamed, last: Sherif}
- canonical: {first: Kyumars, last: Sheykh Esmaili}
  variants:
  - {first: Kyumars Sheykh, last: Esmaili}
- canonical: {first: Freda, last: Shi}
  id: freda-shi
  orcid: 0009-0009-5697-449X
  variants:
  - {first: Haoyue, last: Shi}
- canonical: {first: Stuart M., last: Shieber}
  variants:
  - {first: Stuart, last: Shieber}
- canonical: {first: Hsue-Hueh, last: Shih}
  variants:
  - {first: Rebecca Hsue-Hueh, last: Shih}
- canonical: {first: Katsumasa, last: Shimizu}
  id: katsumasa-shimizu
- canonical: {first: Tohru, last: Shimizu}
  variants:
  - {first: Toru, last: Shimizu}
- canonical: {first: Mitsuo, last: Shimohata}
  id: mitsuo-shimohata
- canonical: {first: Saim, last: Shin}
  variants:
  - {first: Sa-Im, last: Shin}
- canonical: {first: Katsuhiko, last: Shirai}
  id: katsuhiko-shirai
- canonical: {first: Satoshi, last: Shirai}
  variants:
  - {first: Satosi, last: Shirai}
- canonical: {first: Praneeth M., last: Shishtla}
  variants:
  - {first: Praneeth, last: Shishtla}
  - {first: Praneeth M, last: Shishtla}
- canonical: {first: Darla Magdalene, last: Shockley}
  variants:
  - {first: Darla, last: Shockley}
- canonical: {first: Prajwol, last: Shrestha}
  variants:
  - {first: Prajol, last: Shrestha}
- canonical: {first: Elizabeth, last: Shriberg}
  id: elizabeth-shriberg
- canonical: {first: Manish, last: Shrivastava}
  variants:
  - {first: Manish, last: Srivastava}
- canonical: {first: Heung Yeung, last: Shum}
  variants:
  - {first: Heung-Yeung, last: Shum}
- canonical: {first: Elvira I., last: Sicilia-Garcia}
  id: elvira-i-sicilia-garcia
- canonical: {first: Candace L., last: Sidner}
  variants:
  - {first: Candace, last: Sidner}
- canonical: {first: Gerardo, last: Sierra}
  variants:
  - {first: Gerardo, last: Sierra-Martínez}
- canonical: {first: Utpal Kumar, last: Sikdar}
  variants:
  - {first: Utpal, last: Sikdar}
- canonical: {first: Avirup, last: Sil}
  variants:
  - {first: Avi, last: Sil}
- canonical: {first: Max, last: Silberztein}
  variants:
  - {first: Max D., last: Silberztein}
- canonical: {first: Miikka, last: Silfverberg}
  variants:
  - {first: Miikka P., last: Silfverberg}
- canonical: {first: João, last: Silva}
  variants:
  - {first: João Ricardo, last: Silva}
- canonical: {first: Mario J., last: Silva}
  variants:
  - {first: Mário J., last: Silva}
  - {first: Mário, last: Silva}
- canonical: {first: Kim E. A., last: Silverman}
  variants:
  - {first: Kim E.A., last: Silverman}
- canonical: {first: Khe Chai, last: Sim}
  variants:
  - {first: Khe-Chai, last: Sim}
- canonical: {first: Karin, last: Sim Smith}
  variants:
  - {first: Karin Sim, last: Smith}
- canonical: {first: Khalil, last: Sima’an}
  id: khalil-simaan
- canonical: {first: Katalin Ilona, last: Simkó}
  variants:
  - {first: Katalin, last: Simkó}
- canonical: {first: Anca-Roxana, last: Simon}
  variants:
  - {first: Anca, last: Simon}
  - {first: Anca-Roxana, last: Şimon}
- canonical: {first: Nathalie, last: Simonin}
  id: nathalie-simonin
- canonical: {first: Dan, last: Simonson}
  variants:
  - {first: Daniel, last: Simonson}
- canonical: {first: Kiril, last: Simov}
  variants:
  - {first: Kiril Iv., last: Simov}
- canonical: {first: King Kui, last: Sin}
  id: king-kui-sin
  variants:
  - {first: KingKui, last: Sin}
- canonical: {first: Anil Kumar, last: Singh}
  variants:
  - {first: Anil, last: Kumar Singh}
- canonical: {first: Munindar P., last: Singh}
  variants:
  - {first: Munindar, last: Singh}
- canonical: {first: Thoudam Doren, last: Singh}
  variants:
  - {first: Thoudam, last: Doren Singh}
- canonical: {first: R Mahesh K, last: Sinha}
  variants:
  - {first: R. Mahesh K., last: Sinha}
- canonical: {first: Inguna, last: Skadiņa}
  variants:
  - {first: Inguna, last: Skadina}
  - {first: Inguna, last: Skadin̨a}
- canonical: {first: Wojciech, last: Skalmowski}
  id: wojciech-skalmowski
- canonical: {first: Romuald, last: Skiba}
  id: romuald-skiba
- canonical: {first: Steven, last: Skiena}
  variants:
  - {first: Steve, last: Skiena}
- canonical: {first: Michael, last: Skinner}
  variants:
  - {first: Michael A., last: Skinner}
- canonical: {first: Hana, last: Skoumalova}
  variants:
  - {first: Hana, last: Skoumalová}
- canonical: {first: Frank, last: Smadja}
  variants:
  - {first: Frank A., last: Smadja}
- canonical: {first: Kamel, last: Smaili}
  variants:
  - {first: Kamel, last: Smaïli}
- canonical: {first: Nasser, last: Smaili}
  id: nasser-smaili
- canonical: {first: Sharon, last: Small}
  variants:
  - {first: Sharon, last: Gower Small}
- canonical: {first: R. A., last: Smit}
  variants:
  - {first: R.A., last: Smit}
- canonical: {first: Andrew, last: Smith}
  variants:
  - {first: Andrew E., last: Smith}
- canonical: {first: Brian Cantwell, last: Smith}
  variants:
  - {first: Brian, last: Smith}
- canonical: {first: David A., last: Smith}
  variants:
  - {first: David, last: Smith}
  - {first: David Addison, last: Smith}
- canonical: {first: Francis J., last: Smith}
  id: francis-j-smith
- canonical: {first: Jason, last: Smith}
  variants:
  - {first: Jason R., last: Smith}
- canonical: {first: Mark H., last: Smith}
  variants:
  - {first: Mark, last: Smith}
- canonical: {first: Noah A., last: Smith}
  variants:
  - {first: Noah, last: Smith}
- canonical: {first: Raoul N., last: Smith}
  variants:
  - {first: Raoul N, last: Smith}
- canonical: {first: Ronnie W., last: Smith}
  variants:
  - {first: Ronnie, last: Smith}
- canonical: {first: Otakar, last: Smrz}
  variants:
  - {first: Otakar, last: Smrž}
- canonical: {first: Pavel, last: Smrz}
  variants:
  - {first: Pavel, last: Smrž}
- canonical: {first: Gyri, last: Smørdal Losnegaard}
  variants:
  - {first: Gyri S., last: Losnegaard}
  - {first: Gyri, last: Losnegaard}
- canonical: {first: Matthew, last: Snover}
  variants:
  - {first: Matthew G., last: Snover}
- canonical: {first: Marco Antonio, last: Sobrevilla Cabezudo}
  variants:
  - {first: Marco A., last: Sobrevilla Cabezudo}
  - {first: Marco, last: Sobrevilla}
- canonical: {first: Stephen, last: Soderland}
  id: stephen-soderland
- canonical: {first: Sylvana, last: Sofkova Hashemi}
  variants:
  - {first: Sylvana, last: Sofkova}
- canonical: {first: Artem, last: Sokolov}
  variants:
  - {first: Artem, last: Sokokov}
- canonical: {first: Juan José Rodríguez, last: Soler}
  variants:
  - {first: Juan José, last: Rodríguez}
- canonical: {first: Joan, last: Soler i Bou}
  variants:
  - {first: Joan, last: Soler}
- canonical: {first: Juan, last: Soler-Company}
  variants:
  - {first: Juan, last: Soler Company}
- canonical: {first: Aitor, last: Sologaistoa}
  id: aitor-sologaistoa
- canonical: {first: Harold, last: Somers}
  id: harold-somers
  variants:
  - {first: Harold L., last: Somers}
- canonical: {first: Norman K., last: Sondheimer}
  variants:
  - {first: Norman, last: Sondheimer}
- canonical: {first: Young Chol, last: Song}
  variants:
  - {first: Young C., last: Song}
- canonical: {first: Cagil, last: Sonmez}
  variants:
  - {first: Çağıl, last: Sönmez}
  - {first: Cagil, last: Sönmez}
- canonical: {first: Von-Wun, last: Soo}
  variants:
  - {first: Von-wun, last: Soo}
- canonical: {first: Frank K., last: Soong}
  variants:
  - {first: Frank, last: Soong}
- canonical: {first: Jeffrey, last: Sorensen}
  variants:
  - {first: Jeffrey S., last: Sorensen}
- canonical: {first: Aitor, last: Soroa}
  id: aitor-soroa
  variants:
  - {first: Aitor, last: Soroa Etxabe}
- canonical: {first: Ionut, last: Sorodoc}
  variants:
  - {first: Ionut-Teodor, last: Sorodoc}
- canonical: {first: William, last: Soto Martinez}
  variants:
  - {first: William, last: Soto}
- canonical: {first: Maria Clara Paixão de, last: Sousa}
  variants:
  - {first: Maria Clara, last: Paixão de Sousa}
- canonical: {first: David Cabrero, last: Souto}
  variants:
  - {first: David, last: Cabrero}
- canonical: {first: Jackson, last: Souza}
  id: jackson-souza
- canonical: {first: Vinícius Mourão Alves de, last: Souza}
  variants:
  - {first: Vinícius Mourão Alves, last: de Souza}
- canonical: {first: Irena, last: Spasić}
  variants:
  - {first: Irena, last: Spasic}
- canonical: {first: Manuela, last: Speranza}
  id: manuela-speranza
- canonical: {first: Valentin I., last: Spitkovsky}
  variants:
  - {first: Valentin, last: Spitkovsky}
- canonical: {first: Drahomíra “johanka”, last: Spoustová}
  variants:
  - {first: Johanka, last: Spoustová}
  - {first: Drahomíra „johanka“, last: Spoustová}
- canonical: {first: Richard, last: Sproat}
  variants:
  - {first: Richard W., last: Sproat}
- canonical: {first: Rachele, last: Sprugnoli}
  id: rachele-sprugnoli
- canonical: {first: Shannon L., last: Spruit}
  variants:
  - {first: Shannon, last: Spruit}
- canonical: {first: Peter, last: Spyns}
  id: peter-spyns
- canonical: {first: Constantine D., last: Spyropoulos}
  variants:
  - {first: Constantine, last: Spyropoulos}
- canonical: {first: Karen, last: Spärck Jones}
  id: karen-sparck-jones
  variants:
  - {first: Karen, last: Sparck Jones}
  - {first: Karen, last: Jones}
- canonical: {first: Rohini K., last: Srihari}
  variants:
  - {first: Rohini, last: Srihari}
  - {first: K. Rohini, last: Srihari}
- canonical: {first: Munirathnam, last: Srikanth}
  id: munirathnam-srikanth
  variants:
  - {first: Muirathnam, last: Srikanth}
- canonical: {first: Somayajulu, last: Sripada}
  variants:
  - {first: Somayajulu G., last: Sripada}
  - {first: Somayajula G., last: Sripada}
  - {first: Somayajulu Gowri, last: Sripada}
- canonical: {first: Ankit, last: Srivastava}
  variants:
  - {first: Ankit Kumar, last: Srivastava}
  - {first: Ankit K., last: Srivastava}
  - {first: Ankit, last: Kumar}
- canonical: {first: Edward, last: Stabler}
  variants:
  - {first: Edward P., last: 'Stabler, Jr.'}
  - {first: Edward P., last: Stabler}
- canonical: {first: Gregory, last: Stainhauer}
  id: gregory-stainhauer
- canonical: {first: David, last: Stallard}
  id: david-stallard
  variants:
  - {first: David G., last: Stallard}
- canonical: {first: Bonnie Glover, last: Stalls}
  variants:
  - {first: Bonnie, last: Glover}
- canonical: {first: Efstathios, last: Stamatatos}
  id: efstathios-stamatatos
- canonical: {first: Ranka, last: Stanković}
  variants:
  - {first: Ranka, last: Stankoviæ}
- canonical: {first: Ingrid, last: Starke}
  id: ingrid-starke
- canonical: {first: Anatoli, last: Starostin}
  variants:
  - {first: Anatoly, last: Starostin}
- canonical: {first: Mark, last: Steedman}
  id: mark-steedman
- canonical: {first: Dan, last: Stefanescu}
  variants:
  - {first: Dan, last: Ştefănescu}
  - {first: Dan, last: Ştefanescu}
  - {first: Dan, last: Ștefănescu}
- canonical: {first: Stefan, last: Steidl}
  id: stefan-steidl
- canonical: {first: Erich H., last: Steiner}
  variants:
  - {first: Erich, last: Steiner}
- canonical: {first: Egon, last: Stemle}
  variants:
  - {first: Egon W., last: Stemle}
- canonical: {first: Amanda, last: Stent}
  id: amanda-stent
  variants:
  - {first: Amanda J., last: Stent}
- canonical: {first: Evgeny, last: Stepanov}
  variants:
  - {first: Evgeny A., last: Stepanov}
- canonical: {first: Richard M., last: Stern}
  variants:
  - {first: Richard, last: Stern}
- canonical: {first: Rosemary, last: Stevenson}
  id: rosemary-stevenson
- canonical: {first: Brandon M., last: Stewart}
  variants:
  - {first: Brandon, last: Stewart}
- canonical: {first: Robert, last: Stewart}
  variants:
  - {first: Rob, last: Stewart}
- canonical: {first: Andreas, last: Stolcke}
  id: andreas-stolcke
- canonical: {first: Scott C., last: Stoness}
  variants:
  - {first: Scott, last: Stoness}
- canonical: {first: Dennis Ryan, last: Storoshenko}
  variants:
  - {first: Dennis R., last: Storoshenko}
- canonical: {first: Marco Antonio, last: Stranisci}
  variants:
  - {first: Marco, last: Stranisci}
- canonical: {first: Stephanie, last: Strassel}
  variants:
  - {first: Stephanie M., last: Strassel}
- canonical: {first: Helmer, last: Strik}
  id: helmer-strik
- canonical: {first: Lena, last: Stromback}
  variants:
  - {first: Lena, last: Strömbäck}
- canonical: {first: Jennifer, last: Stromer-Galley}
  variants:
  - {first: Jennifer, last: Strommer-Galley}
- canonical: {first: Tomek, last: Strzalkowski}
  id: tomek-strzalkowski
  variants:
  - {first: Tomek, last: Strzalkowskl}
- canonical: {first: Sofia, last: Strönbergsson}
  variants:
  - {first: Sofia, last: Strömbergsson}
- canonical: {first: Janienke, last: Sturm}
  id: janienke-sturm
- canonical: {first: Dean, last: Sturtevant}
  variants:
  - {first: Dean G., last: Sturtevant}
- canonical: {first: Margo, last: Stys-Budzikowska}
  variants:
  - {first: Margo, last: Budzikowska}
  - {first: Margo, last: Stys}
- canonical: {first: Marie-Hélène, last: Stéfanini}
  variants:
  - {first: Marie-Helene, last: Stefanini}
- canonical: {first: Sebastian, last: Stüker}
  variants:
  - {first: Sebastian, last: Stueker}
- canonical: {first: Cheng-chao, last: Su}
  variants:
  - {first: Cheng-Chao, last: Su}
- canonical: {first: L. Venkata, last: Subramaniam}
  id: l-venkata-subramaniam
  variants:
  - {first: L Venkata, last: Subramaniam}
- canonical: {first: Shivashankar, last: Subramanian}
  variants:
  - {first: S., last: Shivashankar}
- canonical: {first: Amarnag, last: Subramanya}
  variants:
  - {first: Amar, last: Subramanya}
- canonical: {first: Fabian, last: Suchanek}
  variants:
  - {first: Fabian M., last: Suchanek}
- canonical: {first: Vit, last: Suchomel}
  variants:
  - {first: Vít, last: Suchomel}
- canonical: {first: David, last: Suendermann-Oeft}
  variants:
  - {first: David, last: Suendermann}
- canonical: {first: Masakatsu, last: Sugimoto}
  id: masakatsu-sugimoto
- canonical: {first: Ryochi, last: Sugimura}
  id: ryochi-sugimura
- canonical: {first: Yoshi, last: Suhara}
  variants:
  - {first: Yoshihiko, last: Suhara}
- canonical: {first: '', last: Sukhada}
  variants:
  - {first: Sukhada, last: Palkar}
- canonical: {first: Jana, last: Sukkarieh}
  variants:
  - {first: Jana Z., last: Sukkarieh}
- canonical: {first: Md Arafat, last: Sultan}
  variants:
  - {first: Md. Arafat, last: Sultan}
  - {first: Md., last: Sultan}
- canonical: {first: Eiichiro, last: Sumita}
  variants:
  - {first: Eiichro, last: Sumita}
- canonical: {first: Cheng-Jie, last: Sun}
  variants:
  - {first: Chengjie, last: Sun}
- canonical: {first: Jingguang, last: Sun}
  variants:
  - {first: JingGuang, last: Sun}
- canonical: {first: Sheng-he, last: Sun}
  variants:
  - {first: Sheng-He, last: Sun}
- canonical: {first: Weiwei, last: Sun}
  comment: Shandong University
  id: weiwei-sun-sd
- canonical: {first: Yufang, last: Sun}
  variants:
  - {first: Yu-fang, last: Sun}
- canonical: {first: Vijay, last: Sundar Ram}
  variants:
  - {first: Vijay Sundar, last: Ram}
  - {first: R. Vijay Sundar, last: Ram}
  - {first: Vijay Sundar Ram, last: R}
- canonical: {first: Sowmya S., last: Sundaram}
  variants:
  - {first: Sowmya S, last: Sundaram}
- canonical: {first: Beth M., last: Sundheim}
  variants:
  - {first: Beth, last: Sundheim}
- canonical: {first: Yao-Ting, last: Sung}
  variants:
  - {first: Yao-Ting, last: Hung}
- canonical: {first: Simon, last: Suster}
  variants:
  - {first: Simon, last: Šuster}
- canonical: {first: Richard F. E., last: Sutcliffe}
  variants:
  - {first: Richard F.E., last: Sutcliffe}
- canonical: {first: Armando, last: Suárez}
  id: armando-suarez
- canonical: {first: Mari Carmen, last: Suárez-Figueroa}
  variants:
  - {first: M. Carmen, last: Suárez-Figueroa}
- canonical: {first: Piergiorgio, last: Svaizer}
  id: piergiorgio-svaizer
- canonical: {first: Ben, last: Swanson}
  variants:
  - {first: Benjamin, last: Swanson}
- canonical: {first: Daniel G., last: Swanson}
  variants:
  - {first: Daniel, last: Swanson}
- canonical: {first: Robert S., last: Swier}
  variants:
  - {first: Robert, last: Swier}
- canonical: {first: Mary, last: Swift}
  variants:
  - {first: Mary D., last: Swift}
- canonical: {first: A.J.M., last: Szanser}
  variants:
  - {first: A.J., last: Szanser}
- canonical: {first: Stan, last: Szpakowicz}
  variants:
  - {first: Stanislaw, last: Szpakowicz}
  - {first: Stanisław, last: Szpakowicz}
- canonical: {first: Marcin, last: Szummer}
  variants:
  - {first: Martin, last: Szummer}
- canonical: {first: Joan-Andreu, last: Sánchez}
  variants:
  - {first: Joan-Andreu, last: Sanchez}
  - {first: Joan Andreu, last: Sánchez}
- canonical: {first: Jon, last: Sánchez}
  id: jon-sanchez
  variants:
  - {first: Jon, last: Sanchez}
- canonical: {first: Víctor M., last: Sánchez-Cartagena}
  variants:
  - {first: Victor M., last: Sánchez-Cartagena}
- canonical: {first: Cristina, last: Sánchez-Marco}
  variants:
  - {first: Cristina, last: Marco}
  - {first: Cristina Sánchez, last: Marco}
- canonical: {first: J. Fernando, last: Sánchez-Rada}
  variants:
  - {first: Fernando, last: Sánchez-Rada}
- canonical: {first: Ágnes, last: Sándor}
  variants:
  - {first: Agnes, last: Sandor}
- canonical: {first: Anna, last: Sågvall Hein}
  variants:
  - {first: Anna Sagvall, last: Hein}
  - {first: Anna Sågvall, last: Hein}
- canonical: {first: Rune, last: Sætre}
  variants:
  - {first: Rune, last: Saetre}
- canonical: {first: Gilles, last: Sérasset}
  variants:
  - {first: Gilles, last: Serasset}
- canonical: {first: Anders, last: Søgaard}
  variants:
  - {first: Anders, last: Sogaard}
- canonical: {first: Maite, last: Taboada}
  id: maite-taboada
- canonical: {first: Martha Yifiru, last: Tachbelie}
  variants:
  - {first: Martha, last: Yifiru Tachbelie}
- canonical: {first: Thiago D., last: Tadeu}
  variants:
  - {first: Thiago, last: Tadeu}
- canonical: {first: Chia-Hung, last: Tai}
  variants:
  - {first: Chia-hung, last: Tai}
- canonical: {first: John, last: Tait}
  variants:
  - {first: John Irving, last: Tait}
- canonical: {first: Kazuya, last: Takeda}
  variants:
  - {first: Kasuya, last: Takeda}
- canonical: {first: Yuka, last: Takei}
  variants:
  - {first: Yuya, last: Takei}
- canonical: {first: Zeerak, last: Talat}
  variants:
  - {first: Zeerak, last: Waseem}
- canonical: {first: Susan W., last: Talbott}
  variants:
  - {first: Susan, last: Talbott}
- canonical: {first: Partha, last: Talukdar}
  variants:
  - {first: Partha Pratim, last: Talukdar}
  - {first: Partha, last: Pratim Talukdar}
  - {first: Partha P., last: Talukdar}
- canonical: {first: Wai Lok, last: Tam}
  variants:
  - {first: Wailok, last: Tam}
- canonical: {first: Fabio, last: Tamburini}
  id: fabio-tamburini
- canonical: {first: Noriyuki, last: Tamura}
  id: noriyuki-tamura
- canonical: {first: Chew Lim, last: Tan}
  variants:
  - {first: Chew-Lim, last: Tan}
  - {first: ChewLim, last: Tan}
- canonical: {first: Kumiko, last: Tanaka-Ishii}
  variants:
  - {first: Kumiko, last: Tanaka}
- canonical: {first: Hristo, last: Tanev}
  variants:
  - {first: Hristo, last: Tannev}
- canonical: {first: Ahmet Cüneyd, last: Tantuğ}
  variants:
  - {first: A. Cüneyd, last: Tantuǧ}
- canonical: {first: Daniel, last: Tapias}
  variants:
  - {first: Daniel Tapias, last: Merino}
- canonical: {first: Doina, last: Tatar}
  variants:
  - {first: Doina, last: Tătar}
- canonical: {first: Yuka, last: Tateisi}
  variants:
  - {first: Yuka, last: Tateishi}
- canonical: {first: Mariona, last: Taulé}
  id: mariona-taule
  variants:
  - {first: Mariona, last: Taule}
- canonical: {first: Miriam, last: Tavoni}
  id: miriam-tavoni
- canonical: {first: Sarah, last: Taylor}
  variants:
  - {first: Sarah M., last: Taylor}
- canonical: {first: Suzanne Liebowitz, last: Taylor}
  variants:
  - {first: Suzanne, last: Liebowitz}
- canonical: {first: William J., last: Teahan}
  id: william-j-teahan
  variants:
  - {first: William J, last: Teahan}
- canonical: {first: João Paulo, last: Teixeira}
  id: joao-paulo-teixeira
  variants:
  - {first: João P., last: Teixeira}
- canonical: {first: Eric Sadit, last: Tellez}
  variants:
  - {first: Eric S., last: Tellez}
- canonical: {first: Ashish V., last: Tendulkar}
  variants:
  - {first: Ashish, last: Tendulkar}
- canonical: {first: Yonglin, last: Teng}
  variants:
  - {first: Yong-lin, last: Teng}
- canonical: {first: Harry, last: Tennant}
  variants:
  - {first: Harry R., last: Tennant}
- canonical: {first: Alexandre, last: Termier}
  id: alexandre-termier
- canonical: {first: Egidio L., last: Terra}
  variants:
  - {first: Egidio, last: Terra}
- canonical: {first: Maurizio, last: Tesconi}
  variants:
  - {first: Maurizio, last: Tescon}
- canonical: {first: Joel, last: Tetreault}
  variants:
  - {first: Joel R., last: Tetreault}
- canonical: {first: Lisanne, last: Teunissen}
  variants:
  - {first: Lisa, last: Teunissen}
- canonical: {first: Mariët, last: Theune}
  id: mariet-theune
  variants:
  - {first: Mariet, last: Theune}
- canonical: {first: John C., last: Thomas}
  variants:
  - {first: John, last: Thomas}
- canonical: {first: Richmond H., last: Thomason}
  variants:
  - {first: Richmond, last: Thomason}
- canonical: {first: Henry S., last: Thompson}
  variants:
  - {first: Henry, last: Thompson}
- canonical: {first: Hanne Erdman, last: Thomsen}
  variants:
  - {first: Hanne, last: Erdman Thomsen}
- canonical: {first: Chalathip, last: Thumkanon}
  variants:
  - {first: Chalatip, last: Thumkanon}
- canonical: {first: Junfeng, last: Tian}
  variants:
  - {first: Jun Feng, last: Tian}
- canonical: {first: Jörg, last: Tiedemann}
  variants:
  - {first: Jorg, last: Tiedemann}
  - {first: Joerg, last: Tiedemann}
- canonical: {first: Laszlo, last: Tihanyi}
  variants:
  - {first: László, last: Tihanyi}
- canonical: {first: Christoph, last: Tillmann}
  id: christoph-tillmann
- canonical: {first: Harry J., last: Tily}
  variants:
  - {first: Harry, last: Tily}
- canonical: {first: Ismail, last: Timimi}
  id: ismail-timimi
  variants:
  - {first: Ismaïl, last: Timimi}
- canonical: {first: Neil, last: Tipper}
  id: neil-tipper
- canonical: {first: Erik, last: Tjong Kim Sang}
  variants:
  - {first: Erik F., last: Tjong Kim Sang}
- canonical: {first: Tomoki, last: Toda}
  variants:
  - {first: Tomiki, last: Toda}
- canonical: {first: Amalia, last: Todirascu}
  variants:
  - {first: Amalia, last: Todiraşcu}
- canonical: {first: Doroteo T., last: Toledano}
  variants:
  - {first: Doroteo Torre, last: Toledano}
  - {first: Doroteo, last: Toledano}
- canonical: {first: Gaurav Singh, last: Tomar}
  variants:
  - {first: Gaurav, last: Singh}
- canonical: {first: David, last: Tomas}
  variants:
  - {first: David, last: Tomás}
- canonical: {first: Masaru, last: Tomita}
  id: masaru-tomita
- canonical: {first: Yoshihiro, last: Tomiyama}
  id: yoshihiro-tomiyama
- canonical: {first: Laura Mayfield, last: Tomokiyo}
  variants:
  - {first: Laura, last: Mayfield}
- canonical: {first: Loong-Cheong, last: Tong}
  variants:
  - {first: Loong Cheong, last: Tong}
- canonical: {first: Fatemeh, last: Torabi Asr}
  variants:
  - {first: Fatemeh Torabi, last: Asr}
- canonical: {first: Adrià, last: Torrens Urrutia}
  variants:
  - {first: Adrià, last: Torrens-Urrutia}
- canonical: {first: Tiago Timponi, last: Torrent}
  variants:
  - {first: Tiago, last: Torrent}
  - {first: Tiago T., last: Torrent}
- canonical: {first: M. Inés, last: Torres}
  variants:
  - {first: María Inés, last: Torres}
- canonical: {first: Juan-Manuel, last: Torres-Moreno}
  variants:
  - {first: Juan-Manuel Torres, last: Moreno}
  - {first: Juan-Manuel, last: Torres}
- canonical: {first: Dilara, last: Torunoğlu-Selamet}
  variants:
  - {first: Dilara, last: Torunoǧlu}
- canonical: {first: Alejandro H., last: Toselli}
  variants:
  - {first: Alejandro Héctor, last: Toselli}
- canonical: {first: Kanokorn, last: Trakultaweekoon}
  variants:
  - {first: Kanokorn, last: Trakultaweekool}
- canonical: {first: Do-Dat, last: Tran}
  variants:
  - {first: Do Dat, last: Tran}
- canonical: {first: Duc-Vu, last: Tran}
  variants:
  - {first: Vu Duc, last: Tran}
- canonical: {first: Giang Binh, last: Tran}
  variants:
  - {first: Giang, last: Tran}
- canonical: {first: Ke M., last: Tran}
  variants:
  - {first: Ke, last: Tran}
  - {first: Ke, last: Tran Manh}
- canonical: {first: Mai-Vu, last: Tran}
  variants:
  - {first: Mai-vu, last: Tran}
- canonical: {first: Nam-Khanh, last: Tran}
  variants:
  - {first: Nam Khanh, last: Tran}
- canonical: {first: Quan Hung, last: Tran}
  variants:
  - {first: Quan, last: Tran}
- canonical: {first: Tuan, last: Tran}
  variants:
  - {first: Tuan Dung, last: Tran}
- canonical: {first: Viet Hong, last: Tran}
  variants:
  - {first: Viet-Hong, last: Tran}
- canonical: {first: Diana, last: Trandabat}
  variants:
  - {first: Diana, last: Trandabăț}
  - {first: Diana, last: Trandabăţ}
  - {first: Diana Marie, last: Trandabăţ}
- canonical: {first: David, last: Traum}
  variants:
  - {first: David R., last: Traum}
- canonical: {first: Beata, last: Trawiński}
  variants:
  - {first: Beata, last: Trawinski}
- canonical: {first: Jérémy, last: Trione}
  variants:
  - {first: Jeremy, last: Trione}
- canonical: {first: Marian, last: Trnka}
  variants:
  - {first: Marián, last: Trnka}
- canonical: {first: Cassia, last: Trojahn}
  variants:
  - {first: Cássia, last: Trojahn}
- canonical: {first: Roy, last: Tromble}
  variants:
  - {first: Roy W., last: Tromble}
- canonical: {first: Raphael, last: Troncy}
  variants:
  - {first: Raphaël, last: Troncy}
- canonical: {first: Harald, last: Trost}
  id: harald-trost
- canonical: {first: Thomas Alexander, last: Trost}
  variants:
  - {first: Thomas, last: Trost}
- canonical: {first: Khiet P., last: Truong}
  variants:
  - {first: Khiet, last: Truong}
- canonical: {first: Mei-Chih, last: Tsai}
  variants:
  - {first: Mei-chih, last: Tsai}
- canonical: {first: Ming-Feng, last: Tsai}
  variants:
  - {first: Meng-Feng, last: Tsai}
- canonical: {first: Richard Tzong-Han, last: Tsai}
  variants:
  - {first: Tzong-Han, last: Tsai}
  - {first: Tzong-Han Richard, last: Tsai}
  - {first: Richard Tzong-han, last: Tsai}
- canonical: {first: Sung-Fung, last: Tsai}
  variants:
  - {first: Sung-Feng, last: Tsai}
- canonical: {first: Chiu-yu, last: Tseng}
  variants:
  - {first: Chiu-Yu, last: Tseng}
- canonical: {first: Chiung-hui, last: Tseng}
  variants:
  - {first: Chiung-Hui, last: Tseng}
- canonical: {first: Huihsin, last: Tseng}
  variants:
  - {first: Hui-hsin, last: Tseng}
  - {first: Hui-Hsin, last: Tseng}
- canonical: {first: Yuen-Hsien, last: Tseng}
  variants:
  - {first: Yuan-Hsien, last: Tseng}
- canonical: {first: Pirros, last: Tsiakoulis}
  id: pirros-tsiakoulis
- canonical: {first: Benjamin K., last: Tsou}
  id: benjamin-k-tsou
  variants:
  - {first: Benjamin K.Y., last: Tsou}
  - {first: Benjamin K., last: T’sou}
  - {first: Benjamin, last: Tsou}
  - {first: Benjamin K, last: Tsou}
- canonical: {first: Jun’ichi, last: Tsujii}
  id: junichi-tsujii
  variants:
  - {first: Jun-ichi, last: Tsujii}
  - {first: Jun-Ichi, last: Tsujii}
  - {first: Junichi, last: Tsujii}
  - {first: Jun-ich, last: Tsujii}
- canonical: {first: Junya, last: Tsutsumi}
  id: junya-tsutsumi
- canonical: {first: Wen-Hsiang, last: Tu}
  variants:
  - {first: Wen-hsiang, last: Tu}
- canonical: {first: Ying-Chieh, last: Tu}
  variants:
  - {first: Ying-chieh, last: Tu}
- canonical: {first: Luu Anh, last: Tuan}
  variants:
  - {first: Anh, last: Luu}
  - {first: Anh Tuan, last: Luu}
- canonical: {first: Allen B., last: Tucker}
  variants:
  - {first: Allen, last: Tucker}
- canonical: {first: Catalina Oana, last: Tudor}
  variants:
  - {first: Catalina O., last: Tudor}
- canonical: {first: Dan, last: Tufiş}
  variants:
  - {first: Dan, last: Tufis}
  - {first: Dan, last: Tufiș}
- canonical: {first: Giovanni, last: Tummarello}
  id: giovanni-tummarello
- canonical: {first: Gokhan, last: Tur}
  id: gokhan-tur
  variants:
  - {first: Gokhan, last: Tür}
- canonical: {first: Umit Deniz, last: Turan}
  variants:
  - {first: Ümit Deniz, last: Turan}
- canonical: {first: Ramona Andreea, last: Turcu}
  variants:
  - {first: Ramona-Andreea, last: Turcu}
- canonical: {first: Joseph, last: Turian}
  variants:
  - {first: Joseph P., last: Turian}
- canonical: {first: Franco, last: Turini}
  id: franco-turini
- canonical: {first: Jordi, last: Turmo}
  id: jordi-turmo
- canonical: {first: Peter, last: Turney}
  variants:
  - {first: Peter D., last: Turney}
- canonical: {first: Howard R., last: Turtle}
  variants:
  - {first: Howard, last: Turtle}
- canonical: {first: Agnès, last: Tutin}
  variants:
  - {first: Agnes, last: Tutin}
- canonical: {first: Mark S., last: Tuttle}
  id: mark-s-tuttle
- canonical: {first: Francis, last: Tyers}
  variants:
  - {first: Francis M., last: Tyers}
- canonical: {first: Evelyne, last: Tzoukermann}
  id: evelyne-tzoukermann
- canonical: {first: Ferhan, last: Türe}
  variants:
  - {first: Ferhan, last: Ture}
- canonical: {first: Raghavendra, last: Udupa}
  variants:
  - {first: Raghavendra Udupa, last: U.}
- canonical: {first: Yoshihiro, last: Ueda}
  id: yoshihiro-ueda
- canonical: {first: Shunsuke, last: Uemura}
  variants:
  - {first: Syunsuke, last: Uemura}
- canonical: {first: Alexandra L., last: Uitdenbogerd}
  variants:
  - {first: Alexandra, last: Uitdenbogerd}
- canonical: {first: Nancy, last: Underwood}
  variants:
  - {first: Nancy L., last: Underwood}
- canonical: {first: Marcus, last: Uneson}
  variants:
  - {first: Markus, last: Uneson}
- canonical: {first: Lyle, last: Ungar}
  variants:
  - {first: Lyle H., last: Ungar}
- canonical: {first: L. Alfonso, last: Urena Lopez}
  variants:
  - {first: L. Alfonso, last: Ureña-López}
  - {first: L. Alfonso, last: Ureña López}
  - {first: L. Alfonso, last: Urena-López}
  - {first: L. Alfonso, last: Urena}
  - {first: Alfonso, last: Ureña-López}
  - {first: Luis Alfonso, last: Ureña-López}
  - {first: L. Alfonso, last: Ureña- López}
- canonical: {first: Zdenka, last: Uresova}
  variants:
  - {first: Zdeňka, last: Urešová}
- canonical: {first: Ruben, last: Urizar}
  id: ruben-urizar
  variants:
  - {first: Rubén, last: Urizar}
- canonical: {first: Miriam, last: Urkia}
  id: miriam-urkia
- canonical: {first: Cristian, last: Ursu}
  variants:
  - {first: Christian, last: Ursu}
- canonical: {first: Suzan, last: Uskudarli}
  variants:
  - {first: Suzan, last: Üsküdarlı}
- canonical: {first: David C., last: Uthus}
  variants:
  - {first: David, last: Uthus}
- canonical: {first: Ozlem, last: Uzuner}
  variants:
  - {first: Özlem, last: Uzuner}
- canonical: {first: Elaine, last: Uí Dhonnchadha}
  id: elaine-ui-dhonnchadha
- canonical: {first: Arjun Atreya, last: V}
  variants:
  - {first: Arjun, last: Atreya V}
  - {first: Arjun, last: Atreya}
- canonical: {first: Subbarao K., last: V}
  variants:
  - {first: K.V., last: Subbarao}
  - {first: Subbarao K, last: V.}
- canonical: {first: Devadath, last: V V}
  variants:
  - {first: Devadath V, last: V}
- canonical: {first: Mayank N., last: Vahia}
  variants:
  - {first: Mayank, last: Vahia}
- canonical: {first: Jacqueline, last: Vaissiere}
  variants:
  - {first: Jacqueline, last: Vaissière}
- canonical: {first: Antonio S., last: Valderrábanos}
  variants:
  - {first: Antonio S., last: Valderrabanos}
- canonical: {first: Oto, last: Vale}
  variants:
  - {first: Oto A., last: Vale}
- canonical: {first: Marco A., last: Valenzuela-Escárcega}
  variants:
  - {first: Marco Antonio, last: Valenzuela-Escárcega}
- canonical: {first: Andre, last: Valli}
  variants:
  - {first: André, last: Valli}
- canonical: {first: Valtcho, last: Valtchev}
  id: valtcho-valtchev
- canonical: {first: Andoni, last: Valverde}
  id: andoni-valverde
- canonical: {first: M. Pilar, last: Valverde Ibáñez}
  variants:
  - {first: M. Pilar, last: Valverde Ibañez}
- canonical: {first: Carol, last: Van Ess-Dykema}
  variants:
  - {first: Carol J., last: Van Ess-Dykema}
  - {first: Carol, last: VanEss-Dykema}
- canonical: {first: Marjo, last: Van Koppen}
  variants:
  - {first: Marjo, last: van Koppen}
- canonical: {first: Tim, last: Van de Cruys}
  variants:
  - {first: Tim, last: Van De Cruys}
- canonical: {first: Aline A., last: Vanin}
  variants:
  - {first: Aline, last: Vanin}
- canonical: {first: Tristan, last: Vanrullen}
  variants:
  - {first: Tristan, last: van Rullen}
  - {first: Tristan, last: Van Rullen}
- canonical: {first: Jerome, last: Vapillon}
  id: jerome-vapillon
- canonical: {first: Dániel, last: Varga}
  id: daniel-varga
  variants:
  - {first: Daniel, last: Varga}
- canonical: {first: István, last: Varga}
  variants:
  - {first: Istvan, last: Varga}
- canonical: {first: Giovanni Battista, last: Varile}
  id: giovanni-battista-varile
  variants:
  - {first: Giovanni B., last: Varile}
- canonical: {first: Dusan, last: Varis}
  variants:
  - {first: Dušan, last: Variš}
- canonical: {first: Ioana, last: Vasilescu}
  id: ioana-vasilescu
- canonical: {first: Gunaranjan, last: Vasireddy}
  id: gunaranjan-vasireddy
- canonical: {first: Andrejs, last: Vasiļjevs}
  variants:
  - {first: Andrejs, last: Vasiljevs}
- canonical: {first: Alexander, last: Vasserman}
  variants:
  - {first: Alex, last: Vasserman}
- canonical: {first: Dominique, last: Vaufreydaz}
  id: dominique-vaufreydaz
- canonical: {first: Bernard, last: Vauquois}
  id: bernard-vauquois
- canonical: {first: Guillaume, last: Vauvert}
  id: guillaume-vauvert
- canonical: {first: Eva Maria, last: Vecchi}
  variants:
  - {first: Eva, last: Vecchi}
- canonical: {first: Arlindo, last: Veiga}
  variants:
  - {first: Arlindo O., last: Veiga}
- canonical: {first: Nanette M., last: Veilleux}
  id: nanette-veilleux
- canonical: {first: Gerard, last: Veillon}
  id: gerard-veillon
- canonical: {first: Paola, last: Velardi}
  id: paola-velardi
- canonical: {first: Patricia, last: Velazquez-Morales}
  variants:
  - {first: Patricia, last: Velázquez-Morales}
- canonical: {first: Noortje, last: Venhuizen}
  variants:
  - {first: Noortje J., last: Venhuizen}
- canonical: {first: Pranav Narayanan, last: Venkit}
  variants:
  - {first: Pranav, last: Venkit}
- canonical: {first: Mateja, last: Verlič}
  variants:
  - {first: Mateja, last: Verlic}
- canonical: {first: Jean, last: Veronis}
  variants:
  - {first: Jean, last: Véronis}
- canonical: {first: Karin, last: Verspoor}
  variants:
  - {first: Karin M., last: Verspoor}
  - {first: Cornelia Maria, last: Verspoor}
- canonical: {first: Anita Lilla, last: Verő}
  variants:
  - {first: Anita Lilla, last: Vero}
- canonical: {first: Katerina, last: Veselá}
  variants:
  - {first: Kateřina, last: Veselá}
- canonical: {first: Grażyna, last: Vetulani}
  variants:
  - {first: Grazyna, last: Vetulani}
- canonical: {first: José Luis, last: Vicedo}
  id: jose-luis-vicedo
  variants:
  - {first: Jose-Luis, last: Vicedo}
  - {first: Jose Luis, last: Vicedo}
  - {first: José L., last: Vicedo}
- canonical: {first: Enrique, last: Vidal}
  id: enrique-vidal
- canonical: {first: Renata, last: Vieira}
  id: renata-vieira
- canonical: {first: Sarah, last: Vieweg}
  variants:
  - {first: Sarah E., last: Vieweg}
- canonical: {first: Jacob Hoover, last: Vigly}
  id: jacob-hoover-vigly
  variants:
  - {first: Jacob Louis, last: Hoover}
  - {first: Jacob, last: Hoover}
- canonical: {first: Marina, last: Vigário}
  id: marina-vigario
- canonical: {first: K., last: Vijay-Shanker}
  id: k-vijay-shanker
  variants:
  - {first: K, last: Vijay-Shanker}
  - {first: K., last: Vijay-Shankar}
  - {first: Vijay, last: Shanker}
- canonical: {first: Marc, last: Vilain}
  variants:
  - {first: Marc B., last: Vilain}
- canonical: {first: Juan Miguel, last: Vilar}
  id: juan-miguel-vilar
  variants:
  - {first: Juan-Miguel, last: Vilar}
  - {first: Juan M., last: Vilar}
- canonical: {first: Darnes, last: Vilariño}
  variants:
  - {first: Darnes, last: Vilariño Ayala}
- canonical: {first: Jorgen, last: Villadsen}
  variants:
  - {first: Jørgen, last: Villadsen}
- canonical: {first: Jeanne, last: Villaneau}
  id: jeanne-villaneau
- canonical: {first: Luís, last: Villarejo}
  variants:
  - {first: Luis, last: Villarejo}
- canonical: {first: Luis, last: Villaseñor-Pineda}
  variants:
  - {first: Luis, last: Villaseñor}
  - {first: Luis, last: Villasenor}
- canonical: {first: Éric, last: Villemonte de la Clergerie}
  variants:
  - {first: Eric, last: Villemonte de la Clergerie}
  - {first: Eric, last: de la Clergerie}
  - {first: Eric, last: de La Clergerie}
  - {first: Éric, last: de La Clergerie}
  - {first: Éric, last: de la Clergerie}
  - {first: Éric, last: Villemonte de La Clergerie}
- canonical: {first: Špela, last: Vintar}
  variants:
  - {first: Spela, last: Vintar}
- canonical: {first: S. V. N., last: Vishwanathan}
  variants:
  - {first: S.V.N., last: Vishwanathan}
- canonical: {first: George, last: Vladutz}
  id: george-vladutz
- canonical: {first: Nguyen, last: Vo}
  variants:
  - {first: Nguyen, last: Ha Vo}
- canonical: {first: Stephan, last: Vogel}
  id: stephan-vogel
  variants:
  - {first: Stephen, last: Vogel}
- canonical: {first: Maria das Graças, last: Volpe Nunes}
  variants:
  - {first: Maria, last: das Graças Volpe Nunes}
  - {first: Maria, last: das Gracas Volpe Nunes}
  - {first: Maria das Graças Volpe, last: Nunes}
  - {first: Maria, last: das Graças}
  - {first: Maria das Graças V., last: Nunes}
  - {first: Maria das Graças, last: Nunes}
  - {first: Maria das Gracas, last: Volpe}
- canonical: {first: Dirk, last: Von Gruenigen}
  variants:
  - {first: Dirk, last: von Grünigen}
- canonical: {first: Ellen M., last: Voorhees}
  variants:
  - {first: Ellen, last: Voorhees}
- canonical: {first: Clare, last: Voss}
  variants:
  - {first: Clare R., last: Voss}
- canonical: {first: Hai-Quan, last: Vu}
  variants:
  - {first: Hai Quan, last: Vu}
- canonical: {first: Thuy, last: Vu}
  variants:
  - {first: Thuy-Trang, last: Vu}
- canonical: {first: Tu, last: Vu}
  variants:
  - {first: Tu Thanh, last: Vu}
- canonical: {first: Xuan Luong, last: Vu}
  variants:
  - {first: Xuân Lương, last: Vũ}
  - {first: Xuan-Luong, last: Vu}
- canonical: {first: Kristina, last: Vuckovic}
  variants:
  - {first: Kristina, last: Vučković}
- canonical: {first: Stasa, last: Vujicic-Stankovic}
  variants:
  - {first: Staša Vujičić, last: Stanković}
  - {first: Staša, last: Vujičić Stanković}
- canonical: {first: Jan, last: Vystrčil}
  variants:
  - {first: Jan, last: Vystrcil}
- canonical: {first: Tamás, last: Váradi}
  variants:
  - {first: Tamas, last: Váradi}
- canonical: {first: Glòria, last: Vázquez}
  variants:
  - {first: Gloria, last: Vázquez}
  - {first: Gloria, last: Vazquez}
- canonical: {first: Silvia, last: Vázquez}
  variants:
  - {first: Silvia Rodríguez, last: Vázquez}
- canonical: {first: Sonia, last: Vázquez}
  variants:
  - {first: Sonia, last: Vazquez}
  - {first: Sonia, last: Vázquez Pérez}
- canonical: {first: Jaakko, last: Väyrynen}
  variants:
  - {first: Jaakko J., last: Väyrynen}
- canonical: {first: Luuk Van, last: Waes}
  variants:
  - {first: Luuk, last: Van Waes}
- canonical: {first: Peter Waiganjo, last: Wagacha}
  variants:
  - {first: Peter W., last: Wagacha}
  - {first: Peter, last: Wagacha}
- canonical: {first: Stefan, last: Wagner}
  variants:
  - {first: Stefan, last: Wager}
- canonical: {first: Wolfgang, last: Wahlster}
  id: wolfgang-wahlster
- canonical: {first: Alex, last: Waibel}
  id: alex-waibel
  variants:
  - {first: Alexander, last: Waibel}
- canonical: {first: Takahiro, last: Wakao}
  id: takahiro-wakao
- canonical: {first: Christopher R., last: Walker}
  variants:
  - {first: Christopher, last: Walker}
  - {first: Christopher R, last: Walker}
- canonical: {first: Marilyn, last: Walker}
  id: marilyn-walker
  variants:
  - {first: Marilyn A., last: Walker}
- canonical: {first: Vern, last: Walker}
  variants:
  - {first: Vern R., last: Walker}
- canonical: {first: Byron C., last: Wallace}
  variants:
  - {first: Byron, last: Wallace}
- canonical: {first: Hanna, last: Wallach}
  variants:
  - {first: Hanna M., last: Wallach}
- canonical: {first: Joel, last: Wallenberg}
  variants:
  - {first: Joel C., last: Wallenberg}
- canonical: {first: Annalu, last: Waller}
  id: annalu-waller
- canonical: {first: Alan, last: Wallington}
  id: alan-wallington
  variants:
  - {first: Alan M., last: Wallington}
- canonical: {first: David L., last: Waltz}
  id: david-l-waltz
- canonical: {first: Chi-Shing, last: Wang}
  variants:
  - {first: Chi-shing, last: Wang}
- canonical: {first: Daisy Zhe, last: Wang}
  variants:
  - {first: Zhe, last: Wang}
- canonical: {first: Flora Yu-Fang, last: Wang}
  variants:
  - {first: Yu-Fang, last: Wang}
- canonical: {first: Hsin-Min, last: Wang}
  variants:
  - {first: Hsin-min, last: Wang}
- canonical: {first: JianXiang, last: Wang}
  variants:
  - {first: Jianxiang, last: Wang}
- canonical: {first: Kexin, last: Wang}
  comment: Bytedance
  id: kexin-wang-bd
- canonical: {first: Kun-Ching, last: Wang}
  variants:
  - {first: Kun-ching, last: Wang}
- canonical: {first: Ling Xiao, last: Wang}
  variants:
  - {first: Lingxiao, last: Wang}
- canonical: {first: Lucy Lu, last: Wang}
  id: lucy-lu-wang
  variants:
  - {first: Lucy, last: Wang}
- canonical: {first: Michelle Q., last: Wang}
  variants:
  - {first: Michelle, last: Wang}
- canonical: {first: Mingwen, last: Wang}
  variants:
  - {first: MingWen, last: Wang}
  - {first: Ming-Wei, last: Wang}
- canonical: {first: Richard C., last: Wang}
  variants:
  - {first: Richard, last: Wang}
- canonical: {first: Shih-ping, last: Wang}
  variants:
  - {first: Shih-Ping, last: Wang}
- canonical: {first: Sida I., last: Wang}
  variants:
  - {first: Sida, last: Wang}
- canonical: {first: Wen, last: Wang}
  id: wen-wang
- canonical: {first: Wen Ting, last: Wang}
  variants:
  - {first: WenTing, last: Wang}
- canonical: {first: William S-Y., last: Wang}
  variants:
  - {first: William S.-Y., last: Wang}
- canonical: {first: Xia, last: Wang}
  id: xia-wang
- canonical: {first: Xiao-Long, last: Wang}
  variants:
  - {first: XiaoLong, last: Wang}
  - {first: Xiao-long, last: Wang}
- canonical: {first: Xiaolei, last: Wang}
  comment: Fudan
  id: xiaolei-wang-fudan
- canonical: {first: Xiaolei, last: Wang}
  comment: Renmin
  id: xiaolei-wang-renmin
- canonical: {first: Yih-Ru, last: Wang}
  variants:
  - {first: Yih-ru, last: Wang}
- canonical: {first: YongCheng, last: Wang}
  variants:
  - {first: Yong-Cheng, last: Wang}
  - {first: Yong Cheng, last: Wang}
- canonical: {first: Nigel, last: Ward}
  variants:
  - {first: Nigel G., last: Ward}
- canonical: {first: Wayne, last: Ward}
  id: wayne-ward
  variants:
  - {first: Wayne H., last: Ward}
- canonical: {first: David H. D., last: Warren}
  variants:
  - {first: David H.D., last: Warren}
- canonical: {first: Jonathan, last: Washington}
  variants:
  - {first: Jonathan North, last: Washington}
  - {first: Jonathan N., last: Washington}
- canonical: {first: Thomas, last: Wasow}
  variants:
  - {first: Tom, last: Wasow}
- canonical: {first: Jakub, last: Waszczuk}
  variants:
  - {first: Jakub, last: Wasczuk}
- canonical: {first: Catherine I., last: Watson}
  variants:
  - {first: Catherine, last: Watson}
- canonical: {first: J. Angus, last: Webb}
  variants:
  - {first: Angus, last: Webb}
- canonical: {first: Nick, last: Webb}
  id: nick-webb
- canonical: {first: Bonnie, last: Webber}
  id: bonnie-webber
  variants:
  - {first: Bonnie L., last: Webber}
  - {first: Bonnie Lynn, last: Webber}
- canonical: {first: Heinz J., last: Weber}
  variants:
  - {first: H-J., last: Weber}
- canonical: {first: Jonathan J., last: Webster}
  variants:
  - {first: Jonathan, last: Webster}
- canonical: {first: Jurgen, last: Wedekind}
  variants:
  - {first: Jürgen, last: Wedekind}
- canonical: {first: Eric, last: Wehrli}
  variants:
  - {first: Éric, last: Wehrli}
- canonical: {first: Xiangfeng, last: Wei}
  variants:
  - {first: XiangFeng, last: Wei}
- canonical: {first: Robert, last: Weide}
  id: robert-weide
- canonical: {first: Amy, last: Weinberg}
  variants:
  - {first: Amy S., last: Weinberg}
- canonical: {first: Steven H., last: Weinberger}
  variants:
  - {first: Steven, last: Weinberger}
- canonical: {first: Clifford J., last: Weinstein}
  variants:
  - {first: Clifford, last: Weinstein}
- canonical: {first: Mitch, last: Weintraub}
  id: mitch-weintraub
  variants:
  - {first: Mitchel, last: Weintraub}
- canonical: {first: Maxwell, last: Weinzierl}
  variants:
  - {first: Maxwell A., last: Weinzierl}
- canonical: {first: David, last: Weir}
  id: david-weir
  variants:
  - {first: David J., last: Weir}
  - {first: David, last: Wei}
- canonical: {first: Ralph, last: Weischedel}
  variants:
  - {first: Ralph M., last: Weischedel}
- canonical: {first: Zarah, last: Weiss}
  variants:
  - {first: Zarah, last: Weiß}
- canonical: {first: Davy, last: Weissenbacher}
  id: davy-weissenbacher
- canonical: {first: Daniel S., last: Weld}
  variants:
  - {first: Daniel, last: Weld}
  - {first: Dan, last: Weld}
- canonical: {first: Marion, last: Weller-Di Marco}
  variants:
  - {first: Marion, last: Di Marco}
- canonical: {first: Ben, last: Wellner}
  variants:
  - {first: Benjamin, last: Wellner}
- canonical: {first: Chris, last: Welty}
  variants:
  - {first: Christopher, last: Welty}
- canonical: {first: Christopher M., last: White}
  id: christopher-m-white
- canonical: {first: James Paul, last: White}
  variants:
  - {first: James P., last: White}
  - {first: James, last: White}
- canonical: {first: John S., last: White}
  variants:
  - {first: John, last: White}
- canonical: {first: Michael, last: White}
  id: michael-white
  variants:
  - {first: Mike, last: White}
- canonical: {first: Peter, last: White}
  variants:
  - {first: Pete, last: White}
- canonical: {first: Ryen, last: White}
  variants:
  - {first: Ryan, last: White}
- canonical: {first: Pete, last: Whitelock}
  id: pete-whitelock
- canonical: {first: Edward W. D., last: Whittaker}
  id: edward-w-d-whittaker
- canonical: {first: Steve, last: Whittaker}
  id: steve-whittaker
- canonical: {first: Daniel, last: Whyatt}
  variants:
  - {first: Dan, last: Whyatt}
- canonical: {first: Janyce, last: Wiebe}
  variants:
  - {first: Janyce M., last: Wiebe}
  - {first: Jan, last: Wiebe}
- canonical: {first: Colin W., last: Wightman}
  id: colin-w-wightman
- canonical: {first: Derry Tanti, last: Wijaya}
  variants:
  - {first: Derry, last: Wijaya}
- canonical: {first: Graham, last: Wilcock}
  id: graham-wilcock
- canonical: {first: John, last: Wilkerson}
  variants:
  - {first: John D., last: Wilkerson}
- canonical: {first: Yorick, last: Wilks}
  id: yorick-wilks
- canonical: {first: Jason D., last: Williams}
  variants:
  - {first: Jason, last: Williams}
- canonical: {first: Jay, last: Wilpon}
  variants:
  - {first: Jay G., last: Wilpon}
- canonical: {first: Andrew, last: Wilson}
  variants:
  - {first: Andrew T., last: Wilson}
- canonical: {first: Amy, last: Winarske}
  id: amy-winarske
- canonical: {first: Genta Indra, last: Winata}
  variants:
  - {first: Genta, last: Winata}
- canonical: {first: Benjamin, last: Wing}
  variants:
  - {first: Ben, last: Wing}
- canonical: {first: Mats, last: Wirén}
  variants:
  - {first: Mats, last: Wiren}
- canonical: {first: G. Bowden, last: Wise}
  variants:
  - {first: Bowden, last: Wise}
- canonical: {first: Michael J., last: Witbrock}
  variants:
  - {first: Michael, last: Witbrock}
- canonical: {first: Peter, last: Wittenburg}
  id: peter-wittenburg
- canonical: {first: Billy T.M., last: Wong}
  variants:
  - {first: Billy T. M., last: Wong}
- canonical: {first: Kam-Fai, last: Wong}
  id: kam-fai-wong
  variants:
  - {first: Kam-fai, last: Wong}
- canonical: {first: Ping Wai, last: Wong}
  variants:
  - {first: Percy Ping-Wai, last: Wong}
- canonical: {first: Raymond, last: Wong}
  variants:
  - {first: Raymond K., last: Wong}
- canonical: {first: Mary McGee, last: Wood}
  id: mary-mcgee-wood
  variants:
  - {first: Mary, last: McGee Wood}
- canonical: {first: Phil C., last: Woodland}
  id: phil-c-woodland
- canonical: {first: William A., last: Woods}
  id: william-a-woods
- canonical: {first: Karsten L., last: Worm}
  id: karsten-l-worm
  variants:
  - {first: Karsten, last: Worm}
- canonical: {first: Monika, last: Woszczyna}
  id: monika-woszczyna
- canonical: {first: Klaus, last: Wothke}
  id: klaus-wothke
- canonical: {first: Sue Ellen, last: Wright}
  variants:
  - {first: Sue, last: Wright}
- canonical: {first: Chia-Lung, last: Wu}
  variants:
  - {first: Chia-Long, last: Wu}
- canonical: {first: Chun-Kai, last: Wu}
  variants:
  - {first: Kevin Chun-Kai, last: Wu}
- canonical: {first: Horng Jyh Paul, last: Wu}
  variants:
  - {first: Horng-Jyh P., last: Wu}
- canonical: {first: Jian-Chen, last: Wu}
  variants:
  - {first: Jien-Chen, last: Wu}
- canonical: {first: Jian-Cheng, last: Wu}
  variants:
  - {first: Jian-cheng, last: Wu}
  - {first: Jiancheng, last: Wu}
- canonical: {first: Lide, last: Wu}
  variants:
  - {first: Li-de, last: Wu}
- canonical: {first: Ming-Jer, last: Wu}
  variants:
  - {first: Min-Jer, last: Wu}
- canonical: {first: Katharina, last: Wäschle}
  variants:
  - {first: Katharina, last: Waeschle}
- canonical: {first: Amelie, last: Wührl}
  variants:
  - {first: Amelie, last: Wuehrl}
- canonical: {first: Geraldo Bonorino, last: Xexéo}
  variants:
  - {first: Geraldo, last: Xexéo}
- canonical: {first: Yingju, last: Xia}
  variants:
  - {first: Ying-Ju, last: Xia}
  - {first: YingJu, last: Xia}
- canonical: {first: Jinghui, last: Xiao}
  variants:
  - {first: JingHui, last: Xiao}
- canonical: {first: Eric, last: Xing}
  variants:
  - {first: Eric P., last: Xing}
- canonical: {first: Deyi, last: Xiong}
  variants:
  - {first: De-Yi, last: Xiong}
- canonical: {first: Frank F., last: Xu}
  variants:
  - {first: Frank, last: Xu}
- canonical: {first: Jian-ming, last: Xu}
  variants:
  - {first: Jian-Ming, last: Xu}
- canonical: {first: Jinan, last: Xu}
  variants:
  - {first: JinAn, last: Xu}
- canonical: {first: Mingbin, last: Xu}
  variants:
  - {first: MingBin, last: Xu}
- canonical: {first: Zhiming, last: Xu}
  variants:
  - {first: Zhi-Ming, last: Xu}
- canonical: {first: Serge A., last: Yablonsky}
  variants:
  - {first: Serge, last: Yablonsky}
- canonical: {first: Ihsan, last: Yalcinkaya}
  variants:
  - {first: İhsan, last: Yalçinkaya}
  - {first: İhsan, last: Yalcinkaya}
- canonical: {first: Hirofumi, last: Yamamoto}
  variants:
  - {first: Hirohumi, last: Yamamoto}
- canonical: {first: Yoichi, last: Yamashita}
  id: yoichi-yamashita
- canonical: {first: Chao-Han Huck, last: Yang}
  variants:
  - {first: Huck Chao-Han, last: Yang}
- canonical: {first: Charles, last: Yang}
  variants:
  - {first: Charles D., last: Yang}
- canonical: {first: Dechuan, last: Yang}
  variants:
  - {first: De, last: Yang}
- canonical: {first: Dong, last: Yang}
  id: dong-yang
- canonical: {first: Eun-Suk, last: Yang}
  variants:
  - {first: Eunsuk, last: Yang}
- canonical: {first: Li-chin, last: Yang}
  variants:
  - {first: Li-Chin, last: Yang}
- canonical: {first: Lingpeng, last: Yang}
  variants:
  - {first: LingPeng, last: Yang}
- canonical: {first: Muyun, last: Yang}
  variants:
  - {first: MuYun, last: Yang}
  - {first: Mu-yun, last: Yang}
- canonical: {first: Ping-Che, last: Yang}
  variants:
  - {first: Ping-che, last: Yang}
- canonical: {first: Ting-hao, last: Yang}
  variants:
  - {first: Ting-Hao, last: Yang}
- canonical: {first: Yaosheng, last: Yang}
  variants:
  - {first: YaoSheng, last: Yang}
- canonical: {first: Jianmin, last: Yao}
  variants:
  - {first: Jian-min, last: Yao}
  - {first: Jian-Min, last: Yao}
- canonical: {first: Jin-ge, last: Yao}
  variants:
  - {first: Jin-Ge, last: Yao}
- canonical: {first: Yao, last: Yao}
  id: yao-yao-uwisc
- canonical: {first: Yao, last: Yao}
  id: yao-yao
- canonical: {first: Mustafa, last: Yaseen}
  id: mustafa-yaseen
- canonical: {first: Norihito, last: Yasuda}
  variants:
  - {first: Norihi, last: Yasuda}
- canonical: {first: Alexander, last: Yeh}
  variants:
  - {first: Alexander S., last: Yeh}
  - {first: Alex, last: Yeh}
- canonical: {first: Kevin C., last: Yeh}
  variants:
  - {first: Kevin, last: Yeh}
- canonical: {first: Ming-chin, last: Yen}
  variants:
  - {first: Ming-Chin, last: Yen}
- canonical: {first: Meliha, last: Yetisgen-Yildiz}
  variants:
  - {first: Meliha, last: Yetisgen}
  - {first: Meliha, last: Yetişgen}
- canonical: {first: Szu-ting, last: Yi}
  variants:
  - {first: Szuting, last: Yi}
- canonical: {first: Wen-tau, last: Yih}
  variants:
  - {first: Scott Wen-tau, last: Yih}
- canonical: {first: Matti, last: Ylilammi}
  id: matti-ylilammi
- canonical: {first: Shoichi, last: Yokoyama}
  id: shoichi-yokoyama
- canonical: {first: Aesun, last: Yoon}
  variants:
  - {first: Ae sun, last: Yoon}
  - {first: Ae-Sun, last: Yoon}
- canonical: {first: James, last: Yoon}
  variants:
  - {first: James H., last: Yoon}
- canonical: {first: Su-Youn, last: Yoon}
  variants:
  - {first: Su-youn, last: Yoon}
- canonical: {first: Kyosuke, last: Yoshida}
  variants:
  - {first: Kyôsuke, last: Yoshida}
- canonical: {first: Takehiko, last: Yoshimi}
  id: takehiko-yoshimi
- canonical: {first: Kei, last: Yoshimoto}
  id: kei-yoshimoto
- canonical: {first: Nick J., last: Youd}
  variants:
  - {first: Nick, last: Youd}
- canonical: {first: Sheryl, last: Young}
  variants:
  - {first: Sheryl R., last: Young}
- canonical: {first: Steve, last: Young}
  variants:
  - {first: Steven, last: Young}
- canonical: {first: Steve J., last: Young}
  id: steve-j-young
- canonical: {first: Clement T., last: Yu}
  variants:
  - {first: Clement, last: Yu}
- canonical: {first: Edmund, last: Yu}
  variants:
  - {first: Edmund S., last: Yu}
- canonical: {first: Liang-Chih, last: Yu}
  variants:
  - {first: Liang-chih, last: Yu}
- canonical: {first: Ming-Shing, last: Yu}
  variants:
  - {first: Ming-shing, last: Yu}
- canonical: {first: Philip S., last: Yu}
  variants:
  - {first: Philip, last: Yu}
- canonical: {first: Zaharin, last: Yusoff}
  id: zaharin-yusoff
- canonical: {first: Ertugrul, last: Yılmaz}
  variants:
  - {first: Ertuğrul, last: Yilmaz}
  - {first: Ertuǧrul, last: Yılmaz}
- canonical: {first: Osmar R., last: Zaiane}
  variants:
  - {first: Osmar, last: Zaïane}
  - {first: Osmar, last: Zaiane}
  - {first: Osmar R., last: Zaïane}
- canonical: {first: Omar, last: Zaidan}
  variants:
  - {first: Omar F., last: Zaidan}
- canonical: {first: Remi, last: Zajac}
  variants:
  - {first: Rémi, last: Zajac}
- canonical: {first: Xabier, last: Zalbide}
  id: xabier-zalbide
- canonical: {first: Jordi Porta, last: Zamorano}
  variants:
  - {first: Jordi, last: Porta}
- canonical: {first: Antonio, last: Zampolli}
  id: antonio-zampolli
- canonical: {first: Hongying, last: Zan}
  variants:
  - {first: Hong-ying, last: Zan}
- canonical: {first: Stefano, last: Zanobini}
  id: stefano-zanobini
- canonical: {first: Fabio Massimo, last: Zanzotto}
  id: fabio-massimo-zanzotto
  variants:
  - {first: Fabio, last: Massimo Zanzotto}
  - {first: Fabio, last: Zanzotto}
- canonical: {first: Carlos Mario, last: Zapata Jaramillo}
  variants:
  - {first: Carlos M., last: Zapata Jaramillo}
- canonical: {first: Gian Piero, last: Zarri}
  id: gian-piero-zarri
- canonical: {first: Sina, last: Zarrieß}
  variants:
  - {first: Sina, last: Zarriess}
- canonical: {first: George, last: Zavaliagkos}
  id: george-zavaliagkos
- canonical: {first: Britta, last: Zeller}
  variants:
  - {first: Britta D., last: Zeller}
- canonical: {first: Daniel, last: Zeman}
  variants:
  - {first: Dan, last: Zeman}
- canonical: {first: Kalliopi, last: Zervanou}
  variants:
  - {first: Kalliopi A., last: Zervanou}
- canonical: {first: Luke, last: Zettlemoyer}
  variants:
  - {first: Luke S., last: Zettlemoyer}
- canonical: {first: ChengXiang, last: Zhai}
  variants:
  - {first: Chengxiang, last: Zhai}
- canonical: {first: Chao, last: Zhang}
  comment: Tsinghua University
  id: chao-zhang-tu
- canonical: {first: Dan, last: Zhang}
  comment: Tsinghua University
  id: dan-zhang-tsinghua
- canonical: {first: Dan, last: Zhang}
  comment: May refer to several people
  id: dan-zhang
- canonical: {first: Fang-Fang, last: Zhang}
  variants:
  - {first: Fangfang, last: Zhang}
- canonical: {first: Guiping, last: Zhang}
  variants:
  - {first: GuiPing, last: Zhang}
- canonical: {first: Huarui, last: Zhang}
  variants:
  - {first: HuaRui, last: Zhang}
- canonical: {first: Ke-Jia, last: Zhang}
  variants:
  - {first: Ke-Jia, last: Chang}
- canonical: {first: Li, last: Zhang}
  comment: University of Pennsylvania
  id: li-zhang-upenn
- canonical: {first: Li, last: Zhang}
  comment: UC San Diego
  id: li-zhang-ucsandiego
- canonical: {first: Li, last: Zhang}
  comment: UK
  id: li-zhang-uk
- canonical: {first: Li, last: Zhang}
  comment: Google
  id: li-zhang-gg
- canonical: {first: Li, last: Zhang}
  comment: AWS
  id: li-zhang-aws
- canonical: {first: Li, last: Zhang}
  comment: IBM-china
  id: li-zhang-ibmc
- canonical: {first: Li, last: Zhang}
  comment: Newcastle, UK
  id: li-zhang-newcastle
- canonical: {first: Li, last: Zhang}
  comment: Teesside University
  id: li-zhang-teesside
- canonical: {first: Li, last: Zhang}
  comment: Birmingham
  id: li-zhang-birmingham
- canonical: {first: Li, last: Zhang}
  comment: Google
  id: li-zhang-google
- canonical: {first: Li, last: Zhang}
  comment: Nankai
  id: li-zhang-nankai
- canonical: {first: Li, last: Zhang}
  comment: Wuhan
  id: li-zhang-wuhan
- canonical: {first: Ranran Haoran, last: Zhang}
  comment: Penn State University
  id: ranran-haoran-zhang
- canonical: {first: Weinan, last: Zhang}
  variants:
  - {first: Wei-Nan, last: Zhang}
- canonical: {first: Xiuzhen (Jenny), last: Zhang}
  variants:
  - {first: Xiuzhen, last: Zhang}
- canonical: {first: Yao-Zhong, last: Zhang}
  id: yao-zhong-zhang
  variants:
  - {first: Yao Zhong, last: Zhang}
  - {first: Yao-zhong, last: Zhang}
- canonical: {first: Ying, last: Zhang}
  variants:
  - {first: Joy Ying, last: Zhang}
- canonical: {first: Tiejun, last: Zhao}
  variants:
  - {first: TieJun, last: Zhao}
  - {first: Tie-Jun, last: Zhao}
  - {first: Tie-jun, last: Zhao}
- canonical: {first: Wayne Xin, last: Zhao}
  variants:
  - {first: Xin, last: Zhao}
- canonical: {first: Weina, last: Zhao}
  variants:
  - {first: Wei Na, last: Zhao}
- canonical: {first: Yi-jing, last: Zhao}
  variants:
  - {first: Yi-Jing, last: Hao}
- canonical: {first: Fang, last: Zheng}
  variants:
  - {first: Thomas Fang, last: Zheng}
- canonical: {first: Jiaheng, last: Zheng}
  variants:
  - {first: Jia-heng, last: Zheng}
- canonical: {first: Ze-yu, last: Zheng}
  variants:
  - {first: Zeyu, last: Zheng}
- canonical: {first: Guodong, last: Zhou}
  variants:
  - {first: GuoDong, last: Zhou}
- canonical: {first: Huiwei, last: Zhou}
  variants:
  - {first: HuiWei, last: Zhou}
- canonical: {first: Joe, last: Zhou}
  variants:
  - {first: Joe F., last: Zhou}
- canonical: {first: Yan-Zuo, last: Zhou}
  variants:
  - {first: Yen-zuo, last: Zhou}
- canonical: {first: Zhi Min, last: Zhou}
  variants:
  - {first: Zhi-Min, last: Zhou}
- canonical: {first: Kenny, last: Zhu}
  variants:
  - {first: Kenny Q., last: Zhu}
- canonical: {first: Qiaoming, last: Zhu}
  variants:
  - {first: Qiao-ming, last: Zhu}
  - {first: Qiao-Ming, last: Zhu}
  - {first: QiaoMing, last: Zhu}
- canonical: {first: Song-chun, last: Zhu}
  variants:
  - {first: Song-Chun, last: Zhu}
- canonical: {first: Xiaojin, last: Zhu}
  variants:
  - {first: Xiaojin Jerry, last: Zhu}
- canonical: {first: Janez, last: Zibert}
  variants:
  - {first: Janez, last: Žibert}
- canonical: {first: Ute, last: Ziegenhain}
  id: ute-ziegenhain
- canonical: {first: Harald H., last: Zimmermann}
  id: harald-h-zimmermann
- canonical: {first: Cäcilia, last: Zirn}
  variants:
  - {first: Caecilia, last: Zirn}
- canonical: {first: Arturs, last: Znotins}
  variants:
  - {first: Artūrs, last: Znotiņš}
- canonical: {first: Chengqing, last: Zong}
  variants:
  - {first: Cheng-qing, last: Zong}
- canonical: {first: Enrico, last: Zovato}
  id: enrico-zovato
- canonical: {first: Richard, last: Zuber}
  id: richard-zuber
- canonical: {first: Victor, last: Zue}
  id: victor-zue
  variants:
  - {first: Victor W., last: Zue}
- canonical: {first: Geoffrey, last: Zweig}
  id: geoffrey-zweig
  variants:
  - {first: Geoff, last: Zweig}
- canonical: {first: Pierre, last: Zweigenbaum}
  id: pierre-zweigenbaum
- canonical: {first: Iria, last: da Cunha}
  id: iria-da-cunha
- canonical: {first: William, last: de Beaumont}
  variants:
  - {first: Will, last: de Beaumont}
- canonical: {first: Martine, last: de Calmès}
  id: martine-de-calmes
- canonical: {first: Guadalupe Aguado, last: de Cea}
  variants:
  - {first: Guadalupe, last: Aguado de Cea}
  - {first: Guadalupe, last: Aguado-de-Cea}
- canonical: {first: Ricardo, last: de Córdoba}
  variants:
  - {first: Ricardo, last: de Cordoba}
- canonical: {first: Adrià, last: de Gispert}
  variants:
  - {first: Adrià, last: Gispert}
  - {first: Adrià, last: De Gispert}
- canonical: {first: Clément, last: de Groc}
  variants:
  - {first: Clément, last: De Groc}
- canonical: {first: Vera Lucia Strube, last: de Lima}
  variants:
  - {first: Vera Lúcia Strube, last: de Lima}
- canonical: {first: Céline, last: de Looze}
  variants:
  - {first: Céline, last: Delooze}
  - {first: Céline, last: De Looze}
  - {first: Celine, last: De Looze}
- canonical: {first: Claude, last: de Loupy}
  variants:
  - {first: Claude, last: De Loupy}
- canonical: {first: Carl, last: de Marcken}
  variants:
  - {first: Carl G., last: de Marcken}
- canonical: {first: Marie-Catherine, last: de Marneffe}
  variants:
  - {first: Marie Catherine, last: de Marneffe}
- canonical: {first: Paulo C F, last: de Oliveira}
  variants:
  - {first: Paulo C. F., last: de Oliveira}
- canonical: {first: Valeria, last: de Paiva}
  id: valeria-de-paiva
- canonical: {first: Maarten, last: de Rijke}
  variants:
  - {first: Maarten, last: De Rijke}
- canonical: {first: Folkert, last: de Vriend}
  id: folkert-de-vriend
- canonical: {first: Peter V., last: deSouza}
  id: peter-v-desouza
- canonical: {first: Louis, last: des Tombe}
  id: louis-des-tombe
- canonical: {first: Daniela Oliveira F., last: do Amaral}
  variants:
  - {first: Daniela O. F., last: do Amaral}
- canonical: {first: Cicero, last: dos Santos}
  variants:
  - {first: Cícero, last: dos Santos}
  - {first: Cícero Nogueira, last: dos Santos}
  - {first: Cicero, last: Nogueira dos Santos}
  - {first: Cícero, last: Nogueira dos Santos}
- canonical: {first: Johan Adam, last: du Preez}
  id: johan-adam-du-preez
- canonical: {first: Hugo Van, last: hamme}
  variants:
  - {first: Hugo, last: Van hamme}
- canonical: {first: Kees, last: van Deemter}
  variants:
  - {first: Kees, last: Van Deemter}
- canonical: {first: Josef, last: van Genabith}
  id: josef-van-genabith
  variants:
  - {first: Josef, last: Van Genabith}
- canonical: {first: Willem Robert, last: van Hage}
  variants:
  - {first: Willem, last: Van Hage}
  - {first: Willem, last: van Hage}
- canonical: {first: Hans, last: van Halteren}
  variants:
  - {first: Hans, last: Van Halteren}
- canonical: {first: Gerhard B., last: van Huyssteen}
  variants:
  - {first: Gerhard, last: Van Huyssteen}
  - {first: Gerhard, last: van Huyssteen}
  - {first: Gerhard B, last: van Huyssteen}
- canonical: {first: Marcel P., last: van Lohuizen}
  variants:
  - {first: Marcel P., last: Van Lohuizen}
- canonical: {first: Erik, last: van Mulligen}
  variants:
  - {first: Erik M., last: van Mulligen}
- canonical: {first: Gertjan, last: van Noord}
  variants:
  - {first: Gertjan, last: Van Noord}
- canonical: {first: Marten, last: van Schijndel}
  variants:
  - {first: Marten, last: Van Schijndel}
  - {first: Martin, last: van Schijndel}
- canonical: {first: Dieter, last: van Uytvanck}
  variants:
  - {first: Dieter, last: Van Uytvanck}
- canonical: {first: Menno, last: van Zaanen}
  variants:
  - {first: Menno, last: van Zannen}
- canonical: {first: Antal, last: van den Bosch}
  variants:
  - {first: Antal, last: Van den Bosch}
  - {first: Antal, last: Van Den Bosch}
- canonical: {first: Henk, last: van den Heuvel}
  id: henk-van-den-heuvel
- canonical: {first: Erik, last: van der Goot}
  variants:
  - {first: Erik, last: Van der Goot}
- canonical: {first: P. H. J., last: van der Kamp}
  variants:
  - {first: P.H.J., last: van der Kamp}
- canonical: {first: Lonneke, last: van der Plas}
  variants:
  - {first: Lonneke, last: Van Der Plas}
- canonical: {first: Hennie, last: van der Vliet}
  variants:
  - {first: Hennie, last: VanderVliet}
- canonical: {first: Rene, last: van der Wal}
  variants:
  - {first: René, last: van der Wal}
  - {first: Rene, last: Van Der Wal}
- canonical: {first: Walther, last: von Hahn}
  variants:
  - {first: Walther, last: v. Hahn}
- canonical: {first: Katharina, last: von der Wense}
  variants:
  - {first: Katharina, last: Kann}
- canonical: {first: Aitor, last: Álvarez}
  variants:
  - {first: Aitor, last: Arronte Álvarez}
- canonical: {first: Ruket, last: Çakıcı}
  variants:
  - {first: Ruket, last: Cakici}
  - {first: Ruken, last: Cakici}
  - {first: Ruken, last: Çakıcı}
- canonical: {first: Özlem, last: Çetinoğlu}
  variants:
  - {first: Ozlem, last: Cetinoglu}
  - {first: Özlem, last: Çetinoglu}
- canonical: {first: Haldur, last: Õim}
  id: haldur-oim
  variants:
  - {first: Haldur, last: Oim}
- canonical: {first: Hale, last: Ögel Balaban}
  variants:
  - {first: Hale, last: Ogel}
- canonical: {first: Berkay Furkan, last: Önder}
  variants:
  - {first: Berkay, last: Önder}
- canonical: {first: Annette, last: Östling Andersson}
  variants:
  - {first: Annette, last: Östling}
- canonical: {first: Gözde, last: Özbal}
  variants:
  - {first: Gozde, last: Ozbal}
- canonical: {first: Arzucan, last: Özgür}
  variants:
  - {first: Arzucan, last: Ozgur}
- canonical: {first: Lilja, last: Øvrelid}
  variants:
  - {first: Lilja, last: Ovrelid}
- canonical: {first: Damir, last: Ćavar}
  variants:
  - {first: Damir, last: Cavar}
- canonical: {first: Matej, last: Ďurčo}
  variants:
  - {first: Matej, last: Durco}
- canonical: {first: Ozan, last: İrsoy}
  variants:
  - {first: Ozan, last: Irsoy}
- canonical: {first: Gözde Gül, last: Şahin}
  variants:
  - {first: Gözde, last: Şahin}
  - {first: Gözde Gül, last: İşgüder}
- canonical: {first: Gabriela, last: Şerban}
  variants:
  - {first: Gabriela, last: Serban}
- canonical: {first: Octavia-Maria, last: Şulea}
  variants:
  - {first: Maria, last: Sulea}
  - {first: Octavia-Maria, last: Sulea}
  - {first: Maria-Octavia, last: Sulea}
- canonical: {first: Jana, last: Šindlerová}
  variants:
  - {first: Jana, last: Sindlerova}
- canonical: {first: Sanja, last: Štajner}
  variants:
  - {first: Sanja, last: Stajner}
- canonical: {first: Zdeněk, last: Žabokrtský}
  variants:
  - {first: Zdenek, last: Zabokrtsky}
  - {first: Zdenĕk, last: Žabokrtský}
  - {first: Zdenek, last: Žabokrtsky}
- canonical: {first: Lukáš, last: Žilka}
  variants:
  - {first: Lukas, last: Zilka}
- canonical: {first: Anirudh, last: Sundar}
  variants:
  - {first: Anirudh S., last: Sundar}
  - {first: Anirudh S, last: Sundar}
- canonical: {first: Cong, last: Liu}
  comment: Florida Atlantic University
  id: cong-liu-fau
- canonical: {first: Cong, last: Liu}
  comment: May refer to several people
  id: cong-liu
- canonical: {first: Cong, last: Liu}
  comment: University of California, Riverside
  id: cong-liu-ucr
- canonical: {first: Cong, last: Liu}
  comment: iFLYTEK Research
  id: cong-liu-iflytek
- canonical: {first: Kyuyoung, last: Kim}
  variants:
  - {first: Kyu-Young, last: Kim}
- canonical: {first: Jann Railey, last: Montalan}
  id: jann-railey-montalan
  variants:
  - {first: Jann, last: Montalan}
  - {first: Railey, last: Montalan}
  - {first: Jann Railey E., last: Montalan}
- canonical: {first: R. Thomas, last: McCoy}
  id: r-thomas-mccoy
  variants:
  - {first: Tom, last: McCoy}
- canonical: {first: Kun, last: Zhang}
  comment: University of Science and Technology of China
  id: kun-zhang-ustc
- canonical: {first: Kun, last: Zhang}
  comment: Inria Saclay-Île-de-France
  id: kun-zhang-inria
- canonical: {first: Kun, last: Zhang}
  comment: University of Chinese Academy of Sciences
  id: kun-zhang-ucas
- canonical: {first: Kun, last: Zhang}
  comment: May refer to multiple people
  id: kun-zhang
- canonical: {first: Xuan Long, last: Do}
  variants:
  - {first: Do Xuan, last: Long}
- canonical: {first: Jian, last: Chen}
  comment: May refer to several people
  id: jian-chen
- canonical: {first: Jian, last: Chen}
  comment: University at Buffalo
  id: jian-chen-ub
- canonical: {first: Hannah, last: Cyberey}
  id: hannah-cyberey
  variants:
  - {first: Hannah, last: Chen}
- canonical: {first: Lester James Validad, last: Miranda}
  id: lester-james-validad-miranda
  variants:
  - {first: Lester James, last: Miranda}
- canonical: {first: Marten, last: During}
  comment: University of Luxembourg
  id: marten-during-ul
- canonical: {first: Mayank, last: Singh}
  comment: University of Arizona
  id: mayank-singh-az
- canonical: {first: Mayank, last: Singh}
  comment: May refer to several people
  id: mayank-singh
- canonical: {first: Muhammad N., last: ElNokrashy}
  id: muhammad-elnokrashy
  variants:
  - {first: Muhammad, last: ElNokrashy}
  - {first: Muhammad Nael, last: ElNokrashy}
- canonical: {first: Nishat, last: Raihan}
  orcid: 0000-0001-6242-398X
  variants:
  - {first: Md Nishat, last: Raihan}<|MERGE_RESOLUTION|>--- conflicted
+++ resolved
@@ -1,14 +1,12 @@
-<<<<<<< HEAD
 - canonical: {first: Benjamin Matthias, last: Ruppik}
   id: benjamin-matthias-ruppik
+  orcid: 0000-0001-9035-9217
   variants:
   - {first: Benjamin, last: Ruppik}
-=======
 - canonical: {first: Kranti, last: Chalamalasetti}
   id: kranti-chalamalasetti
   variants:
   - {first: Chalamalasetti, last: Kranti}
->>>>>>> a9eccd68
 - canonical: {first: Felicia, last: Körner}
   id: felicia-koerner
   variants:
