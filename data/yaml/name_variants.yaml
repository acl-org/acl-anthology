--- conflicted
+++ resolved
@@ -10944,7 +10944,6 @@
 - canonical: {first: Chong, last: Zhang}
   comment: May refer to multiple people
   id: chong-zhang
-<<<<<<< HEAD
 - canonical: {first: Xinpeng, last: Wang}
   degree: Ludwig Maximilian University of Munich (LMU)
   orcid: 0009-0006-5213-1119
@@ -10952,7 +10951,6 @@
 - canonical: {first: Xinpeng, last: Wang}
   comment: May refer to multiple people
   id: xinpeng-wang
-=======
 - canonical: {first: Shengjie, last: Li}
   comment: University of Texas at Dallas
   id: shengjie-li
@@ -10960,5 +10958,4 @@
 - canonical: {first: Shengjie, last: Li}
   id: shengjie-li-peking
   comment: Peking University
-  orcid: 0000-0003-3489-9125
->>>>>>> 346affba
+  orcid: 0000-0003-3489-9125