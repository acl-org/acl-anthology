--- conflicted
+++ resolved
@@ -10854,7 +10854,6 @@
 - canonical: {first: Li, last: Lin}
   comment: May refer to multiple people
   id: li-lin
-<<<<<<< HEAD
 - canonical: {first: Junyu, last: Luo}
   degree: Peking University
   orcid: 0009-0001-6894-1144
@@ -10862,7 +10861,6 @@
 - canonical: {first: Junyu, last: Luo}
   comment: May refer to multiple people
   id: junyu-luo
-=======
 - canonical: {first: Zhihao, last: Wang}
   degree: Xiamen University
   orcid: 0009-0008-7497-6467
@@ -10883,5 +10881,4 @@
   id: zhihan-zhang-smu
 - canonical: {first: Zhihan, last: Zhang}
   comment: May refer to multiple people
-  id: zhihan-zhang
->>>>>>> 6497a8d8
+  id: zhihan-zhang