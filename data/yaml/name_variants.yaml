- canonical: {first: Carolyn Jane, last: Anderson}
  comment: University of Massachusetts, Amherst
  orcid: 0000-0001-5717-4210
- canonical: {first: Anthony, last: Hughes}
  id: anthony-hughes
  orcid: 0009-0003-4065-1094
  variants:
  - {first: Anthony James, last: Hughes}
- canonical: {first: Benjamin Matthias, last: Ruppik}
  id: benjamin-matthias-ruppik
  orcid: 0000-0001-9035-9217
  variants:
  - {first: Benjamin, last: Ruppik}
- canonical: {first: Caio, last: Corro}
  orcid: 0000-0001-7443-4109
  comment: Paris 13
  institution: Université Paris 13
  variants:
  - {first: Caio Filippo, last: Corro}
- canonical: {first: Kranti, last: Chalamalasetti}
  id: kranti-chalamalasetti
  variants:
  - {first: Chalamalasetti, last: Kranti}
- canonical: {first: Felicia, last: Körner}
  id: felicia-koerner
  orcid: 0000-0002-4086-5338
  degree: Ludwig Maximilian University of Munich
  comment: LMU
  variants:
  - {first: Felicia, last: Koerner}
- canonical: {first: Pranav, last: A}
  comment: UC Santa Cruz
  id: pranav-a
  similar: [pranav-anand]
- canonical: {first: Balamurali, last: AR}
  variants:
  - {first: Balamurali, last: A.R.}
  - {first: Balamurali, last: A.R}
- canonical: {first: Solomon Teferra, last: Abate}
  variants:
  - {first: Solomon, last: Teferra Abate}
  - {first: Solomon, last: Teferra}
- canonical: {first: Ramzi, last: Abbès}
  variants:
  - {first: Ramzi, last: Abbes}
- canonical: {first: Samir, last: AbdelRahman}
  variants:
  - {first: Samir, last: Abdelrahman}
- canonical: {first: Anne, last: Abeillé}
  variants:
  - {first: Anne, last: Abeille}
- canonical: {first: Steven, last: Abney}
  id: steven-abney
  variants:
  - {first: Steve, last: Abney}
  - {first: Steven P., last: Abney}
- canonical: {first: Victor, last: Abrash}
  id: victor-abrash
- canonical: {first: José I., last: Abreu}
  variants:
  - {first: Jose I., last: Abreu}
  - {first: José, last: Abreu}
- canonical: {first: Sarkis, last: Abrilian}
  id: sarkis-abrilian
- canonical: {first: Ahmed, last: AbuRa’ed}
  variants:
  - {first: Ahmed, last: Abura’ed}
- canonical: {first: Esref, last: Adali}
  variants:
  - {first: Eşref, last: Adalı}
  - {first: Eşref, last: Adali}
- canonical: {first: Gilles, last: Adda}
  id: gilles-adda
- canonical: {first: Martine, last: Adda-Decker}
  id: martine-adda-decker
  variants:
  - {first: Martine, last: Adda-decker}
- canonical: {first: David Ifeoluwa, last: Adelani}
  variants:
  - {first: David, last: Adelani}
  - {first: David I., last: Adelani}
- canonical: {first: Wei, last: Ai}
  id: wei-ai-umich
  orcid: 0000-0001-6271-9430
  institution: University of Michigan
- canonical: {first: Wei, last: Ai}
  id: wei-ai
  comment: May refer to several people
- canonical: {first: Giovanni, last: Adorni}
  id: giovanni-adorni
- canonical: {first: Geert, last: Adriaens}
  id: geert-adriaens
- canonical: {first: Itziar, last: Aduriz}
  id: itziar-aduriz
- canonical: {first: Rodrigo, last: Agerri}
  id: rodrigo-agerri
- canonical: {first: Eneko, last: Agirre}
  id: eneko-agirre
- canonical: {first: Željko, last: Agić}
  variants:
  - {first: Zeljko, last: Agic}
- canonical: {first: Shyam Sundar, last: Agrawal}
  variants:
  - {first: Shyam, last: Agrawal}
- canonical: {first: David W., last: Aha}
  variants:
  - {first: David, last: Aha}
- canonical: {first: Abhinav, last: Gupta}
  id: abhinav-gupta-mila
  orcid: 0000-0002-3646-2421
  institution: MILA University
  comment: MILA
- canonical: {first: Abhinav, last: Gupta}
  id: abhinav-gupta
  comment: May refer to several people
- canonical: {first: Thomas, last: Ahlswede}
  variants:
  - {first: Thomas E., last: Ahlswede}
- canonical: {first: Elisabeth, last: Ahlsén}
  variants:
  - {first: Elisabeth, last: Ahlsen}
- canonical: {first: Faisal, last: Ahmad}
  variants:
  - {first: Faisal, last: Ahmed}
- canonical: {first: Wasi, last: Ahmad}
  variants:
  - {first: Wasi Uddin, last: Ahmad}
- canonical: {first: Tafseer, last: Ahmed}
  variants:
  - {first: Tafseer, last: Ahmed Khan}
- canonical: {first: Byung-Gyu, last: Ahn}
  variants:
  - {first: Byung Gyu, last: Ahn}
- canonical: {first: Gregory, last: Aist}
  variants:
  - {first: Greg, last: Aist}
- canonical: {first: Salah, last: Ait-Mokhtar}
  variants:
  - {first: Salah, last: Aït-Mokhtar}
- canonical: {first: Akiko, last: Aizawa}
  variants:
  - {first: Akiko N., last: Aizawa}
- canonical: {first: Gianmaria, last: Ajani}
  id: gianmaria-ajani
- canonical: {first: Hiroyuki, last: Akama}
  variants:
  - {first: Hiroyuki, last: Akam}
- canonical: {first: Zheng, last: Yuan}
  comment: Cambridge
  id: zheng-yuan-cambridge
  orcid: 0000-0003-2406-1708
  institution: University of Cambridge
- canonical: {first: Zheng, last: Yuan}
  id: zheng-yuan
  comment: May refer to several people
- canonical: {first: Mohammad, last: Akbar}
  id: mohammad-akbar
- canonical: {first: A., last: Akilandeswari}
  variants:
  - {first: Akilandeswari, last: A}
- canonical: {first: Berfin, last: Aktaş}
  variants:
  - {first: Berfin, last: Aktas}
- canonical: {first: Khalid, last: Al Khatib}
  variants:
  - {first: Khalid, last: Al-Khatib}
- canonical: {first: Mosleh Hmoud, last: Al-Adhaileh}
  variants:
  - {first: Mosleh H., last: Al-Adhaileh}
- canonical: {first: Chau Minh, last: Pham}
  orcid: 0009-0004-0435-7450
  institution: University of Maryland
  variants:
  - {first: Chau, last: Pham}
- canonical: {first: Adil, last: Al-Kufaishi}
  id: adil-al-kufaishi
- canonical: {first: Yaser, last: Al-Onaizan}
  variants:
  - {first: Yaser, last: Al-onaizan}
- canonical: {first: Amal, last: Al-Saif}
  variants:
  - {first: Amal, last: Alsaif}
- canonical: {first: Vicent, last: Alabau}
  variants:
  - {first: Vicente, last: Alabau}
- canonical: {first: Jesujoba, last: Alabi}
  variants:
  - {first: Jesujoba O., last: Alabi}
  - {first: Jesujoba Oluwadara, last: Alabi}
- canonical: {first: Danniel Liwanag, last: Alcantara}
  variants:
  - {first: Danniel, last: Alcantara}
- canonical: {first: Tong, last: Zhao}
  institution: University of Notre Dame
  comment: Notre Dame
  orcid: 0000-0001-7660-1732
  id: tong-zhao-notredame
- canonical: {first: Tong, last: Zhao}
  comment: May refer to several people
  id: tong-zhao
- canonical: {first: Izaskun, last: Aldezabal}
  id: izaskun-aldezabal
- canonical: {first: Iñaki, last: Alegría}
  id: inaki-alegria
  variants:
  - {first: Iñaki, last: Alegria}
  - {first: Inaki, last: Alegria}
- canonical: {first: Lan, last: Zhang}
  id: lan-zhang-manchester
  orcid: 0009-0007-4678-0419
  institution: The University of Manchester
- canonical: {first: Lan, last: Zhang}
  id: lan-zhang
  comment: May refer to several people
- canonical: {first: Beatrice, last: Alex}
  variants:
  - {first: Bea, last: Alex}
- canonical: {first: Zoltán, last: Alexin}
  id: zoltan-alexin
- canonical: {first: James, last: Allan}
  comment: UMass Amherst
  id: james-allan
  similar: [james-allen]
- canonical: {first: James, last: Allen}
  comment: Rochester
  id: james-allen
  similar: [james-allan]
  variants:
  - {first: James F., last: Allen}
- canonical: {first: Jonathan, last: Allen}
  variants:
  - {first: Jonathan, last: All}
- canonical: {first: Hector, last: Allende-Cid}
  variants:
  - {first: Héctor, last: Allende}
  - {first: Héctor, last: Allende-Cid}
- canonical: {first: Fil, last: Alleva}
  id: fil-alleva
  variants:
  - {first: Fileno, last: Alleva}
- canonical: {first: José João, last: Almeida}
  variants:
  - {first: Jose Joao, last: Almeida}
- canonical: {first: Miguel B., last: Almeida}
  variants:
  - {first: Miguel, last: Almeida}
- canonical: {first: Yuxin, last: Wang}
  id: yuxin-wang-harbin
  orcid: 0000-0001-8525-6117
  institution: Harbin Institute of Technology
  comment: Harbin
- canonical: {first: Yuxin, last: Wang}
  id: yuxin-wang
  comment: May refer to several people
- canonical: {first: Zheyuan, last: Zhang}
  id: zheyuan-zhang-jhu
  orcid: 0000-0001-9516-4603
  institution: Johns Hopkins University
  comment: JHU
- canonical: {first: Zheyuan, last: Zhang}
  id: zheyuan-zhang
  comment: May refer to several people
- canonical: {first: Huda, last: Almuzaini}
  id: huda-almuzaini
- canonical: {first: Jose M., last: Alonso}
  variants:
  - {first: Jose, last: Alonso}
- canonical: {first: Miguel A., last: Alonso}
  variants:
  - {first: Miguel, last: Alonso Pardo}
  - {first: Miguel A., last: Alonso Pardo}
- canonical: {first: Laura, last: Alonso Alemany}
  variants:
  - {first: Laura, last: Alonso i Alemany}
  - {first: Laura, last: Alonso}
- canonical: {first: Erick, last: Alphonse}
  id: erick-alphonse
- canonical: {first: Hiyan, last: Alshawi}
  variants:
  - {first: Hiyan, last: Alsawi}
- canonical: {first: Romina, last: Altamirano}
  variants:
  - {first: Ivana Romina, last: Altamirano}
- canonical: {first: Mohamed, last: Altantawy}
  variants:
  - {first: Mohamed, last: AlTantawy}
- canonical: {first: Sandra, last: Aluísio}
  variants:
  - {first: Sandra Maria, last: Aluísio}
  - {first: Sandra, last: Aluisio}
  - {first: Sandra M., last: Aluísio}
- canonical: {first: Carlos, last: Alzate}
  variants:
  - {first: Carlos, last: Alzate Perez}
- canonical: {first: Diego Raphael, last: Amancio}
  variants:
  - {first: Diego, last: Amancio}
- canonical: {first: Shin-ya, last: Amano}
  variants:
  - {first: Sin-ya, last: Amano}
- canonical: {first: Fredy A., last: Amaya}
  id: fredy-a-amaya
- canonical: {first: Juan Carlos, last: Amengual}
  id: juan-carlos-amengual
- canonical: {first: Mohamed R., last: Amer}
  variants:
  - {first: Mohamed, last: Amer}
- canonical: {first: Enrique, last: Amigó}
  variants:
  - {first: Enrique, last: Amigo}
- canonical: {first: Massih R., last: Amini}
  variants:
  - {first: Massih-Reza, last: Amini}
- canonical: {first: Reinald Kim, last: Amplayo}
  variants:
  - {first: Reinald, last: Kim Amplayo}
- canonical: {first: Marcelo Adriano, last: Amâncio}
  variants:
  - {first: Marcelo, last: Amancio}
- canonical: {first: Pranav, last: Anand}
  comment: Dayta AI
  id: pranav-anand
  similar: [pranav-a]
- canonical: {first: Animashree, last: Anandkumar}
  variants:
  - {first: Anima, last: Anandkumar}
- canonical: {first: Yue, last: Deng}
  comment: NTU
  institution: Nanyang Technological University
  orcid: 0009-0006-3682-8047
  id: yue-deng-ntu
- canonical: {first: Yue, last: Deng}
  comment: May refer to several people
  id: yue-deng
- canonical: {first: Øistein E., last: Andersen}
  variants:
  - {first: Øistein, last: Andersen}
- canonical: {first: Andrew J., last: Anderson}
  variants:
  - {first: Andrew, last: Anderson}
- canonical: {first: Anne H., last: Anderson}
  variants:
  - {first: Anne, last: Anderson}
- canonical: {first: Kenneth M., last: Anderson}
  variants:
  - {first: Kenneth, last: Anderson}
  - {first: Ken, last: Anderson}
- canonical: {first: Tim, last: Anderson}
  variants:
  - {first: Timothy, last: Anderson}
- canonical: {first: Winston N, last: Anderson}
  variants:
  - {first: Winston, last: Anderson}
- canonical: {first: Shinichi, last: Ando}
  variants:
  - {first: Sinichi, last: Ando}
  - {first: Shin-ichi, last: Ando}
  - {first: Shin-Ichi, last: Ando}
- canonical: {first: Elisabeth, last: Andre}
  variants:
  - {first: Elisabeth, last: André}
- canonical: {first: Alexandre, last: Andreewsky}
  comment: LIMSI
  id: alexandre-andreewsky
  similar: [alexander-andreyewsky]
- canonical: {first: Alexander, last: Andreyewsky}
  comment: IBM
  id: alexander-andreyewsky
  similar: [alexandre-andreewsky]
- canonical: {first: Peter, last: Anick}
  variants:
  - {first: Peter G., last: Anick}
- canonical: {first: Olatz, last: Ansa}
  id: olatz-ansa
- canonical: {first: Georges, last: Antoniadis}
  id: georges-antoniadis
- canonical: {first: Juliano D., last: Antonio}
  id: juliano-d-antonio
- canonical: {first: Waqas, last: Anwar}
  variants:
  - {first: Muhammad Waqas, last: Anwar}
- canonical: {first: Yu, last: Wang}
  id: yu-wang-hkpoly
  orcid: 0000-0003-2561-8053
  institution: The Hong Kong Polytechnic University
  comment: Hong Kong Polytechnic
- canonical: {first: Yu, last: Wang}
  id: yu-wang
  comment: May refer to several people
- canonical: {first: Douglas, last: Appelt}
  variants:
  - {first: Douglas E., last: Appelt}
  - {first: Doug, last: Appelt}
- canonical: {first: Noriko H., last: Arai}
  variants:
  - {first: Noriko, last: Arai}
- canonical: {first: Kenji, last: Araki}
  id: kenji-araki
- canonical: {first: Masahiro, last: Araki}
  id: masahiro-araki
- canonical: {first: Mihael, last: Arcan}
  variants:
  - {first: Mihael, last: Arčan}
- canonical: {first: Yiming, last: Zhang}
  id: yiming-zhang-cmu
  orcid: 0009-0008-2448-5846
  institution: CMU
  comment: CMU
- canonical: {first: Yiming, last: Zhang}
  id: yiming-zhang
  comment: May refer to several people
- canonical: {first: Nikolay, last: Arefyev}
  variants:
  - {first: Nikolay, last: Arefiev}
- canonical: {first: Nerea, last: Areta}
  id: nerea-areta
- canonical: {first: Susan, last: Armstrong}
  id: susan-armstrong
  variants:
  - {first: Susan, last: Warwick-Armstrong}
  - {first: Susan, last: Warwick}
- canonical: {first: Alan R., last: Aronson}
  variants:
  - {first: Alan, last: Aronson}
- canonical: {first: Xabier, last: Arregi}
  id: xabier-arregi
- canonical: {first: Jose Mari, last: Arriola}
  id: jose-mari-arriola
- canonical: {first: Núria, last: Artigas}
  id: nuria-artigas
- canonical: {first: Xabier, last: Artola}
  id: xabier-artola
- canonical: {first: Kavosh, last: Asadi Atui}
  variants:
  - {first: Kavosh, last: Asadi}
- canonical: {first: Noushin Rezapour, last: Asheghi}
  variants:
  - {first: Noushin, last: Rezapour Asheghi}
- canonical: {first: Iñaki, last: Lacunza}
  orcid: 0009-0005-3305-9070
  institution: Autonomous University of Barcelona
  variants:
  - {first: Iñaki Lacunza, last: Castilla}
- canonical: {first: Nicholas, last: Asher}
  variants:
  - {first: Nicolas, last: Asher}
- canonical: {first: Kevin D., last: Ashley}
  variants:
  - {first: Kevin, last: Ashley}
- canonical: {first: Àlex R., last: Atrio}
  variants:
  - {first: Àlex, last: Atrio}
- canonical: {first: Jordi, last: Atserias}
  id: jordi-atserias
  variants:
  - {first: Jordi, last: Atserias Batalla}
- canonical: {first: Mohamed, last: Attia}
  id: mohamed-attia
- canonical: {first: Eric, last: Atwell}
  variants:
  - {first: Eric Steven, last: Atwell}
  - {first: Eric S., last: Atwell}
- canonical: {first: Steve, last: Austin}
  id: steve-austin
- canonical: {first: Luciana Beatriz, last: Avila}
  variants:
  - {first: Luciana Beatriz, last: Ávila}
  - {first: Luciana, last: Ávila}
- canonical: {first: Aiti, last: Aw}
  variants:
  - {first: AiTi, last: Aw}
  - {first: Ai Ti, last: Aw}
- canonical: {first: Christelle, last: Ayache}
  id: christelle-ayache
- canonical: {first: Necip Fazil, last: Ayan}
  variants:
  - {first: Necip, last: Fazil Ayan}
- canonical: {first: Le, last: Chen}
  id: le-chen-iastate
  orcid: 0000-0002-7188-6756
  institution: Iowa State University
- canonical: {first: Le, last: Chen}
  id: le-chen
  comment: May refer to several people
- canonical: {first: Damaris, last: Ayuso}
  id: damaris-ayuso
  variants:
  - {first: Damaris M., last: Ayuso}
- canonical: {first: Jaejun, last: Lee}
  id: jaejun-lee-kaist
  orcid: 0000-0002-6948-6462
  institution: Korea Advanced Institute of Science & Technology
  comment: KAIST
- canonical: {first: Jaejun, last: Lee}
  id: jaejun-lee
  comment: May refer to several people
- canonical: {first: Saliha, last: Azzam}
  id: saliha-azzam
- canonical: {first: Harald, last: Baayen}
  variants:
  - {first: R. Harald, last: Baayen}
- canonical: {first: Ismail, last: Babaoğlu}
  variants:
  - {first: Ismail, last: Babaoglu}
- canonical: {first: Ciprian, last: Bacalu}
  id: ciprian-bacalu
- canonical: {first: Ngo Xuan, last: Bach}
  variants:
  - {first: Ngo, last: Xuan Bach}
- canonical: {first: Joan, last: Bachenko}
  id: joan-bachenko
- canonical: {first: Daniel, last: Bachut}
  id: daniel-bachut
- canonical: {first: Brett W., last: Bader}
  variants:
  - {first: Brett, last: Bader}
- canonical: {first: Adriana, last: Badulescu}
  variants:
  - {first: Adriana, last: Bădulescu}
- canonical: {first: Hee-Sook, last: Bae}
  variants:
  - {first: Hee Sook, last: Bae}
- canonical: {first: Erik, last: Baert}
  id: erik-baert
- canonical: {first: Mirko, last: Baglioni}
  id: mirko-baglioni
- canonical: {first: Jeanne, last: Baguenier Desormeaux}
  variants:
  - {first: Jeanne, last: Baguenier-Desormeaux}
- canonical: {first: Lalit R., last: Bahl}
  id: lalit-r-bahl
- canonical: {first: Mohammad, last: Bahrani}
  id: mohammad-bahrani
- canonical: {first: Ruzena, last: Bajcsy}
  id: ruzena-bajcsy
- canonical: {first: Ondřej, last: Bajgar}
  variants:
  - {first: Ondrej, last: Bajgar}
- canonical: {first: Stylianos, last: Bakamidis}
  id: stylianos-bakamidis
- canonical: {first: Collin F., last: Baker}
  variants:
  - {first: Collin, last: Baker}
- canonical: {first: George, last: Baker}
  id: george-baker
  variants:
  - {first: George Arthur, last: Baker}
- canonical: {first: James, last: Baker}
  variants:
  - {first: James K., last: Baker}
- canonical: {first: Janet, last: Baker}
  variants:
  - {first: Janet M., last: Baker}
- canonical: {first: Kathryn, last: Baker}
  variants:
  - {first: Kathryn L., last: Baker}
- canonical: {first: Pedro, last: Balage Filho}
  variants:
  - {first: Pedro, last: Balage}
  - {first: Pedro Paulo, last: Balage Filho}
  - {first: Pedro P. Balage, last: Filho}
  - {first: Pedro, last: Filho}
- canonical: {first: Alexandra, last: Balahur}
  variants:
  - {first: Alexandra, last: Balahur-Dobrescu}
- canonical: {first: Timothy, last: Baldwin}
  variants:
  - {first: Tim, last: Baldwin}
- canonical: {first: Catherine N., last: Ball}
  variants:
  - {first: Catherine, last: Ball}
- canonical: {first: Enfa, last: Fane}
  variants:
  - {first: Enfa Rose, last: George}
  - {first: Enfa, last: George}
  orcid: 0000-0001-7689-8740
  institution: University Of Arizona
- canonical: {first: Bruce W., last: Ballard}
  id: bruce-w-ballard
  variants:
  - {first: Bruce, last: Ballard}
- canonical: {first: Rafael E., last: Banchs}
  variants:
  - {first: Rafael, last: Banchs}
- canonical: {first: Sivaji, last: Bandyopadhyay}
  variants:
  - {first: Sivaji, last: Bandopadhyay}
  - {first: Sivaju, last: Bandyopadhyay}
  - {first: Sivaji, last: B}
- canonical: {first: Eduardo R., last: Banga}
  id: eduardo-r-banga
  variants:
  - {first: Eduardo, last: R. Banga}
  - {first: Eduardo Rodríguez, last: Banga}
- canonical: {first: Srinivas, last: Bangalore}
  variants:
  - {first: B., last: Srinivas}
  - {first: '', last: Srinivas}
- canonical: {first: Forrest, last: Bao}
  variants:
  - {first: Forrest Sheng, last: Bao}
- canonical: {first: Nayeon, last: Kim}
  id: nayeon-kim-koreauni
  orcid: 0000-0002-7971-1627
  institution: Korea University
  comment: Korea Uni
- canonical: {first: Nayeon, last: Kim}
  id: nayeon-kim
  comment: May refer to several people
- canonical: {first: Petra, last: Barancikova}
  variants:
  - {first: Petra, last: Barančíková}
- canonical: {first: Cătălina, last: Barbu}
  id: catalina-barbu
  variants:
  - {first: Catalina, last: Barbu}
- canonical: {first: Verginica, last: Barbu Mititelu}
  variants:
  - {first: Verginica Barbu, last: Mititelu}
- canonical: {first: Anup, last: Barman}
  variants:
  - {first: Anup Kr., last: Barman}
- canonical: {first: John, last: Barnden}
  id: john-barnden
  variants:
  - {first: John A., last: Barnden}
- canonical: {first: Marco, last: Baroni}
  id: marco-baroni
- canonical: {first: Roberto, last: Barra-Chicote}
  variants:
  - {first: Roberto Barra, last: Chicote}
- canonical: {first: Sergio, last: Barrachina}
  id: sergio-barrachina
- canonical: {first: Claude, last: Barras}
  id: claude-barras
- canonical: {first: Caroline, last: Barriere}
  variants:
  - {first: Caroline, last: Barrière}
- canonical: {first: Chris, last: Barry}
  id: chris-barry
- canonical: {first: Valentina, last: Bartalesi Lenzi}
  id: valentina-bartalesi-lenzi
- canonical: {first: François, last: Barthélemy}
  variants:
  - {first: Francois, last: Barthelemy}
- canonical: {first: Yuqing, last: Yang}
  id: yuqing-yang-usc
  orcid: 0009-0006-7205-1191
  institution: University of Southern California
  comment: USC
- canonical: {first: Yuqing, last: Yang}
  id: yuqing-yang
  comment: May refer to several people
- canonical: {first: G. Edward, last: Barton}
  variants:
  - {first: G. Edward, last: 'Barton, Jr.'}
- canonical: {first: Guntis, last: Barzdins}
  variants:
  - {first: Guntis, last: Bārzdiņš}
- canonical: {first: Karine, last: Baschung}
  id: karine-baschung
- canonical: {first: Roberto, last: Basili}
  id: roberto-basili
- canonical: {first: Colin, last: Batchelor}
  variants:
  - {first: Colin R., last: Batchelor}
- canonical: {first: John, last: Bateman}
  variants:
  - {first: John A., last: Bateman}
- canonical: {first: Tom, last: Lippincott}
  variants:
  - {first: Thomas, last: Lippincott}
- canonical: {first: Madeleine, last: Bates}
  id: madeleine-bates
  variants:
  - {first: Madeline, last: Bates}
- canonical: {first: Riza Theresa, last: Batista-Navarro}
  variants:
  - {first: Riza, last: Batista-Navarro}
- canonical: {first: Anton, last: Batliner}
  id: anton-batliner
- canonical: {first: Istvan, last: Batori}
  id: istvan-batori
- canonical: {first: Marco, last: Battista}
  id: marco-battista
- canonical: {first: William A., last: 'Baumgartner, Jr.'}
  variants:
  - {first: William A., last: Baumgartner Jr.}
  - {first: William A., last: Baumgartner}
  - {first: William, last: Baumgartner}
  - {first: William, last: Baumgartner Jr.}
- canonical: {first: Samuel, last: Bayer}
  variants:
  - {first: Sam, last: Bayer}
- canonical: {first: Andrew David, last: Beale}
  variants:
  - {first: Andrew, last: David}
- canonical: {first: David L., last: Bean}
  variants:
  - {first: David, last: Bean}
- canonical: {first: John, last: Bear}
  id: john-bear
- canonical: {first: Hannah, last: Bechara}
  variants:
  - {first: Hanna, last: Béchara}
  - {first: Hanna, last: Bechara}
  - {first: Hannah, last: Béchara}
- canonical: {first: Frederic, last: Bechet}
  id: frederic-bechet
  variants:
  - {first: Frédéric, last: Bechét}
  - {first: Frédéric, last: Béchet}
  - {first: Frederic, last: Béchet}
- canonical: {first: Chedi, last: Bechikh Ali}
  variants:
  - {first: Chedi, last: Bechikh}
- canonical: {first: Daniel, last: Beck}
  variants:
  - {first: Daniel Emilio, last: Beck}
- canonical: {first: Lee, last: Becker}
  variants:
  - {first: Lee A., last: Becker}
- canonical: {first: Russell, last: Beckley}
  variants:
  - {first: Russ, last: Beckley}
- canonical: {first: Paul, last: Bedaride}
  variants:
  - {first: Paul, last: Bédaride}
- canonical: {first: Cosmin Adrian, last: Bejan}
  variants:
  - {first: Cosmin, last: Adrian Bejan}
  - {first: Cosmin, last: Bejan}
- canonical: {first: Núria, last: Bel}
  variants:
  - {first: Nuria, last: Bel}
- canonical: {first: Gemma, last: Bel-Enguix}
  variants:
  - {first: Gemma Bel, last: Enguix}
  - {first: Gemma, last: Bel Enguix}
- canonical: {first: Julie, last: Belião}
  variants:
  - {first: Julie, last: Beliao}
- canonical: {first: Narjès, last: Bellamine Ben Saoud}
  variants:
  - {first: Narjès Bellamine Ben, last: Saoud}
- canonical: {first: Patrice, last: Bellot}
  id: patrice-bellot
- canonical: {first: Valérie, last: Bellynck}
  variants:
  - {first: Valerie, last: Bellynck}
- canonical: {first: Islam, last: Beltagy}
  id: islam-beltagy
- canonical: {first: Robert S., last: Belvin}
  variants:
  - {first: Robert, last: Belvin}
  - {first: Robert S., last: Melvin}
- canonical: {first: Anja, last: Belz}
  variants:
  - {first: Anya, last: Belz}
- canonical: {first: Roni, last: Ben Aharon}
  variants:
  - {first: Roni, last: Ben-Aharon}
- canonical: {first: Abdelmajid, last: Ben Hamadou}
  variants:
  - {first: Abdelmajid, last: Ben hamadou}
  - {first: Abdelmajid, last: Benhamadou}
  - {first: Abdelmajid-Lin, last: Ben Hamadou}
- canonical: {first: Abderrahim, last: Benabbou}
  id: abderrahim-benabbou
- canonical: {first: Farah, last: Benamara}
  variants:
  - {first: Farah, last: Beanamara}
  - {first: Farah, last: Benamara Zitoune}
- canonical: {first: Chomicha, last: Bendahman}
  id: chomicha-bendahman
- canonical: {first: Emily M., last: Bender}
  variants:
  - {first: Emily, last: Bender}
- canonical: {first: José-Miguel, last: Benedí}
  id: jose-miguel-benedi
  variants:
  - {first: Jose-Miguel, last: Benedi}
  - {first: José Miguel, last: Benedí}
  - {first: José Miguel, last: Benedí Ruíz}
  - {first: José-M., last: Benedí}
  - {first: José Miguel, last: Benedi Ruiz}
  - {first: José-Miguel, last: Benedí Ruíz}
- canonical: {first: Simon, last: Benigeri}
  id: simon-benigeri
  variants:
  - {first: Simon, last: Ben Igeri}
- canonical: {first: Andrew, last: Bennett}
  id: andrew-bennett
  similar: [andrew-bennetts]
- canonical: {first: Paul, last: Bennett}
  variants:
  - {first: Paul N., last: Bennett}
- canonical: {first: Andrew, last: Bennetts}
  id: andrew-bennetts
  similar: [andrew-bennett]
- canonical: {first: Alexander, last: Berg}
  variants:
  - {first: Alex, last: Berg}
  - {first: Alexander C, last: Berg}
- canonical: {first: Tamara, last: Berg}
  variants:
  - {first: Tamara L., last: Berg}
  - {first: Tamara L, last: Berg}
- canonical: {first: Carole, last: Bergamini}
  id: carole-bergamini
- canonical: {first: Adam, last: Berger}
  variants:
  - {first: Adam L., last: Berger}
- canonical: {first: Maria, last: Berger}
  variants:
  - {first: Maria, last: Moritz}
- canonical: {first: Raffaella, last: Bernardi}
  id: raffaella-bernardi
- canonical: {first: Niels Ole, last: Bernsen}
  variants:
  - {first: Niels Ole, last: Bernse}
  - {first: Niels O., last: Bernsen}
- canonical: {first: Elisa, last: Bertino}
  id: elisa-bertino
- canonical: {first: Núria, last: Bertomeu}
  variants:
  - {first: Nuria, last: Bertomeu}
  - {first: Núria, last: Bertomeu Castelló}
  - {first: Núria Bertomeu, last: Castelló}
- canonical: {first: Robert C., last: Berwick}
  variants:
  - {first: Robert, last: Berwick}
  - {first: Robert Cregar, last: Berwick}
- canonical: {first: Gabriel G., last: Bes}
  id: gabriel-g-bes
  variants:
  - {first: Gabriel G., last: Bès}
  - {first: Gabriel, last: Bès}
- canonical: {first: Laurent, last: Besacier}
  id: laurent-besacier
- canonical: {first: Štefan, last: Beňuš}
  variants:
  - {first: Stefan, last: Benus}
  - {first: S̆tefan, last: Ben̆us̆}
- canonical: {first: Akshar, last: Bharati}
  variants:
  - {first: Akshar, last: Bharathi}
- canonical: {first: Irshad, last: Bhat}
  variants:
  - {first: Irshad A., last: Bhat}
- canonical: {first: Rajesh, last: Bhat}
  id: rajesh-bhat
  similar: [rajesh-bhatt]
- canonical: {first: Riyaz Ahmad, last: Bhat}
  variants:
  - {first: Riyaz A., last: Bhat}
- canonical: {first: Rajesh, last: Bhatt}
  comment: UMass Amherst
  id: rajesh-bhatt
  similar: [rajesh-bhat]
- canonical: {first: Pushpak, last: Bhattacharyya}
  variants:
  - {first: Pushpak, last: Bhattacharya}
- canonical: {first: Virendrakumar, last: Bhavsar}
  variants:
  - {first: Virendra, last: Bhavsar}
- canonical: {first: Plaban Kr., last: Bhowmick}
  variants:
  - {first: Plaban, last: Bhowmick}
- canonical: {first: Ergun, last: Bicici}
  variants:
  - {first: Ergun, last: Biçici}
- canonical: {first: Eckhard, last: Bick}
  id: eckhard-bick
- canonical: {first: Timothy W., last: Bickmore}
  variants:
  - {first: Timothy, last: Bickmore}
- canonical: {first: Chris, last: Biemann}
  variants:
  - {first: Christian, last: Biemann}
- canonical: {first: Janusz Stanisław, last: Bien}
  variants:
  - {first: Janusz Stanislaw, last: Bien}
  - {first: Janusz S., last: Bień}
  - {first: Janusz S., last: Bien}
- canonical: {first: Marie A., last: Bienkowski}
  variants:
  - {first: Marie, last: Bienkowski}
- canonical: {first: Alan W., last: Biermann}
  id: alan-w-biermann
  variants:
  - {first: Alan, last: Biermann}
- canonical: {first: Jeffrey P., last: Bigham}
  variants:
  - {first: Jeffrey, last: Bigham}
- canonical: {first: Daniel M., last: Bikel}
  variants:
  - {first: Daniel, last: Bikel}
  - {first: Dan, last: Bikel}
- canonical: {first: Dimitrios, last: Bilidas}
  variants:
  - {first: Dimitris, last: Bilidas}
- canonical: {first: Eric, last: Bilinski}
  variants:
  - {first: Éric, last: Bilinski}
- canonical: {first: Mokhtar B., last: Billami}
  variants:
  - {first: Mokhtar-Boumedyen, last: Billami}
- canonical: {first: Jeff, last: Bilmes}
  variants:
  - {first: Jeff A., last: Bilmes}
- canonical: {first: Matthew W., last: Bilotti}
  variants:
  - {first: Matthew, last: Bilotti}
- canonical: {first: Milan, last: Bily}
  variants:
  - {first: Milan, last: Bílý}
- canonical: {first: Diana, last: Binnenpoorte}
  id: diana-binnenpoorte
- canonical: {first: Elizabeth, last: Bishop}
  id: elizabeth-bishop
- canonical: {first: Alan W., last: Black}
  id: alan-w-black
  variants:
  - {first: Alan, last: Black}
  - {first: Alan W, last: Black}
- canonical: {first: Ezra, last: Black}
  id: ezra-black
  variants:
  - {first: Ezra W., last: Black}
- canonical: {first: Lois M., last: Black}
  variants:
  - {first: Lois, last: Black}
- canonical: {first: William J., last: Black}
  id: william-j-black
  variants:
  - {first: William J, last: Black}
  - {first: William, last: Black}
- canonical: {first: Frédéric, last: Blain}
  variants:
  - {first: Frederic, last: Blain}
- canonical: {first: Lei, last: Xia}
  id: lei-xia-hkbu
  orcid: 0009-0003-4691-5468
  institution: Hong Kong Baptist University
  comment: HKBU
- canonical: {first: Lei, last: Xia}
  id: lei-xia
  comment: May refer to several people
- canonical: {first: Hervé, last: Blanchon}
  variants:
  - {first: Herve, last: Blanchon}
- canonical: {first: Christian, last: Blaschke}
  id: christian-blaschke
- canonical: {first: Nate, last: Blaylock}
  id: nate-blaylock
- canonical: {first: David, last: Blei}
  variants:
  - {first: David M., last: Blei}
- canonical: {first: Hatte, last: Blejer}
  variants:
  - {first: Hatte R., last: Blejer}
- canonical: {first: Diogo, last: Glória-Silva}
  variants:
  - {first: Diogo, last: Silva}
  id: diogo-gloria-silva
  orcid: 0000-0002-4420-7455
  institution: NOVA University of Lisbon, School of Science and Technology
  comment: NOVA
  similar: [diogo-f-c-silva]
- canonical: {first: Diogo F. C., last: Silva}
  id: diogo-f-c-silva
  comment: May refer to several people
  similar: [diogo-gloria-silva]
- canonical: {first: André, last: Blessing}
  variants:
  - {first: Andre, last: Blessing}
- canonical: {first: Hans Ulrich, last: Block}
  variants:
  - {first: Hans-Ulrich, last: Block}
- canonical: {first: Marsden S., last: Blois}
  id: marsden-s-blois
- canonical: {first: Phil, last: Blunsom}
  variants:
  - {first: Philip, last: Blunsom}
- canonical: {first: Tamara, last: Bobić}
  variants:
  - {first: Tamara, last: Bobic}
- canonical: {first: Daniel, last: Bobrow}
  variants:
  - {first: Daniel G., last: Bobrow}
- canonical: {first: Robert, last: Bobrow}
  id: robert-bobrow
  variants:
  - {first: Robert J., last: Bobrow}
  - {first: Rusty, last: Bobrow}
- canonical: {first: Péter Pál, last: Boda}
  variants:
  - {first: Péter, last: Boda}
- canonical: {first: Adams B., last: Bodomo}
  variants:
  - {first: Adams, last: Bodomo}
- canonical: {first: Guido, last: Boella}
  id: guido-boella
- canonical: {first: Katharina, last: Boesefeldt}
  id: katharina-boesefeldt
- canonical: {first: Christopher, last: Bogart}
  variants:
  - {first: Chris, last: Bogart}
- canonical: {first: Branimir, last: Boguraev}
  id: branimir-boguraev
  variants:
  - {first: Branimir K., last: Boguraev}
  - {first: Bran, last: Boguraev}
- canonical: {first: Igor, last: Boguslavsky}
  variants:
  - {first: Igor M., last: Boguslavsky}
- canonical: {first: Dan, last: Bohus}
  id: dan-bohus
  variants:
  - {first: Dan, last: Bohuş}
- canonical: {first: Sean, last: Boisen}
  id: sean-boisen
- canonical: {first: Christian, last: Boitet}
  id: christian-boitet
- canonical: {first: Loic, last: Boizou}
  variants:
  - {first: Loïc, last: Boizou}
- canonical: {first: Ondřej, last: Bojar}
  variants:
  - {first: Ondrej, last: Bojar}
- canonical: {first: Julie E., last: Boland}
  variants:
  - {first: Julie, last: Boland}
- canonical: {first: Daniel, last: Bolaños}
  variants:
  - {first: Daniel, last: Bolanos}
- canonical: {first: Gemma, last: Boleda}
  variants:
  - {first: Gemma, last: Boleda Torrent}
- canonical: {first: Andrea, last: Bolognesi}
  id: andrea-bolognesi
- canonical: {first: Igor A., last: Bolshakov}
  variants:
  - {first: Igor, last: Bolshakov}
- canonical: {first: Antonio, last: Bonafonte}
  id: antonio-bonafonte
- canonical: {first: Jean-François, last: Bonastre}
  id: jean-francois-bonastre
  variants:
  - {first: Jean-Francois, last: Bonastre}
- canonical: {first: Xinyu, last: Zhao}
  id: xinyu-zhao-mit
  orcid: 0009-0000-0145-2955
  institution: Massachusetts Institute of Technology
  comment: MIT
- canonical: {first: Xinyu, last: Zhao}
  id: xinyu-zhao
  comment: May refer to several people
- canonical: {first: Guillaume, last: Bonfante}
  variants:
  - {first: Guillame, last: Bonfante}
- canonical: {first: Claire, last: Bonial}
  variants:
  - {first: Claire N., last: Bonial}
- canonical: {first: Richard He, last: Bai}
  institution: University of Waterloo
  orcid: 0000-0002-8933-647X
  variants:
  - {first: He, last: Bai}
- canonical: {first: Marco Aldo Piccolino, last: Boniforti}
  variants:
  - {first: Marco Aldo, last: Piccolino Boniforti}
- canonical: {first: Hélène, last: Bonneau-Maynard}
  id: helene-bonneau-maynard
  variants:
  - {first: Hélène, last: Maynard}
- canonical: {first: Kalina, last: Bontcheva}
  id: kalina-bontcheva
  similar: [katina-bontcheva]
- canonical: {first: Katina, last: Bontcheva}
  id: katina-bontcheva
  similar: [kalina-bontcheva]
- canonical: {first: German, last: Bordel}
  id: german-bordel
  variants:
  - {first: Germán, last: Bordel}
- canonical: {first: Emanuela, last: Boroş}
  variants:
  - {first: Emanuela, last: Boroș}
  - {first: Emanuela, last: Boros}
- canonical: {first: Tiberiu, last: Boroş}
  variants:
  - {first: Tiberiu, last: Boroș}
  - {first: Tiberiu, last: Boros}
- canonical: {first: Sonja, last: Bosch}
  variants:
  - {first: Sonja E., last: Bosch}
- canonical: {first: Matko, last: Bosnjak}
  variants:
  - {first: Matko, last: Bošnjak}
- canonical: {first: Elizabeth C., last: Botha}
  id: elizabeth-c-botha
- canonical: {first: Alexandre, last: Bouchard-Côté}
  variants:
  - {first: Alexandre, last: Bouchard}
- canonical: {first: Abdessalam, last: Bouchekif}
  variants:
  - {first: Abdesselam, last: Bouchekif}
- canonical: {first: Mohamed Mahdi, last: Boudabous}
  variants:
  - {first: Mohamed, last: Boudabous}
- canonical: {first: Aicha, last: Bouhjar}
  variants:
  - {first: Aïcha, last: Bouhjar}
- canonical: {first: Pierrette, last: Bouillon}
  id: pierrette-bouillon
- canonical: {first: Philippe, last: Boula de Mareüil}
  id: philippe-boula-de-mareuil
  variants:
  - {first: Philippe Boula, last: de Mareüil}
- canonical: {first: Gilles, last: Boulianne}
  id: gilles-boulianne
- canonical: {first: Paolo, last: Bouquet}
  id: paolo-bouquet
- canonical: {first: Laurent, last: Bourbeau}
  id: laurent-bourbeau
- canonical: {first: Caroline, last: Bousquet-Vernhettes}
  variants:
  - {first: Caroline, last: Bousquet}
- canonical: {first: Lou, last: Boves}
  variants:
  - {first: Louis, last: Boves}
- canonical: {first: Samuel, last: Bowman}
  variants:
  - {first: Samuel R., last: Bowman}
  - {first: Sam, last: Bowman}
- canonical: {first: Stephen, last: Boxwell}
  variants:
  - {first: Stephen A., last: Boxwell}
- canonical: {first: Richard D., last: Boyce}
  variants:
  - {first: Richard, last: Boyce}
- canonical: {first: Andrew, last: Boyd}
  variants:
  - {first: Andrew D., last: Boyd}
- canonical: {first: Amber, last: Boydstun}
  variants:
  - {first: Amber E., last: Boydstun}
- canonical: {first: Kristy, last: Boyer}
  variants:
  - {first: Kristy Elizabeth, last: Boyer}
- canonical: {first: Cem, last: Bozsahin}
  variants:
  - {first: Cem, last: Bozşahin}
  - {first: H. Cem, last: Bozsahin}
- canonical: {first: Olivier, last: Boëffard}
  variants:
  - {first: Olivier, last: Boeffard}
- canonical: {first: Lisa, last: Braden-Harder}
  variants:
  - {first: Lisa C., last: Braden-Harder}
- canonical: {first: Deborah, last: Brady}
  variants:
  - {first: Deb, last: Brady}
- canonical: {first: Annelies, last: Braffort}
  id: annelies-braffort
- canonical: {first: S.R.K., last: Branavan}
  variants:
  - {first: S. R. K., last: Branavan}
- canonical: {first: António, last: Branco}
  variants:
  - {first: Antonio, last: Branco}
  - {first: Antonio H., last: Branco}
  - {first: António Horta, last: Branco}
- canonical: {first: Andrew, last: Brasher}
  id: andrew-brasher
- canonical: {first: Harry, last: Bratt}
  id: harry-bratt
- canonical: {first: Adrian, last: Braşoveanu}
  variants:
  - {first: Adrian, last: Brasoveanu}
- canonical: {first: Eric, last: Breck}
  variants:
  - {first: Eric J., last: Breck}
- canonical: {first: Tianyang, last: Zhang}
  id: tianyang-zhang-umass
  orcid: 0000-0001-5088-2222
  institution: University of Massachusetts Amherst
  comment: UMASS
- canonical: {first: Tianyang, last: Zhang}
  id: tianyang-zhang
  comment: May refer to several people
- canonical: {first: D. S., last: Bree}
  variants:
  - {first: D.S., last: Bree}
- canonical: {first: Jason, last: Brenier}
  variants:
  - {first: Jason M., last: Brenier}
- canonical: {first: Susan E., last: Brennan}
  variants:
  - {first: Susan, last: Brennan}
- canonical: {first: Bin, last: Wu}
  id: bin-wu-ucl
  orcid: 0000-0002-8677-2321
  institution: University College London
  comment: UCL
- canonical: {first: Bin, last: Wu}
  id: bin-wu
  comment: May refer to several people
- canonical: {first: Xavier, last: Briffault}
  id: xavier-briffault
- canonical: {first: Ted, last: Briscoe}
  id: ted-briscoe
  variants:
  - {first: Edward, last: Briscoe}
- canonical: {first: George Aaron, last: Broadwell}
  variants:
  - {first: Aaron, last: Broadwell}
  - {first: G. Aaron, last: Broadwell}
- canonical: {first: Daan, last: Broeder}
  id: daan-broeder
- canonical: {first: Michael K., last: Brown}
  variants:
  - {first: Michael, last: Brown}
- canonical: {first: Peter F., last: Brown}
  id: peter-f-brown
- canonical: {first: Ralf D., last: Brown}
  variants:
  - {first: Ralf, last: Brown}
- canonical: {first: Susan Windisch, last: Brown}
  variants:
  - {first: Susan, last: Windisch Brown}
  - {first: Susan, last: Brown}
  - {first: Susan W., last: Brown}
- canonical: {first: Rebecca, last: Bruce}
  variants:
  - {first: Rebecca F., last: Bruce}
- canonical: {first: Hennie, last: Brugman}
  id: hennie-brugman
- canonical: {first: Ernst, last: Buchberger}
  id: ernst-buchberger
- canonical: {first: Chris, last: Buckley}
  id: chris-buckley
- canonical: {first: Sven, last: Buechel}
  variants:
  - {first: Sven, last: Büchel}
- canonical: {first: Alberto, last: Bugarín Diz}
  variants:
  - {first: Alberto, last: Bugarín}
  - {first: Alberto, last: Bugarin}
- canonical: {first: Trung, last: Bui}
  variants:
  - {first: Trung H., last: Bui}
- canonical: {first: Florin, last: Bulgarov}
  variants:
  - {first: Florin Adrian, last: Bulgarov}
- canonical: {first: Barbara, last: Bullock}
  variants:
  - {first: Barbara E., last: Bullock}
- canonical: {first: Razvan, last: Bunescu}
  variants:
  - {first: Razvan C., last: Bunescu}
- canonical: {first: Harry, last: Bunt}
  id: harry-bunt
- canonical: {first: Laura, last: Burdick}
  variants:
  - {first: Laura, last: Wendlandt}
- canonical: {first: Gaston, last: Burek}
  variants:
  - {first: Gaston G., last: Burek}
- canonical: {first: Clint, last: Burfoot}
  variants:
  - {first: Clinton, last: Burfoot}
- canonical: {first: Jing, last: Yang}
  id: jing-yang-campinas
  orcid: 0000-0002-0035-3960
  institution: State University of Campinas
  comment: Campinas
- canonical: {first: Jing, last: Yang}
  id: jing-yang
  comment: May refer to several people
- canonical: {first: John D., last: Burger}
  comment: MITRE
  id: john-d-burger
  similar: [john-f-burger]
- canonical: {first: John F., last: Burger}
  comment: System Development Corporation
  id: john-f-burger
  similar: [john-d-burger]
- canonical: {first: Christopher J.C., last: Burges}
  variants:
  - {first: Chris J.C., last: Burges}
- canonical: {first: Diego A., last: Burgos}
  variants:
  - {first: Diego, last: Burgos}
- canonical: {first: Bianka, last: Buschbeck}
  id: bianka-buschbeck
  variants:
  - {first: Bianka, last: Buschbeck-Wolf}
- canonical: {first: Andrei, last: Butnaru}
  variants:
  - {first: Andrei M., last: Butnaru}
- canonical: {first: Bill, last: Byrne}
  comment: University of Cambridge
  id: bill-byrne
- canonical: {first: Bill, last: Byrne}
  comment: UCSD Ph.d; https://www.linkedin.com/in/billb/
  id: bill-byrne-ucsd
- canonical: {first: Donna, last: Byron}
  id: donna-byron
  variants:
  - {first: Donna K., last: Byron}
- canonical: {first: Ce, last: Zhang}
  id: ce-zhang-cmu
  orcid: 0000-0001-6789-0130
  institution: Carnegie Mellon University
  comment: CMU
- canonical: {first: Ce, last: Zhang}
  id: ce-zhang
  comment: May refer to several people
- canonical: {first: Tamás, last: Bíró}
  variants:
  - {first: Tamás, last: Biró}
- canonical: {first: Benjamin, last: Börschinger}
  variants:
  - {first: Benjamin, last: Boerschinger}
- canonical: {first: Kenneth S., last: Bøgh}
  variants:
  - {first: Kenneth, last: Bøgh}
- canonical: {first: Li, last: Shen}
  id: li-shen-dartmouth
  orcid: 0000-0002-5443-0503
  institution: Dartmouth College
  comment: Dartmouth
- canonical: {first: Li, last: Shen}
  id: li-shen
  comment: May refer to several people
- canonical: {first: Alena, last: Bŏhmová}
  variants:
  - {first: Alena, last: Bohmova}
  - {first: Alena, last: Böhmová}
- canonical: {first: Sheila, last: C. M. de Sousa}
  variants:
  - {first: Sheila C.M., last: de Sousa}
- canonical: {first: José G., last: C. de Souza}
  variants:
  - {first: José G.C., last: de Souza}
  - {first: Jose G.C., last: de Souza}
  - {first: José Guilherme, last: Camargo de Souza}
  - {first: José G., last: Camargo de Souza}
  - {first: José Guilherme, last: C. de Souza}
- canonical: {first: Malarkodi, last: C.S.}
  variants:
  - {first: Malarkodi, last: C.S}
  - {first: CS., last: Malarkodi}
- canonical: {first: Joao Paulo, last: Cabral}
  variants:
  - {first: João P., last: Cabral}
- canonical: {first: Luís Miguel, last: Cabral}
  variants:
  - {first: Luís, last: Cabral}
- canonical: {first: Luis-Adrián, last: Cabrera-Diego}
  variants:
  - {first: Luis Adrián, last: Cabrera-Diego}
- canonical: {first: Maria Teresa, last: Cabré}
  id: maria-teresa-cabre
  variants:
  - {first: M. Teresa, last: Cabré}
  - {first: Teresa, last: Cabré}
- canonical: {first: Whitney L., last: Cade}
  variants:
  - {first: Whitney, last: Cade}
- canonical: {first: Anais, last: Cadilhac}
  variants:
  - {first: Anaïs, last: Cadilhac}
- canonical: {first: Michael J., last: Cafarella}
  variants:
  - {first: Michael, last: Cafarella}
- canonical: {first: Lynne, last: Cahill}
  id: lynne-cahill
  variants:
  - {first: Lynne J., last: Cahill}
- canonical: {first: Dongfeng, last: Cai}
  variants:
  - {first: DongFeng, last: Cai}
- canonical: {first: Jun Fu, last: Cai}
  variants:
  - {first: Junfu, last: Cai}
- canonical: {first: Qingqing, last: Cai}
  variants:
  - {first: Qing-qing, last: Cai}
- canonical: {first: Jo, last: Calder}
  variants:
  - {first: Jonathan, last: Calder}
- canonical: {first: Mary Elaine, last: Califf}
  id: mary-elaine-califf
- canonical: {first: Charles B., last: Callaway}
  variants:
  - {first: Charles, last: Callaway}
- canonical: {first: Diego, last: Calvanese}
  id: diego-calvanese
- canonical: {first: Hao, last: Zhang}
  id: hao-zhang-rochester
  orcid: 0009-0002-6681-0914
  institution: University of Rochester
  comment: Rochester
- canonical: {first: Hao, last: Zhang}
  id: hao-zhang
  comment: May refer to several people
- canonical: {first: Nicoletta, last: Calzolari}
  id: nicoletta-calzolari
  variants:
  - {first: Nicoletta Calzolari, last: Zamorani}
- canonical: {first: Jose, last: Camacho-Collados}
  variants:
  - {first: José, last: Camacho-Collados}
- canonical: {first: Aaron Steven, last: White}
  orcid: 0000-0003-0057-9246
  institution: University of Maryland
  variants:
  - {first: Aaron, last: White}
- canonical: {first: Ellen, last: Campana}
  id: ellen-campana
- canonical: {first: Joseph P., last: Campbell}
  variants:
  - {first: Joseph, last: Campbell}
- canonical: {first: Francisco, last: Campillo}
  variants:
  - {first: Francisco Campillo, last: Díaz}
- canonical: {first: Doğan, last: Can}
  variants:
  - {first: Dogan, last: Can}
- canonical: {first: Yuan, last: Zhou}
  id: yuan-zhou-purdue
  orcid: 0009-0003-4082-686X
  institution: Purdue University
  comment: Purdue
- canonical: {first: Yuan, last: Zhou}
  id: yuan-zhou
  comment: May refer to several people
- canonical: {first: Arnaldo, last: 'Candido, Jr.'}
  variants:
  - {first: Arnaldo, last: Candido Jr.}
  - {first: Arnaldo, last: Candido Jr}
  - {first: Arnaldo, last: Candido}
- canonical: {first: Marie, last: Candito}
  variants:
  - {first: Marie-Helene, last: Candito}
  - {first: Marie-Hélène, last: Candito}
- canonical: {first: Amparo Elizabeth, last: Cano Basave}
  variants:
  - {first: Amparo Elizabeth, last: Cano-Basave}
- canonical: {first: Xuan-Nga, last: Cao}
  variants:
  - {first: Xuân-Nga, last: Cao}
  - {first: Xuân-Nga Cao, last: Kam}
- canonical: {first: Amedeo, last: Cappelli}
  id: amedeo-cappelli
- canonical: {first: George, last: Carayannis}
  id: george-carayannis
- canonical: {first: José María, last: Carazo}
  variants:
  - {first: José-María, last: Carazo}
- canonical: {first: Sandra, last: Carberry}
  variants:
  - {first: M. Sandra, last: Carberry}
- canonical: {first: Jaime G., last: Carbonell}
  comment: CMU
  id: jaime-g-carbonell
  similar: [jaime-r-carbonell]
  variants:
  - {first: Jaime, last: Carbonell}
  - {first: Jaime G., last: Carbonell Jr}
- canonical: {first: Jaime R., last: Carbonell}
  comment: BBN; d. 1973
  id: jaime-r-carbonell
  similar: [jaime-g-carbonell]
- canonical: {first: Antonio, last: Cardenal}
  variants:
  - {first: Antonio, last: Cardenal-Lopez}
- canonical: {first: Claire, last: Cardie}
  id: claire-cardie
- canonical: {first: Patrick, last: Cardinal}
  id: patrick-cardinal
- canonical: {first: Paula, last: Cardoso}
  id: paula-cardoso
  variants:
  - {first: Paula C. Figueira, last: Cardoso}
  - {first: Paula C. F., last: Cardoso}
- canonical: {first: George, last: Caridakis}
  id: george-caridakis
- canonical: {first: Kathleen M., last: Carley}
  variants:
  - {first: Kathleen, last: Carley}
- canonical: {first: Mark, last: Carman}
  variants:
  - {first: Mark J., last: Carman}
  - {first: Mark James, last: Carman}
- canonical: {first: Jorge, last: Carrillo de Albornoz}
  variants:
  - {first: Jorge Carrillo, last: de Albornoz}
- canonical: {first: Jeremy J., last: Carroll}
  variants:
  - {first: Jeremy, last: Carroll}
- canonical: {first: John A., last: Carroll}
  comment: Cambridge, Sussex
  id: john-a-carroll
  similar: [john-b-carroll]
  variants:
  - {first: John, last: Carroll}
- canonical: {first: John B., last: Carroll}
  comment: UNC
  id: john-b-carroll
  similar: [john-a-carroll]
- canonical: {first: Julie, last: Carson-Berndsen}
  variants:
  - {first: Julie, last: Carson}
  - {first: Julle, last: Carson-Berndsen}
- canonical: {first: Nick, last: Beauchamp}
  orcid: 0000-0003-0515-2479
  institution: New York University
  variants:
  - {first: Nicholas, last: Beauchamp}
- canonical: {first: David, last: Carter}
  variants:
  - {first: David M., last: Carter}
- canonical: {first: Christopher, last: Caruso}
  variants:
  - {first: Chris, last: Caruso}
- canonical: {first: Vitor, last: Carvalho}
  variants:
  - {first: Vitor R., last: Carvalho}
- canonical: {first: Francisco, last: Casacuberta}
  id: francisco-casacuberta
- canonical: {first: Bernardino, last: Casas}
  id: bernardino-casas
- canonical: {first: Helena de Medeiros, last: Caseli}
  orcid: 0000-0003-3996-8599
  institution: University of São Paulo (USP)
  variants:
    - {first: Helena, last: Caseli}
    - {first: Helena M., last: Caseli}
- canonical: {first: Arantza, last: Casillas}
  id: arantza-casillas
- canonical: {first: Asunción, last: Castaño}
  id: asuncion-castano
- canonical: {first: José, last: Castaño}
  variants:
  - {first: José M., last: Castaño}
- canonical: {first: João Miguel, last: Casteleiro}
  variants:
  - {first: João, last: Casteleiro}
- canonical: {first: Núria, last: Castell}
  variants:
  - {first: Nuria, last: Castell}
- canonical: {first: Antonio, last: Castellanos}
  id: antonio-castellanos
- canonical: {first: Eric, last: Castelli’}
  variants:
  - {first: Eric, last: Castelli}
- canonical: {first: Irene, last: Castellón}
  variants:
  - {first: Irene, last: Castellon}
- canonical: {first: Julio, last: Castillo}
  variants:
  - {first: Julio Javier, last: Castillo}
- canonical: {first: Thiago, last: Castro Ferreira}
  variants:
  - {first: Thiago, last: Ferreira}
- canonical: {first: Maria Lucia, last: Castro Jorge}
  variants:
  - {first: Maria Lucía Castro, last: Jorge}
  - {first: Maria Lucía, last: Castro Jorge}
- canonical: {first: Maria Jose, last: Castro-Bleda}
  variants:
  - {first: María José, last: Castro}
  - {first: María-José, last: Castro}
- canonical: {first: Dolors, last: Català}
  variants:
  - {first: Dolors, last: Catala}
- canonical: {first: Maria Novella, last: Catarsi}
  id: maria-novella-catarsi
- canonical: {first: Roberta, last: Catizone}
  id: roberta-catizone
- canonical: {first: Gabriela, last: Cavaglià}
  variants:
  - {first: Gabriela, last: Cavaglia}
- canonical: {first: Alexandru, last: Ceauşu}
  variants:
  - {first: Alexandru, last: Ceausu}
- canonical: {first: Guillermo A., last: Cecchi}
  variants:
  - {first: Guillermo, last: Cecchi}
- canonical: {first: Juyoung, last: Han}
  id: juyoung-han
  orcid: 0009-0000-2391-812X
  institution: Kangwon National University
- canonical: {first: Ali Hadian, last: Cefidekhanie}
  variants:
  - {first: Ali, last: Hadian}
- canonical: {first: Pedro Concejero, last: Cerezo}
  variants:
  - {first: Pedro, last: Concejero}
- canonical: {first: Scott A., last: Hale}
  variants:
  - {first: Scott, last: Hale}
- canonical: {first: Jeong-Won, last: Cha}
  variants:
  - {first: Jeongwon, last: Cha}
- canonical: {first: V. G. Vinod, last: Vydiswaran}
  orcid: 0000-0002-3122-1936
  degree: University of Illinois at Urbana-Champaign
  variants:
  - {first: V.G.Vinod, last: Vydiswaran}
  - {first: VG Vinod, last: Vydiswaran}
- canonical: {first: Seungho, last: Cha}
  id: seungho-cha
- canonical: {first: Joyce, last: Chai}
  variants:
  - {first: Joyce Yue, last: Chai}
  - {first: Joyce Y., last: Chai}
- canonical: {first: Kian Ming A., last: Chai}
  variants:
  - {first: Kian Ming Adam, last: Chai}
- canonical: {first: Aimilios, last: Chalamandaris}
  id: aimilios-chalamandaris
  variants:
  - {first: Chalamandaris, last: Aimilios}
- canonical: {first: Nathanael, last: Chambers}
  variants:
  - {first: Nathan, last: Chambers}
- canonical: {first: Gary K. K., last: Chan}
  id: gary-k-k-chan
- canonical: {first: Kwok-Ping, last: Chan}
  variants:
  - {first: Kwok Ping, last: Chan}
- canonical: {first: Samuel W. K., last: Chan}
  id: samuel-w-k-chan
  variants:
  - {first: Samuel W.K., last: Chan}
- canonical: {first: Brian J., last: Chandler}
  id: brian-j-chandler
  variants:
  - {first: Brian, last: Chandler}
- canonical: {first: Sharath, last: Chandra Guntuku}
  variants:
  - {first: Sharath Chandra, last: Guntuku}
- canonical: {first: Raman, last: Chandrasekar}
  id: raman-chandrasekar
- canonical: {first: Muthu Kumar, last: Chandrasekaran}
  variants:
  - {first: Muthu, last: Kumar Chandrasekaran}
- canonical: {first: Angel, last: Chang}
  variants:
  - {first: Angel X., last: Chang}
- canonical: {first: Baobao, last: Chang}
  variants:
  - {first: Bao-Bao, last: Chang}
- canonical: {first: Ching Yun, last: Chang}
  variants:
  - {first: Ching-Yun, last: Chang}
- canonical: {first: Edward Y., last: Chang}
  variants:
  - {first: Edward, last: Chang}
- canonical: {first: Jason S., last: Chang}
  variants:
  - {first: Jason, last: Chang}
  - {first: Jason J. S., last: Chang}
  - {first: Jason J.S., last: Chang}
  - {first: Jason J., last: Chang}
- canonical: {first: Jim, last: Chang}
  variants:
  - {first: Jimmy, last: Chang}
- canonical: {first: Joseph Z., last: Chang}
  variants:
  - {first: Joseph, last: Chang}
  - {first: Joseph Z, last: Chang}
- canonical: {first: Jyun-Sheng, last: Chang}
  variants:
  - {first: Jyun-sheng, last: Chang}
- canonical: {first: Kai-min Kevin, last: Chang}
  variants:
  - {first: Kai-Min, last: Chang}
  - {first: Kai-min K., last: Chang}
- canonical: {first: Li-Li, last: Chang}
  variants:
  - {first: Li-li, last: Chang}
- canonical: {first: Li-Ping, last: Chang}
  variants:
  - {first: Li-ping, last: Chang}
- canonical: {first: Pi-Chuan, last: Chang}
  variants:
  - {first: Pichuan, last: Chang}
- canonical: {first: Shih-Fu, last: Chang}
  variants:
  - {first: Shih-fu, last: Chang}
- canonical: {first: Yu-wei, last: Chang}
  variants:
  - {first: Yu-Wei, last: Chang}
- canonical: {first: F. Y. August, last: Chao}
  variants:
  - {first: F.Y. August, last: Chao}
- canonical: {first: Wenhan, last: Chao}
  variants:
  - {first: WenHan, last: Chao}
  - {first: Wen-Han, last: Chao}
- canonical: {first: Wendy, last: Chapman}
  variants:
  - {first: Wendy W, last: Chapman}
- canonical: {first: Marcela, last: Charfuelan}
  variants:
  - {first: Marcela, last: Charfuelán}
- canonical: {first: Eric, last: Charton}
  variants:
  - {first: Éric, last: Charton}
- canonical: {first: Noël, last: Chateau}
  id: noel-chateau
- canonical: {first: Niladri, last: Chatterjee}
  id: niladri-chatterjee
- canonical: {first: Rajen, last: Chatterjee}
  variants:
  - {first: Rajan, last: Chatterjee}
- canonical: {first: Jacques, last: Chauché}
  id: jacques-chauche
- canonical: {first: Himani, last: Chaudhry}
  variants:
  - {first: Himani, last: Chaudhary}
- canonical: {first: Bidyut Baran, last: Chaudhuri}
  id: bidyut-baran-chaudhuri
  variants:
  - {first: Bidyut B., last: Chaudhuri}
- canonical: {first: Chiwei, last: Che}
  id: chiwei-che
- canonical: {first: Alvin Cheng-Hsien, last: Chen}
  variants:
  - {first: Cheng-Hsien, last: Chen}
- canonical: {first: Catherine, last: Chen}
  comment: UC Berkley
  id: catherine-chen-ucberkley
- canonical: {first: Catherine, last: Chen}
  comment: Brown
  id: catherine-chen-bu
- canonical: {first: Chao-Jan, last: Chen}
  variants:
  - {first: Chao-jan, last: Chen}
- canonical: {first: Cheng-Der, last: Chen}
  variants:
  - {first: Cheng-der, last: Chen}
- canonical: {first: Feng-Yi, last: Chen}
  variants:
  - {first: Feng-yi, last: Chen}
- canonical: {first: Francine, last: Chen}
  variants:
  - {first: Francine R., last: Chen}
- canonical: {first: Helen Kaiyun, last: Chen}
  variants:
  - {first: Kai-Yun, last: Chen}
  - {first: Kai-yun, last: Chen}
  - {first: Helen Kai-yun, last: Chen}
- canonical: {first: Huey-Chyun, last: Chen}
  variants:
  - {first: Mathis Huey-chyun, last: Chen}
- canonical: {first: Jen Nan, last: Chen}
  variants:
  - {first: Jen-Nan, last: Chen}
  - {first: Jen-nan, last: Chen}
- canonical: {first: Jiajun, last: Chen}
  variants:
  - {first: Jia-jun, last: Chen}
  - {first: Jia-Jun, last: Chen}
- canonical: {first: Keh-Jiann, last: Chen}
  variants:
  - {first: Keh-jiann, last: Chen}
  - {first: Ke-Jiann, last: Chen}
  - {first: K. J., last: Chen}
- canonical: {first: Qian, last: Cao}
  id: qian-cao-renmin
  orcid: 0000-0003-3288-1714
  institution: Renmin University of China
  comment: Renmin
- canonical: {first: Qian, last: Cao}
  id: qian-cao
  comment: May refer to several people
- canonical: {first: Kuang-hua, last: Chen}
  variants:
  - {first: Kuang-Hua, last: Chen}
- canonical: {first: Li-mei, last: Chen}
  variants:
  - {first: Li-Mei, last: Chen}
- canonical: {first: Liang-Yu, last: Chen}
  variants:
  - {first: Liangyu, last: Chen}
- canonical: {first: Mei-hua, last: Chen}
  variants:
  - {first: Mei-Hua, last: Chen}
- canonical: {first: You, last: Zhang}
  id: you-zhang-rochester
  orcid: 0000-0002-4649-278X
  institution: University of Rochester
  comment: Rochester
- canonical: {first: You, last: Zhang}
  id: you-zhang
  comment: May refer to several people
- canonical: {first: Mia Xu, last: Chen}
  variants:
  - {first: Mia, last: Chen}
- canonical: {first: Nancy, last: Chen}
  variants:
  - {first: Nancy F., last: Chen}
- canonical: {first: Po Chun, last: Chen}
  variants:
  - {first: Po-Chun, last: Chen}
- canonical: {first: Po Hsuan, last: Chen}
  variants:
  - {first: Po-Hsuan, last: Chen}
- canonical: {first: Shun-Der, last: Chen}
  variants:
  - {first: Shun-Der, last: Cheng}
- canonical: {first: Ssu-Cheng, last: Chen}
  variants:
  - {first: Su-Cheng, last: Chen}
- canonical: {first: Stanley F., last: Chen}
  variants:
  - {first: Stanley, last: Chen}
- canonical: {first: Tsong-yi, last: Chen}
  variants:
  - {first: Tsong-Yi, last: Chen}
- canonical: {first: Xixian, last: Chen}
  variants:
  - {first: XiXian, last: Chen}
- canonical: {first: Yi-Rong, last: Chen}
  variants:
  - {first: YiRong, last: Chen}
  - {first: Yi-Rung, last: Chen}
- canonical: {first: YiChun, last: Chen}
  variants:
  - {first: Yi-Chun, last: Chen}
- canonical: {first: Yuanzhu Peter, last: Chen}
  variants:
  - {first: Peter, last: Chen}
- canonical: {first: Zhiyu, last: Chen}
  id: zhiyu-chen-lehigh
  orcid: 0000-0002-3096-7912
  comment: Lehigh University
- canonical: {first: Zhiyu, last: Chen}
  id: zhiyu-chen
  comment: May refer to several people
- canonical: {first: Charles, last: 'Chen, Jr.'}
  variants:
  - {first: Charles, last: Chen}
  - {first: Charles, last: Chen Jr.}
- canonical: {first: Noureddine, last: Chenfour}
  id: noureddine-chenfour
- canonical: {first: Wen-Huei, last: Cheng}
  variants:
  - {first: Wen-Hui, last: Cheng}
- canonical: {first: Xueqi, last: Cheng}
  variants:
  - {first: Xue-Qi, last: Cheng}
- canonical: {first: Chi-Shun, last: Cheung}
  variants:
  - {first: Chi Shun, last: Cheung}
- canonical: {first: Jackie Chi Kit, last: Cheung}
  variants:
  - {first: Jackie C. K., last: Cheung}
  - {first: Jackie C.K., last: Cheung}
  - {first: Jackie, last: Cheung}
- canonical: {first: Lawrence Y. L., last: Cheung}
  id: lawrence-y-l-cheung
  variants:
  - {first: Lawrence Y.L., last: Cheung}
- canonical: {first: Peter A., last: Chew}
  variants:
  - {first: Peter, last: Chew}
- canonical: {first: Adam, last: Cheyer}
  id: adam-cheyer
- canonical: {first: Tung-Hui, last: Chiang}
  variants:
  - {first: TungHui, last: Chiang}
- canonical: {first: Yuang-Chin, last: Chiang}
  variants:
  - {first: Yuang-chin, last: Chiang}
- canonical: {first: Jen-Tzung, last: Chien}
  variants:
  - {first: Jen-Tzong, last: Chien}
- canonical: {first: Lois C., last: Childs}
  variants:
  - {first: Lois, last: Childs}
- canonical: {first: Phil Sidney, last: Ostheimer}
  id: phil-sidney-ostheimer
  orcid: 0009-0009-6186-3233
  institution: RPTU Kaiserslautern-Landau
  variants:
  - {first: Phil, last: Ostheimer}
- canonical: {first: Odbayar, last: Chimeddorj}
  variants:
  - {first: Chimeddorj, last: Odbayar}
- canonical: {first: Lei, last: Gao}
  id: lei-gao-usc
  orcid: 0009-0004-7541-4029
  institution: University of Southern California
  comment: USC
- canonical: {first: Lei, last: Gao}
  id: lei-gao
  comment: May refer to several people
- canonical: {first: Nancy, last: Chinchor}
  id: nancy-chinchor
  variants:
  - {first: Nancy A., last: Chinchor}
- canonical: {first: P. C., last: Ching}
  variants:
  - {first: P.C., last: Ching}
- canonical: {first: Manoj, last: Chinnakotla}
  variants:
  - {first: Manoj K., last: Chinnakotla}
  - {first: Manoj Kumar, last: Chinnakotla}
- canonical: {first: Luminita, last: Chiran}
  id: luminita-chiran
- canonical: {first: Mahesh V., last: Chitrao}
  variants:
  - {first: Mahesh, last: Chitrao}
- canonical: {first: Chih-Ming, last: Chiu}
  variants:
  - {first: Chih-ming, last: Chiu}
- canonical: {first: Hsun-Wen, last: Chiu}
  variants:
  - {first: Hsun-wen, last: Chiu}
- canonical: {first: Timothy, last: Chklovski}
  variants:
  - {first: Tim, last: Chklovski}
- canonical: {first: Hakaze, last: Cho}
  id: hakaze-cho
  variants:
  - {first: Yufeng, last: Zhao}
- canonical: {first: Martin, last: Chodorow}
  variants:
  - {first: Martin S., last: Chodorow}
- canonical: {first: GyuHyeon, last: Choi}
  variants:
  - {first: Gyu-Hyeon, last: Choi}
- canonical: {first: Jinho D., last: Choi}
  variants:
  - {first: Jinho, last: Choi}
- canonical: {first: Key-Sun, last: Choi}
  variants:
  - {first: Key-sun, last: Choi}
- canonical: {first: Annick, last: Choisier}
  id: annick-choisier
- canonical: {first: Mickey W. C., last: Chong}
  variants:
  - {first: Mickey W.C., last: Chong}
- canonical: {first: George, last: Chou}
  id: george-chou
- canonical: {first: Seng-Cho T., last: Chou}
  variants:
  - {first: Seng-cho T., last: Chou}
- canonical: {first: Prafulla Kumar, last: Choubey}
  variants:
  - {first: Prafulla, last: Choubey}
- canonical: {first: Khalid, last: Choukri}
  id: khalid-choukri
  variants:
  - {first: Kalid, last: Choukri}
- canonical: {first: Yen-Lu, last: Chow}
  variants:
  - {first: Yen-lu, last: Chow}
- canonical: {first: Thomas Ulrich, last: Christiansen}
  variants:
  - {first: Thomas, last: Christiansen}
- canonical: {first: Dimitris, last: Christodoulakis}
  variants:
  - {first: Dimitris N., last: Christodoulakis}
- canonical: {first: C. Mario, last: Christoudias}
  variants:
  - {first: Mario, last: Christoudias}
- canonical: {first: Grzegorz, last: Chrupała}
  variants:
  - {first: Grzegorz, last: Chrupala}
- canonical: {first: Jennifer, last: Chu-Carroll}
  variants:
  - {first: Jennifer, last: Chu}
- canonical: {first: Tat-Seng, last: Chua}
  variants:
  - {first: Tat Seng, last: Chua}
- canonical: {first: Ka-Wai, last: Chui}
  variants:
  - {first: Kawai, last: Chui}
- canonical: {first: Grace, last: Chung}
  variants:
  - {first: Grace Y, last: Chung}
- canonical: {first: Hee Sung, last: Chung}
  variants:
  - {first: Hee-Sung, last: Chung}
- canonical: {first: HooJung, last: Chung}
  variants:
  - {first: Hoojung, last: Chung}
- canonical: {first: Siaw-Fong, last: Chung}
  variants:
  - {first: Siaw Fong, last: Chung}
- canonical: {first: You-Shan, last: Chung}
  variants:
  - {first: You-shan, last: Chung}
- canonical: {first: Kenneth, last: Church}
  variants:
  - {first: Kenneth Ward, last: Church}
  - {first: Ken, last: Church}
  - {first: Kenneth W., last: Church}
- canonical: {first: Christopher, last: Chute}
  variants:
  - {first: Christopher G., last: Chute}
- canonical: {first: Ilyas, last: Cicekli}
  variants:
  - {first: İlyas, last: Çiçekli}
- canonical: {first: Christopher, last: Cieri}
  variants:
  - {first: Chris, last: Cieri}
- canonical: {first: Philipp, last: Cimiano}
  id: philipp-cimiano
- canonical: {first: Alina Maria, last: Ciobanu}
  variants:
  - {first: Alina, last: Ciobanu}
- canonical: {first: Manuel R., last: Ciosici}
  variants:
  - {first: Manuel, last: Ciosici}
- canonical: {first: Fabio, last: Ciravegna}
  id: fabio-ciravegna
- canonical: {first: Montserrat, last: Civit}
  id: montserrat-civit
- canonical: {first: Chris, last: Clark}
  variants:
  - {first: Christine, last: Clark}
- canonical: {first: Jonathan H., last: Clark}
  variants:
  - {first: Jonathan, last: Clark}
- canonical: {first: Charles L. A., last: Clarke}
  id: charles-l-a-clarke
- canonical: {first: Luka A., last: Clarke}
  variants:
  - {first: Luka, last: Clarke}
- canonical: {first: Mark A., last: Clements}
  variants:
  - {first: Mark, last: Clements}
- canonical: {first: Miruna, last: Clinciu}
  variants:
  - {first: Miruna-Adriana, last: Clinciu}
- canonical: {first: John H., last: 'Clippinger, Jr.'}
  variants:
  - {first: John Henry, last: 'Clippinger, Jr.'}
- canonical: {first: Paul, last: Clough}
  variants:
  - {first: Paul D., last: Clough}
- canonical: {first: Martin, last: Cmejrek}
  variants:
  - {first: Martin, last: Čmejrek}
- canonical: {first: Noah, last: Coccaro}
  id: noah-coccaro
- canonical: {first: Jose, last: Coch}
  variants:
  - {first: José, last: Coch}
- canonical: {first: John, last: Cocke}
  id: john-cocke
- canonical: {first: Joan, last: Codina-Filba}
  variants:
  - {first: Joan, last: Codina-Filbà}
  - {first: Joan, last: Codina}
- canonical: {first: Jordan, last: Cohen}
  variants:
  - {first: Jordan R., last: Cohen}
- canonical: {first: K. Bretonnel, last: Cohen}
  variants:
  - {first: Kevin Bretonnel, last: Cohen}
  - {first: Kevin B., last: Cohen}
  - {first: Kevin, last: Cohen}
- canonical: {first: Philip R., last: Cohen}
  variants:
  - {first: Philip, last: Cohen}
  - {first: Phil R., last: Cohen}
- canonical: {first: Shay B., last: Cohen}
  variants:
  - {first: Shay, last: Cohen}
- canonical: {first: Trevor, last: Cohen}
  comment: University of Washington
  id: trevor-cohen
  similar: [trevor-cohn]
- canonical: {first: William, last: Cohen}
  variants:
  - {first: William W., last: Cohen}
- canonical: {first: Yael, last: Cohen-Sygal}
  variants:
  - {first: Yael, last: Sygal}
- canonical: {first: Luísa, last: Coheur}
  variants:
  - {first: Luisa, last: Coheur}
- canonical: {first: Trevor, last: Cohn}
  comment: University of Melbourne
  id: trevor-cohn
  similar: [trevor-cohen]
- canonical: {first: Andrew W., last: Cole}
  variants:
  - {first: Andrew, last: Cole}
- canonical: {first: Ronald, last: Cole}
  id: ronald-cole
  variants:
  - {first: Ron, last: Cole}
  - {first: Ronald A., last: Cole}
- canonical: {first: Mariona, last: Coll Ardanuy}
  variants:
  - {first: Mariona Coll, last: Ardanuy}
- canonical: {first: Christophe, last: Collet}
  id: christophe-collet
- canonical: {first: Jean-Marc, last: Colletta}
  id: jean-marc-colletta
- canonical: {first: Edward, last: Collins}
  variants:
  - {first: Ed, last: Collins}
- canonical: {first: Michael, last: Collins}
  variants:
  - {first: Michael John, last: Collins}
  - {first: Mike, last: Collins}
- canonical: {first: Sandra, last: Collovini}
  id: sandra-collovini
- canonical: {first: Pere, last: Comas}
  variants:
  - {first: Pere R., last: Comas}
- canonical: {first: Donald C., last: Comeau}
  variants:
  - {first: Don, last: Comeau}
  - {first: Donald, last: Comeau}
  - {first: Donald C, last: Comeau}
- canonical: {first: Elisabet, last: Comelles}
  id: elisabet-comelles
- canonical: {first: Kristian, last: Concepcion}
  variants:
  - {first: Kris, last: Concepcion}
- canonical: {first: Jae, last: Hee Lee}
  id: jae-hee-lee-bremen
  orcid: 0000-0001-9840-780X
  institution: University of Bremen
  comment: Bremen
- canonical: {first: Jae, last: Hee Lee}
  id: jae-hee-lee
  comment: May refer to several people
- canonical: {first: Sherri, last: Condon}
  variants:
  - {first: Sherri L., last: Condon}
- canonical: {first: Zhiyuan, last: Peng}
  id: zhiyuan-peng-santaclara
  orcid: 0000-0002-9870-4422
  institution: Santa Clara University
  comment: SCU
- canonical: {first: Zhiyuan, last: Peng}
  id: zhiyuan-peng
  comment: May refer to several people
- canonical: {first: John, last: Conroy}
  variants:
  - {first: John M., last: Conroy}
- canonical: {first: Matthieu, last: Constant}
  variants:
  - {first: Mathieu, last: Constant}
- canonical: {first: Susan P., last: Converse}
  variants:
  - {first: Susan, last: Converse}
- canonical: {first: Helen V., last: Cook}
  variants:
  - {first: Helen, last: Cook}
  - {first: Helen V, last: Cook}
- canonical: {first: Peter-Arno, last: Coppen}
  id: peter-arno-coppen
- canonical: {first: Ornella, last: Corazzari}
  id: ornella-corazzari
- canonical: {first: Greville C., last: Corbett}
  variants:
  - {first: Greville, last: Corbett}
  - {first: Greville G., last: Corbett}
- canonical: {first: Peter, last: Corbett}
  variants:
  - {first: Peter T., last: Corbett}
- canonical: {first: João Paulo, last: Cordeiro}
  variants:
  - {first: João, last: Cordeiro}
- canonical: {first: Silvio, last: Cordeiro}
  variants:
  - {first: Silvio Ricardo, last: Cordeiro}
- canonical: {first: Mark G., last: Core}
  variants:
  - {first: Mark, last: Core}
- canonical: {first: Courtney D., last: Corley}
  variants:
  - {first: Courtney, last: Corley}
- canonical: {first: Annick, last: Corluy}
  id: annick-corluy
- canonical: {first: Thomas L., last: Cornell}
  variants:
  - {first: Thomas, last: Cornell}
- canonical: {first: Gloria, last: Corpas Pastor}
  variants:
  - {first: Gloria, last: Corpas}
  - {first: Gloria Corpas, last: Pastor}
- canonical: {first: Simon, last: Corston-Oliver}
  variants:
  - {first: Simon H., last: Corston-Oliver}
- canonical: {first: Louise, last: Corti}
  id: louise-corti
- canonical: {first: Santiago, last: Cortés Vaíllo}
  variants:
  - {first: Santiago, last: Cortes}
  - {first: Santiago Cortés, last: Vaíllo}
- canonical: {first: William J., last: Corvey}
  variants:
  - {first: William, last: Corvey}
- canonical: {first: Angela, last: Costa}
  variants:
  - {first: Ângela, last: Costa}
- canonical: {first: Luís Fernando, last: Costa}
  variants:
  - {first: Luís, last: Costa}
- canonical: {first: Christophe, last: Costa Florêncio}
  variants:
  - {first: Christophe Costa, last: Florencio}
- canonical: {first: Marta R., last: Costa-jussà}
  variants:
  - {first: Marta, last: R. Costa-jussà}
  - {first: Marta R., last: Costa-Jussà}
  - {first: Marta R., last: Costa-Jussa}
  - {first: Marta, last: Ruiz Costa-jussà}
  - {first: Marta Ruiz, last: Costa-jussà}
- canonical: {first: Fintan J., last: Costello}
  variants:
  - {first: Fintan, last: Costello}
- canonical: {first: William, last: Coster}
  variants:
  - {first: Will, last: Coster}
- canonical: {first: Louise-Amélie, last: Cougnon}
  variants:
  - {first: Louis-Amélie, last: Cougnon}
- canonical: {first: Francisco M., last: Couto}
  variants:
  - {first: Francisco, last: Couto}
- canonical: {first: Daniel, last: Couto Vale}
  variants:
  - {first: Daniel, last: Couto-Vale}
  - {first: Daniel, last: Vale}
- canonical: {first: Jim, last: Cowie}
  id: jim-cowie
- canonical: {first: Roddy, last: Cowie}
  id: roddy-cowie
- canonical: {first: Benoit, last: Crabbé}
  variants:
  - {first: Benoît, last: Crabbé}
- canonical: {first: Gregory, last: Crane}
  variants:
  - {first: Gregory R., last: Crane}
- canonical: {first: Lambros, last: Cranias}
  variants:
  - {first: Lambros, last: Kranias}
- canonical: {first: Yudong, last: Wang}
  id: yudong-wang-peking
  orcid: 0009-0005-0204-495X
  institution: Peking University
  comment: Peking
- canonical: {first: Yudong, last: Wang}
  id: yudong-wang
  comment: May refer to several people
- canonical: {first: Josep M., last: Crego}
  variants:
  - {first: Josep Maria, last: Crego}
  - {first: Josep, last: Crego}
- canonical: {first: Luca, last: Cristoforetti}
  id: luca-cristoforetti
- canonical: {first: Matthew, last: Crocker}
  variants:
  - {first: Matthew W., last: Crocker}
- canonical: {first: W. Bruce, last: Croft}
  variants:
  - {first: Bruce, last: Croft}
- canonical: {first: Fabien, last: Cromieres}
  variants:
  - {first: Fabien, last: Cromières}
- canonical: {first: Paul A., last: Crook}
  variants:
  - {first: Paul, last: Crook}
- canonical: {first: Noa P., last: Cruz Diaz}
  variants:
  - {first: Noa P., last: Cruz}
  - {first: Noa, last: Cruz}
  - {first: Noa P., last: Cruz Díaz}
- canonical: {first: Michael, last: Crystal}
  variants:
  - {first: Michael R., last: Crystal}
- canonical: {first: Andras, last: Csomai}
  variants:
  - {first: András, last: Csomai}
- canonical: {first: Catia, last: Cucchiarini}
  id: catia-cucchiarini
- canonical: {first: Silviu, last: Cucerzan}
  variants:
  - {first: Silviu-Petru, last: Cucerzan}
- canonical: {first: Chris, last: Culy}
  variants:
  - {first: Christopher, last: Culy}
- canonical: {first: Hamish, last: Cunningham}
  id: hamish-cunningham
- canonical: {first: Arturo, last: Curiel}
  variants:
  - {first: Arturo, last: Curiel Díaz}
- canonical: {first: Wei, last: Liu}
  id: wei-liu-kcl
  orcid: 0000-0003-0011-7797
  institution: Kings College London
  comment: KCL
- canonical: {first: Wei, last: Liu}
  id: wei-liu
  comment: May refer to several people
- canonical: {first: James R., last: Curran}
  variants:
  - {first: James, last: Curran}
- canonical: {first: Douglass, last: Cutting}
  variants:
  - {first: Doug, last: Cutting}
- canonical: {first: Jan, last: Cuřín}
  id: jan-curin
- canonical: {first: Agata, last: Cybulska}
  variants:
  - {first: Agata Katarzyna, last: Cybulska}
- canonical: {first: Scott, last: Cyphers}
  variants:
  - {first: D. Scott, last: Cyphers}
- canonical: {first: Marianne, last: Dabbadie}
  id: marianne-dabbadie
- canonical: {first: Walter, last: Daelemans}
  id: walter-daelemans
- canonical: {first: Deborah A., last: Dahl}
  id: deborah-a-dahl
  variants:
  - {first: Deborah, last: Dahl}
- canonical: {first: Kathleen, last: Dahlgren}
  id: kathleen-dahlgren
- canonical: {first: Li-Rong, last: Dai}
  variants:
  - {first: LiRong, last: Dai}
- canonical: {first: Xiang, last: Dai}
  variants:
  - {first: Xiangying, last: Dai}
- canonical: {first: Xinyu, last: Dai}
  variants:
  - {first: Xin-yu, last: Dai}
  - {first: Xin-Yu, last: Dai}
- canonical: {first: Béatrice, last: Daille}
  variants:
  - {first: Beatrice, last: Daille}
- canonical: {first: Bojana, last: Dalbelo Bašić}
  variants:
  - {first: Bojana Dalbelo, last: Bašić}
- canonical: {first: Patrice, last: Dalle}
  id: patrice-dalle
- canonical: {first: Bhavana, last: Dalvi}
  variants:
  - {first: Bhavana, last: Dalvi Mishra}
- canonical: {first: Om P., last: Damani}
  variants:
  - {first: Om, last: Damani}
- canonical: {first: Fred, last: Damerau}
  variants:
  - {first: Fred J., last: Damerau}
- canonical: {first: Laurie, last: Damianos}
  variants:
  - {first: Laurie E., last: Damianos}
- canonical: {first: Danica, last: Damljanović}
  variants:
  - {first: Danica, last: Damljanovic}
- canonical: {first: Géraldine, last: Damnati}
  variants:
  - {first: Geraldine, last: Damnati}
- canonical: {first: Robert I., last: Damper}
  id: robert-i-damper
- canonical: {first: Sandipan, last: Dandapat}
  variants:
  - {first: Sandipan, last: Dandpat}
- canonical: {first: Hoa Trang, last: Dang}
  variants:
  - {first: Hoa, last: Dang}
- canonical: {first: Ron, last: 'Daniel, Jr.'}
  variants:
  - {first: Ron, last: Daniel}
  - {first: Ron, last: Daniel Jr.}
- canonical: {first: Masatake, last: Dantsuji}
  id: masatake-dantsuji
- canonical: {first: Aswarth Abhilash, last: Dara}
  variants:
  - {first: Aswarth, last: Dara}
- canonical: {first: Stéfan, last: Darmoni}
  variants:
  - {first: Stefan, last: Darmoni}
- canonical: {first: Vidas, last: Daudaravicius}
  variants:
  - {first: Vidas, last: Daudaravičius}
- canonical: {first: Jordi, last: Daudé}
  id: jordi-daude
- canonical: {first: Hal, last: Daumé III}
  variants:
  - {first: Hal, last: Daume III}
  - {first: Hal, last: Daume}
  - {first: Hal, last: Daumé}
- canonical: {first: Chris Irwin, last: Davis}
  variants:
  - {first: Chris, last: Davis}
- canonical: {first: James, last: Davis}
  variants:
  - {first: James Raymond, last: Davis}
- canonical: {first: Mark W., last: Davis}
  variants:
  - {first: Mark, last: Davis}
- canonical: {first: Sashka T., last: Davis}
  variants:
  - {first: Sashka, last: Davis}
- canonical: {first: Ian P., last: Davy}
  variants:
  - {first: Ian, last: Davy}
  - {first: Ian P, last: Davy}
- canonical: {first: David, last: Day}
  variants:
  - {first: David S., last: Day}
- canonical: {first: Antonella, last: De Angeli}
  variants:
  - {first: Antonella, last: DeAngeli}
- canonical: {first: Vitor, last: De Araujo}
  variants:
  - {first: Vítor, last: Araújo}
- canonical: {first: Orphee, last: De Clercq}
  variants:
  - {first: Orphée, last: De Clercq}
- canonical: {first: Georges, last: De Moor}
  id: georges-de-moor
- canonical: {first: Renato, last: De Mori}
  variants:
  - {first: Renato, last: de Mori}
- canonical: {first: Anne, last: De Roeck}
  variants:
  - {first: Anne, last: DeRoeck}
  - {first: Anne, last: de Roeck}
  - {first: Anne, last: deRoeck}
  - {first: A.N., last: De Roeck}
  - {first: Anne N., last: De Roeck}
- canonical: {first: Gianluca, last: De Rossi}
  variants:
  - {first: Gianluca, last: Rossi}
- canonical: {first: Koenraad, last: De Smedt}
  variants:
  - {first: Koenraad, last: de Smedt}
  - {first: Koenraad, last: DeSmedt}
- canonical: {first: Ángel, last: De la Torre}
  id: angel-de-la-torre
- canonical: {first: Jonathan, last: DeCristofaro}
  variants:
  - {first: Jonathan D., last: DeCristofaro}
- canonical: {first: Rosa, last: Del Gaudio}
  variants:
  - {first: Rosa, last: Gaudio}
- canonical: {first: Riccardo, last: Del Gratta}
  variants:
  - {first: Riccardo, last: del Gratta}
- canonical: {first: Iria, last: Del Río Gayo}
  variants:
  - {first: Iria, last: del Río Gayo}
  - {first: Iria, last: del Río}
  - {first: Iria, last: del Rio}
- canonical: {first: Elisabeth, last: Delais-Roussarie}
  variants:
  - {first: Élisabeth, last: Delais-Roussarie}
- canonical: {first: Jean-François, last: Delannoy}
  variants:
  - {first: Jean-Francois, last: Delannoy}
- canonical: {first: Stephen A., last: Della Pietra}
  id: stephen-a-della-pietra
  variants:
  - {first: Stephen, last: Della Pietra}
  - {first: Stephen, last: DellaPietra}
- canonical: {first: Vincent J., last: Della Pietra}
  id: vincent-j-della-pietra
  variants:
  - {first: Vincent, last: DellaPietra}
- canonical: {first: Rodolfo, last: Delmonte}
  id: rodolfo-delmonte
- canonical: {first: Paul, last: Deléglise}
  variants:
  - {first: Paul, last: Deleglise}
- canonical: {first: George, last: Demetriou}
  variants:
  - {first: George C., last: Demetriou}
- canonical: {first: Isin, last: Demirsahin}
  variants:
  - {first: Işin, last: Demirşahin}
  - {first: Isin, last: Demirşahin}
- canonical: {first: Peter, last: Deng}
  id: peter-deng
- canonical: {first: Xinyu, last: Deng}
  variants:
  - {first: XinYu, last: Deng}
- canonical: {first: Zhi-Hong, last: Deng}
  variants:
  - {first: Zhihong, last: Deng}
- canonical: {first: Alexandre, last: Denis}
  id: alexandre-denis
- canonical: {first: Leon, last: Derczynski}
  variants:
  - {first: Leon, last: Strømberg-Derczynski}
- canonical: {first: Jan Milan, last: Deriu}
  variants:
  - {first: Jan, last: Deriu}
- canonical: {first: Julien, last: Derivière}
  id: julien-deriviere
- canonical: {first: Maunendra Sankar, last: Desarkar}
  variants:
  - {first: Maunendra, last: Sankar Desarkar}
- canonical: {first: Théo, last: Desbordes}
  variants:
  - {first: Theo, last: Desbordes}
- canonical: {first: Jean-Pierre, last: Descles}
  variants:
  - {first: Jean-Pierre, last: Desclés}
  - {first: Jean Pierre, last: Descles}
- canonical: {first: Elina, last: Desipri}
  id: elina-desipri
  variants:
  - {first: Elina, last: Desypri}
- canonical: {first: José, last: Deulofeu}
  variants:
  - {first: Jose, last: Deulofeu}
- canonical: {first: Arturo Calvo, last: Devesa}
  variants:
  - {first: Arturo, last: Calvo}
- canonical: {first: Laurence, last: Devillers}
  id: laurence-devillers
- canonical: {first: Pradip, last: Dey}
  variants:
  - {first: Paradip, last: Dey}
- canonical: {first: Arnab, last: Dhar}
  variants:
  - {first: Arnad, last: Dhar}
- canonical: {first: Paramveer S., last: Dhillon}
  variants:
  - {first: Paramveer, last: Dhillon}
- canonical: {first: Luigi, last: Di Caro}
  variants:
  - {first: Luigi, last: di Caro}
- canonical: {first: Giuseppe, last: Di Fabbrizio}
  variants:
  - {first: Giuseppe, last: Fabbrizio}
- canonical: {first: Mattia A., last: Di Gangi}
  variants:
  - {first: Mattia Antonino, last: Di Gangi}
  - {first: Mattia, last: Di Gangi}
- canonical: {first: Mauro, last: Di Manzo}
  id: mauro-di-manzo
- canonical: {first: Giorgio Maria, last: Di Nunzio}
  variants:
  - {first: Giorgio, last: Di Nunzio}
- canonical: {first: Vittorio, last: Di Tomaso}
  id: vittorio-di-tomaso
- canonical: {first: Zihao, last: Li}
  id: zihao-li-helsinki
  orcid: 0009-0008-9329-5341
  institution: University of Helsinki
  comment: Helsinki
- canonical: {first: Zihao, last: Li}
  id: zihao-li
  comment: May refer to several people
- canonical: {first: Chrysanne, last: DiMarco}
  variants:
  - {first: Chrysanne, last: Di Marco}
- canonical: {first: Denise, last: DiPersio}
  variants:
  - {first: Denise, last: Dipersio}
- canonical: {first: Mona, last: Diab}
  variants:
  - {first: Mona T., last: Diab}
- canonical: {first: Gaël, last: Dias}
  variants:
  - {first: Gael, last: Dias}
  - {first: Gäel, last: Dias}
- canonical: {first: Miguel Sales, last: Dias}
  variants:
  - {first: Miguel, last: Dias}
- canonical: {first: Bento Carlos, last: Dias-da-Silva}
  variants:
  - {first: Bento Carlos Dias, last: da Silva}
- canonical: {first: Javier, last: Dieguez-Tirado}
  variants:
  - {first: Javier, last: Dieguez}
- canonical: {first: Dinh, last: Dien}
  variants:
  - {first: Dien, last: Dinh}
- canonical: {first: Mireia, last: Diez}
  variants:
  - {first: Mireia, last: Díez}
- canonical: {first: Vassilios, last: Digalakis}
  id: vassilios-digalakis
- canonical: {first: Brian W., last: Dillon}
  variants:
  - {first: Brian, last: Dillon}
- canonical: {first: Davis Muhajereen D., last: Dimalen}
  variants:
  - {first: Davis Muhajereen, last: Dimalen}
- canonical: {first: Vania, last: Dimitrova}
  variants:
  - {first: Vanya, last: Dimitrova}
- canonical: {first: Luca, last: Dini}
  id: luca-dini
- canonical: {first: Norbert, last: Dinstl}
  id: norbert-dinstl
- canonical: {first: Georgiana, last: Dinu}
  id: georgiana-dinu
- canonical: {first: Liviu P., last: Dinu}
  variants:
  - {first: Liviu, last: Dinu}
  - {first: Liviu Petrisor, last: Dinu}
- canonical: {first: Cheikh M. Bamba, last: Dione}
  variants:
  - {first: Cheikh Bamba, last: Dione}
- canonical: {first: Bayu, last: Distiawan}
  variants:
  - {first: Bayu Distiawan, last: Trisedya}
- canonical: {first: Shirley, last: Dita}
  variants:
  - {first: Shirley N., last: Dita}
- canonical: {first: Paul, last: Dixon}
  variants:
  - {first: Paul R., last: Dixon}
- canonical: {first: Quoc Khanh, last: Do}
  variants:
  - {first: Quoc-Khanh, last: Do}
- canonical: {first: Simon, last: Dobrisek}
  variants:
  - {first: Simon, last: Dobrišek}
- canonical: {first: Boris V., last: Dobrov}
  id: boris-v-dobrov
  variants:
  - {first: Boris, last: Dobrov}
- canonical: {first: Laura, last: Docio-Fernandez}
  variants:
  - {first: Laura, last: Docío-Fernández}
- canonical: {first: George R., last: Doddington}
  variants:
  - {first: George, last: Doddington}
- canonical: {first: Ellen K., last: Dodge}
  variants:
  - {first: Ellen, last: Dodge}
- canonical: {first: Shinichi, last: Doi}
  variants:
  - {first: Shin’ichi, last: Doi}
- canonical: {first: Charles P., last: Dolan}
  variants:
  - {first: Charles, last: Dolan}
- canonical: {first: William B., last: Dolan}
  variants:
  - {first: William, last: Dolan}
  - {first: Bill, last: Dolan}
- canonical: {first: Ioannis, last: Dologlou}
  id: ioannis-dologlou
- canonical: {first: Martin Ariel, last: Dominguez}
  variants:
  - {first: Martín, last: Domínguez}
  - {first: Martin Ariel, last: Domínguez}
- canonical: {first: Ming Chui, last: Dong}
  variants:
  - {first: Ming-Chui, last: Dong}
- canonical: {first: Xin Luna, last: Dong}
  orcid: 0009-0001-2049-2458
  variants:
  - {first: Xin, last: Dong}
- canonical: {first: Xin, last: Dong}
  id: xin-dong-rutgers
  comment: "Rutgers"
  degree: Rutgers
  orcid: 0009-0007-8724-7784
- canonical: {first: Xin, last: Dong}
  id: xin-dong
  comment: "May refer to several people"
- canonical: {first: Christine, last: Doran}
  id: christine-doran
- canonical: {first: Bonnie, last: Dorr}
  variants:
  - {first: Bonnie J., last: Dorr}
- canonical: {first: Jochen, last: Dorre}
  variants:
  - {first: Jochen, last: Dörre}
- canonical: {first: Léon, last: Dostert}
  variants:
  - {first: Leon, last: Dostert}
  - {first: L. E., last: Dostert}
- canonical: {first: Ellen, last: Douglas-Cowie}
  id: ellen-douglas-cowie
- canonical: {first: Yerai, last: Doval}
  variants:
  - {first: Yerai, last: Doval Mosquera}
- canonical: {first: John, last: Dowding}
  id: john-dowding
- canonical: {first: Jennifer, last: Doyon}
  variants:
  - {first: Jennifer B., last: Doyon}
- canonical: {first: Christopher, last: Dozier}
  variants:
  - {first: Christopher C., last: Dozier}
- canonical: {first: Elliott Franco, last: Drabek}
  variants:
  - {first: Elliott, last: Drabek}
  - {first: Elliott, last: Drábek}
- canonical: {first: Felix, last: Dreizin}
  id: felix-dreizin
- canonical: {first: Biljana, last: Drndarević}
  variants:
  - {first: Biljana, last: Drndarevic}
- canonical: {first: Witold, last: Drożdżyński}
  variants:
  - {first: Witold, last: Drozdzynski}
- canonical: {first: Sebastian, last: Drude}
  id: sebastian-drude
- canonical: {first: Jianyong, last: Duan}
  variants:
  - {first: Jian-Yong, last: Duan}
- canonical: {first: Yuguang, last: Duan}
  variants:
  - {first: Yu, last: Duan}
- canonical: {first: Pablo, last: Duboue}
  variants:
  - {first: Pablo A., last: Duboue}
  - {first: Pablo Ariel, last: Duboue}
- canonical: {first: Loic, last: Dugast}
  variants:
  - {first: Loïc, last: Dugast}
- canonical: {first: Stefan Daniel, last: Dumitrescu}
  variants:
  - {first: Ștefan Daniel, last: Dumitrescu}
  - {first: Ștefan, last: Dumitrescu}
- canonical: {first: Pierre, last: Dumouchel}
  id: pierre-dumouchel
- canonical: {first: Ted E., last: Dunning}
  variants:
  - {first: Ted, last: Dunning}
- canonical: {first: Long, last: Duong}
  variants:
  - {first: Long, last: Duong Thanh}
- canonical: {first: Magali Sanches, last: Duran}
  variants:
  - {first: Magali, last: Sanches Duran}
  - {first: Magali, last: Duran}
- canonical: {first: Ilknur, last: Durgar El-Kahlout}
  variants:
  - {first: Ilknur Durgar, last: El-Kahlout}
  - {first: İlknur, last: Durgar El-Kahlout}
  - {first: İlknur Durgar, last: El-Kahlout}
- canonical: {first: Koel, last: Dutta Chowdhury}
  variants:
  - {first: Koel Dutta, last: Chowdhury}
- canonical: {first: Arienne, last: Dwyer}
  id: arienne-dwyer
- canonical: {first: Hans, last: Dybkjaer}
  variants:
  - {first: Hans, last: Dybkjær}
- canonical: {first: Laila, last: Dybkjaer}
  variants:
  - {first: Laila, last: Dybkjær}
- canonical: {first: Chris, last: Dyer}
  variants:
  - {first: Christopher, last: Dyer}
  - {first: Christopher J., last: Dyer}
- canonical: {first: Michael G., last: Dyer}
  variants:
  - {first: Michael, last: Dyer}
- canonical: {first: Myroslava O., last: Dzikovska}
  variants:
  - {first: Myroslava, last: Dzikovska}
- canonical: {first: Daniel, last: Déchelotte}
  variants:
  - {first: Daniel, last: Dechelotte}
- canonical: {first: Hervé, last: Déjean}
  id: herve-dejean
  variants:
  - {first: Herve, last: Dejean}
- canonical: {first: Víctor J., last: Díaz}
  variants:
  - {first: Victor J., last: Díaz}
- canonical: {first: Jesús E., last: Díaz Verdejo}
  id: jesus-e-diaz-verdejo
- canonical: {first: Arantza, last: Díaz de Ilarraza}
  id: arantza-diaz-de-ilarraza
  variants:
  - {first: Arantza, last: Diaz de Ilarraza}
- canonical: {first: Elisabeth, last: D’Halleweyn}
  variants:
  - {first: Elizabeth, last: D’Halleweyn}
- canonical: {first: Luis Fernando, last: D’Haro}
  variants:
  - {first: Luis F., last: d’Haro}
- canonical: {first: Susana, last: Early}
  id: susana-early
- canonical: {first: Hiroshi, last: Echizen-ya}
  variants:
  - {first: Hiroshi, last: Echizen’ya}
- canonical: {first: Philip, last: Edmonds}
  variants:
  - {first: Philip G., last: Edmonds}
- canonical: {first: Angels, last: Egea}
  variants:
  - {first: Àngels, last: Egea}
- canonical: {first: Liat, last: Ein Dor}
  variants:
  - {first: Liat, last: Ein-Dor}
- canonical: {first: Andreas, last: Eisele}
  id: andreas-eisele
- canonical: {first: Jason, last: Eisner}
  variants:
  - {first: Jason M., last: Eisner}
- canonical: {first: Eva, last: Ejerhed}
  variants:
  - {first: Eva I., last: Ejerhed}
- canonical: {first: Kerstin Severinson, last: Eklundh}
  variants:
  - {first: Kerstin, last: Severinson Eklundh}
  - {first: Kerstin, last: Severinson}
- canonical: {first: Said Ouatik, last: El Alaoui}
  variants:
  - {first: Said, last: Ouatik El Alaoui}
- canonical: {first: Adil, last: El Ghali}
  variants:
  - {first: Adil, last: El-Ghali}
- canonical: {first: Ismail, last: El Maarouf}
  variants:
  - {first: Ismaïl, last: El Maarouf}
- canonical: {first: Samhaa R., last: El-Beltagy}
  variants:
  - {first: Samhaa, last: El-Beltagy}
- canonical: {first: Marc, last: El-Bèze}
  id: marc-el-beze
  variants:
  - {first: Marc, last: El-Beze}
- canonical: {first: Wassim, last: El-Hajj}
  variants:
  - {first: Wassim, last: El Hajj}
- canonical: {first: Mohab, last: El-karef}
  variants:
  - {first: Mohab, last: Elkaref}
- canonical: {first: Noémie, last: Elhadad}
  variants:
  - {first: Noemie, last: Elhadad}
- canonical: {first: Frédéric, last: Eliséi}
  variants:
  - {first: Frederic, last: Elisei}
- canonical: {first: Faiza, last: Elkateb-Gara}
  variants:
  - {first: Faiza, last: Gara}
  - {first: Faïza, last: Elkateb-Gara}
- canonical: {first: Niama, last: El Khbir}
  variants:
  - {first: Niama, last: Elkhbir}
- canonical: {first: John, last: Elliott}
  variants:
  - {first: John, last: Elliot}
- canonical: {first: David, last: Ellis}
  variants:
  - {first: David Ellis, last: Rogers}
- canonical: {first: T. Mark, last: Ellison}
  id: t-mark-ellison
- canonical: {first: Samira, last: Ellouze}
  variants:
  - {first: Samira Walha, last: Ellouze}
- canonical: {first: Mariem, last: Ellouze Khemekhem}
  variants:
  - {first: Mariem, last: Ellouze Khemakhem}
  - {first: Mariem, last: Ellouze}
  - {first: Mariem Ellouze, last: Khmekhem}
  - {first: Mariem, last: Ellouze khemekhem}
- canonical: {first: Michael, last: Ellsworth}
  variants:
  - {first: Michael J., last: Ellsworth}
- canonical: {first: Mohan, last: Zhang}
  id: mohan-zhang-unc
  orcid: 0009-0000-8866-7878
  institution: University of North Carolina
  comment: UNC
- canonical: {first: Mohan, last: Zhang}
  id: mohan-zhang
  comment: May refer to several people
- canonical: {first: David, last: Elson}
  variants:
  - {first: David K., last: Elson}
- canonical: {first: Martin C., last: Emele}
  variants:
  - {first: Martin, last: Emele}
- canonical: {first: Louisette, last: Emirkanian}
  id: louisette-emirkanian
- canonical: {first: Chantal, last: Enguehard}
  id: chantal-enguehard
- canonical: {first: Mark, last: Epstein}
  id: mark-epstein
- canonical: {first: Adoram, last: Erell}
  id: adoram-erell
- canonical: {first: Tomaž, last: Erjavec}
  variants:
  - {first: Tomaz, last: Erjavec}
- canonical: {first: Gunes, last: Erkan}
  variants:
  - {first: Güneş, last: Erkan}
- canonical: {first: Gülşen, last: Eryiğit}
  variants:
  - {first: Gülşen, last: Eryiǧit}
- canonical: {first: Mahbaneh, last: Eshaghzadeh Torbati}
  variants:
  - {first: Mahbaneh, last: Eshaghzadeh}
- canonical: {first: Iris, last: Eshkol}
  variants:
  - {first: Iris, last: Eshkol-Taravella}
- canonical: {first: Salvador, last: España}
  id: salvador-espana
- canonical: {first: Luis, last: Espinosa Anke}
  variants:
  - {first: Luis, last: Espinosa-Anke}
  - {first: Luis Espinosa, last: Anke}
- canonical: {first: Miquel, last: Esplà-Gomis}
  variants:
  - {first: Miquel, last: Esplà}
- canonical: {first: Dominique, last: Estival}
  id: dominique-estival
- canonical: {first: David A., last: Evans}
  variants:
  - {first: David Andreoff, last: Evans}
- canonical: {first: David, last: Evans}
  id: david-evans-mit
  orcid: 0000-0001-7988-8943
  institution: MIT
  comment: MIT
- canonical: {first: David, last: Evans}
  id: david-evans
  comment: May refer to several people
- canonical: {first: Edmund Grimley, last: Evans}
  variants:
  - {first: Edmund, last: Grimley-Evans}
- canonical: {first: Richard, last: Evans}
  id: richard-evans
- canonical: {first: Roger, last: Evans}
  id: roger-evans
- canonical: {first: Martha, last: Evens}
  variants:
  - {first: Martha W., last: Evens}
  - {first: Martha W, last: Evens}
- canonical: {first: Stephanie S., last: Everett}
  variants:
  - {first: Stephanie, last: Everett}
- canonical: {first: Lindsay J., last: Evett}
  id: lindsay-j-evett
- canonical: {first: Chandra Kiran Reddy, last: Evuru}
  variants:
  - {first: Chandra Kiran, last: Evuru}
- canonical: {first: Frank Van, last: Eynde}
  variants:
  - {first: Frank, last: van Eynde}
  - {first: Frank, last: Van Eynde}
- canonical: {first: Nerea, last: Ezeiza}
  id: nerea-ezeiza
- canonical: {first: Cécile, last: Fabre}
  variants:
  - {first: Cecile, last: Fabre}
- canonical: {first: Karoly, last: Fabricz}
  id: karoly-fabricz
- canonical: {first: Marcos Didonet Del, last: Fabro}
  variants:
  - {first: Marcus Didonet, last: Del Fabro}
- canonical: {first: Hakimeh, last: Fadaee}
  variants:
  - {first: Hakimeh, last: Fadaei}
- canonical: {first: Cédrick, last: Fairon}
  variants:
  - {first: Cedrick, last: Fairon}
- canonical: {first: Nikos, last: Fakotakis}
  id: nikos-fakotakis
  variants:
  - {first: Nikos D., last: Fakotakis}
- canonical: {first: Agnieszka, last: Falenska}
  variants:
  - {first: Agnieszka, last: Faleńska}
- canonical: {first: Shixi, last: Fan}
  variants:
  - {first: ShiXi, last: Fan}
- canonical: {first: Alex Chengyu, last: Fang}
  variants:
  - {first: Alex C., last: Fang}
- canonical: {first: M. Amin, last: Farajian}
  variants:
  - {first: Mohammad Amin, last: Farajian}
- canonical: {first: Richárd, last: Farkas}
  variants:
  - {first: Richard, last: Farkas}
- canonical: {first: Javier, last: Farreres}
  variants:
  - {first: Xavier, last: Farreres}
- canonical: {first: Tanveer A., last: Faruquie}
  variants:
  - {first: Tanveer, last: Faruquie}
  - {first: Tanveer A, last: Faruquie}
- canonical: {first: David, last: Farwell}
  id: david-farwell
- canonical: {first: Nicolas R., last: Fauceglia}
  variants:
  - {first: Nicolas, last: Fauceglia}
- canonical: {first: Benoit, last: Favre}
  variants:
  - {first: Benoît, last: Favre}
- canonical: {first: Steven, last: Feiner}
  variants:
  - {first: Steven K., last: Feiner}
- canonical: {first: Laurie, last: Feldman}
  variants:
  - {first: Laurie Beth, last: Feldman}
- canonical: {first: Naomi, last: Feldman}
  variants:
  - {first: Naomi H., last: Feldman}
- canonical: {first: Laszlo, last: Felfoldi}
  variants:
  - {first: László, last: Felföldi}
- canonical: {first: Ariani Di, last: Felippo}
  variants:
  - {first: Ariani, last: Di-Felippo}
  - {first: Ariani, last: Di Felippo}
- canonical: {first: Valéria Delisandra, last: Feltrim}
  variants:
  - {first: Valéria, last: Feltrim}
  - {first: Valéria D., last: Feltrim}
- canonical: {first: Fangfang, last: Feng}
  id: fangfang-feng
- canonical: {first: Jens Erik, last: Fenstad}
  variants:
  - {first: Jens-Erik, last: Fenstad}
- canonical: {first: Eraldo, last: Fernandes}
  variants:
  - {first: Eraldo Rezende, last: Fernandes}
- canonical: {first: Ana, last: Fernandez}
  variants:
  - {first: Ana Fernández, last: Montraveta}
  - {first: Ana, last: Fernández-Montraveta}
- canonical: {first: Ramón, last: Fernandez Astudillo}
  variants:
  - {first: Ramón, last: Astudillo}
  - {first: Ramón, last: F. Astudillo}
  - {first: Ramon, last: F. Astudillo}
- canonical: {first: Diego, last: Fernandez Slezak}
  variants:
  - {first: Diego, last: Fernández Slezak}
- canonical: {first: Raquel, last: Fernández}
  variants:
  - {first: Raquel, last: Fernandez}
- canonical: {first: Antonio, last: Fernández Orquín}
  variants:
  - {first: Antonio, last: Fernandez Orquín}
  - {first: Antonio, last: Fernández-Orquín}
  - {first: Antonio, last: Fernández}
- canonical: {first: David, last: Fernández-Amorós}
  variants:
  - {first: David, last: Fernández}
  - {first: David, last: Férnandez-Amorós}
- canonical: {first: Fernando, last: Fernández-Martínez}
  variants:
  - {first: Fernando Fernández, last: Martínez}
- canonical: {first: Stéphane, last: Ferrari}
  variants:
  - {first: Stephane, last: Ferrari}
- canonical: {first: Kathleen, last: Ferraro}
  variants:
  - {first: Kathleen, last: Ferrara}
- canonical: {first: Antonio, last: Ferrández}
  id: antonio-ferrandez
  variants:
  - {first: Antonio, last: Ferrandez}
- canonical: {first: Óscar, last: Ferrández}
  variants:
  - {first: Oscar, last: Ferrandez}
  - {first: Oscar, last: Ferrández}
- canonical: {first: Gaëlle, last: Ferré}
  variants:
  - {first: Gaelle, last: Ferré}
- canonical: {first: Daniel, last: Ferrés}
  variants:
  - {first: Dani, last: Ferrés}
- canonical: {first: Hanne, last: Fersøe}
  id: hanne-fersoe
  variants:
  - {first: Hanne, last: Fersoe}
- canonical: {first: Charles J., last: Fillmore}
  variants:
  - {first: Charles, last: Fillmore}
- canonical: {first: Maria José B., last: Finatto}
  variants:
  - {first: Maria José, last: Finatto}
  - {first: Maria José Bocorny, last: Finatto}
- canonical: {first: Alex, last: Fine}
  variants:
  - {first: Alex B., last: Fine}
- canonical: {first: Linda, last: Fineman}
  id: linda-fineman
- canonical: {first: Tim, last: Finin}
  variants:
  - {first: Timothy W., last: Finin}
- canonical: {first: Pamela E., last: Fink}
  id: pamela-e-fink
- canonical: {first: Jenny Rose, last: Finkel}
  variants:
  - {first: Jenny, last: Finkel}
- canonical: {first: Mark, last: Finlayson}
  variants:
  - {first: Mark A., last: Finlayson}
- canonical: {first: Gregory, last: Finley}
  variants:
  - {first: Greg, last: Finley}
- canonical: {first: Therese, last: Firmin}
  variants:
  - {first: Therese Firmin, last: Hand}
- canonical: {first: Jonathan G., last: Fiscus}
  id: jonathan-g-fiscus
  variants:
  - {first: Jonathan C., last: Fiscus}
  - {first: Jonathan, last: Fiscus}
- canonical: {first: David, last: Fisher}
  id: david-fisher
- canonical: {first: William M., last: Fisher}
  id: william-m-fisher
  variants:
  - {first: William, last: Fisher}
- canonical: {first: Xin, last: Xu}
  id: xin-xu-ucsd
  orcid: 0000-0001-5238-0955
  comment: UCSD
  institution: UC San Diego
- canonical: {first: Xin, last: Xu}
  id: xin-xu
  comment: May refer to multiple people
- canonical: {first: Sisay, last: Fissaha Adafre}
  variants:
  - {first: Sisay, last: Fissaha}
  - {first: Sisay Fissaha, last: Adafre}
- canonical: {first: Eileen, last: Fitzpatrick}
  id: eileen-fitzpatrick
- canonical: {first: James L., last: Flanagan}
  id: james-l-flanagan
- canonical: {first: Sébastien, last: Flavier}
  variants:
  - {first: Sebastien, last: Flavier}
- canonical: {first: Iuliana Alexandra, last: Fleşcan-Lovin-Arseni}
  variants:
  - {first: Iuliana Alexandra, last: Fleșcan-Lovin-Arseni}
  - {first: Iuliana-Alexandra, last: Flescan-Lovin-Arseni}
- canonical: {first: Dan, last: Flickinger}
  id: dan-flickinger
  variants:
  - {first: Daniel, last: Flickinger}
  - {first: Daniel P., last: Flickinger}
- canonical: {first: Radu, last: Florian}
  id: radu-florian
- canonical: {first: Christian, last: Fluhr}
  id: christian-fluhr
- canonical: {first: Achille, last: Fokoue-Nkoutche}
  variants:
  - {first: Achille, last: Fokoue}
- canonical: {first: Helka, last: Folch}
  id: helka-folch
- canonical: {first: Peter, last: Foltz}
  variants:
  - {first: Peter W., last: Foltz}
- canonical: {first: José A. R., last: Fonollosa}
  variants:
  - {first: Jose A., last: R. Fonollosa}
  - {first: José A.R., last: Fonollosa}
  - {first: José A., last: R. Fonollosa}
  - {first: Jose A. R., last: Fonollosa}
- canonical: {first: Erick, last: Fonseca}
  variants:
  - {first: Erick Rocha, last: Fonseca}
  - {first: Erick R., last: Fonseca}
- canonical: {first: Evandro B., last: Fonseca}
  variants:
  - {first: Evandro, last: Fonseca}
- canonical: {first: Ariadna, last: Font Llitjós}
  variants:
  - {first: Ariadna, last: Font-Llitjos}
  - {first: Ariadna, last: Font Llitjos}
- canonical: {first: Josep Maria, last: Fontana}
  variants:
  - {first: Josep, last: Fontana}
- canonical: {first: Kate, last: Forbes-Riley}
  variants:
  - {first: Kate, last: Forbes}
  - {first: Katherine, last: Forbes-Riley}
  - {first: Katherine, last: Forbes}
  - {first: Katherine, last: Forbes Riley}
- canonical: {first: Kenneth, last: Forbus}
  variants:
  - {first: Kenneth D., last: Forbus}
- canonical: {first: Mikel L., last: Forcada}
  variants:
  - {first: Mikel, last: Forcada}
- canonical: {first: Cameron Shaw, last: Fordyce}
  variants:
  - {first: Cameron, last: Fordyce}
- canonical: {first: Lluis, last: Formiga}
  variants:
  - {first: Lluís, last: Formiga}
- canonical: {first: Ming, last: Wang}
  id: ming-wang-northeastern
  orcid: 0000-0001-8406-5677
  institution: Northeastern University
  comment: Northeastern
- canonical: {first: Ming, last: Wang}
  id: ming-wang
  comment: May refer to several people
- canonical: {first: David, last: Forsyth}
  variants:
  - {first: David A., last: Forsyth}
- canonical: {first: Corina, last: Forăscu}
  variants:
  - {first: Corina, last: Forascu}
- canonical: {first: Eric, last: Fosler-Lussier}
  variants:
  - {first: J. Eric, last: Fosler}
  - {first: Eric, last: Fosler}
- canonical: {first: Victoria, last: Fossum}
  variants:
  - {first: Victoria Li, last: Fossum}
- canonical: {first: Dean, last: Foster}
  variants:
  - {first: Dean P., last: Foster}
- canonical: {first: Mary Ellen, last: Foster}
  variants:
  - {first: Mary E., last: Foster}
- canonical: {first: Kilian A., last: Foth}
  variants:
  - {first: Kilian, last: Foth}
- canonical: {first: Stavroula-Evita, last: Fotinea}
  id: stavroula-evita-fotinea
- canonical: {first: Christophe, last: Fouqueré}
  id: christophe-fouquere
- canonical: {first: Sébastien, last: Fournier}
  variants:
  - {first: Sebastien, last: Fournier}
- canonical: {first: Heidi, last: Fox}
  variants:
  - {first: Heidi J., last: Fox}
- canonical: {first: Jean E., last: Fox Tree}
  variants:
  - {first: Jean Fox, last: Tree}
  - {first: Jean, last: Fox Tree}
- canonical: {first: Michael C., last: Frank}
  variants:
  - {first: Michael, last: Frank}
- canonical: {first: Stefan L., last: Frank}
  variants:
  - {first: Stefan, last: Frank}
- canonical: {first: Alexander, last: Franz}
  variants:
  - {first: Alexander M., last: Franz}
- canonical: {first: Claire, last: François}
  variants:
  - {first: Claire, last: Francois}
- canonical: {first: Chaoqun, last: Liu}
  id: chaoqun-liu-ntu
  orcid: 0000-0001-8014-2516
  institution: Nanyang Technological University
  comment: NTU
- canonical: {first: Chaoqun, last: Liu}
  id: chaoqun-liu
  comment: May refer to several people
- canonical: {first: Heyuan, last: Huang}
  id: heyuan-huang-jhu
  orcid: 0009-0005-1484-9667
  institution: Johns Hopkins University
  comment: JHU
- canonical: {first: Heyuan, last: Huang}
  id: heyuan-huang
  comment: May refer to several people
- canonical: {first: Alexander, last: Fraser}
  variants:
  - {first: Alex, last: Fraser}
- canonical: {first: Kathleen C., last: Fraser}
  variants:
  - {first: Kathleen, last: Fraser}
- canonical: {first: Norman M., last: Fraser}
  variants:
  - {first: Norman, last: Fraser}
- canonical: {first: Elisabeth, last: Frasnelli}
  id: elisabeth-frasnelli
- canonical: {first: Zuzana, last: Fraterova}
  variants:
  - {first: Zuzana, last: Fráterová}
- canonical: {first: Robert, last: Frederking}
  variants:
  - {first: Robert E., last: Frederking}
- canonical: {first: Dayne, last: Freitag}
  id: dayne-freitag
- canonical: {first: André, last: Freitas}
  variants:
  - {first: Andre, last: Freitas}
- canonical: {first: Cláudia, last: Freitas}
  variants:
  - {first: Claudia, last: Freitas}
- canonical: {first: Karin, last: Friberg Heppin}
  variants:
  - {first: Karin Friberg, last: Heppin}
  - {first: Karin, last: Friberg}
- canonical: {first: Carol, last: Friedman}
  id: carol-friedman
- canonical: {first: Richard, last: Fritzson}
  variants:
  - {first: Rich, last: Fritzson}
- canonical: {first: Sónia, last: Frota}
  id: sonia-frota
- canonical: {first: Eva, last: Fucikova}
  variants:
  - {first: Eva, last: Fučíková}
- canonical: {first: Maria, last: Fuentes}
  variants:
  - {first: Maria, last: Fuentes Fort}
- canonical: {first: Jun’ichi, last: Fukumoto}
  variants:
  - {first: Junichi, last: Fukumoto}
- canonical: {first: Shun-ya, last: Fukunaga}
  variants:
  - {first: Shunya, last: Fukunaga}
- canonical: {first: Sean A., last: Fulop}
  variants:
  - {first: Sean, last: Fulop}
- canonical: {first: Sadaoki, last: Furui}
  id: sadaoki-furui
- canonical: {first: Robert P., last: Futrelle}
  variants:
  - {first: Robert, last: Futrelle}
- canonical: {first: Luana, last: Fǎgǎrǎşan}
  variants:
  - {first: Luana, last: Fagarasan}
- canonical: {first: Kiran, last: GVR}
  variants:
  - {first: Kiran, last: Gvr}
- canonical: {first: Raghu Pujitha, last: Gade}
  variants:
  - {first: Pujitha, last: Gade}
- canonical: {first: Benoit, last: Gaillard}
  variants:
  - {first: Benoît, last: Gaillard}
- canonical: {first: Robert, last: Gaizauskas}
  id: robert-gaizauskas
  variants:
  - {first: Robert J., last: Gaizauskas}
  - {first: Rob, last: Gaizauskas}
- canonical: {first: Edward P., last: Tighe}
  orcid: 0000-0001-8018-0061
  institution: De La Salle University
  variants:
  - {first: Edward, last: Tighe}
- canonical: {first: Nuria, last: Gala}
  variants:
  - {first: Núria, last: Gala}
  - {first: Nùria, last: Gala}
- canonical: {first: Dimitrios, last: Galanis}
  variants:
  - {first: Dimitris, last: Galanis}
- canonical: {first: William A., last: Gale}
  variants:
  - {first: William, last: Gale}
- canonical: {first: Stephen L., last: Gallant}
  variants:
  - {first: Stephen, last: Gallant}
- canonical: {first: Ascension, last: Gallardo-Antolin}
  variants:
  - {first: Ascension, last: Gallardo}
- canonical: {first: Sylvain, last: Galliano}
  id: sylvain-galliano
- canonical: {first: Björn, last: Gambäck}
  variants:
  - {first: Bjorn, last: Gamback}
  - {first: Björn, last: Gämback}
- canonical: {first: Iñaki, last: Gaminde}
  id: inaki-gaminde
- canonical: {first: Kok Wee, last: Gan}
  variants:
  - {first: Kok-Wee, last: Gan}
- canonical: {first: Surya, last: Ganesh}
  variants:
  - {first: Surya Ganesh, last: V}
  - {first: Surya Ganesh, last: Veeravalli}
- canonical: {first: Eddie L., last: Ungless}
  orcid: 0000-0002-9378-4427
  institution: University of Edinburgh
  variants:
  - {first: Eddie, last: Ungless}
- canonical: {first: Barathi, last: Ganesh H. B.}
  variants:
  - {first: Barathi, last: Ganesh HB}
- canonical: {first: Vikas, last: Ganjigunte Ashok}
  variants:
  - {first: Vikas, last: Ashok}
- canonical: {first: Helena Hong, last: Gao}
  variants:
  - {first: Helena, last: Gao}
- canonical: {first: Zhao Ming, last: Gao}
  variants:
  - {first: Zhao-Ming, last: Gao}
  - {first: Zhao-ming, last: Gao}
- canonical: {first: Radovan, last: Garabík}
  variants:
  - {first: Radovan, last: Garabik}
- canonical: {first: Fernando, last: Garcia}
  variants:
  - {first: Fernando, last: García-Granada}
  - {first: Fernando, last: García}
- canonical: {first: Marie-Neige, last: Garcia}
  id: marie-neige-garcia
- canonical: {first: Jorge, last: Garcia Flores}
  variants:
  - {first: Jorge, last: García Flores}
  - {first: Jorge J., last: García Flores}
- canonical: {first: Alberto, last: Garcia-Duran}
  variants:
  - {first: Alberto, last: García-Durán}
- canonical: {first: Carmen, last: Garcia-Mateo}
  variants:
  - {first: Carmen, last: García-Mateo}
- canonical: {first: Gonçal V., last: Garcés Díaz-Munío}
  orcid: 0000-0002-2594-5858
- canonical: {first: Mar, last: García}
  id: mar-garcia
- canonical: {first: José M., last: García Miguel}
  variants:
  - {first: José M., last: García-Miguel}
- canonical: {first: Marcos, last: García Salido}
  variants:
  - {first: Marcos, last: García-Salido}
- canonical: {first: Miguel Ángel, last: García-Cumbreras}
  variants:
  - {first: M. Ángel, last: García}
  - {first: Miguel, last: García-Cumbreras}
  - {first: Miguel Á., last: García Cumbreras}
- canonical: {first: Mercedes, last: García-Martínez}
  variants:
  - {first: Mercedes García, last: Martínez}
- canonical: {first: Ana, last: García-Serrano}
  variants:
  - {first: Ana M., last: García-Serrano}
- canonical: {first: Ismael, last: García-Varea}
  variants:
  - {first: Ismael García, last: Varea}
  - {first: Ismael, last: García Varea}
- canonical: {first: Manuel, last: García-Vega}
  variants:
  - {first: Manuel, last: García}
- canonical: {first: Roberto, last: Garigliano}
  id: roberto-garigliano
- canonical: {first: John S., last: Garofolo}
  id: john-s-garofolo
  variants:
  - {first: John, last: Garofolo}
- canonical: {first: Juan María, last: Garrido}
  variants:
  - {first: Juan Maria, last: Garrido}
- canonical: {first: Marta, last: Garrote-Salazar}
  variants:
  - {first: Marta, last: Garrote}
- canonical: {first: Paul H., last: Garthwaite}
  variants:
  - {first: Paul, last: Garthwaite}
  - {first: Paul H, last: Garthwaite}
- canonical: {first: E. Gabriela, last: Garza}
  variants:
  - {first: Gabriela, last: Garza}
- canonical: {first: Aina, last: Garí Soler}
  variants:
  - {first: Aina Garí, last: Soler}
- canonical: {first: Milica, last: Gasic}
  variants:
  - {first: Milica, last: Gašić}
- canonical: {first: Donna, last: Gates}
  variants:
  - {first: Donna M., last: Gates}
- canonical: {first: Maíra, last: Gatti}
  variants:
  - {first: Maira, last: Gatti}
- canonical: {first: Eric, last: Gaussier}
  variants:
  - {first: Éric, last: Gaussier}
- canonical: {first: Ekaterina, last: Borisova}
  id: ekaterina-borisova-aarhus
  orcid: 0000-0002-3447-9860
  institution: Aarhus University
  comment: Aarhus
- canonical: {first: Ekaterina, last: Borisova}
  id: ekaterina-borisova
  comment: May refer to several people
- canonical: {first: Akash Kumar, last: Gautam}
  variants:
  - {first: Akash, last: Gautam}
- canonical: {first: Gauri Shankar, last: Gautam}
  variants:
  - {first: Gauri, last: S. Gautam}
- canonical: {first: Marsal, last: Gavalda}
  variants:
  - {first: Marsal, last: Gavaldà}
- canonical: {first: Maria, last: Gavrilidou}
  id: maria-gavrilidou
- canonical: {first: Jean Mark, last: Gawron}
  id: jean-mark-gawron
  variants:
  - {first: Mark, last: Gawron}
  - {first: J. Mark, last: Gawron}
- canonical: {first: Barbara, last: Gawronska}
  variants:
  - {first: Barbara, last: Gawronska-Werngren}
  - {first: Barbara, last: Gawrońska-Werngren}
- canonical: {first: Claudia, last: Gdaniec}
  id: claudia-gdaniec
- canonical: {first: Binyam Gebrekidan, last: Gebre}
  variants:
  - {first: Binyam, last: Gebre}
- canonical: {first: T. V., last: Geetha}
  variants:
  - {first: Geetha, last: T V}
  - {first: T V, last: Geetha}
- canonical: {first: Maayan, last: Geffet}
  variants:
  - {first: Maayan, last: Zhitomirsky-Geffet}
- canonical: {first: Johanna, last: Geiß}
  variants:
  - {first: Johanna, last: Geiss}
- canonical: {first: Alexander, last: Gelbukh}
  variants:
  - {first: Alexander F., last: Gelbukh}
- canonical: {first: Debela Tesfaye, last: Gemechu}
  variants:
  - {first: Debela, last: Tesfaye}
- canonical: {first: Jort Florent, last: Gemmeke}
  variants:
  - {first: Jort F., last: Gemmeke}
  - {first: Jort, last: Gemmeke}
- canonical: {first: Cédric, last: Gendrot}
  variants:
  - {first: Cedric, last: Gendrot}
- canonical: {first: Edouard, last: Geoffrois}
  id: edouard-geoffrois
- canonical: {first: Lucas, last: Georges Gabriel Charpentier}
  variants:
  - {first: Lucas, last: Charpentier}
- canonical: {first: Panayiotis, last: Georgiou}
  variants:
  - {first: Panayiotis G., last: Georgiou}
- canonical: {first: Matthew, last: Gerber}
  variants:
  - {first: Matt, last: Gerber}
  - {first: Matthew S., last: Gerber}
  - {first: Matthew, last: Garber}
- canonical: {first: Abigail S., last: Gertner}
  variants:
  - {first: Abigail, last: Gertner}
- canonical: {first: Pablo, last: Gervás}
  id: pablo-gervas
- canonical: {first: Gholamreza, last: Ghassem-Sani}
  variants:
  - {first: Gholamreza, last: Ghassem-sani}
  - {first: Gholamreza, last: Ghasem-Sani}
- canonical: {first: Samik, last: Ghosh}
  variants:
  - {first: Samik, last: Gosh}
- canonical: {first: Soumya Sankar, last: Ghosh}
  variants:
  - {first: Soumya, last: Ghosh}
- canonical: {first: Egidio, last: Giachin}
  id: egidio-giachin
- canonical: {first: Daniela, last: Gifu}
  variants:
  - {first: Daniela, last: Gîfu}
- canonical: {first: Helen M., last: Gigley}
  variants:
  - {first: Helen, last: Gigley}
- canonical: {first: Luca, last: Gilardoni}
  id: luca-gilardoni
- canonical: {first: Laurent, last: Gillard}
  id: laurent-gillard
- canonical: {first: Dan, last: Gillick}
  variants:
  - {first: Daniel, last: Gillick}
- canonical: {first: Xu, last: Huang}
  id: xu-huang-nanjing
  orcid: 0009-0006-0385-4054
  institution: Nanjing University
  comment: Nanjing
- canonical: {first: Xu, last: Huang}
  id: xu-huang
  comment: May refer to several people
- canonical: {first: Laurence, last: Gillick}
  variants:
  - {first: Laurence S., last: Gillick}
- canonical: {first: Jesús, last: Giménez}
  variants:
  - {first: Jesus, last: Gimenez}
- canonical: {first: Mireia, last: Ginestí-Rosell}
  variants:
  - {first: Mireia, last: Ginestí Rosell}
- canonical: {first: Alexandru-Lucian, last: Ginsca}
  variants:
  - {first: Alexandru, last: Ginsca}
  - {first: Alexandru-Lucian, last: Gînscă}
- canonical: {first: Voula, last: Giouli}
  id: voula-giouli
- canonical: {first: Emiliano, last: Giovannetti}
  variants:
  - {first: Emiliano, last: Giovanetti}
- canonical: {first: Joan, last: Giralt Duran}
  variants:
  - {first: Joan Giralt, last: Duran}
- canonical: {first: Christian, last: Girardi}
  id: christian-girardi
- canonical: {first: Roxana, last: Girju}
  variants:
  - {first: Roxana, last: Gîrju}
- canonical: {first: Herbert, last: Gish}
  variants:
  - {first: Herb, last: Gish}
- canonical: {first: Claudio, last: Giuliano}
  id: claudio-giuliano
- canonical: {first: Sheila R., last: Glasbey}
  id: sheila-r-glasbey
  variants:
  - {first: Sheila, last: Glasbey}
- canonical: {first: James, last: Glass}
  variants:
  - {first: James R., last: Glass}
- canonical: {first: Michael, last: Glass}
  variants:
  - {first: Michael R., last: Glass}
- canonical: {first: Meghan, last: Glenn}
  variants:
  - {first: Meghan Lammie, last: Glenn}
- canonical: {first: Alfio, last: Gliozzo}
  variants:
  - {first: Alfio, last: Massimiliano Gliozzo}
  - {first: Alfio Massimiliano, last: Gliozzo}
  - {first: Alfio M., last: Gliozzo}
- canonical: {first: Daniele, last: Godard}
  variants:
  - {first: Danièle, last: Godard}
- canonical: {first: Guenther, last: Goerz}
  id: guenther-goerz
- canonical: {first: Sebastian, last: Goeser}
  id: sebastian-goeser
- canonical: {first: Chooi-Ling, last: Goh}
  variants:
  - {first: Chooi Ling, last: Goh}
- canonical: {first: Koldo, last: Gojenola}
  id: koldo-gojenola
  variants:
  - {first: Koldobika, last: Gojenola}
  - {first: Koldo, last: Gojenola Galletebeitia}
- canonical: {first: Adele, last: Goldberg}
  variants:
  - {first: Adele E., last: Goldberg}
- canonical: {first: Andrew B., last: Goldberg}
  variants:
  - {first: Andrew, last: Goldberg}
- canonical: {first: Eli, last: Goldberg}
  id: eli-goldberg
- canonical: {first: Jade, last: Goldstein}
  variants:
  - {first: Jade, last: Goldstein-Stewart}
- canonical: {first: Sharon, last: Goldwater}
  variants:
  - {first: Sharon J., last: Goldwater}
- canonical: {first: Sujatha Das, last: Gollapalli}
  variants:
  - {first: Sujatha, last: Das Gollapalli}
  - {first: Sujatha, last: Das}
- canonical: {first: Helena, last: Gomez}
  variants:
  - {first: Helena, last: Gómez}
- canonical: {first: Min Soo, last: Kim}
  id: min-soo-kim-yonsei
  orcid: 0009-0003-8274-8185
  institution: Yonsei University
  comment: Yonsei
- canonical: {first: Min-Soo, last: Kim}
  id: min-soo-kim
  comment: May refer to several people
- canonical: {first: Jose Maria, last: Gomez-Hidalgo}
  variants:
  - {first: Jose Maria Gomez, last: Hidalgo}
  - {first: José M. Gómez, last: Hidalgo}
- canonical: {first: Junping, last: Gong}
  variants:
  - {first: Jun-ping, last: Gong}
- canonical: {first: Zhengxian, last: Gong}
  variants:
  - {first: ZhengXian, last: Gong}
- canonical: {first: Graciela, last: Gonzalez}
  variants:
  - {first: Graciela, last: Gonzalez-Hernandez}
- canonical: {first: Meritxell, last: Gonzàlez}
  id: meritxell-gonzalez
  variants:
  - {first: Meritxell, last: González}
- canonical: {first: Edgar, last: Gonzàlez Pellicer}
  variants:
  - {first: Edgar, last: Gonzàlez}
- canonical: {first: Fabio A., last: González}
  variants:
  - {first: Fabio, last: González}
- canonical: {first: Aitor, last: González-Agirre}
  variants:
  - {first: Aitor, last: Gonzalez-Agirre}
- canonical: {first: Francisco Javier, last: González-Castaño}
  variants:
  - {first: Francisco J., last: González-Castaño}
- canonical: {first: Ana, last: González-Ledesma}
  variants:
  - {first: Ana, last: Gonzalez}
- canonical: {first: Joaquín, last: González-Rodríguez}
  variants:
  - {first: Joaquin, last: Gonzalez-Rodriguez}
- canonical: {first: Jesús, last: González-Rubio}
  variants:
  - {first: Jesús, last: González Rubio}
- canonical: {first: Hugo, last: Gonçalo Oliveira}
  variants:
  - {first: Hugo Gonçalo, last: Oliveira}
- canonical: {first: Patricia, last: Gonçalves}
  variants:
  - {first: Patricia Nunes, last: Gonçalves}
  - {first: Patrícia, last: Gonçalves}
- canonical: {first: Teresa, last: Gonçalves}
  variants:
  - {first: Teresa, last: Goncalves}
- canonical: {first: David, last: Goodine}
  id: david-goodine
- canonical: {first: Joshua, last: Goodman}
  variants:
  - {first: Joshua T., last: Goodman}
- canonical: {first: Michael Wayne, last: Goodman}
  variants:
  - {first: Michael, last: Goodman}
- canonical: {first: Noah, last: Goodman}
  variants:
  - {first: Noah D., last: Goodman}
- canonical: {first: Andrew, last: Gordon}
  variants:
  - {first: Andrew S., last: Gordon}
- canonical: {first: Joshua B., last: Gordon}
  variants:
  - {first: Joshua, last: Gordon}
- canonical: {first: Yonael, last: Gorfu}
  id: yonael-gorfu
- canonical: {first: Allen L., last: Gorin}
  variants:
  - {first: Allen, last: Gorin}
- canonical: {first: Philip, last: Gorinski}
  variants:
  - {first: Philip John, last: Gorinski}
- canonical: {first: Matthew R., last: Gormley}
  variants:
  - {first: Matthew, last: Gormley}
- canonical: {first: Genevieve, last: Gorrell}
  id: genevieve-gorrell
- canonical: {first: Didzis, last: Gosko}
  variants:
  - {first: Didzis, last: Goško}
- canonical: {first: Thilo, last: Gotz}
  variants:
  - {first: Thilo, last: Götz}
- canonical: {first: Jérôme, last: Goulian}
  id: jerome-goulian
- canonical: {first: Cyril, last: Goutte}
  id: cyril-goutte
- canonical: {first: Arthur C., last: Graesser}
  variants:
  - {first: Art, last: Graesser}
  - {first: Arthur, last: Graesser}
- canonical: {first: Joseph F., last: Grafsgaard}
  variants:
  - {first: Joseph, last: Grafsgaard}
- canonical: {first: Naida, last: Graham}
  variants:
  - {first: Naida L., last: Graham}
- canonical: {first: Filip, last: Gralinski}
  variants:
  - {first: Filip, last: Graliński}
- canonical: {first: Ramon, last: Granell}
  variants:
  - {first: Ramón, last: Granell}
- canonical: {first: Robert, last: Granville}
  variants:
  - {first: Robert Alan, last: Granville}
- canonical: {first: Agustin, last: Gravano}
  variants:
  - {first: Agustín, last: Gravano}
- canonical: {first: Édouard, last: Grave}
  variants:
  - {first: Edouard, last: Grave}
- canonical: {first: Guillaume, last: Gravier}
  id: guillaume-gravier
- canonical: {first: João, last: Graça}
  variants:
  - {first: Joao, last: Graca}
  - {first: João V., last: Graça}
- canonical: {first: Jordan R., last: Green}
  variants:
  - {first: Jordan, last: Green}
- canonical: {first: Matthew J., last: Green}
  variants:
  - {first: Matthew, last: Green}
- canonical: {first: Nancy, last: Green}
  variants:
  - {first: Nancy L., last: Green}
- canonical: {first: Stephen J., last: Green}
  variants:
  - {first: Stephen, last: Green}
  - {first: Stephen J, last: Green}
- canonical: {first: Mark A., last: Greenwood}
  variants:
  - {first: Mark, last: Greenwood}
- canonical: {first: Edward, last: Grefenstette}
  id: edward-grefenstette
- canonical: {first: Michelle, last: Gregory}
  id: michelle-gregory
  variants:
  - {first: Michelle L., last: Gregory}
- canonical: {first: Warren, last: Greiff}
  variants:
  - {first: Warren R., last: Greiff}
- canonical: {first: Thomas L., last: Griffiths}
  variants:
  - {first: Thomas, last: Griffiths}
- canonical: {first: Gintarė, last: Grigonytė}
  variants:
  - {first: Gintare, last: Grigonyte}
  - {first: Gintarė, last: Grigonyte}
- canonical: {first: Ralph, last: Grishman}
  id: ralph-grishman
- canonical: {first: Hendrik Johannes, last: Groenewald}
  variants:
  - {first: Hendrik J., last: Groenewald}
- canonical: {first: Leif, last: Groenqvist}
  variants:
  - {first: Leif, last: Gronqvist}
- canonical: {first: Maria Toporowska, last: Gronostaj}
  variants:
  - {first: Maria, last: Toporowska Gronostaj}
- canonical: {first: Jerneja, last: Gros}
  variants:
  - {first: Jerneja Žganec, last: Gros}
- canonical: {first: Justin H., last: Gross}
  variants:
  - {first: Justin, last: Gross}
- canonical: {first: Barbara J., last: Grosz}
  variants:
  - {first: Barbara, last: Grosz}
- canonical: {first: Laszlo, last: Grunfeld}
  id: laszlo-grunfeld
- canonical: {first: Normunds, last: Gruzitis}
  variants:
  - {first: Normunds, last: Grūzītis}
- canonical: {first: Nicole, last: Grégoire}
  variants:
  - {first: Nicole, last: Gregoire}
- canonical: {first: Hung-Yan, last: Gu}
  variants:
  - {first: Hung-yan, last: Gu}
- canonical: {first: Franz, last: Guenthner}
  id: franz-guenthner
- canonical: {first: Emiliano Raul, last: Guevara}
  variants:
  - {first: Emiliano, last: Guevara}
- canonical: {first: Pierre, last: Guillaume}
  id: pierre-guillaume
- canonical: {first: Thierry, last: Guillotin}
  id: thierry-guillotin
- canonical: {first: Curry I., last: Guinn}
  variants:
  - {first: Curry, last: Guinn}
- canonical: {first: José M., last: Guirao}
  variants:
  - {first: José María, last: Guirao}
- canonical: {first: Greg, last: Gul-rajani}
  variants:
  - {first: Greg, last: Gulrajani}
- canonical: {first: Omer Farukhan, last: Gunes}
  variants:
  - {first: Omer, last: Gunes}
- canonical: {first: Cheng-ming, last: Guo}
  variants:
  - {first: Cheng Ming, last: Guo}
- canonical: {first: Ying-Mei, last: Guo}
  variants:
  - {first: YingMei, last: Guo}
- canonical: {first: Yuqing, last: Guo}
  variants:
  - {first: Yuqing, last: Gao}
- canonical: {first: Zhicheng, last: Guo}
  comment: Tsinghua
  id: zhicheng-guo-tsinghua
- canonical: {first: Zhicheng, last: Guo}
  comment: xidian
  id: zhicheng-guo-xidian
- canonical: {first: Deepak, last: Gupta}
  variants:
  - {first: Deepak Kumar, last: Gupta}
  - {first: Deepa, last: Gupta}
- canonical: {first: Naman K., last: Gupta}
  variants:
  - {first: Naman, last: Gupta}
- canonical: {first: Vineet, last: Gupta}
  id: vineet-gupta
- canonical: {first: Antton, last: Gurrutxaga}
  id: antton-gurrutxaga
- canonical: {first: Sofia, last: Gustafson-Capková}
  variants:
  - {first: Sofia, last: Gustafson Capková}
- canonical: {first: Louise, last: Guthrie}
  id: louise-guthrie
- canonical: {first: E. Dario, last: Gutierrez}
  variants:
  - {first: Elkin, last: Darío Gutiérrez}
  - {first: E. Darío, last: Gutiérrez}
- canonical: {first: Yoan, last: Gutiérrez}
  variants:
  - {first: Yoan, last: Gutiérrez Vázquez}
- canonical: {first: Gualberto A., last: Guzman}
  variants:
  - {first: Gualberto, last: Guzmán}
- canonical: {first: Francisco, last: Guzmán}
  variants:
  - {first: Francisco, last: Guzman}
- canonical: {first: Tibor, last: Gyimóthy}
  id: tibor-gyimothy
- canonical: {first: José M., last: Gómez}
  variants:
  - {first: José Manuel, last: Gómez}
  - {first: Jose Manuel, last: Gómez}
  - {first: Jose M., last: Gomez}
- canonical: {first: Xavier, last: Gómez Guinovart}
  variants:
  - {first: Xavier, last: Gómez-Guinovart}
- canonical: {first: Naiara, last: Pérez}
  orcid: 0000-0001-8648-0428
  institution: University of the Basque Country (UPV/EHU)
  variants:
  - {first: Naiara, last: Perez-Miguel}
  - {first: Naiara, last: Miguel}
- canonical: {first: Asunción, last: Gómez-Pérez}
  variants:
  - {first: Asunción Gómez, last: Pérez}
- canonical: {first: José Manuel, last: Gómez-Pérez}
  variants:
  - {first: Jose Manuel, last: Gomez-Perez}
- canonical: {first: Anne, last: Göhring}
  variants:
  - {first: Anne, last: Goehring}
- canonical: {first: Memduh, last: Gökırmak}
  variants:
  - {first: Memduh, last: Gokirmak}
- canonical: {first: Jana, last: Götze}
  variants:
  - {first: Jana, last: Goetze}
- canonical: {first: Shachi, last: H. Kumar}
  variants:
  - {first: Shachi H, last: Kumar}
- canonical: {first: Eun Young, last: Ha}
  variants:
  - {first: Eun, last: Ha}
  - {first: Eun Y., last: Ha}
- canonical: {first: Le Quan, last: Ha}
  variants:
  - {first: Le Q, last: Ha}
- canonical: {first: Quang Thuy, last: Ha}
  variants:
  - {first: Quang-Thuy, last: Ha}
- canonical: {first: Yaakov, last: HaCohen-Kerner}
  variants:
  - {first: Yaakov, last: Hacohen-Kerner}
- canonical: {first: Anne, last: Haake}
  variants:
  - {first: Anne R., last: Haake}
- canonical: {first: Salah, last: Haamid}
  id: salah-haamid
- canonical: {first: Andrew, last: Haas}
  variants:
  - {first: Andrew R., last: Haas}
- canonical: {first: Christopher, last: Habel}
  variants:
  - {first: Christopher U., last: Habel}
- canonical: {first: Benoit, last: Habert}
  id: benoit-habert
  variants:
  - {first: Benoît, last: Habert}
- canonical: {first: Kadri, last: Hacioglu}
  id: kadri-hacioglu
- canonical: {first: Bassam, last: Haddad}
  id: bassam-haddad
- canonical: {first: Nicholas J., last: Haddock}
  variants:
  - {first: Nicholas, last: Haddock}
- canonical: {first: Widad Mustafa El, last: Hadi}
  id: widad-mustafa-el-hadi
  variants:
  - {first: Widad Mustafa, last: El Hadi}
  - {first: Widad, last: Mustafa El Hadi}
- canonical: {first: Mohamed Nassime, last: Hadjadj}
  variants:
  - {first: Mohamed, last: Hadjadj}
- canonical: {first: Lamia, last: Hadrich Belguith}
  variants:
  - {first: Lamia Hadrich, last: Belguith}
  - {first: Lamia, last: Hadrich-Belguith}
  - {first: Lamia, last: Belguith}
  - {first: Lamia, last: Belguith Hadrich}
- canonical: {first: Walter, last: Haeseryn}
  id: walter-haeseryn
- canonical: {first: Nazila, last: Hafezi}
  id: nazila-hafezi
- canonical: {first: Gholamreza, last: Haffari}
  variants:
  - {first: Reza, last: Haffari}
- canonical: {first: Younggyun, last: Hahm}
  variants:
  - {first: YoungGyun, last: Hahm}
- canonical: {first: Gus, last: Hahn-Powell}
  variants:
  - {first: Gustave, last: Hahn-Powell}
- canonical: {first: Negacy, last: Hailu}
  variants:
  - {first: Negacy D., last: Hailu}
- canonical: {first: Horst-Udo, last: Hain}
  id: horst-udo-hain
- canonical: {first: Jan, last: Hajic}
  id: jan-hajic
  similar: [jan-hajic-jr]
  variants:
  - {first: Jan, last: Hajič}
- canonical: {first: Eva, last: Hajicova}
  id: eva-hajicova
  orcid: 0000-0002-8640-246X
  variants:
  - {first: Eva, last: Hajicová}
  - {first: Eva, last: Hajičová}
- canonical: {first: Jan, last: Hajič jr.}
  id: jan-hajic-jr
  similar: [jan-hajic]
- canonical: {first: Dilek, last: Hakkani-Tur}
  id: dilek-hakkani-tur
  variants:
  - {first: Dilek, last: Hakkani-Tür}
  - {first: Dilek Zeynep, last: Hakkani}
- canonical: {first: John, last: Hale}
  variants:
  - {first: John T., last: Hale}
- canonical: {first: Keith, last: Hall}
  variants:
  - {first: Keith B., last: Hall}
- canonical: {first: Mark, last: Hall}
  variants:
  - {first: Mark Michael, last: Hall}
- canonical: {first: Patrick, last: Haller}
  id: patrick-haller
  comment: HU Berlin
  degree: Humboldt Universität zu Berlin
  orcid: 0009-0006-0445-4765
- canonical: {first: Patrick, last: Haller}
  id: patrick-haller-zurich
  comment: University of Zurich
  orcid: 0000-0002-8968-7587
- canonical: {first: Susan, last: Haller}
  id: susan-haller
  variants:
  - {first: Susan M., last: Haller}
- canonical: {first: Péter, last: Halácsy}
  variants:
  - {first: Péter, last: Halácsky}
- canonical: {first: Olivier, last: Hamon}
  id: olivier-hamon
- canonical: {first: Thierry, last: Hamon}
  id: thierry-hamon
- canonical: {first: Julien, last: Hamonic}
  id: julien-hamonic
- canonical: {first: Chung-hye, last: Han}
  variants:
  - {first: Chung-Hye, last: Han}
  - {first: Chunghye, last: Han}
- canonical: {first: HyoJung, last: Han}
  variants:
  - {first: Hou Jeung, last: Han}
- canonical: {first: Jingguang, last: Han}
  variants:
  - {first: Jing Guang, last: Han}
- canonical: {first: Kenji, last: Hanakata}
  id: kenji-hanakata
- canonical: {first: Philip, last: Hanna}
  id: philip-hanna
- canonical: {first: Dorte Haltrup, last: Hansen}
  variants:
  - {first: Dorte H., last: Hansen}
- canonical: {first: Silvia, last: Hansen-Schirra}
  variants:
  - {first: Silvia, last: Hansen}
- canonical: {first: Sanda, last: Harabagiu}
  variants:
  - {first: Sanda M., last: Harabagiu}
- canonical: {first: Robert M., last: Haralick}
  variants:
  - {first: Robert, last: Haralick}
- canonical: {first: Mary, last: Harper}
  id: mary-harper
  variants:
  - {first: Mary P., last: Harper}
- canonical: {first: Phil, last: Harrison}
  id: phil-harrison
  variants:
  - {first: Philip, last: Harrison}
- canonical: {first: Anthony, last: Hartley}
  id: anthony-hartley
  variants:
  - {first: Anthony F., last: Hartley}
- canonical: {first: Matthias, last: Hartung}
  id: matthias-hartung
- canonical: {first: Md. Maruf, last: Hasan}
  variants:
  - {first: Md Maruf, last: Hasan}
  - {first: Maruf, last: Hasan}
- canonical: {first: Sadid A., last: Hasan}
  variants:
  - {first: Sadid, last: Hasan}
- canonical: {first: Saša, last: Hasan}
  variants:
  - {first: Sasa, last: Hasan}
- canonical: {first: Tatsunori B., last: Hashimoto}
  variants:
  - {first: Tatsunori, last: Hashimoto}
- canonical: {first: Koiti, last: Hasida}
  variants:
  - {first: Kôiti, last: Hasida}
- canonical: {first: Ahmed, last: Hassan}
  variants:
  - {first: Ahmed Hassan, last: Awadallah}
- canonical: {first: Hany, last: Hassan Awadalla}
  variants:
  - {first: Hany, last: Hassan}
- canonical: {first: Helen, last: Hastie}
  variants:
  - {first: Helen Wright, last: Hastie}
- canonical: {first: Alexander G., last: Hauptmann}
  variants:
  - {first: Alex, last: Hauptmann}
  - {first: Alexander, last: Hauptmann}
- canonical: {first: Roland R., last: Hausser}
  variants:
  - {first: Roland, last: Hausser}
- canonical: {first: Annette, last: Hautli}
  variants:
  - {first: Annette, last: Hautli-Janisz}
- canonical: {first: Jiří, last: Havelka}
  variants:
  - {first: Jiri, last: Havelka}
- canonical: {first: Jennifer, last: Hay}
  variants:
  - {first: Jennifer B., last: Hay}
- canonical: {first: Yoshihiko, last: Hayashi}
  id: yoshihiko-hayashi
- canonical: {first: Cory, last: Hayes}
  variants:
  - {first: Cory J., last: Hayes}
- canonical: {first: Jer, last: Hayes}
  variants:
  - {first: Jeremiah, last: Hayes}
- canonical: {first: Timothy J., last: Hazen}
  variants:
  - {first: T. J., last: Hazen}
- canonical: {first: Patrick, last: Healey}
  variants:
  - {first: Pat, last: Healey}
  - {first: Patrick G. T., last: Healey}
  - {first: Patrick G.T., last: Healey}
- canonical: {first: Marti A., last: Hearst}
  variants:
  - {first: Marti, last: Hearst}
- canonical: {first: Peter A., last: Heeman}
  variants:
  - {first: Peter, last: Heeman}
- canonical: {first: George E., last: Heidorn}
  id: george-e-heidorn
- canonical: {first: Katarina, last: Heimann Mühlenbock}
  variants:
  - {first: Katarina, last: Mühlenbock}
- canonical: {first: Pascale, last: Feldkamp}
  institution: Aarhus University
  orcid: 0000-0002-2434-4268
  variants:
  - {first: Pascale, last: Moreira}
  - {first: Pascale Feldkamp, last: Moreira}
- canonical: {first: Jindřich, last: Helcl}
  variants:
  - {first: Jindrich, last: Helcl}
- canonical: {first: Randall A., last: Helzerman}
  id: randall-a-helzerman
- canonical: {first: Christian F., last: Hempelmann}
  variants:
  - {first: Christian, last: Hempelmann}
- canonical: {first: Charles T., last: Hemphill}
  variants:
  - {first: Charles, last: Hemphill}
- canonical: {first: James, last: Henderson}
  variants:
  - {first: James B., last: Henderson}
- canonical: {first: John, last: Henderson}
  variants:
  - {first: John C., last: Henderson}
- canonical: {first: James, last: Hendler}
  variants:
  - {first: James A., last: Hendler}
- canonical: {first: Robert J., last: Hendley}
  variants:
  - {first: Robert, last: Hendley}
- canonical: {first: Gary G., last: Hendrix}
  variants:
  - {first: Gary, last: Hendrix}
- canonical: {first: Enrique, last: Henestroza Anguiano}
  variants:
  - {first: Enrique Henestroza, last: Anguiano}
- canonical: {first: Peter Juel, last: Henrichsen}
  variants:
  - {first: Peter, last: Juel Henrichsen}
- canonical: {first: Carlos, last: Henríquez}
  variants:
  - {first: Carlos, last: Henriquez}
  - {first: Carlos A., last: Henríquez Q.}
- canonical: {first: Renate, last: Henschel}
  id: renate-henschel
- canonical: {first: Aurélie, last: Herbelot}
  variants:
  - {first: Aurelie, last: Herbelot}
- canonical: {first: Amaç, last: Herdaǧdelen}
  variants:
  - {first: Amaç, last: Herdağdelen}
- canonical: {first: Myriam, last: Hernandez}
  variants:
  - {first: Myriam, last: Hernández A}
  - {first: Myriam, last: Hernández}
- canonical: {first: Daniel, last: Hernandez-Lopez}
  variants:
  - {first: Daniel Hernández, last: López}
- canonical: {first: Inmaculada, last: Hernáez}
  id: inmaculada-hernaez
  variants:
  - {first: Inmaculada, last: Hernaez}
  - {first: Inma, last: Hernaez}
  - {first: Inma, last: Hernáez}
- canonical: {first: Gregorio, last: Hernández}
  id: gregorio-hernandez
  variants:
  - {first: Gregorio, last: Hernandez}
- canonical: {first: Luis, last: Hernández}
  variants:
  - {first: Luis Hernández, last: Gomez}
  - {first: Luis Hernández, last: Gómez}
  - {first: Luis A., last: Hernandez}
  - {first: Luis A., last: Hernández}
  - {first: Luis A. Hernández, last: Gómez}
- canonical: {first: Adolfo, last: Hernández H.}
  variants:
  - {first: Adolfo, last: Hernández}
- canonical: {first: John R., last: Hershey}
  variants:
  - {first: John, last: Hershey}
- canonical: {first: James, last: Hieronymus}
  id: james-hieronymus
- canonical: {first: Almut Silja, last: Hildebrand}
  variants:
  - {first: Silja, last: Hildebrand}
  - {first: Almut, last: Hildebrand}
- canonical: {first: Lucas Welter, last: Hilgert}
  variants:
  - {first: Lucas, last: Hilgert}
- canonical: {first: Robin L., last: Hill}
  variants:
  - {first: Robin, last: Hill}
- canonical: {first: Dustin, last: Hillard}
  id: dustin-hillard
- canonical: {first: Donald, last: Hindle}
  id: donald-hindle
  variants:
  - {first: Don, last: Hindle}
- canonical: {first: Elizabeth A., last: Hinkelman}
  variants:
  - {first: Elizabeth, last: Hinkelman}
- canonical: {first: Erhard, last: Hinrichs}
  variants:
  - {first: Erhard W., last: Hinrichs}
- canonical: {first: Marie, last: Hinrichs}
  variants:
  - {first: Marie, last: Boyle-Hinrichs}
- canonical: {first: Hideki, last: Hirakawa}
  id: hideki-hirakawa
- canonical: {first: Julia, last: Hirschberg}
  variants:
  - {first: Julia B., last: Hirschberg}
- canonical: {first: Lynette, last: Hirschman}
  id: lynette-hirschman
  variants:
  - {first: Lynette, last: Hirshman}
- canonical: {first: Toru, last: Hitaka}
  variants:
  - {first: Tooru, last: Hitaka}
- canonical: {first: Janet, last: Hitzeman}
  id: janet-hitzeman
- canonical: {first: Barbora, last: Hladká}
  id: barbora-hladka
  variants:
  - {first: Barbora, last: Hladka}
- canonical: {first: Bao Quoc, last: Ho}
  variants:
  - {first: Quoc, last: Ho}
  - {first: Quoc, last: Ho Bao}
- canonical: {first: Hing-cheung, last: Ho}
  variants:
  - {first: Hing-Cheung, last: Ho}
- canonical: {first: Heng, last: Wang}
  comment: University of Sydney
  institution: University of Sydney
  orcid: 0009-0009-5473-5751
  id: heng-wang-sydney
- canonical: {first: Heng, last: Wang}
  comment: UIUC, Xi’an Jiaotong University
  institution: UIUC
  id: heng-wang-illinois
- canonical: {first: Heng, last: Wang}
  comment: Inner Mongolia University
  institution: Inner Mongolia University
  orcid: 0000-0002-0007-3483
  id: heng-wang-mongolia
- canonical: {first: Heng, last: Wang}
  comment: May refer to several people
  id: heng-wang
- canonical: {first: Tu-Bao, last: Ho}
  variants:
  - {first: Tu Bao, last: Ho}
- canonical: {first: Lydia-Mai, last: Ho-Dac}
  variants:
  - {first: Mai, last: Ho-dac}
- canonical: {first: Jerry R., last: Hobbs}
  id: jerry-r-hobbs
  variants:
  - {first: Jerry, last: Hobbs}
- canonical: {first: Beth Ann, last: Hockey}
  id: beth-ann-hockey
  variants:
  - {first: Beth A., last: Hockey}
  - {first: Beth, last: Hockey}
- canonical: {first: Edward, last: Hoenkamp}
  variants:
  - {first: Eduard, last: Hoenkamp}
- canonical: {first: Wolfgang, last: Hoeppner}
  id: wolfgang-hoeppner
- canonical: {first: Anja, last: Hoethker}
  variants:
  - {first: Anja, last: Höthker}
- canonical: {first: Holger, last: Hoffmann}
  variants:
  - {first: Holger, last: Hoffman}
- canonical: {first: Raphael, last: Hoffmann}
  variants:
  - {first: Raphael, last: Hoffman}
- canonical: {first: Th. R., last: Hofmann}
  variants:
  - {first: T. R., last: Hofmann}
- canonical: {first: Martin, last: Hofmann--Apitius}
  variants:
  - {first: Martin, last: Hofmann-Apitius}
- canonical: {first: Chris, last: Hokamp}
  variants:
  - {first: Christopher, last: Hokamp}
- canonical: {first: Tomáš, last: Holan}
  variants:
  - {first: Tomas, last: Holan}
- canonical: {first: Natsuko, last: Holden}
  id: natsuko-holden
- canonical: {first: Gordana Ilić, last: Holen}
  variants:
  - {first: Gordana Ilic, last: Holen}
- canonical: {first: Hsiao-Wuen, last: Hon}
  id: hsiao-wuen-hon
- canonical: {first: Jia-Fei, last: Hong}
  variants:
  - {first: Jia-Fei, last: Hung}
- canonical: {first: Philip, last: Hoole}
  variants:
  - {first: Phil, last: Hoole}
- canonical: {first: Heather, last: Horsfall}
  id: heather-horsfall
- canonical: {first: Tamás, last: Horváth}
  id: tamas-horvath
- canonical: {first: Iris, last: Hoser}
  id: iris-hoser
- canonical: {first: Veronique, last: Hoste}
  variants:
  - {first: Véronique, last: Hoste}
- canonical: {first: Wen-Juan, last: Hou}
  variants:
  - {first: Wen, last: Juan Hou}
  - {first: Juan, last: Wen}
- canonical: {first: Eduard, last: Hovy}
  variants:
  - {first: Eduard H., last: Hovy}
  - {first: Ed, last: Hovy}
- canonical: {first: Blake, last: Howald}
  variants:
  - {first: Blake Stephen, last: Howald}
- canonical: {first: David M., last: Howcroft}
  variants:
  - {first: David, last: Howcroft}
- canonical: {first: Alexander Miserlis, last: Hoyle}
  id: alexander-miserlis-hoyle
  orcid: 0009-0004-3375-0470
  degree: University of Maryland
  variants:
  - {first: Alexander, last: Hoyle}
- canonical: {first: Frederick M., last: Hoyt}
  variants:
  - {first: Frederick, last: Hoyt}
- canonical: {first: Daniel, last: Hromada}
  variants:
  - {first: Daniel Devatman, last: Hromada}
  - {first: Daniel, last: Devatman Hromada}
- canonical: {first: Estevam R., last: 'Hruschka, Jr.'}
  variants:
  - {first: Estevam R., last: Hruschka Jr.}
- canonical: {first: Hung-ting, last: Hsieh}
  variants:
  - {first: Hung-Ting, last: Hsieh}
- canonical: {first: Shelley Ching-Yu, last: Hsieh}
  variants:
  - {first: Ching-yu, last: Hsieh}
  - {first: Shelley Ching-yu, last: Hsieh}
  - {first: Ching-yu Shelley, last: Hsieh}
- canonical: {first: Shu-Kai, last: Hsieh}
  variants:
  - {first: Shu-kai, last: Hsieh}
  - {first: ShuKai, last: Hsieh}
- canonical: {first: Wen-Chi, last: Hsien}
  variants:
  - {first: Wen-Chi, last: Hsie}
- canonical: {first: Bo-June (Paul), last: Hsu}
  variants:
  - {first: Bo-june Paul, last: Hsu}
  - {first: Bo-June Paul, last: Hsu}
- canonical: {first: Chun-nan, last: Hsu}
  variants:
  - {first: Chun-Nan, last: Hsu}
- canonical: {first: Wen-Lian, last: Hsu}
  variants:
  - {first: Wen-lian, last: Hsu}
- canonical: {first: Yu-Ling Una, last: Hsu}
  variants:
  - {first: Yu-Ling, last: Hsu}
- canonical: {first: Dong Cheng, last: Hu}
  variants:
  - {first: Dong-Cheng, last: Hu}
- canonical: {first: An-Ta, last: Huang}
  variants:
  - {first: Anta, last: Huang}
- canonical: {first: Changning, last: Huang}
  variants:
  - {first: Chang-Ning, last: Huang}
  - {first: Chang-ning, last: Huang}
- canonical: {first: Chung-Chi, last: Huang}
  variants:
  - {first: Chung-chi, last: Huang}
- canonical: {first: Degen, last: Huang}
  variants:
  - {first: De-Gen, last: Huang}
- canonical: {first: Eric H., last: Huang}
  variants:
  - {first: Eric, last: Huang}
- canonical: {first: Feng-Long, last: Huang}
  variants:
  - {first: Feng-Long, last: Hwang}
- canonical: {first: He-Yan, last: Huang}
  variants:
  - {first: He-yan, last: Huang}
  - {first: Heyan, last: Huang}
- canonical: {first: Jin Hu, last: Huang}
  variants:
  - {first: JinHu, last: Huang}
- canonical: {first: Jui Ting, last: Huang}
  variants:
  - {first: Jui-Ting, last: Huang}
- canonical: {first: Lian′en, last: Huang}
  variants:
  - {first: Lian’en, last: Huang}
- canonical: {first: Qi-quan, last: Huang}
  variants:
  - {first: Qi-Quan, last: Huang}
- canonical: {first: Shih-Ting, last: Huang}
  variants:
  - {first: Shih-ting, last: Huang}
  - {first: Shi-Ting, last: Huang}
- canonical: {first: Shuan-fan, last: Huang}
  variants:
  - {first: Shuan-Fan, last: Huang}
- canonical: {first: Ting-Hao, last: Huang}
  variants:
  - {first: Ting-Hao ‘Kenneth’, last: Huang}
  - {first: Ting-Hao Kenneth, last: Huang}
- canonical: {first: Xiangji, last: Huang}
  variants:
  - {first: Jimmy Xiangji, last: Huang}
- canonical: {first: Xuan-Jing, last: Huang}
  variants:
  - {first: Xuan-jing, last: Huang}
  - {first: Xuanjing, last: Huang}
- canonical: {first: Xuedong, last: Huang}
  id: xuedong-huang
- canonical: {first: Zhiqi, last: Huang}
  id: zhiqi-huang-umass
  comment: UMass
  degree: UMass Amherst
  orcid: 0000-0002-2939-1936
- canonical: {first: Zhiqi, last: Huang}
  id: zhiqi-huang
  comment: May refer to several people
- canonical: {first: Jing, last: Huang}
  id: jing-huang-stanford
  institution: Stanford University
  orcid: 0000-0001-9301-9410
  comment: Stanford University
- canonical: {first: Jing, last: Huang}
  id: jing-huang
  orcid: 0000-0001-8769-9130
  institution: Cornell University
  comment: Alexa AI, JD Technology
- canonical: {first: Jing, last: Huang}
  id: jing-huang-smu
  orcid: 0009-0005-5651-9033
  institution: Singapore Management University
  comment: Huawei, Ant
- canonical: {first: Richard A., last: Hudson}
  variants:
  - {first: Richard, last: Hudson}
- canonical: {first: Manuela, last: Huerlimann}
  variants:
  - {first: Manuela, last: Hürlimann}
  - {first: Manuela, last: Huerliman}
- canonical: {first: Mathew, last: Huerta-Enochian}
  id: mathew-huerta-enochian
- canonical: {first: Kevin, last: Humphreys}
  id: kevin-humphreys
- canonical: {first: Jeih-weih, last: Hung}
  variants:
  - {first: Jeih-Weih, last: Hung}
- canonical: {first: Kate, last: Hunicke-Smith}
  id: kate-hunicke-smith
- canonical: {first: Dan, last: Hunter}
  id: dan-hunter
- canonical: {first: Lawrence, last: Hunter}
  variants:
  - {first: Lawrence E., last: Hunter}
- canonical: {first: Lluís-F., last: Hurtado}
  variants:
  - {first: Lluís F., last: Hurtado}
  - {first: LLuís-F., last: Hurtado}
- canonical: {first: Mazhar Mehdi, last: Hussain}
  variants:
  - {first: Mazhar, last: Hussain}
- canonical: {first: W. John, last: Hutchins}
  variants:
  - {first: John, last: Hutchins}
- canonical: {first: Christian, last: Huyck}
  id: christian-huyck
- canonical: {first: Mei-Yuh, last: Hwang}
  id: mei-yuh-hwang
- canonical: {first: Sebastian G. M., last: Händschke}
  variants:
  - {first: Sebastian G.M., last: Händschke}
- canonical: {first: Christian, last: Hänig}
  variants:
  - {first: Christian, last: Haenig}
- canonical: {first: Harald, last: Höge}
  id: harald-hoge
  variants:
  - {first: Harald, last: Hoege}
- canonical: {first: Ali, last: Hürriyetoğlu}
  variants:
  - {first: Ali, last: Hurriyetoglu}
  - {first: Ali, last: Hürriyetoǧlu}
- canonical: {first: Fidelia, last: Ibekwe-SanJuan}
  variants:
  - {first: Fidelia, last: Ibekwe-Sanjuan}
- canonical: {first: Nancy, last: Ide}
  variants:
  - {first: Nancy M., last: Ide}
- canonical: {first: Carlos A., last: Iglesias}
  variants:
  - {first: Carlos, last: Iglesias}
- canonical: {first: Suzana, last: Ilic}
  variants:
  - {first: Suzana, last: Ilić}
- canonical: {first: Sathish Reddy, last: Indurthi}
  variants:
  - {first: Sathish, last: Reddy}
  - {first: Sathish, last: Indurthi}
- canonical: {first: Anton Karl, last: Ingason}
  variants:
  - {first: Anton K., last: Ingason}
- canonical: {first: Robert, last: Ingria}
  id: robert-ingria
- canonical: {first: Diana, last: Inkpen}
  variants:
  - {first: Diana Zaiu, last: Inkpen}
  - {first: Diana, last: Zaiu}
- canonical: {first: Leonid, last: Iomdin}
  variants:
  - {first: Leonid L., last: Iomdin}
- canonical: {first: Molly, last: Ireland}
  variants:
  - {first: Molly E., last: Ireland}
- canonical: {first: José, last: Iria}
  variants:
  - {first: Jose, last: Iria}
- canonical: {first: Mikel, last: Iruskieta}
  id: mikel-iruskieta
- canonical: {first: Anas El, last: Isbihani}
  variants:
  - {first: Anas, last: El Isbihani}
- canonical: {first: Masato, last: Ishizaki}
  id: masato-ishizaki
- canonical: {first: Aminul, last: Islam}
  variants:
  - {first: Md. Aminul, last: Islam}
- canonical: {first: Zahurul, last: Islam}
  variants:
  - {first: Zahrul, last: Islam}
- canonical: {first: Rezarta, last: Islamaj Dogan}
  variants:
  - {first: Rezarta, last: Islamaj Doğan}
- canonical: {first: David, last: Israel}
  variants:
  - {first: David J., last: Israel}
- canonical: {first: Shuichi, last: Itahashi}
  variants:
  - {first: Shuich, last: Itahashi}
- canonical: {first: Yukihiro, last: Itoh}
  variants:
  - {first: Yukihiro, last: Ito}
- canonical: {first: Abe, last: Ittycheriah}
  id: abe-ittycheriah
- canonical: {first: Un-Gian, last: Iunn}
  variants:
  - {first: Un-gian, last: Iun}
  - {first: Ún-giân, last: Iû}
- canonical: {first: Alexei V., last: Ivanov}
  variants:
  - {first: Alexei, last: Ivanov}
- canonical: {first: Krasimira, last: Ivanova}
  variants:
  - {first: Krassimira, last: Ivanova}
- canonical: {first: Lucja, last: Iwanska}
  variants:
  - {first: Lucja M., last: Iwanska}
- canonical: {first: Shun’ya, last: Iwasawa}
  variants:
  - {first: Shunya, last: Iwasawa}
- canonical: {first: Rubén, last: Izquierdo}
  variants:
  - {first: Ruben, last: Izquierdo Bevia}
  - {first: Ruben, last: Izquierdo}
- canonical: {first: Litton, last: J Kurisinkel}
  variants:
  - {first: Litton J, last: Kurisinkel}
- canonical: {first: Eric, last: Jackson}
  id: eric-jackson
- canonical: {first: Cassandra L., last: Jacobs}
  variants:
  - {first: Cassandra, last: Jacobs}
- canonical: {first: Paul S., last: Jacobs}
  id: paul-s-jacobs
  variants:
  - {first: Paul, last: Jacobs}
- canonical: {first: T. Florian, last: Jaeger}
  variants:
  - {first: Florian, last: Jaeger}
- canonical: {first: Somayeh, last: Jafaritazehjani}
  variants:
  - {first: Somayeh, last: Jafaritazehjan}
- canonical: {first: Abhyuday, last: Jagannatha}
  variants:
  - {first: Abhyuday N, last: Jagannatha}
- canonical: {first: Michael E., last: Jahr}
  variants:
  - {first: Michael, last: Jahr}
- canonical: {first: Brage Ekroll, last: Jahren}
  variants:
  - {first: Brage, last: Jahren}
- canonical: {first: Siddharth, last: Jain}
  variants:
  - {first: Siddhanth, last: Jain}
- canonical: {first: Primož, last: Jakopin}
  variants:
  - {first: Primoz, last: Jakopin}
- canonical: {first: Anthony, last: Jameson}
  id: anthony-jameson
- canonical: {first: Srinivasan, last: Janarthanam}
  variants:
  - {first: Srini, last: Janarthanam}
- canonical: {first: Jyh-Shing Roger, last: Jang}
  variants:
  - {first: Jyh-Shing, last: Jang}
  - {first: Jyh-Shing, last: Roger Jang}
  - {first: Roger Jyh-Shing, last: Jang}
- canonical: {first: Myung-Gil, last: Jang}
  variants:
  - {first: Myoung-Gil, last: Jang}
- canonical: {first: Seok Bae, last: Jang}
  variants:
  - {first: Seok B., last: Jang}
- canonical: {first: Peter, last: Jansen}
  variants:
  - {first: Peter J., last: Jansen}
- canonical: {first: Michèle, last: Jardino}
  id: michele-jardino
  variants:
  - {first: Michele, last: Jardino}
- canonical: {first: Gaja, last: Jarosz}
  variants:
  - {first: Gaja E., last: Jarosz}
- canonical: {first: Timo, last: Jarvinen}
  variants:
  - {first: Timo, last: Järvinen}
- canonical: {first: Jisha P., last: Jayan}
  variants:
  - {first: Jisha, last: P Jayan}
  - {first: Jisha P, last: Jayan}
- canonical: {first: Arun Kumar, last: Jayapal}
  variants:
  - {first: Arun, last: Jayapal}
- canonical: {first: Frederick, last: Jelinek}
  id: frederick-jelinek
  variants:
  - {first: Fred, last: Jelinek}
  - {first: Fredrick, last: Jelinek}
- canonical: {first: Karen, last: Jensen}
  id: karen-jensen
- canonical: {first: Lars Juhl, last: Jensen}
  variants:
  - {first: Lars J., last: Jensen}
- canonical: {first: Hyung-Bae, last: Jeon}
  variants:
  - {first: Hyungbae, last: Jeon}
- canonical: {first: Girish Nath, last: Jha}
  variants:
  - {first: Girish, last: Jha}
- canonical: {first: Donghong, last: Ji}
  variants:
  - {first: DongHong, last: Ji}
  - {first: Dong-Hong, last: Ji}
  - {first: Dong Hong, last: Ji}
- canonical: {first: Paul D, last: Ji}
  variants:
  - {first: Paul D., last: Ji}
- canonical: {first: Jia-Yan, last: Jian}
  variants:
  - {first: Jia Yan, last: Jian}
- canonical: {first: Mike Tian-Jian, last: Jiang}
  variants:
  - {first: Tian-Jian, last: Jiang}
- canonical: {first: Zheng Ping, last: Jiang}
  variants:
  - {first: Zhengping, last: Jiang}
- canonical: {first: Antonio, last: Jimeno Yepes}
  variants:
  - {first: Antonio Jimeno, last: Yepes}
  - {first: Antonio José, last: Jimeno Yepes}
  - {first: Antonio, last: Jimeno-Yepes}
- canonical: {first: M. Dolores, last: Jiménez-López}
  variants:
  - {first: Maria Dolores, last: Jiménez-López}
- canonical: {first: Salud María, last: Jiménez-Zafra}
  variants:
  - {first: Salud M., last: Jiménez-Zafra}
  - {first: Salud M., last: Jiménez Zafra}
- canonical: {first: Hongyan, last: Jing}
  id: hongyan-jing
- canonical: {first: Petr, last: Jirku}
  id: petr-jirku
- canonical: {first: Amanda C., last: Jobbins}
  id: amanda-c-jobbins
- canonical: {first: Janne Bondi, last: Johannessen}
  variants:
  - {first: Janne, last: Bondi Johannessen}
- canonical: {first: Anders, last: Johannsen}
  variants:
  - {first: Anders, last: Johanssen}
- canonical: {first: David E., last: Johnson}
  variants:
  - {first: David, last: Johnson}
- canonical: {first: Helen L., last: Johnson}
  variants:
  - {first: Helen, last: Johnson}
- canonical: {first: Kristen, last: Johnson}
  variants:
  - {first: Kristen Marie, last: Johnson}
- canonical: {first: Michael T., last: Johnson}
  id: michael-t-johnson
- canonical: {first: Rie, last: Johnson}
  variants:
  - {first: Rie, last: Ando}
  - {first: Rie Kubota, last: Ando}
- canonical: {first: Roderick L., last: Johnson}
  id: roderick-l-johnson
- canonical: {first: Michael, last: Johnston}
  id: michael-johnston
- canonical: {first: Kristiina, last: Jokinen}
  variants:
  - {first: Päivi Kristiina, last: Jokinen}
- canonical: {first: Bevan, last: Jones}
  variants:
  - {first: Bevan K., last: Jones}
  - {first: Bevan Keeley, last: Jones}
- canonical: {first: Christopher, last: Jones}
  variants:
  - {first: Chris, last: Jones}
- canonical: {first: Dominic R., last: Jones}
  variants:
  - {first: Dominic, last: Jones}
- canonical: {first: Douglas, last: Jones}
  variants:
  - {first: Douglas A., last: Jones}
  - {first: Doug, last: Jones}
- canonical: {first: Gareth J. F., last: Jones}
  variants:
  - {first: Gareth J.F., last: Jones}
- canonical: {first: Mark, last: Jones}
  variants:
  - {first: Mark A., last: Jones}
  - {first: Mark Alan, last: Jones}
- canonical: {first: Michael, last: Jones}
  variants:
  - {first: Michael P., last: Jones}
- canonical: {first: Steven JM, last: Jones}
  variants:
  - {first: Steven, last: Jones}
- canonical: {first: Clement, last: Jonquet}
  variants:
  - {first: Clément, last: Jonquet}
- canonical: {first: Michael I., last: Jordan}
  variants:
  - {first: Michael, last: Jordan}
- canonical: {first: Pamela, last: Jordan}
  variants:
  - {first: Pamela W., last: Jordan}
- canonical: {first: Alipio, last: Jorge}
  variants:
  - {first: Alípio, last: Jorge}
- canonical: {first: Aravind, last: Joshi}
  id: aravind-joshi
  variants:
  - {first: Aravind K., last: Joshi}
- canonical: {first: Sachindra, last: Joshi}
  variants:
  - {first: Sachin, last: Joshi}
- canonical: {first: Shafiq, last: Joty}
  variants:
  - {first: Shafiq R., last: Joty}
- canonical: {first: Yun-Cheng, last: Ju}
  variants:
  - {first: Yun Cheng, last: Ju}
- canonical: {first: Alfons, last: Juan}
  variants:
  - {first: Alfons, last: Juan-Císcar}
- canonical: {first: Yau-Tarng, last: Juang}
  variants:
  - {first: Yau-Tang, last: Juang}
- canonical: {first: Jozef, last: Juhár}
  variants:
  - {first: Jozef, last: Juhar}
- canonical: {first: Cléo, last: Jullien}
  variants:
  - {first: Cleo, last: Jullien}
- canonical: {first: Han-Min, last: Jung}
  variants:
  - {first: Hanmin, last: Jung}
- canonical: {first: Sangkeun, last: Jung}
  variants:
  - {first: SangKeun, last: Jung}
- canonical: {first: Sung Young, last: Jung}
  variants:
  - {first: Sung-Young, last: Jung}
- canonical: {first: Simeon, last: Junker}
  variants:
  - {first: Simeon, last: Schüz}
- canonical: {first: Dan, last: Jurafsky}
  variants:
  - {first: Daniel, last: Jurafsky}
- canonical: {first: Filip, last: Jurcicek}
  variants:
  - {first: Filip, last: Jurčíček}
- canonical: {first: Marcel Adam, last: Just}
  variants:
  - {first: Marcel, last: Just}
- canonical: {first: Harri, last: Jäppinen}
  id: harri-jappinen
  variants:
  - {first: Harri, last: Jappinen}
- canonical: {first: Arne, last: Jönsson}
  variants:
  - {first: Arne, last: Jonsson}
- canonical: {first: Brigitte, last: Jörg}
  variants:
  - {first: Brigitte, last: Jorg}
- canonical: {first: Bhadran V., last: K}
  variants:
  - {first: Bhadran, last: V K}
  - {first: Bhadran V, last: K}
- canonical: {first: Heiki-Jaan, last: Kaalep}
  variants:
  - {first: Heiki Jaan, last: Kaalep}
- canonical: {first: Mijail, last: Kabadjov}
  id: mijail-kabadjov
  variants:
  - {first: Mijail A., last: Kabadjov}
  - {first: Mijail, last: Alexandrov-Kabadjov}
- canonical: {first: Michael B., last: Kac}
  variants:
  - {first: Michael, last: Kac}
- canonical: {first: Vladimír, last: Kadlec}
  variants:
  - {first: Vladimir, last: Kadlec}
- canonical: {first: Jeremy G., last: Kahn}
  variants:
  - {first: Jeremy, last: Kahn}
- canonical: {first: Łukasz, last: Kaiser}
  variants:
  - {first: Lukasz, last: Kaiser}
- canonical: {first: Michael, last: Kaisser}
  variants:
  - {first: Michael, last: Kaißer}
- canonical: {first: Ioannis, last: Kakadiaris}
  variants:
  - {first: Ioannis A., last: Kakadiaris}
- canonical: {first: Jun’ichi, last: Kakegawa}
  variants:
  - {first: Jun-ichi, last: Kakegawa}
- canonical: {first: Jugal, last: Kalita}
  id: jugal-kalita
  variants:
  - {first: Jugal K., last: Kalita}
- canonical: {first: Rihards, last: Kalniņš}
  variants:
  - {first: Rihards, last: Kalnins}
- canonical: {first: Nanda, last: Kambhatla}
  id: nanda-kambhatla
  variants:
  - {first: Nandakishore, last: Kambhatla}
- canonical: {first: Shin-ichiro, last: Kamei}
  variants:
  - {first: Shinichiro, last: Kamei}
- canonical: {first: Prathusha, last: Kameswara Sarma}
  variants:
  - {first: Prathusha, last: K Sarma}
- canonical: {first: Candace A., last: Kamm}
  variants:
  - {first: Candace, last: Kamm}
- canonical: {first: Bo-Yeong, last: Kang}
  variants:
  - {first: Bo-yeong, last: Kang}
- canonical: {first: Rose Catherine, last: Kanjirathinkal}
  variants:
  - {first: Rose, last: Catherine}
- canonical: {first: Ashvin, last: Kannan}
  id: ashvin-kannan
- canonical: {first: Paul, last: Kantor}
  variants:
  - {first: Paul B., last: Kantor}
- canonical: {first: Cheng-yan, last: Kao}
  variants:
  - {first: Cheng-Yan, last: Kao}
  - {first: Cheng Yan, last: Kao}
- canonical: {first: Ting-hui, last: Kao}
  variants:
  - {first: Ting-Hui, last: Kao}
- canonical: {first: Randy M., last: Kaplan}
  variants:
  - {first: Randy, last: Kaplan}
- canonical: {first: Ronald M., last: Kaplan}
  variants:
  - {first: Ronald, last: Kaplan}
  - {first: Ron, last: Kaplan}
- canonical: {first: Jurgita, last: Kapočiūtė-Dzikienė}
  variants:
  - {first: Jurgita, last: Kapociute-Dzikiene}
- canonical: {first: Diman, last: Karagyozov}
  variants:
  - {first: Diman, last: Karagiozov}
- canonical: {first: Rafael - Michael, last: Karampatsis}
  variants:
  - {first: Rafael Michael, last: Karampatsis}
- canonical: {first: Vanja M., last: Karan}
  variants:
  - {first: Vanja Mladen, last: Karan}
- canonical: {first: David R., last: Karger}
  variants:
  - {first: David, last: Karger}
- canonical: {first: Kostas, last: Karpouzis}
  id: kostas-karpouzis
- canonical: {first: Hideki, last: Kashioka}
  id: hideki-kashioka
- canonical: {first: Robert T., last: Kasper}
  variants:
  - {first: Robert, last: Kasper}
- canonical: {first: Walter, last: Kasper}
  id: walter-kasper
- canonical: {first: Rohit, last: Kate}
  variants:
  - {first: Rohit J., last: Kate}
- canonical: {first: Naoto, last: Kato}
  variants:
  - {first: Naoto, last: Katoh}
- canonical: {first: Yoshihide, last: Kato}
  variants:
  - {first: Yoshihide, last: Sato}
- canonical: {first: Graham, last: Katz}
  variants:
  - {first: E. Graham, last: Katz}
- canonical: {first: Jason, last: Katz-Brown}
  variants:
  - {first: Jason, last: Brown}
- canonical: {first: Ergina, last: Kavallieratou}
  id: ergina-kavallieratou
- canonical: {first: Hisashi, last: Kawai}
  variants:
  - {first: Kawai, last: Hisashi}
- canonical: {first: Jun′ichi, last: Kazama}
  variants:
  - {first: Jun’ichi, last: Kazama}
- canonical: {first: Zdravko, last: Kačič}
  variants:
  - {first: Zdravko, last: Kacic}
- canonical: {first: John, last: Keane}
  variants:
  - {first: John, last: Kane}
- canonical: {first: Michael S., last: Kearns}
  variants:
  - {first: Michael, last: Kearns}
- canonical: {first: Gail M., last: Keenan}
  variants:
  - {first: Gail, last: Keenan}
  - {first: Gail M, last: Keenan}
- canonical: {first: Thomas A., last: Keenan}
  variants:
  - {first: Thomas, last: Keenan}
- canonical: {first: Judy Anne, last: Kegl}
  variants:
  - {first: Judy, last: Kegl}
- canonical: {first: Andrew, last: Kehler}
  variants:
  - {first: Andy, last: Kehler}
- canonical: {first: Daniel, last: Keim}
  variants:
  - {first: Daniel A., last: Keim}
- canonical: {first: John, last: Kelleher}
  variants:
  - {first: John D., last: Kelleher}
- canonical: {first: Andre, last: Kempe}
  variants:
  - {first: André, last: Kempe}
- canonical: {first: Casey, last: Kennington}
  variants:
  - {first: Casey Redd, last: Kennington}
- canonical: {first: Fabio, last: Kepler}
  id: fabio-kepler
  variants:
  - {first: Fabio N., last: Kepler}
  - {first: Fabio Natanael, last: Kepler}
- canonical: {first: Sue J., last: Ker}
  variants:
  - {first: Sur-Jin, last: Ker}
  - {first: Su-Jin, last: Ker}
  - {first: Sue-Jin, last: Ker}
  - {first: Sue-jin, last: Ker}
- canonical: {first: Katia Lida, last: Kermanidis}
  variants:
  - {first: Katia, last: Kermanidis}
- canonical: {first: Margaret, last: Kern}
  variants:
  - {first: Margaret L., last: Kern}
- canonical: {first: Stephan M., last: Kerpedjiev}
  variants:
  - {first: Stephan, last: Kerpedjiev}
- canonical: {first: Vlado, last: Keselj}
  variants:
  - {first: Vlado, last: Kešelj}
- canonical: {first: Fahad, last: Khan}
  variants:
  - {first: Anas Fahad, last: Khan}
- canonical: {first: Md. Anwarus Salam, last: Khan}
  variants:
  - {first: Khan Md. Anwarus, last: Salam}
  - {first: Khan Md., last: Anwarus Salam}
- canonical: {first: Mohammed Arif, last: Khan}
  variants:
  - {first: Arif, last: Khan}
  - {first: Arif Md., last: Khan}
- canonical: {first: Vikash, last: Khandelwal}
  variants:
  - {first: Vikas, last: Khandelwal}
- canonical: {first: Mitesh M., last: Khapra}
  variants:
  - {first: Mitesh, last: Khapra}
  - {first: Mitesh, last: M. Khapra}
  - {first: Mitesh M, last: Khapra}
  - {first: Mitesh Shantadevi, last: Khapra}
- canonical: {first: Sanjeev, last: Khudanpur}
  id: sanjeev-khudanpur
- canonical: {first: Rodger, last: Kibble}
  id: rodger-kibble
- canonical: {first: Chloé, last: Kiddon}
  variants:
  - {first: Chloe, last: Kiddon}
- canonical: {first: Zhihao, last: Zhang}
  id: zhihao-zhang-soochow
  orcid: 0000-0001-9283-101X
  institution: Soochow University
  comment: Soochow
- canonical: {first: Zhihao, last: Zhang}
  id: zhihao-zhang
  comment: May refer to several people
- canonical: {first: Bernd, last: Kiefer}
  id: bernd-kiefer
- canonical: {first: Hoang, last: Kiem}
  variants:
  - {first: Kiem, last: Hoang}
- canonical: {first: Scott F., last: Kiesling}
  variants:
  - {first: Scott, last: Kiesling}
- canonical: {first: Hideaki, last: Kikuchi}
  id: hideaki-kikuchi
- canonical: {first: Gen-ichiro, last: Kikui}
  variants:
  - {first: Gen’ichiro, last: Kikui}
- canonical: {first: Chiharu Uda, last: Kikuta}
  variants:
  - {first: Chiharu, last: Uda}
- canonical: {first: Bong-Wan, last: Kim}
  variants:
  - {first: Jong Wan, last: Kim}
- canonical: {first: Chang-Hyun, last: Kim}
  variants:
  - {first: Changhyun, last: Kim}
  - {first: Chang Hyun, last: Kim}
- canonical: {first: Deok-bong, last: Kim}
  variants:
  - {first: Deok-Bong, last: Kim}
- canonical: {first: Dong-Il, last: Kim}
  variants:
  - {first: Dong-il, last: Kim}
- canonical: {first: Eun-kyung, last: Kim}
  variants:
  - {first: Eun-Kyung, last: Kim}
- canonical: {first: Gil Chang, last: Kim}
  variants:
  - {first: GilChang, last: Kim}
  - {first: Gil-Chang, last: Kim}
  - {first: Gilchang, last: Kim}
- canonical: {first: Hyuhng Joon, last: Kim}
  variants:
  - {first: Hyuhng, last: Kim}
- canonical: {first: Jung-jae, last: Kim}
  variants:
  - {first: Jung-Jae, last: Kim}
- canonical: {first: Kyoung-young, last: Kim}
  variants:
  - {first: Kyoung-Young, last: Kim}
- canonical: {first: Sung Dong, last: Kim}
  variants:
  - {first: Sung-Dong, last: Kim}
- canonical: {first: Sunghwan Mac, last: Kim}
  variants:
  - {first: Sunghwan, last: Kim}
- canonical: {first: Young-Gil, last: Kim}
  variants:
  - {first: Young-Kil, last: Kim}
  - {first: Young Kil, last: Kim}
  - {first: Young-Kill, last: Kim}
  - {first: YoungKil, last: Kim}
- canonical: {first: Yung Taek, last: Kim}
  variants:
  - {first: Yung-Taek, last: Kim}
- canonical: {first: Owen, last: Kimball}
  id: owen-kimball
- canonical: {first: David, last: King}
  variants:
  - {first: David L., last: King}
- canonical: {first: Tracy Holloway, last: King}
  variants:
  - {first: Tracy H., last: King}
- canonical: {first: Brian, last: Kingsbury}
  id: brian-kingsbury
- canonical: {first: Jim, last: Kinzey}
  variants:
  - {first: Jim, last: Kimzey}
- canonical: {first: Karin, last: Kipper}
  variants:
  - {first: Karin Christine, last: Kipper}
  - {first: Karin, last: Schuler}
  - {first: Karin, last: Kipper Schuler}
  - {first: Karin, last: Kipper-Schuler}
- canonical: {first: George Anton, last: Kiraz}
  variants:
  - {first: George, last: Kiraz}
- canonical: {first: Andreas Søeborg, last: Kirkedal}
  variants:
  - {first: Andreas, last: Søeborg Kirkedal}
- canonical: {first: Jamie, last: Kiros}
  variants:
  - {first: Jamie Ryan, last: Kiros}
- canonical: {first: Atanas, last: Kiryakov}
  variants:
  - {first: Atanas K., last: Kiryakov}
- canonical: {first: Balázs, last: Kis}
  variants:
  - {first: Balazs, last: Kis}
- canonical: {first: Imre, last: Kiss}
  id: imre-kiss
- canonical: {first: Chunyu, last: Kit}
  variants:
  - {first: Chun-yu, last: Kit}
- canonical: {first: Sotaro, last: Kita}
  id: sotaro-kita
- canonical: {first: Richard, last: Kittredge}
  id: richard-kittredge
- canonical: {first: Poul Søren, last: Kjærsgaard}
  variants:
  - {first: Poul Soren, last: Kjaersgaard}
- canonical: {first: Esther, last: Klabbers}
  id: esther-klabbers
- canonical: {first: Ioannis, last: Klapaftis}
  variants:
  - {first: Ioannis P., last: Klapaftis}
- canonical: {first: Alex, last: Klassmann}
  variants:
  - {first: Alexander, last: Klassmann}
- canonical: {first: Judith L., last: Klavans}
  id: judith-l-klavans
  variants:
  - {first: Judith, last: Klavans}
- canonical: {first: Wolfgang, last: Klein}
  id: wolfgang-klein
- canonical: {first: Jörg, last: Kleinz}
  variants:
  - {first: Jorg, last: Kleinz}
- canonical: {first: Gerda, last: Klimonow}
  id: gerda-klimonow
- canonical: {first: Tor, last: Klingberg}
  id: tor-klingberg
- canonical: {first: Natalia, last: Klyueva}
  variants:
  - {first: Natalia, last: Kljueva}
- canonical: {first: Tina, last: Klüwer}
  variants:
  - {first: Tina, last: Kluewer}
- canonical: {first: Krzysztof, last: Kochut}
  id: krzysztof-kochut
- canonical: {first: Andras, last: Kocsor}
  variants:
  - {first: András, last: Kocsor}
- canonical: {first: Hanae, last: Koiso}
  id: hanae-koiso
- canonical: {first: Mare, last: Koit}
  id: mare-koit
- canonical: {first: Atsuko, last: Koizumi}
  id: atsuko-koizumi
- canonical: {first: George, last: Kokkinakis}
  id: george-kokkinakis
  variants:
  - {first: George K., last: Kokkinakis}
- canonical: {first: Sofie Johansson, last: Kokkinakis}
  variants:
  - {first: Sofie, last: Johansson Kokkinakis}
- canonical: {first: Sia, last: Kolkovska}
  variants:
  - {first: Siya, last: Kolkovska}
- canonical: {first: David, last: Kolovratnik}
  variants:
  - {first: David, last: Kolovratník}
- canonical: {first: Anup Kumar, last: Kolya}
  variants:
  - {first: Anup, last: Kumar Kolya}
  - {first: Anup, last: Kolya}
- canonical: {first: Ravikumar, last: Komandur}
  variants:
  - {first: K, last: Ravikumar}
- canonical: {first: Rik, last: Koncel-Kedziorski}
  id: rik-koncel-kedziorski
- canonical: {first: Ravikumar, last: Kondadadi}
  variants:
  - {first: Ravi, last: Kondadadi}
  - {first: Ravi Kumar, last: Kondadadi}
- canonical: {first: Alexis, last: Konstantinidis}
  variants:
  - {first: Alexis, last: Konstandinidis}
- canonical: {first: Selcuk, last: Kopru}
  variants:
  - {first: Selçuk, last: Köprü}
- canonical: {first: Jan, last: Kors}
  variants:
  - {first: Jan, last: Korst}
- canonical: {first: Govind, last: Kothari}
  variants:
  - {first: '', last: Govind}
- canonical: {first: Guy-Noel, last: Kouarata}
  variants:
  - {first: Guy-Noël, last: Kouarata}
- canonical: {first: Eleni, last: Koutsogeorgos}
  id: eleni-koutsogeorgos
- canonical: {first: John J., last: Kovarik}
  variants:
  - {first: John, last: Kovarik}
- canonical: {first: Vojtěch, last: Kovář}
  variants:
  - {first: Vojtech, last: Kovář}
- canonical: {first: Marek, last: Kozlowski}
  variants:
  - {first: Marek, last: Kozłowski}
- canonical: {first: Emiel, last: Krahmer}
  variants:
  - {first: Emiel J., last: Krahmer}
- canonical: {first: Olivier, last: Kraif}
  id: olivier-kraif
- canonical: {first: Martin, last: Krallinger}
  id: martin-krallinger
- canonical: {first: Steven, last: Krauwer}
  id: steven-krauwer
- canonical: {first: Jana, last: Kravalová}
  variants:
  - {first: Jana, last: Kravalova}
- canonical: {first: Hans-Ulrich, last: Krieger}
  variants:
  - {first: HansUlrich, last: Krieger}
- canonical: {first: Raghava, last: Krishnan}
  id: raghava-krishnan
- canonical: {first: Rihards, last: Krišlauks}
  variants:
  - {first: Rihards, last: Krislauks}
- canonical: {first: Anthony, last: Kroch}
  variants:
  - {first: Anthony S., last: Kroch}
- canonical: {first: Geert-Jan M., last: Kruijff}
  variants:
  - {first: Geert-Jan, last: Kruijff}
- canonical: {first: Ivana, last: Kruijff-Korbayová}
  variants:
  - {first: Ivana, last: Kruijff-Korbayova}
  - {first: Ivana, last: Kruijff-Korbayovà}
- canonical: {first: George, last: Krupka}
  variants:
  - {first: George R., last: Krupka}
- canonical: {first: Udo, last: Kruschwitz}
  id: udo-kruschwitz
- canonical: {first: Germán, last: Kruszewski}
  variants:
  - {first: German, last: Kruszewski}
- canonical: {first: Francis, last: Kubala}
  id: francis-kubala
- canonical: {first: Vladislav, last: Kubon}
  variants:
  - {first: Vladislav, last: Kuboň}
  - {first: Vladlslav, last: Kubon}
- canonical: {first: Taku, last: Kudo}
  variants:
  - {first: Taku, last: Kudoh}
- canonical: {first: Ulrike, last: Kugler}
  id: ulrike-kugler
- canonical: {first: Anne, last: Kuhn}
  id: anne-kuhn
- canonical: {first: Robert J., last: Kuhns}
  variants:
  - {first: Robert, last: Kuhns}
- canonical: {first: Malhar, last: Kulkarni}
  variants:
  - {first: Malhar A., last: Kulkarni}
- canonical: {first: Ayush, last: Kumar}
  variants:
  - {first: Kumar, last: Ayush}
- canonical: {first: Harshit, last: Kumar}
  id: harshit-kumar
- canonical: {first: Harshit, last: Kumar}
  id: harshit-kumar-iit
- canonical: {first: Anand, last: Kumar M}
  variants:
  - {first: Anand Kumar, last: Madasamy}
  - {first: Anand Kumar, last: M}
- canonical: {first: A, last: Kumaran}
  variants:
  - {first: A., last: Kumaran}
- canonical: {first: Masako, last: Kume}
  id: masako-kume
- canonical: {first: Andrew L., last: Kun}
  variants:
  - {first: Andrew, last: Kun}
- canonical: {first: Stephen, last: Kunath}
  variants:
  - {first: Stephen A., last: Kunath}
- canonical: {first: Kerstin, last: Kunz}
  variants:
  - {first: Kerstin Anna, last: Kunz}
- canonical: {first: Chan-hung, last: Kuo}
  variants:
  - {first: Chan-Hung, last: Kuo}
- canonical: {first: Sankar, last: Kuppan}
  variants:
  - {first: Sankar, last: K}
- canonical: {first: Anna, last: Kupść}
  variants:
  - {first: Anna, last: Kupsc}
- canonical: {first: Yurii, last: Kuratov}
  variants:
  - {first: Yuri, last: Kuratov}
- canonical: {first: Mohamed Zakaria, last: Kurdi}
  variants:
  - {first: Mohamed-Zakaria, last: Kurdi}
- canonical: {first: Emina, last: Kurtić}
  variants:
  - {first: Emina, last: Kurtic}
- canonical: {first: Nicholas, last: Kushmerick}
  id: nicholas-kushmerick
- canonical: {first: Andreas, last: Kustner}
  id: andreas-kustner
- canonical: {first: Sergey O., last: Kuznetsov}
  variants:
  - {first: Sergei O., last: Kuznetsov}
- canonical: {first: Ivona, last: Kučerová}
  variants:
  - {first: Ivona, last: Kuc̆erová}
- canonical: {first: Pavel, last: Kvĕtoň}
  variants:
  - {first: Pavel, last: Kveton}
  - {first: Pavel, last: Květoň}
- canonical: {first: Stan C., last: Kwasny}
  variants:
  - {first: Stan, last: Kwasny}
- canonical: {first: Cheol Jung, last: Kweon}
  variants:
  - {first: Cheoljung, last: Kweon}
- canonical: {first: Kui-Lam, last: Kwok}
  id: kui-lam-kwok
  variants:
  - {first: Kui Lam, last: Kwok}
- canonical: {first: Olivia O.Y., last: Kwong}
  variants:
  - {first: O.Y., last: Kwong}
  - {first: Oi Yee, last: Kwong}
- canonical: {first: Gunnel, last: Källgren}
  variants:
  - {first: Gunnel, last: Kallgren}
- canonical: {first: Joachim, last: Köhler}
  variants:
  - {first: Joachim, last: Koehler}
- canonical: {first: Natalie, last: Kübler}
  variants:
  - {first: Natalie, last: Kubler}
- canonical: {first: Sandra, last: Kübler}
  variants:
  - {first: Sandra, last: Kubler}
  - {first: Sandra, last: Kuebler}
- canonical: {first: Sobha, last: L}
  variants:
  - {first: L., last: Sobha}
- canonical: {first: Abhay, last: L. Kashyap}
  variants:
  - {first: Abhay, last: Kashyap}
- canonical: {first: Gorka, last: Labaka}
  id: gorka-labaka
- canonical: {first: Penny, last: Labropoulou}
  id: penny-labropoulou
- canonical: {first: Martin, last: Labský}
  variants:
  - {first: Martin, last: Labsky}
- canonical: {first: Finley, last: Lacatusu}
  variants:
  - {first: V. Finley, last: Lacatusu}
- canonical: {first: Anne, last: Lacheret}
  variants:
  - {first: Anne, last: Lacheret-Dujour}
- canonical: {first: John, last: Lafferty}
  id: john-lafferty
  variants:
  - {first: John D., last: Lafferty}
  - {first: John, last: Lafrerty}
- canonical: {first: Frederique, last: Laforest}
  variants:
  - {first: Frédérique, last: Laforest}
- canonical: {first: Antonio-L., last: Lagarda}
  variants:
  - {first: Antonio, last: Lagarda}
  - {first: Antonio L., last: Lagarda}
- canonical: {first: Torbjörn, last: Lager}
  variants:
  - {first: Torbjorn, last: Lager}
  - {first: Torbjoern, last: Lager}
- canonical: {first: Albert M., last: Lai}
  variants:
  - {first: Albert, last: Lai}
  - {first: Albert M, last: Lai}
- canonical: {first: Jennifer C., last: Lai}
  variants:
  - {first: Jenifer C., last: Lai}
  - {first: Jennifer, last: Lai}
- canonical: {first: Min-Hua, last: Lai}
  variants:
  - {first: Min Hua, last: Lai}
- canonical: {first: Tom B.Y., last: Lai}
  id: tom-b-y-lai
  variants:
  - {first: Tom B. Y., last: Lai}
  - {first: Tom B.Y, last: Lai}
- canonical: {first: Tom Bong-yeung, last: Lai}
  variants:
  - {first: Bong-Yeung, last: Lai}
- canonical: {first: Tuan, last: Lai}
  variants:
  - {first: Tuan Manh, last: Lai}
- canonical: {first: Yu-da, last: Lai}
  variants:
  - {first: Yu-Da, last: Lai}
- canonical: {first: Meriama, last: Laib}
  variants:
  - {first: Meriama, last: Laïb}
  - {first: Mariama, last: Laib}
- canonical: {first: Sobha, last: Lalitha Devi}
  variants:
  - {first: Lalitha Devi, last: Sobha}
  - {first: Sobha Lalitha, last: Devi}
- canonical: {first: John P., last: Lalor}
  variants:
  - {first: John, last: Lalor}
- canonical: {first: Lori, last: Lamel}
  id: lori-lamel
  variants:
  - {first: Lori F., last: Lamel}
- canonical: {first: André, last: Lamúrias}
  variants:
  - {first: Andre, last: Lamurias}
- canonical: {first: Man, last: Lan}
  variants:
  - {first: Lan, last: Man}
- canonical: {first: Thomas, last: Landauer}
  variants:
  - {first: Thomas K, last: Landauer}
- canonical: {first: Shari, last: Landes}
  variants:
  - {first: Shari, last: Land}
- canonical: {first: Jan, last: Landsbergen}
  variants:
  - {first: S. P. J., last: Landsbergen}
  - {first: S.P.J., last: Landsbergen}
- canonical: {first: Francois-Michel, last: Lang}
  variants:
  - {first: Francois M., last: Lang}
- canonical: {first: Patrick L., last: Lange}
  variants:
  - {first: Patrick, last: Lange}
- canonical: {first: D. Terence, last: Langendoen}
  variants:
  - {first: Terence, last: Langendoen}
- canonical: {first: Irene, last: Langkilde}
  variants:
  - {first: Irene, last: Langkilde-Geary}
- canonical: {first: Philippe, last: Langlais}
  variants:
  - {first: Phillippe, last: Langlais}
- canonical: {first: Eric, last: Laporte}
  variants:
  - {first: Éric, last: Laporte}
- canonical: {first: Christophe, last: Laprun}
  variants:
  - {first: Christophe D., last: Laprun}
- canonical: {first: Septina Dian, last: Larasati}
  variants:
  - {first: Septina, last: Larasati}
- canonical: {first: Walter, last: Lasecki}
  variants:
  - {first: Walter S., last: Lasecki}
- canonical: {first: Olga N., last: Lashevskaja}
  variants:
  - {first: Olga, last: Lashevskaja}
- canonical: {first: Naveen Kumar, last: Laskari}
  variants:
  - {first: Naveen, last: Kumar}
- canonical: {first: Kiat-gak, last: Lau}
  variants:
  - {first: Kiat-Gak, last: Lau}
  - {first: Kiãt-gãk, last: Lâu}
- canonical: {first: Alberto, last: Lavelli}
  id: alberto-lavelli
- canonical: {first: Julia, last: Lavid-López}
  variants:
  - {first: Julia, last: Lavid}
- canonical: {first: Alon, last: Lavie}
  id: alon-lavie
- canonical: {first: Benoit, last: Lavoie}
  id: benoit-lavoie
- canonical: {first: Seamus, last: Lawless}
  variants:
  - {first: Séamus, last: Lawless}
- canonical: {first: Audrey, last: Le}
  variants:
  - {first: Audrey N., last: Le}
- canonical: {first: Hai-Son, last: Le}
  variants:
  - {first: Hai Son, last: Le}
  - {first: Hai-son, last: Le}
- canonical: {first: Hoang Quynh, last: Le}
  variants:
  - {first: Hoang-Quynh, last: Le}
- canonical: {first: Quoc, last: Le}
  variants:
  - {first: Quoc V., last: Le}
- canonical: {first: Nathalie, last: Le Brun}
  variants:
  - {first: Nathalie Le, last: Brun}
- canonical: {first: Phuong, last: Le Hong}
  id: phuong-le-hong
  variants:
  - {first: Phuong, last: Le-Hong}
  - {first: Hồng Phương, last: Lê}
  - {first: Phương, last: Lê Hồng}
  - {first: Hong-Phuong, last: Le}
- canonical: {first: Sébastien, last: Le Maguer}
  variants:
  - {first: Sébastien Le, last: Maguer}
- canonical: {first: Quang, last: Le Minh}
  variants:
  - {first: Minh Quang, last: Le}
- canonical: {first: Joseph, last: Le Roux}
  variants:
  - {first: Joseph Le, last: Roux}
- canonical: {first: Jean-Luc, last: LeBrun}
  variants:
  - {first: Jean-Luc, last: Lebrun}
- canonical: {first: Gianluca E., last: Lebani}
  variants:
  - {first: Gianluca, last: Lebani}
- canonical: {first: Gilles, last: Lechenadec}
  id: gilles-lechenadec
- canonical: {first: C. H., last: Lee}
  variants:
  - {first: C.-H., last: Lee}
- canonical: {first: Charles C., last: Lee}
  variants:
  - {first: Charles, last: Lee}
- canonical: {first: Chi-Chun, last: Lee}
  variants:
  - {first: Chi-Chun (Jeremy), last: Lee}
  - {first: Chi-Chun Jeremy, last: Lee}
- canonical: {first: Chi-Yao, last: Lee}
  variants:
  - {first: Chih-yao, last: Lee}
  - {first: Chih-Yao, last: Lee}
- canonical: {first: Chia-Ying, last: Lee}
  variants:
  - {first: Chia-ying, last: Lee}
- canonical: {first: Chia-ming, last: Lee}
  variants:
  - {first: Chia-Ming, last: Lee}
- canonical: {first: Chun-Jen, last: Lee}
  variants:
  - {first: Chun-Jun, last: Lee}
- canonical: {first: Chungmin, last: Lee}
  variants:
  - {first: Chong Min, last: Lee}
  - {first: Chung-min, last: Lee}
- canonical: {first: Donghun, last: Lee}
  comment: Kakao Brain
  id: donghun-lee-kb
- canonical: {first: Donghun, last: Lee}
  comment: Korea University
  id: donghun-lee-ku
- canonical: {first: Gary Geunbae, last: Lee}
  variants:
  - {first: Geunbae, last: Lee}
- canonical: {first: Hsiang-Pin, last: Lee}
  variants:
  - {first: Hsiang-Ping, last: Lee}
- canonical: {first: Hyeon-gu, last: Lee}
  variants:
  - {first: Hyeon-Gu, last: Lee}
- canonical: {first: Ik-Hwan, last: Lee}
  variants:
  - {first: Ik-hwan, last: Lee}
- canonical: {first: Jae-Won, last: Lee}
  variants:
  - {first: Jae-won, last: Lee}
- canonical: {first: JaeSung, last: Lee}
  variants:
  - {first: Jae-Sung, last: Lee}
- canonical: {first: Jaesong, last: Lee}
  variants:
  - {first: JaeSong, last: Lee}
- canonical: {first: Jin-seok, last: Lee}
  variants:
  - {first: Jin-Seok, last: Lee}
- canonical: {first: John S. Y., last: Lee}
  variants:
  - {first: John, last: Lee}
- canonical: {first: Joo-Young, last: Lee}
  variants:
  - {first: JooYoung, last: Lee}
- canonical: {first: Kai-Fu, last: Lee}
  id: kai-fu-lee
- canonical: {first: Kyung-Soon, last: Lee}
  variants:
  - {first: KyungSoon, last: Lee}
- canonical: {first: Lianhau, last: Lee}
  variants:
  - {first: Lian Hau, last: Lee}
- canonical: {first: Lin-Shan, last: Lee}
  variants:
  - {first: Lin-shan, last: Lee}
- canonical: {first: Mark, last: Lee}
  id: mark-lee
  variants:
  - {first: Mark G., last: Lee}
- canonical: {first: Sang-Jo, last: Lee}
  variants:
  - {first: Sang Jo, last: Lee}
- canonical: {first: Sophia Y. M., last: Lee}
  variants:
  - {first: Sophia Y.M., last: Lee}
- canonical: {first: Sophia Yat Mei, last: Lee}
  variants:
  - {first: Yat-Mei, last: Lee}
- canonical: {first: Sungjin, last: Lee}
  variants:
  - {first: Sung-Jin, last: Lee}
- canonical: {first: Vivian K., last: Lee}
  variants:
  - {first: Vivian, last: Lee}
- canonical: {first: Woong Ki, last: Lee}
  variants:
  - {first: Woong-Ki, last: Lee}
- canonical: {first: Yeon Su, last: Lee}
  variants:
  - {first: Yeon-Su, last: Lee}
- canonical: {first: Yong-Hun, last: Lee}
  variants:
  - {first: Yong-hun, last: Lee}
- canonical: {first: Yoong Keok, last: Lee}
  variants:
  - {first: Yoong, last: Keok Lee}
- canonical: {first: Nicolas, last: Lefebvre}
  variants:
  - {first: Nicolas, last: Lefèbvre}
- canonical: {first: Anaïs, last: Lefeuvre}
  variants:
  - {first: Anaïs, last: Lefeuvre-Haftermeyer}
- canonical: {first: Fabrice, last: Lefèvre}
  id: fabrice-lefevre
  variants:
  - {first: Fabrice, last: Lefevre}
- canonical: {first: Gurpreet Singh, last: Lehal}
  variants:
  - {first: Gurpreet, last: Singh Lehal}
  - {first: Gurpreet, last: Lehal}
- canonical: {first: Jill Fain, last: Lehman}
  variants:
  - {first: Jill F., last: Lehman}
- canonical: {first: Wendy, last: Lehnert}
  id: wendy-lehnert
  variants:
  - {first: Wendy G., last: Lehnert}
- canonical: {first: Aarno, last: Lehtola}
  id: aarno-lehtola
- canonical: {first: Richard E, last: Leibbrandt}
  variants:
  - {first: Richard E., last: Leibbrandt}
- canonical: {first: Jochen L., last: Leidner}
  variants:
  - {first: Jochen, last: Leidner}
- canonical: {first: Marielle, last: Leijten}
  variants:
  - {first: Mariëlle, last: Leijten}
- canonical: {first: Luis A., last: Leiva}
  variants:
  - {first: Luis, last: Leiva}
- canonical: {first: Jeremy, last: Leixa}
  variants:
  - {first: Jérémy, last: Leixa}
- canonical: {first: Pietro, last: Leo}
  id: pietro-leo
- canonical: {first: Jacqueline, last: Leon}
  variants:
  - {first: Jacqueline, last: Léon}
- canonical: {first: Chee Wee, last: Leong}
  variants:
  - {first: Chee Wee (Ben), last: Leong}
- canonical: {first: Haley, last: Lepp}
  variants:
  - {first: Haley M., last: Lepp}
- canonical: {first: Mikel, last: Lersundi}
  id: mikel-lersundi
- canonical: {first: Leonardo, last: Lesmo}
  id: leonardo-lesmo
- canonical: {first: Dessi Puji, last: Lestari}
  variants:
  - {first: Dessi, last: Lestari}
- canonical: {first: James, last: Lester}
  variants:
  - {first: James C., last: Lester}
- canonical: {first: Igor, last: Leturia}
  id: igor-leturia
- canonical: {first: Hong, last: Leung}
  variants:
  - {first: Hong C., last: Leung}
- canonical: {first: Lori, last: Levin}
  variants:
  - {first: Lori S., last: Levin}
- canonical: {first: Lauren, last: Levine}
  variants:
  - {first: Lauren Elizabeth, last: Levine}
- canonical: {first: Stephen C., last: Levinson}
  comment: Max-Planck-Institute for Psycholinguistics
  id: stephen-c-levinson
  similar: [stephen-e-levinson]
- canonical: {first: Stephen E., last: Levinson}
  comment: Bell Labs
  id: stephen-e-levinson
  similar: [stephen-c-levinson]
- canonical: {first: Gina-Anne, last: Levow}
  variants:
  - {first: Gina, last: Levow}
- canonical: {first: Roger, last: Levy}
  variants:
  - {first: Roger P., last: Levy}
- canonical: {first: Kristīne, last: Levāne-Petrova}
  variants:
  - {first: Kristīne, last: Levāne}
- canonical: {first: Barbara, last: Lewandowska-Tomaszyk}
  variants:
  - {first: Barbara, last: Lewandowska}
- canonical: {first: David D., last: Lewis}
  variants:
  - {first: David, last: Lewis}
- canonical: {first: Richard L., last: Lewis}
  variants:
  - {first: Richard, last: Lewis}
- canonical: {first: William, last: Lewis}
  variants:
  - {first: William D., last: Lewis}
- canonical: {first: Fernando Sánchez, last: León}
  variants:
  - {first: Fernando, last: Sánchez}
- canonical: {first: Saul, last: León}
  variants:
  - {first: Saul, last: León Silverio}
  - {first: Saúl, last: León}
- canonical: {first: Pilar, last: León-Araúz}
  variants:
  - {first: Pilar León, last: Araúz}
- canonical: {first: Belinda Z., last: Li}
  variants:
  - {first: Belinda, last: Li}
- canonical: {first: Bo, last: Li}
  comment: May refer to several people
  id: bo-li
- canonical: {first: Bo, last: Li}
  comment: BeiHang
  id: bo-li-bh
- canonical: {first: Bo, last: Li}
  comment: Vanderbilt, UIUC
  id: bo-li-vanderbilt
- canonical: {first: Bo, last: Li}
  comment: NUS, Google
  id: bo-li-nus
- canonical: {first: Bo, last: Li}
  comment: Chinese Academy of Sciences
  id: bo-li-cas
- canonical: {first: Huifeng, last: Li}
  variants:
  - {first: Hui-Feng, last: Li}
- canonical: {first: Jiatong, last: Li}
  id: jiatong-li-hk
  orcid: 0000-0001-7705-2296
  comment: Hong Kong Polytechnic
- canonical: {first: Jiatong, last: Li}
  id: jiatong-li
  orcid: 0009-0000-8877-6927
  comment: May refer to several people
- canonical: {first: Jiatong, last: Li}
  comment: Rutgers
  id: jiatong-li-ru
- canonical: {first: Jing, last: Li}
  id: jing-li
  comment: May refer to several people
- canonical: {first: Jing, last: Li}
  id: jing-li-nut
  orcid: 0000-0002-3262-3734
  comment: NUT
  degree: Nanyang Technological University, Singapore
- canonical: {first: Junhui, last: Li}
  variants:
  - {first: JunHui, last: Li}
- canonical: {first: Shih-Min, last: Li}
  variants:
  - {first: Shi-Min, last: Li}
- canonical: {first: Shuanglong, last: Li}
  variants:
  - {first: ShuangLong, last: Li}
- canonical: {first: Tangqiu, last: Li}
  variants:
  - {first: Tanqiu, last: Li}
- canonical: {first: Victor O.K., last: Li}
  variants:
  - {first: Victor O. K., last: Li}
- canonical: {first: Weigang, last: Li}
  variants:
  - {first: Weikang, last: Li}
- canonical: {first: Yongqi, last: Li}
  comment: Wuhan University
  id: yongqi-li-wuhan
- canonical: {first: Jonghyun, last: Choi}
  id: jonghyun-choi-umd
  orcid: 0000-0002-7934-8434
  institution: University of Maryland
  comment: University of Maryland
- canonical: {first: Jonghyun, last: Choi}
  id: jonghyun-choi
  comment: May refer to several people
- canonical: {first: Yongqi, last: Li}
  comment: The Hong Kong Polytechnic University
  id: yongqi-li-hk
- canonical: {first: Huizhi, last: Liang}
  variants:
  - {first: HuiZhi, last: Liang}
- canonical: {first: Po-Yu, last: Liang}
  variants:
  - {first: Po-yu, last: Liang}
- canonical: {first: Mark, last: Liberman}
  id: mark-liberman
  variants:
  - {first: Mark Y., last: Liberman}
- canonical: {first: Elizabeth D., last: Liddy}
  variants:
  - {first: Elizabeth, last: Liddy}
- canonical: {first: Chung Yong, last: Lim}
  variants:
  - {first: Daniel Chung Yong, last: Lim}
- canonical: {first: Heui-Seok, last: Lim}
  variants:
  - {first: Heuiseok, last: Lim}
- canonical: {first: KyungTae, last: Lim}
  variants:
  - {first: Kyungtae, last: Lim}
- canonical: {first: Nathalie Rose, last: Lim}
  variants:
  - {first: Nathalie, last: Lim}
- canonical: {first: Bill Yuchen, last: Lin}
  variants:
  - {first: Bill Y., last: Lin}
- canonical: {first: Bor-Shen, last: Lin}
  variants:
  - {first: Bor-shen, last: Lin}
- canonical: {first: Cheng-Yuan, last: Lin}
  variants:
  - {first: Cheng Yuan, last: Lin}
- canonical: {first: Chi-san Althon, last: Lin}
  variants:
  - {first: Chi-San, last: Lin}
  - {first: Chi-San Althon, last: Lin}
- canonical: {first: Dongsheng, last: Li}
  id: dongsheng-li-fudan
  orcid: 0000-0003-3103-8442
  institution: Fudan University
  comment: Fudan
- canonical: {first: Dongsheng, last: Li}
  id: dongsheng-li
  comment: May refer to several people
- canonical: {first: Chih-Lung, last: Lin}
  variants:
  - {first: Chih-Long, last: Lin}
- canonical: {first: Chin-Yew, last: Lin}
  variants:
  - {first: ChinYew, last: Lin}
- canonical: {first: Ching-sheng, last: Lin}
  variants:
  - {first: Ching-Sheng, last: Lin}
- canonical: {first: Cong-kai, last: Lin}
  variants:
  - {first: Cong-Kai, last: Lin}
- canonical: {first: Darren Hsin-Hung, last: Lin}
  variants:
  - {first: Darren Hsin-hung, last: Lin}
  - {first: Hsin-Hung, last: Lin}
- canonical: {first: Hing-Lung, last: Lin}
  variants:
  - {first: Hing-lung, last: Lin}
- canonical: {first: Qiguang, last: Lin}
  id: qiguang-lin
- canonical: {first: Shou-De, last: Lin}
  variants:
  - {first: Shou-de, last: Lin}
- canonical: {first: Shu-Yen, last: Lin}
  variants:
  - {first: Shu-yen, last: Lin}
- canonical: {first: Victoria, last: Lin}
  comment: CMU
  id: victoria-lin-cmu
- canonical: {first: Xi Victoria, last: Lin}
  comment: U of Washington, Meta
- canonical: {first: Xiaojun, last: Lin}
  variants:
  - {first: Xiaojun, last: Li}
- canonical: {first: Ya-Ting, last: Lin}
  variants:
  - {first: Ya-Ting, last: Li}
- canonical: {first: Georges, last: Linarès}
  variants:
  - {first: Georges, last: Linares}
- canonical: {first: Krister, last: Lindén}
  variants:
  - {first: Krister, last: Linden}
- canonical: {first: Marcia C., last: Linebarger}
  variants:
  - {first: Marcia, last: Linebarger}
- canonical: {first: Maria Teresa, last: Lino}
  variants:
  - {first: Teresa, last: Lino}
- canonical: {first: Nikos, last: Liolios}
  id: nikos-liolios
- canonical: {first: Zachary C., last: Lipton}
  variants:
  - {first: Zachary, last: Lipton}
- canonical: {first: Adam, last: Liska}
  variants:
  - {first: Adam, last: Liška}
- canonical: {first: Lucian Vlad, last: Lita}
  variants:
  - {first: Lucian, last: Lita}
- canonical: {first: Diane, last: Litman}
  variants:
  - {first: Diane J., last: Litman}
- canonical: {first: Alexa N., last: Little}
  variants:
  - {first: Alexa, last: Little}
- canonical: {first: Alex, last: Liu}
  variants:
  - {first: Alexander, last: Liu}
- canonical: {first: Bingquan, last: Liu}
  variants:
  - {first: BingQuan, last: Liu}
- canonical: {first: Chin-Ting, last: Liu}
  variants:
  - {first: Chin-Ting Jimbo, last: Liu}
- canonical: {first: Fei, last: Liu}
  comment: May refer to several people
  id: fei-liu
- canonical: {first: Fei, last: Liu}
  comment: UT Dallas, Bosch, CMU, University of Central Florida, Emory University
  id: fei-liu-utdallas
- canonical: {first: Fei, last: Liu}
  comment: Google Assistant
  id: fei-liu-gga
- canonical: {first: Fei, last: Liu}
  comment: University of Melbourne
  id: fei-liu-unimelb
- canonical: {first: Huidan, last: Liu}
  variants:
  - {first: Hui Dan, last: Liu}
- canonical: {first: Mei-Chun, last: Liu}
  variants:
  - {first: Mei-chun, last: Liu}
- canonical: {first: Nelson F., last: Liu}
  variants:
  - {first: Nelson, last: Liu}
- canonical: {first: Pengyuan, last: Liu}
  variants:
  - {first: PengYuan, last: Liu}
  - {first: Peng-Yuan, last: Liu}
- canonical: {first: Peter J., last: Liu}
  variants:
  - {first: Peter, last: Liu}
- canonical: {first: Weiyi, last: Liu}
  variants:
  - {first: Weiyi, last: Lu}
- canonical: {first: Yang, last: Liu}
  comment: Edinburgh Ph.D., Microsoft
  id: yang-liu-edinburgh
- canonical: {first: Yang, last: Liu}
  comment: Beijing Language and Culture University
  id: yang-liu-blcu
- canonical: {first: Yang, last: Liu}
  comment: The Chinese University of Hong Kong (Shenzhen)
  id: yang-liu-hk
- canonical: {first: Yang, last: Liu}
  comment: 刘扬; Ph.D Purdue; ICSI, Dallas, Facebook, Liulishuo, Amazon
  id: yang-liu-icsi
- canonical: {first: Yang, last: Liu}
  comment: 刘洋; ICT, Tsinghua, Beijing Academy of Artificial Intelligence
  id: yang-liu-ict
- canonical: {first: Yang, last: Liu}
  comment: Peking University
  id: yang-liu-pk
- canonical: {first: Yang, last: Liu}
  comment: Wilfrid Laurier University
  id: yang-liu-wl
- canonical: {first: Yang, last: Liu}
  comment: Samsung Research Center Beijing
  id: yang-liu-ss
- canonical: {first: Yang, last: Liu}
  comment: National University of Defense Technology
  id: yang-liu-dt
- canonical: {first: Yang, last: Liu}
  comment: Microsoft Cognitive Services Research
  id: yang-liu-microsoft
- canonical: {first: Yang, last: Liu}
  comment: May refer to several people
  id: yang-liu
  similar: [yang-janet-liu]
- canonical: {first: Yang, last: Liu}
  comment: Univ. of Michigan, UC Santa Cruz
  id: yang-liu-umich
- canonical: {first: Yang, last: Liu}
  comment: University of Helsinki
  id: yang-liu-helsinki
- canonical: {first: Yang, last: Liu}
  comment: 3M Health Information Systems
  id: yang-liu-3m
- canonical: {first: Yang, last: Liu}
  comment: Tianjin University, China
  id: yang-liu-tianjin
- canonical: {first: Yang Janet, last: Liu}
  comment: Georgetown University; 刘洋
  id: yang-janet-liu
- canonical: {first: Andrej, last: Ljolje}
  id: andrej-ljolje
- canonical: {first: Peter, last: Ljunglöf}
  variants:
  - {first: Peter, last: Ljunglof}
- canonical: {first: Leonardo Campillos, last: Llanos}
  variants:
  - {first: Leonardo, last: Campillos Llanos}
- canonical: {first: Eduardo, last: Lleida}
  variants:
  - {first: Eduardo, last: LLeida}
- canonical: {first: Agusti, last: Lloberas}
  variants:
  - {first: Agusti, last: LLoberas}
- canonical: {first: Fernando, last: Llopis}
  variants:
  - {first: Fernando, last: LLopis}
- canonical: {first: David, last: Llorens}
  id: david-llorens
- canonical: {first: Héctor, last: Llorens}
  variants:
  - {first: Hector, last: Llorens}
- canonical: {first: Feng-Ju, last: Lo}
  variants:
  - {first: Fengju, last: Lo}
- canonical: {first: Wai-Kit, last: Lo}
  variants:
  - {first: Wai Kit, last: Lo}
- canonical: {first: Karen E., last: Lochbaum}
  variants:
  - {first: Karen, last: Lochbaum}
- canonical: {first: Elizaveta, last: Loginova-Clouet}
  variants:
  - {first: Elizaveta, last: Clouet}
- canonical: {first: Derek, last: Long}
  variants:
  - {first: Derek P., last: Long}
- canonical: {first: Marketa, last: Lopatkova}
  variants:
  - {first: Markéta, last: Straňáková-Lopatková}
  - {first: Markéta, last: Lopatková}
- canonical: {first: Gabriel, last: Lopes}
  variants:
  - {first: Jose Gabriel P., last: Lopes}
  - {first: Jose Gabriel, last: Lopes}
  - {first: Gabriel P., last: Lopes}
  - {first: José Gabriel Pereira, last: Lopes}
  - {first: Gabriel, last: Pereira Lopes}
  - {first: Gabriel Pereira, last: Lopes}
- canonical: {first: Roque, last: Lopez Condori}
  variants:
  - {first: Roque, last: López}
- canonical: {first: Oier, last: Lopez de Lacalle}
  variants:
  - {first: Oier López, last: de Lacalle}
  - {first: Oier Lopez, last: de Lacalle}
  - {first: Oier, last: López de Lacalle}
- canonical: {first: Alina Beatrice, last: Lorent}
  variants:
  - {first: Alina Beatrice, last: Lorenţ}
  - {first: Alina, last: Lorenț}
- canonical: {first: Natalia, last: Loukachevitch}
  id: natalia-loukachevitch
  variants:
  - {first: Natalia V., last: Loukachevitch}
- canonical: {first: John B., last: Lowe}
  variants:
  - {first: John, last: Lowe}
- canonical: {first: Eneldo, last: Loza Mencía}
  variants:
  - {first: Eneldo Loza, last: Mencía}
- canonical: {first: Bao-Liang, last: Lu}
  variants:
  - {first: Bao-liang, last: Lu}
- canonical: {first: Qin, last: Lu}
  id: qin-lu
- canonical: {first: Wei-lun, last: Lu}
  variants:
  - {first: Wei-Lwun, last: Lu}
  - {first: Louis Wei-lun, last: Lu}
- canonical: {first: Kim-Teng, last: Lua}
  variants:
  - {first: KimTeng, last: Lua}
  - {first: Kim Teng, last: Lua}
- canonical: {first: Juan Manuel, last: Lucas-Cuesta}
  variants:
  - {first: Juan Manuel, last: Lucas}
- canonical: {first: Li, last: Lucy}
  variants:
  - {first: Lucy, last: Li}
- canonical: {first: Peter J., last: Ludlow}
  variants:
  - {first: Peter, last: Ludlow}
- canonical: {first: Robert W.P., last: Luk}
  id: robert-w-p-luk
- canonical: {first: Robert Wing Pong, last: Luk}
  variants:
  - {first: Wing-Pong, last: Luk}
- canonical: {first: Stephanie, last: Lukin}
  variants:
  - {first: Stephanie M., last: Lukin}
- canonical: {first: Suen Caesar, last: Lun}
  id: suen-caesar-lun
  variants:
  - {first: Caesar Suen, last: Lun}
  - {first: Caesar, last: Lun}
  - {first: S. Caesar, last: Lun}
- canonical: {first: Xiaoqiang, last: Luo}
  id: xiaoqiang-luo
- canonical: {first: Minh-Thang, last: Luong}
  variants:
  - {first: Thang, last: Luong}
- canonical: {first: Ngoc Quang, last: Luong}
  variants:
  - {first: Ngoc-Quang, last: Luong}
- canonical: {first: Susann, last: LuperFoy}
  variants:
  - {first: Susann, last: Luperfoy}
- canonical: {first: Veronika, last: Lux}
  variants:
  - {first: Veronika, last: Lux-Pogodalla}
  - {first: Véronika, last: Lux-Pogodalla}
- canonical: {first: Gunn Inger, last: Lyse}
  variants:
  - {first: Gunn, last: Lyse}
- canonical: {first: Steven L., last: Lytinen}
  variants:
  - {first: Steven, last: Lytinen}
- canonical: {first: Eldon G., last: Lytle}
  variants:
  - {first: Eldon G., last: Lytel}
- canonical: {first: Dau-cheng, last: Lyu}
  variants:
  - {first: Dau-Cheng, last: Lyu}
- canonical: {first: Ren-Yuan, last: Lyu}
  variants:
  - {first: Ren-yuan, last: Lyu}
- canonical: {first: François, last: Lévy}
  variants:
  - {first: François, last: Levy}
- canonical: {first: Tuan Anh, last: Lê}
  variants:
  - {first: Tuan Anh, last: Le}
  - {first: Tuấn Anh, last: Lê}
- canonical: {first: M. Soledad, last: López Gambino}
  variants:
  - {first: Soledad, last: López Gambino}
- canonical: {first: Karmele, last: López de Ipiña}
  id: karmele-lopez-de-ipina
- canonical: {first: Maddalen, last: López de Lacalle}
  variants:
  - {first: Maddalen, last: Lopez de Lacalle}
- canonical: {first: Ramón, last: López-Cózar}
  id: ramon-lopez-cozar
- canonical: {first: Birte, last: Lönneker}
  variants:
  - {first: Birte, last: Lönneker-Rodman}
  - {first: Birte, last: Loenneker-Rodman}
- canonical: {first: Jia, last: Lü}
  variants:
  - {first: Jia, last: Lu}
- canonical: {first: Yajuan, last: Lü}
  variants:
  - {first: Yajuan, last: Lu}
  - {first: Yajuan, last: Lv}
- canonical: {first: Harald, last: Lüngen}
  variants:
  - {first: Harald, last: Lungen}
- canonical: {first: Marie-Claude, last: L’Homme}
  variants:
  - {first: Marie-Claude, last: L’ Homme}
- canonical: {first: Sasikumar, last: M}
  variants:
  - {first: Sasikumar, last: M.}
- canonical: {first: Ariadne, last: M. B. Rizzoni Carvalho}
  variants:
  - {first: Ariadne M. B. R., last: Carvalho}
- canonical: {first: Nagwa, last: M. El-Makky}
  variants:
  - {first: Nagwa, last: El-Makky}
- canonical: {first: Longlong, last: Ma}
  variants:
  - {first: Long Long, last: Ma}
- canonical: {first: Wei-Ying, last: Ma}
  variants:
  - {first: Wei-ying, last: Ma}
- canonical: {first: Wei-Yun, last: Ma}
  variants:
  - {first: Wei Yun, last: Ma}
- canonical: {first: Mohamed, last: Maamouri}
  variants:
  - {first: Mohammed, last: Maamouri}
- canonical: {first: Andrew, last: Maas}
  variants:
  - {first: Andrew L., last: Maas}
- canonical: {first: Rónan, last: Mac an tSaoir}
  variants:
  - {first: Ronan, last: Mac an tSaoir}
- canonical: {first: Andrew, last: MacKinlay}
  variants:
  - {first: Andrew, last: McKinlay}
- canonical: {first: Peter, last: Machonis}
  variants:
  - {first: Peter A., last: Machonis}
- canonical: {first: Catherine, last: Macleod}
  variants:
  - {first: Catherine, last: MacLeod}
- canonical: {first: Imanol, last: Madariaga}
  id: imanol-madariaga
- canonical: {first: Pranava Swaroop, last: Madhyastha}
  variants:
  - {first: Pranava, last: Madhyastha}
- canonical: {first: Bente, last: Maegaard}
  id: bente-maegaard
- canonical: {first: Kikuo, last: Maekawa}
  id: kikuo-maekawa
- canonical: {first: Valérie, last: Maffiolo}
  id: valerie-maffiolo
- canonical: {first: David M., last: Magerman}
  id: david-m-magerman
  variants:
  - {first: David, last: Magerman}
- canonical: {first: Brunelle, last: Magnana Ekoukou}
  variants:
  - {first: Brunelle Magnana, last: Ekoukou}
- canonical: {first: Bernardo, last: Magnini}
  id: bernardo-magnini
- canonical: {first: Guðrun, last: Magnúsdóttir}
  variants:
  - {first: Guðrún, last: Magnúsdóttir}
- canonical: {first: Sainik, last: Mahata}
  variants:
  - {first: Sainik Kumar, last: Mahata}
- canonical: {first: Kavi, last: Mahesh}
  variants:
  - {first: Kavitha, last: Mahesh}
  - {first: Kavitha Karimbi, last: Mahesh}
- canonical: {first: Trang, last: Mai Xuan}
  variants:
  - {first: Trang Mai, last: Xuan}
- canonical: {first: Elisabeth, last: Maier}
  variants:
  - {first: Elisabeth, last: Mager}
- canonical: {first: Frederic, last: Mailhot}
  variants:
  - {first: Fred, last: Mailhot}
  - {first: Frédéric, last: Mailhot}
- canonical: {first: Steven J., last: Maiorano}
  variants:
  - {first: Steve, last: Maiorano}
  - {first: Steven, last: Maiorano}
  - {first: Steve, last: Moiorano}
- canonical: {first: François, last: Mairesse}
  variants:
  - {first: Francois, last: Mairesse}
- canonical: {first: John, last: Makhoul}
  id: john-makhoul
- canonical: {first: Shozo, last: Makino}
  id: shozo-makino
- canonical: {first: Alfredo, last: Maldonado}
  variants:
  - {first: Alfredo, last: Maldonado Guerra}
  - {first: Alfredo, last: Maldonado-Guerra}
- canonical: {first: Nishtha, last: Malhotra}
  variants:
  - {first: Nishta, last: Malhotra}
- canonical: {first: M. G. Abbas, last: Malik}
  variants:
  - {first: M.G. Abbas, last: Malik}
  - {first: M G Abbas, last: Malik}
- canonical: {first: Deepak Kumar, last: Malladi}
  variants:
  - {first: Deepak, last: Malladi}
- canonical: {first: Shervin, last: Malmasi}
  variants:
  - {first: Shevin, last: Malmasi}
- canonical: {first: Preetam, last: Maloor}
  id: preetam-maloor
- canonical: {first: Robert, last: Malouf}
  variants:
  - {first: Rob, last: Malouf}
- canonical: {first: Liliana, last: Mamani Sanchez}
  variants:
  - {first: Liliana, last: Mamani Sánchez}
  - {first: Liliana Mamani, last: Sanchez}
- canonical: {first: Nuno, last: Mamede}
  variants:
  - {first: Nuno J., last: Mamede}
- canonical: {first: Nadia, last: Mana}
  id: nadia-mana
- canonical: {first: Esmeralda, last: Manandise}
  variants:
  - {first: Esme, last: Manandise}
- canonical: {first: Alexis, last: Manaster-Ramer}
  variants:
  - {first: Alexis, last: Manaster Ramer}
- canonical: {first: Soumil, last: Mandal}
  variants:
  - {first: Soumik, last: Mandal}
- canonical: {first: Rila, last: Mandala}
  variants:
  - {first: Mandala, last: Rila}
- canonical: {first: Michael, last: Mandel}
  variants:
  - {first: Michael, last: Mandl}
- canonical: {first: Angrosh, last: Mandya}
  variants:
  - {first: Mandya, last: Angrosh}
- canonical: {first: Mathieu, last: Mangeot}
  variants:
  - {first: Mathieu, last: Mangeot-Lerebours}
- canonical: {first: Lidia, last: Mangu}
  id: lidia-mangu
- canonical: {first: Enrique, last: Manjavacas}
  variants:
  - {first: Enrique, last: Manjavacas Arevalo}
- canonical: {first: Varun, last: Manjunatha}
  variants:
  - {first: Varun, last: Manjunath}
- canonical: {first: Gideon, last: Mann}
  variants:
  - {first: Gideon S., last: Mann}
- canonical: {first: William C., last: Mann}
  variants:
  - {first: William, last: Mann}
- canonical: {first: Prashanth, last: Mannem}
  variants:
  - {first: Prashanth Reddy, last: Mannem}
  - {first: Prashanth, last: Reddy}
- canonical: {first: Christopher D., last: Manning}
  variants:
  - {first: Christopher, last: Manning}
  - {first: Chris, last: Manning}
- canonical: {first: Andre, last: Mansikkaniemi}
  variants:
  - {first: André, last: Mansikkaniemi}
- canonical: {first: Mairgup, last: Mansur}
  variants:
  - {first: Mansur, last: Mairgup}
- canonical: {first: Ruli, last: Manurung}
  id: ruli-manurung
- canonical: {first: Ramesh, last: Manuvinakurike}
  variants:
  - {first: Ramesh, last: Manuvirakurike}
- canonical: {first: Lingshuang Jack, last: Mao}
  variants:
  - {first: Lingshuang, last: Mao}
- canonical: {first: Xinnian, last: Mao}
  variants:
  - {first: Xin, last: Mao}
- canonical: {first: Yu Hang, last: Mao}
  variants:
  - {first: Yu-Hang, last: Mao}
  - {first: Yuhang, last: Mao}
- canonical: {first: Valérie, last: Mapelli}
  variants:
  - {first: Valerie, last: Mapelli}
- canonical: {first: Yannick, last: Marchand}
  id: yannick-marchand
- canonical: {first: Giulia, last: Marchesini}
  variants:
  - {first: Giulia, last: Marchesi}
- canonical: {first: Malgorzata, last: Marciniak}
  variants:
  - {first: Małgorzata, last: Marciniak}
- canonical: {first: Mitch, last: Marcus}
  id: mitch-marcus
  variants:
  - {first: Mitchell, last: Marcus}
  - {first: Mitchell P., last: Marcus}
- canonical: {first: Joseph, last: Mariani}
  id: joseph-mariani
- canonical: {first: Montserrat, last: Marimon}
  variants:
  - {first: Montserrat, last: Marimón}
  - {first: Montserrat Marimon, last: Felipe}
- canonical: {first: Nicolas, last: Marin}
  variants:
  - {first: Nicolás, last: Marín}
- canonical: {first: Andre, last: Mariotti}
  variants:
  - {first: André, last: Mariotti}
- canonical: {first: Alberto, last: Maritxalar}
  id: alberto-maritxalar
- canonical: {first: Montse, last: Maritxalar}
  id: montse-maritxalar
- canonical: {first: José B., last: Mariño}
  variants:
  - {first: José, last: Mariño}
- canonical: {first: Stella, last: Markantonatou}
  id: stella-markantonatou
- canonical: {first: Aleksandra Zögling, last: Markuš}
  variants:
  - {first: Aleksandra, last: Zögling}
- canonical: {first: Kornél, last: Markó}
  variants:
  - {first: Kornel, last: Markó}
- canonical: {first: Iain, last: Marshall}
  variants:
  - {first: Iain J., last: Marshall}
- canonical: {first: Pierre-Francois, last: Marteau}
  variants:
  - {first: Pierre-François, last: Marteau}
- canonical: {first: Alvin, last: Martin}
  variants:
  - {first: Alvin F., last: Martin}
- canonical: {first: James H., last: Martin}
  variants:
  - {first: James, last: Martin}
- canonical: {first: Jean-Claude, last: Martin}
  id: jean-claude-martin
- canonical: {first: M. Patrick, last: Martin}
  variants:
  - {first: Pierre M., last: Martin}
  - {first: Patrick, last: Martin}
- canonical: {first: Marco, last: Martin}
  id: marco-martin
- canonical: {first: Melanie, last: Martin}
  variants:
  - {first: Melanie J., last: Martin}
- canonical: {first: William A., last: Martin}
  id: william-a-martin
- canonical: {first: Marianna, last: Martindale}
  variants:
  - {first: Marianna J., last: Martindale}
- canonical: {first: David, last: Martinez}
  variants:
  - {first: David, last: Martínez}
- canonical: {first: Miroslav, last: Martinović}
  variants:
  - {first: Miroslav, last: Martinovic}
- canonical: {first: André F. T., last: Martins}
  variants:
  - {first: Andre, last: Martins}
  - {first: André, last: Martins}
- canonical: {first: Fernando, last: Martins}
  id: fernando-martins
- canonical: {first: Ronaldo Teixeira, last: Martins}
  variants:
  - {first: Ronaldo, last: Martins}
- canonical: {first: David, last: Martins de Matos}
  variants:
  - {first: David Martins, last: de Matos}
  - {first: David M., last: de Matos}
- canonical: {first: M. Antònia, last: Martí}
  id: m-antonia-marti
  variants:
  - {first: M. Antonia, last: Martí}
  - {first: M. Antonia, last: Marti}
  - {first: Antonia, last: Martí}
  - {first: Mª Antònia, last: Martí}
  - {first: Maria Antònia, last: Martí}
  - {first: Toni, last: Martí}
- canonical: {first: M. Teresa, last: Martín-Valdivia}
  variants:
  - {first: Maite, last: Martin}
  - {first: María Teresa, last: Martín-Valdivia}
  - {first: Maria Teresa, last: Martín-Valdivia}
  - {first: Teresa, last: Martin}
  - {first: M. Teresa, last: Martín}
  - {first: Maite, last: Martín-Valdivia}
- canonical: {first: Carlos, last: Martín-Vide}
  variants:
  - {first: Carlos Martin, last: Vide}
- canonical: {first: José Manuel, last: Martínez}
  variants:
  - {first: Jose M.M., last: Martinez}
  - {first: José Manuel, last: Martínez Martínez}
  - {first: Jose Manuel, last: Martinez}
- canonical: {first: Raquel, last: Martínez}
  variants:
  - {first: Raquel, last: Martinez}
- canonical: {first: Héctor, last: Martínez Alonso}
  variants:
  - {first: Hector, last: Martinez}
  - {first: Héctor, last: Martínez}
  - {first: Héctor Martínez, last: Alonso}
  - {first: Hector, last: Martinez Alonso}
  - {first: Héctor, last: Martinez Alonso}
  - {first: Hector, last: Martínez Alonso}
- canonical: {first: Eva, last: Martínez Garcia}
  variants:
  - {first: Eva Martínez, last: Garcia}
- canonical: {first: Patricio, last: Martínez-Barco}
  id: patricio-martinez-barco
  variants:
  - {first: Patricio, last: Martinez-Barco}
  - {first: Patricio Martinez, last: Barco}
- canonical: {first: Eugenio, last: Martínez-Cámara}
  variants:
  - {first: Eugenio, last: Martinez Camara}
- canonical: {first: Carlos-D., last: Martínez-Hinarejos}
  variants:
  - {first: Carlos D., last: Martínez-Hinarejos}
  - {first: Carlos D., last: Martínez Hinarejos}
  - {first: Carlos D., last: Martínez}
- canonical: {first: Fernando, last: Martínez-Santiago}
  variants:
  - {first: Fernando, last: Martínez Santiago}
- canonical: {first: Luis, last: Marujo}
  variants:
  - {first: Luís, last: Marujo}
- canonical: {first: Andrés, last: Marzal}
  id: andres-marzal
- canonical: {first: Aaron J., last: Masino}
  variants:
  - {first: Aaron, last: Masino}
- canonical: {first: Flavio, last: Massimiliano Cecchini}
  variants:
  - {first: Flavio Massimiliano, last: Cecchini}
- canonical: {first: Demetrios, last: Master}
  variants:
  - {first: Demitrios, last: Master}
- canonical: {first: Fumito, last: Masui}
  id: fumito-masui
- canonical: {first: Hiroshi, last: Masuichi}
  variants:
  - {first: Hiroshi, last: Mashuichi}
- canonical: {first: Marco, last: Matassoni}
  id: marco-matassoni
- canonical: {first: Yannick, last: Mathieu}
  variants:
  - {first: Yvette Yannick, last: Mathieu}
  - {first: Yvette, last: Mathieu}
- canonical: {first: Ely Edison da Silva, last: Matos}
  variants:
  - {first: Ely, last: Matos}
  - {first: Ely E. S., last: Matos}
- canonical: {first: Yuji, last: Matsumoto}
  variants:
  - {first: Yūji, last: Matsumoto}
- canonical: {first: Shoichi, last: Matsunaga}
  variants:
  - {first: Sho-ichi, last: Matsunaga}
- canonical: {first: Christian M.I.M., last: Matthiessen}
  variants:
  - {first: Christian M. I. M., last: Matthiessen}
- canonical: {first: Irina, last: Matveeva}
  id: irina-matveeva
- canonical: {first: Mirjam Sepesy, last: Maucec}
  variants:
  - {first: Mirjam Sepesy, last: Maučec}
- canonical: {first: Michael L., last: Mauldin}
  variants:
  - {first: Michael, last: Mauldin}
- canonical: {first: Daniel, last: Maxwell}
  variants:
  - {first: Dan, last: Maxwell}
- canonical: {first: K. Tamsin, last: Maxwell}
  variants:
  - {first: Tamsin, last: Maxwell}
- canonical: {first: John T., last: Maxwell III}
  variants:
  - {first: John, last: Maxwell}
  - {first: John T., last: Maxwell}
- canonical: {first: Mark T., last: Maybury}
  variants:
  - {first: Mark, last: Maybury}
- canonical: {first: Aingeru, last: Mayor}
  id: aingeru-mayor
- canonical: {first: Pierre-Emmanuel, last: Mazare}
  variants:
  - {first: Pierre-Emmanuel, last: Mazaré}
- canonical: {first: Erick Galani, last: Maziero}
  variants:
  - {first: Erick, last: Maziero}
- canonical: {first: Pawel, last: Mazur}
  variants:
  - {first: Paweł, last: Mazur}
- canonical: {first: Alessandro, last: Mazzei}
  id: alessandro-mazzei
- canonical: {first: Giampaolo, last: Mazzini}
  id: giampaolo-mazzini
- canonical: {first: Manuel J., last: Maña López}
  variants:
  - {first: Manuel J., last: Maña}
  - {first: Manual Maña, last: López}
  - {first: Manuel, last: Maña López}
- canonical: {first: Michael L., last: Mc Hale}
  variants:
  - {first: Michael L., last: McHale}
- canonical: {first: Gordon I., last: McCalla}
  id: gordon-i-mccalla
  variants:
  - {first: Gordon, last: McCalla}
- canonical: {first: J. Scott, last: McCarley}
  variants:
  - {first: Scott, last: McCarley}
- canonical: {first: Arya D., last: McCarthy}
  variants:
  - {first: Arya, last: McCarthy}
- canonical: {first: Diana, last: McCarthy}
  variants:
  - {first: Diana F., last: McCarthy}
- canonical: {first: Joe, last: McCarthy}
  id: joe-mccarthy
- canonical: {first: Michael C., last: McCord}
  variants:
  - {first: Michael, last: McCord}
- canonical: {first: Kathleen F., last: McCoy}
  variants:
  - {first: Kathleen, last: McCoy}
  - {first: Kathleen E., last: McCoy}
- canonical: {first: Nancy, last: McCracken}
  variants:
  - {first: Nancy J., last: McCracken}
- canonical: {first: John Philip, last: McCrae}
  id: john-philip-mccrae
  orcid: 0000-0002-7227-1331
  degree: National Institute of Informatics, Tokyo
  variants:
  - {first: John, last: McCrae}
  - {first: John P., last: McCrae}
- canonical: {first: David D., last: McDonald}
  comment: MIT, BBN, SIFT
  id: david-d-mcdonald
  similar: [david-w-mcdonald]
- canonical: {first: David W., last: McDonald}
  comment: Univ. of Washington
  id: david-w-mcdonald
  similar: [david-d-mcdonald]
- canonical: {first: Joyce, last: McDowell}
  id: joyce-mcdowell
- canonical: {first: Dan, last: McFarland}
  variants:
  - {first: Daniel, last: McFarland}
  - {first: Daniel A., last: McFarland}
- canonical: {first: David, last: McGee}
  variants:
  - {first: David R., last: McGee}
- canonical: {first: Bridget, last: McInnes}
  variants:
  - {first: Bridget Thomson, last: McInnes}
  - {first: Bridget T., last: McInnes}
- canonical: {first: Douglas, last: McKee}
  variants:
  - {first: Doug, last: McKee}
- canonical: {first: Kenneth J., last: McKeever}
  variants:
  - {first: Kenneth, last: McKeever}
- canonical: {first: Kathleen, last: McKeown}
  variants:
  - {first: Kathy, last: McKeown}
  - {first: Kathleen R., last: McKeown}
- canonical: {first: Danielle S., last: McNamara}
  variants:
  - {first: Danielle, last: McNamara}
- canonical: {first: John, last: McNaught}
  id: john-mcnaught
- canonical: {first: Margaret, last: McRorie}
  id: margaret-mcrorie
- canonical: {first: Susan W., last: McRoy}
  variants:
  - {first: Susan, last: McRoy}
- canonical: {first: Kevin, last: McTait}
  id: kevin-mctait
- canonical: {first: Michael F., last: McTear}
  variants:
  - {first: Michael, last: McTear}
- canonical: {first: Boubaker, last: Meddeb-Hamrouni}
  variants:
  - {first: Boubaker, last: Meddeb Hamrouni}
- canonical: {first: Christopher, last: Meek}
  variants:
  - {first: Chris, last: Meek}
- canonical: {first: Beáta, last: Megyesi}
  variants:
  - {first: Beata, last: Megyesi}
  - {first: Beáta Bandmann, last: Megyesi}
  - {first: Beáta B., last: Megyesi}
- canonical: {first: Dennis, last: Mehay}
  variants:
  - {first: Dennis Nolan, last: Mehay}
- canonical: {first: Sanket Vaibhav, last: Mehta}
  variants:
  - {first: Vaibhav, last: Mehta}
- canonical: {first: Baye Yimam, last: Mekonnen}
  variants:
  - {first: Baye, last: Yimam}
- canonical: {first: Alan K., last: Melby}
  variants:
  - {first: Alan, last: Melby}
- canonical: {first: Chris, last: Mellish}
  id: chris-mellish
  variants:
  - {first: Chris S., last: Mellish}
- canonical: {first: Igor, last: Mel’čuk}
  id: igor-melcuk
- canonical: {first: Alfonso, last: Mendes}
  variants:
  - {first: Afonso, last: Mendes}
- canonical: {first: Ana Cristina, last: Mendes}
  variants:
  - {first: Ana C., last: Mendes}
  - {first: Ana, last: Mendes}
- canonical: {first: Eneida A., last: Mendonca}
  variants:
  - {first: Eneida, last: Mendonca}
- canonical: {first: Gustavo, last: Mendonca}
  variants:
  - {first: Gustavo, last: Mendonça}
- canonical: {first: Helen, last: Meng}
  variants:
  - {first: Helen M., last: Meng}
- canonical: {first: Rakesh R, last: Menon}
  variants:
  - {first: Rakesh, last: Menon}
- canonical: {first: Robert E., last: Mercer}
  comment: Univ. of Western Ontario
  id: robert-e-mercer
  similar: [robert-l-mercer]
- canonical: {first: Robert L., last: Mercer}
  comment: IBM
  id: robert-l-mercer
  similar: [robert-e-mercer]
- canonical: {first: Roberta H., last: Merchant}
  variants:
  - {first: Roberta, last: Merchant}
- canonical: {first: Bernard, last: Merialdo}
  id: bernard-merialdo
- canonical: {first: Elizabeth, last: Merkhofer}
  variants:
  - {first: Elizabeth M., last: Merkhofer}
- canonical: {first: Marie, last: Meteer}
  variants:
  - {first: Marie W., last: Meteer}
- canonical: {first: Marie Hélène, last: Metzger}
  variants:
  - {first: Marie-Hélène, last: Metzger}
- canonical: {first: Dieter, last: Metzing}
  id: dieter-metzing
- canonical: {first: Frédéric, last: Meunier}
  variants:
  - {first: Frederic, last: Meunier}
- canonical: {first: Detmar, last: Meurers}
  variants:
  - {first: W. Detmar, last: Meurers}
  - {first: Walt Detmar, last: Meurers}
- canonical: {first: Montserrat, last: Meya}
  id: montserrat-meya
- canonical: {first: Adam, last: Meyers}
  id: adam-meyers
- canonical: {first: Benjamin S., last: Meyers}
  variants:
  - {first: Benjamin, last: Meyers}
- canonical: {first: Stephane, last: Meystre}
  variants:
  - {first: Stéphane, last: Meystre}
- canonical: {first: Ivan, last: Meza-Ruiz}
  variants:
  - {first: Ivan Vladimir, last: Meza Ruiz}
  - {first: Ivan V., last: Meza}
  - {first: Ivan, last: Meza}
  - {first: Ivan Vladimir, last: Meza-Ruiz}
- canonical: {first: Antonio Valerio, last: Miceli-Barone}
  variants:
  - {first: Antonio Valerio, last: Miceli Barone}
- canonical: {first: Lisa N., last: Michaud}
  variants:
  - {first: Lisa, last: Michaud}
- canonical: {first: Patrizia, last: Michelassi}
  id: patrizia-michelassi
- canonical: {first: Archibald, last: Michiels}
  id: archibald-michiels
- canonical: {first: Lesly, last: Miculicich Werlen}
  variants:
  - {first: Lesly, last: Miculicich}
- canonical: {first: Sabrina J., last: Mielke}
  variants:
  - {first: Sabrina, last: Mielke}
- canonical: {first: Rada, last: Mihalcea}
  variants:
  - {first: Rada F., last: Mihalcea}
- canonical: {first: France, last: Mihelic}
  variants:
  - {first: France, last: Mihelič}
- canonical: {first: Tomáš, last: Mikolov}
  variants:
  - {first: Tomas, last: Mikolov}
- canonical: {first: Sandra, last: Milena Castellanos Páez}
  variants:
  - {first: Sandra Castellanos, last: Páez}
- canonical: {first: Ruy Luiz, last: Milidiú}
  variants:
  - {first: Ruy, last: Milidiú}
- canonical: {first: Dale A., last: Miller}
  variants:
  - {first: Dale, last: Miller}
- canonical: {first: John, last: Miller}
  variants:
  - {first: John E., last: Miller}
- canonical: {first: Keith J., last: Miller}
  variants:
  - {first: Keith, last: Miller}
- canonical: {first: Lance A., last: Miller}
  id: lance-a-miller
- canonical: {first: Laura G., last: Miller}
  id: laura-g-miller
- canonical: {first: Timothy, last: Miller}
  variants:
  - {first: Tim, last: Miller}
- canonical: {first: Daniel P., last: Mills}
  variants:
  - {first: Daniel, last: Mills}
- canonical: {first: David N., last: Milne}
  variants:
  - {first: David, last: Milne}
- canonical: {first: Robert, last: Milne}
  variants:
  - {first: Rob, last: Milne}
- canonical: {first: Behrouz, last: Minaei-Bidgoli}
  variants:
  - {first: Behrouz, last: Minaei-bidgoli}
  - {first: Behrouz, last: Minaei}
- canonical: {first: Nobuaki, last: Minematsu}
  id: nobuaki-minematsu
- canonical: {first: Zhaoyan, last: Ming}
  variants:
  - {first: Zhao-Yan, last: Ming}
- canonical: {first: Michael, last: Minock}
  variants:
  - {first: Michael J., last: Minock}
- canonical: {first: T. T., last: Mirnalinee}
  variants:
  - {first: Mirnalinee, last: T T}
  - {first: T T, last: Mirnalinee}
- canonical: {first: Dipendra, last: Misra}
  variants:
  - {first: Dipendra Kumar, last: Misra}
- canonical: {first: Kei, last: Mitamura}
  id: kei-mitamura
- canonical: {first: Brian, last: Mitchell}
  id: brian-mitchell
- canonical: {first: Christopher, last: Mitchell}
  variants:
  - {first: Christopher M., last: Mitchell}
- canonical: {first: Tom, last: Mitchell}
  variants:
  - {first: Tom M., last: Mitchell}
- canonical: {first: Catalin, last: Mititelu}
  variants:
  - {first: Cătălin, last: Mititelu}
- canonical: {first: Ruslan, last: Mitkov}
  id: ruslan-mitkov
- canonical: {first: V. K., last: Mittal}
  variants:
  - {first: V.K., last: Mittal}
- canonical: {first: Vibhu O., last: Mittal}
  variants:
  - {first: Vibhu, last: Mittal}
- canonical: {first: Natalia N., last: Modjeska}
  variants:
  - {first: Natalia, last: Modjeska}
- canonical: {first: Sarah, last: Moeller}
  variants:
  - {first: Sarah R., last: Moeller}
- canonical: {first: Marie Francine, last: Moens}
  variants:
  - {first: Marie-Francine, last: Moens}
- canonical: {first: Saif, last: Mohammad}
  variants:
  - {first: Saif M., last: Mohammad}
- canonical: {first: Ehsan, last: Mohammady Ardehaly}
  variants:
  - {first: Ehsan, last: Mohammady}
- canonical: {first: Sharada Prasanna, last: Mohanty}
  variants:
  - {first: Sharada, last: Mohanty}
- canonical: {first: Muhammad Tasnim, last: Mohiuddin}
  variants:
  - {first: Tasnim, last: Mohiuddin}
- canonical: {first: Begoña Villada, last: Moirón}
  variants:
  - {first: Begoña, last: Villada Moirón}
  - {first: Begoña, last: Villada}
  - {first: M. Begoña Villada, last: Moirón}
- canonical: {first: Luis Gerardo, last: Mojica de la Vega}
  variants:
  - {first: Luis, last: Mojica de la Vega}
- canonical: {first: Christian, last: Moldovan}
  variants:
  - {first: Cristian, last: Moldovan}
- canonical: {first: Dan, last: Moldovan}
  id: dan-moldovan
  variants:
  - {first: Dan I., last: Moldovan}
- canonical: {first: M. Dolores, last: Molina-González}
  variants:
  - {first: M. Dolores, last: Molina-Gonzalez}
- canonical: {first: Diego, last: Molla}
  variants:
  - {first: Diego, last: Mollá-Aliod}
  - {first: Diego, last: Mollá Aliod}
  - {first: Diego, last: Molla-Aliod}
  - {first: Diego, last: Mollá}
- canonical: {first: Simonetta, last: Montemagni}
  id: simonetta-montemagni
- canonical: {first: Calkin S., last: Montero}
  variants:
  - {first: Calkin, last: Montero}
- canonical: {first: Juan M., last: Montero}
  variants:
  - {first: Juan Manuel, last: Montero}
- canonical: {first: Manuel, last: Montes}
  variants:
  - {first: Manuel, last: Montes-y-Gómez}
  - {first: Manuel, last: Montes y Gomez}
  - {first: Manuel, last: Montes y Gómez}
- canonical: {first: Azucena, last: Montes-Rendon}
  variants:
  - {first: Azucena, last: Montes}
- canonical: {first: Christine A., last: Montgomery}
  variants:
  - {first: Christine, last: Montgomery}
- canonical: {first: Andrés, last: Montoyo}
  variants:
  - {first: Andres, last: Montoyo}
  - {first: Andrés, last: Montoyo Guijarro}
- canonical: {first: Kyong-Hi, last: Moon}
  variants:
  - {first: Kyonghi, last: Moon}
- canonical: {first: Sungrim, last: Moon}
  variants:
  - {first: SungRim, last: Moon}
- canonical: {first: Raymond, last: Mooney}
  variants:
  - {first: Raymond J., last: Mooney}
- canonical: {first: Johanna D., last: Moore}
  id: johanna-d-moore
  variants:
  - {first: Johanna, last: Moore}
- canonical: {first: Robert C., last: Moore}
  id: robert-c-moore
  variants:
  - {first: Robert, last: Moore}
- canonical: {first: Roger K., last: Moore}
  variants:
  - {first: Roger, last: Moore}
- canonical: {first: Michael, last: Moortgat}
  id: michael-moortgat
- canonical: {first: Nafise Sadat, last: Moosavi}
  variants:
  - {first: Nafise, last: Moosavi}
- canonical: {first: Sílvia, last: Moraes}
  variants:
  - {first: Silvia, last: Moraes}
- canonical: {first: Nicolás, last: Morales}
  variants:
  - {first: Nicolas, last: Morales}
- canonical: {first: Douglas B., last: Moran}
  variants:
  - {first: Douglas, last: Moran}
  - {first: Doug, last: Moran}
- canonical: {first: Steven, last: Moran}
  variants:
  - {first: Steve, last: Moran}
- canonical: {first: Paul, last: Morarescu}
  variants:
  - {first: Paul, last: Morărescu}
  - {first: Paul C., last: Morărescu}
- canonical: {first: Christian, last: Morbidoni}
  id: christian-morbidoni
- canonical: {first: Grégoire, last: Moreau de Montcheuil}
  variants:
  - {first: Grégoire, last: de Montcheuil}
- canonical: {first: Paloma, last: Moreda Pozo}
  variants:
  - {first: Paloma, last: Moreda}
- canonical: {first: Jihai, last: Zhang}
  id: jihai-zhang-cuhk
  orcid: 0000-0002-1400-9116
  institution: The Chinese University of Hong Kong
  comment: CUHK
- canonical: {first: Jihai, last: Zhang}
  id: jihai-zhang
  comment: May refer to several people
- canonical: {first: Asunción, last: Moreno}
  id: asuncion-moreno
  variants:
  - {first: Asuncion, last: Moreno}
  - {first: Asuncíon, last: Moreno}
- canonical: {first: José G., last: Moreno}
  variants:
  - {first: Jose G., last: Moreno}
  - {first: Jose, last: Moreno}
- canonical: {first: Lidia, last: Moreno}
  id: lidia-moreno
- canonical: {first: Antonio, last: Moreno Ribas}
  comment: Univ. Rovira i Virgili
  id: antonio-moreno-ribas
  similar: [antonio-moreno-ortiz, antonio-moreno-sandoval]
- canonical: {first: Julian, last: Moreno Schneider}
  variants:
  - {first: Julian, last: Moreno-Schneider}
  - {first: Julián, last: Moreno-Schneider}
  - {first: Julián, last: Moreno Schneider}
- canonical: {first: Antonio, last: Moreno-Ortiz}
  comment: Univ. of Málaga
  id: antonio-moreno-ortiz
  similar: [antonio-moreno-ribas, antonio-moreno-sandoval]
  variants:
  - {first: Antonio, last: Moreno Ortiz}
- canonical: {first: Antonio, last: Moreno-Sandoval}
  comment: NYU, Univ. Autónoma de Madrid
  id: antonio-moreno-sandoval
  similar: [antonio-moreno-ortiz, antonio-moreno-ribas]
  variants:
  - {first: Antonio Moreno, last: Sandoval}
- canonical: {first: Elliott, last: Moreton}
  variants:
  - {first: Elliot, last: Moreton}
- canonical: {first: Lorenzo, last: Moretti}
  id: lorenzo-moretti
- canonical: {first: Richard G., last: Morgan}
  variants:
  - {first: Richard, last: Morgan}
- canonical: {first: William, last: Morgan}
  variants:
  - {first: William T., last: Morgan}
- canonical: {first: Véronique, last: Moriceau}
  variants:
  - {first: Veronique, last: Moriceau}
- canonical: {first: Tsuyoshi, last: Morimoto}
  variants:
  - {first: Tsuyosi, last: Morimoto}
- canonical: {first: James G., last: Mork}
  variants:
  - {first: James, last: Mork}
- canonical: {first: Robert W., last: Morris}
  variants:
  - {first: Robert, last: Morris}
- canonical: {first: David R., last: Mortensen}
  variants:
  - {first: David, last: Mortensen}
- canonical: {first: Thomas S., last: Morton}
  variants:
  - {first: Thomas, last: Morton}
- canonical: {first: Alex, last: Moruz}
  variants:
  - {first: Mihai Alex, last: Moruz}
- canonical: {first: Ulrike, last: Mosel}
  id: ulrike-mosel
- canonical: {first: Sjur, last: Moshagen}
  variants:
  - {first: Sjur Nørstebø, last: Moshagen}
  - {first: Sjur N., last: Moshagen}
- canonical: {first: Lawrence S., last: Moss}
  variants:
  - {first: Lawrence, last: Moss}
- canonical: {first: Anna, last: Jonsson}
  id: anna-jonsson-umea
  orcid: 0000-0002-9873-4170
  institution: Umeå University
  comment: Umeå University
- canonical: {first: Anna, last: Jonsson}
  id: anna-jonsson
  comment: May refer to several people
- canonical: {first: Djamel, last: Mostefa}
  id: djamel-mostefa
- canonical: {first: Jessica, last: Moszkowicz}
  variants:
  - {first: Jessica L., last: Moszkowicz}
- canonical: {first: Abdelhak, last: Mouradi}
  id: abdelhak-mouradi
- canonical: {first: Hamed, last: Movasagh}
  id: hamed-movasagh
- canonical: {first: Danielle L., last: Mowery}
  variants:
  - {first: Danielle, last: Mowery}
  - {first: Danielle L, last: Mowery}
- canonical: {first: Joanna, last: Mrozinski}
  id: joanna-mrozinski
- canonical: {first: Christian, last: Mueller}
  variants:
  - {first: Christian, last: Müller}
- canonical: {first: Thomas, last: Mueller}
  variants:
  - {first: Thomas, last: Müller}
- canonical: {first: Chafic, last: Mukbel}
  id: chafic-mukbel
- canonical: {first: Rutu, last: Mulkar-Mehta}
  variants:
  - {first: Rutu, last: Mulkar}
- canonical: {first: Dasa, last: Munkova}
  variants:
  - {first: Daša, last: Munková}
- canonical: {first: Juan Pablo, last: Munoz}
  id: juan-pablo-munoz
  variants:
  - {first: J. Pablo, last: Muñoz}
- canonical: {first: Dragos Stefan, last: Munteanu}
  variants:
  - {first: Dragos, last: Munteanu}
- canonical: {first: William R., last: Murray}
  variants:
  - {first: William, last: Murray}
- canonical: {first: Hema A., last: Murthy}
  variants:
  - {first: Hema, last: Murthy}
- canonical: {first: Hy, last: Murveit}
  id: hy-murveit
- canonical: {first: Claudiu, last: Musat}
  variants:
  - {first: Claudiu-Cristian, last: Musat}
- canonical: {first: Gabriele, last: Musillo}
  variants:
  - {first: Gabriele Antonio, last: Musillo}
- canonical: {first: Pradeep, last: Muthukrishnan}
  variants:
  - {first: Pradeep, last: Muthukrishan}
- canonical: {first: Rafael, last: Muñoz}
  id: rafael-munoz
  variants:
  - {first: Rafael, last: Muñoz Guillena}
  - {first: Rafael, last: Muñoz-Guillena}
- canonical: {first: Sung-Hyon, last: Myaeng}
  variants:
  - {first: Sung Hyon, last: Myaeng}
  - {first: Sung H., last: Myaeng}
  - {first: Sung-hyon, last: Myaeng}
- canonical: {first: Kanthashree, last: Mysore Sathyendra}
  variants:
  - {first: Kanthashree Mysore, last: Sathyendra}
- canonical: {first: Lluís, last: Màrquez}
  id: lluis-marquez
  variants:
  - {first: Lluis, last: Marquez}
  - {first: Lluis, last: Màrquez}
  - {first: Lluis, last: Márquez}
- canonical: {first: Gildas, last: Ménier}
  variants:
  - {first: Gildas, last: Menier}
- canonical: {first: Bernd, last: Möbius}
  variants:
  - {first: Bernd, last: Mobius}
- canonical: {first: Christof, last: Müller}
  variants:
  - {first: Christof E., last: Müller}
- canonical: {first: Christoph, last: Müller}
  variants:
  - {first: Christoph, last: Mueller}
- canonical: {first: Frank Henrik, last: Müller}
  variants:
  - {first: Frank H., last: Müller}
  - {first: Frank, last: Müller}
- canonical: {first: Mark-Christoph, last: Müller}
  variants:
  - {first: Mark-Christoph, last: Mueller}
- canonical: {first: Bang, last: Nguyen}
  institution: Notre Dame
  orcid: 0009-0002-8365-4562
- canonical: {first: Stefan, last: Müller}
  variants:
  - {first: Stefan, last: Muller}
  - {first: Stefan, last: Mueller}
- canonical: {first: Maria, last: Nadejde}
  variants:
  - {first: Maria, last: Nădejde}
- canonical: {first: Makoto, last: Nagao}
  id: makoto-nagao
- canonical: {first: Meenakshi, last: Nagarajan}
  variants:
  - {first: Meena, last: Nagarajan}
- canonical: {first: Magdi, last: Nagi}
  variants:
  - {first: Magdy, last: Nagi}
- canonical: {first: István, last: Nagy T.}
  variants:
  - {first: István T., last: Nagy}
  - {first: István, last: Nagy}
  - {first: Istvan, last: Nagy}
- canonical: {first: Seiichi, last: Nakagawa}
  id: seiichi-nakagawa
- canonical: {first: Jun-ichi, last: Nakamura}
  variants:
  - {first: Jun’ichi, last: Nakamura}
- canonical: {first: Yukiko I., last: Nakano}
  variants:
  - {first: Yukiko, last: Nakano}
- canonical: {first: Ndapandula, last: Nakashole}
  variants:
  - {first: Ndapa, last: Nakashole}
- canonical: {first: Christine H., last: Nakatani}
  variants:
  - {first: Christine, last: Nakatani}
- canonical: {first: Shu, last: Nakazato}
  id: shu-nakazato
- canonical: {first: Preslav, last: Nakov}
  variants:
  - {first: Preslav I., last: Nakov}
- canonical: {first: Yuhao, last: Wang}
  id: yuhao-wang-renmin
  orcid: 0009-0001-5760-9285
  institution: Renmin University of China
  comment: Renmin
- canonical: {first: Yuhao, last: Wang}
  id: yuhao-wang
  comment: May refer to several people
- canonical: {first: Jee-sun, last: Nam}
  variants:
  - {first: Jee-Sun, last: Nam}
- canonical: {first: Fiammetta, last: Namer}
  variants:
  - {first: Fiametta, last: Namer}
- canonical: {first: Shrikanth, last: Narayanan}
  variants:
  - {first: Shri, last: Narayanan}
  - {first: Shrikanth S., last: Narayanan}
- canonical: {first: Srini, last: Narayanan}
  variants:
  - {first: Srinivas, last: Narayanan}
- canonical: {first: Maria Fernanda Bacelar do, last: Nascimento}
  variants:
  - {first: Maria Fernanda Bacelar, last: do Nascimento}
  - {first: Fernanda Bacelar, last: do Nascimento}
- canonical: {first: Jamal A., last: Nasir}
  variants:
  - {first: Jamal, last: Nasir}
- canonical: {first: Sudip Kumar, last: Naskar}
  variants:
  - {first: Sudip, last: Kumar Naskar}
  - {first: Sudip, last: Naskar}
- canonical: {first: Vivi, last: Nastase}
  variants:
  - {first: Vivi, last: Năstase}
- canonical: {first: Prem, last: Natarajan}
  variants:
  - {first: Premkumar, last: Natarajan}
- canonical: {first: P. Senthil, last: Nathan}
  variants:
  - {first: Senthil, last: Nathan}
- canonical: {first: Borja, last: Navarro}
  id: borja-navarro
  variants:
  - {first: Borja, last: Navarro-Colorado}
- canonical: {first: Eva, last: Navas}
  id: eva-navas
- canonical: {first: Jiří, last: Navrátil}
  variants:
  - {first: Jiri, last: Navratil}
- canonical: {first: Tapas, last: Nayak}
  variants:
  - {first: Tapas, last: Nayek}
- canonical: {first: Adeline, last: Nazarenko}
  id: adeline-nazarenko
  variants:
  - {first: Adeline, last: Nazarenko-Perrin}
- canonical: {first: Jeannette G., last: Neal}
  id: jeannette-g-neal
- canonical: {first: Silvia, last: Necşulescu}
  variants:
  - {first: Silvia, last: Necsulescu}
- canonical: {first: Nicolas, last: Nedobejkine}
  id: nicolas-nedobejkine
- canonical: {first: Mary S., last: Neff}
  variants:
  - {first: Mary, last: Neff}
- canonical: {first: Matteo, last: Negri}
  id: matteo-negri
- canonical: {first: Anil Kumar, last: Nelakanti}
  variants:
  - {first: Anil, last: Kumar}
- canonical: {first: Esa, last: Nelimarkka}
  id: esa-nelimarkka
- canonical: {first: Dávid Márk, last: Nemeskey}
  variants:
  - {first: David Mark, last: Nemeskey}
- canonical: {first: Goran, last: Nenadic}
  variants:
  - {first: Goran, last: Nenadić}
- canonical: {first: Jian, last: Wang}
  id: jian-wang-hongkongpoly
  orcid: 0000-0002-8992-8336
  institution: The Hong Kong Polytechnic University
  comment: Hong Kong Polytechnic
- canonical: {first: Jian, last: Wang}
  id: jian-wang
  comment: May refer to several people
- canonical: {first: João P., last: Neto}
  variants:
  - {first: Joao P., last: Neto}
  - {first: Joao, last: Neto}
  - {first: João, last: Neto}
  - {first: João Paulo, last: Neto}
- canonical: {first: Yael, last: Netzer}
  variants:
  - {first: Yael Dahan, last: Netzer}
  - {first: Yael, last: Dahan}
- canonical: {first: Günter, last: Neumann}
  variants:
  - {first: Gunter, last: Neumann}
  - {first: Guenter, last: Neumann}
- canonical: {first: Aurelie, last: Neveol}
  variants:
  - {first: Aurélie, last: Névéol}
- canonical: {first: Bruce E., last: Nevin}
  variants:
  - {first: Bruce, last: Nevin}
- canonical: {first: Paula, last: Newman}
  id: paula-newman
  variants:
  - {first: Paula S., last: Newman}
- canonical: {first: Hermann, last: Ney}
  id: hermann-ney
- canonical: {first: Gunta, last: Nešpore}
  variants:
  - {first: Gunta, last: Nespore-Berzkalne}
- canonical: {first: Andrew Y., last: Ng}
  variants:
  - {first: Andrew, last: Ng}
- canonical: {first: Hong-I, last: Ng}
  variants:
  - {first: Hong I, last: Ng}
- canonical: {first: Jun Ping, last: Ng}
  variants:
  - {first: Jun-Ping, last: Ng}
- canonical: {first: Raymond, last: Ng}
  variants:
  - {first: Raymond T., last: Ng}
- canonical: {first: See Kiong, last: Ng}
  variants:
  - {first: See-Kiong, last: Ng}
- canonical: {first: Cam-Tu, last: Nguyen}
  variants:
  - {first: Cẩm Tú, last: Nguyễn}
- canonical: {first: Huy, last: Nguyen}
  comment: Stanford
  id: huy-nguyen-stanford
- canonical: {first: Huy, last: Nguyen}
  comment: UPitt, Amazon
  id: huy-nguyen-pgh
- canonical: {first: Huy, last: Nguyen}
  comment: BCL Technologies Inc.
  id: huy-nguyen-bcl
- canonical: {first: Huy, last: Nguyen}
  comment: ex-liulishuo
  id: huy-nguyen-lls
- canonical: {first: Huy Tien, last: Nguyen}
  variants:
  - {first: Huy-Tien, last: Nguyen}
- canonical: {first: Kasu Sai Kartheek, last: Reddy}
  orcid: 0009-0007-6679-3313
  institution: Indian Institute of Information Technology Dharwad, India
  variants:
  - {first: Sai Kartheek, last: Reddy Kasu}
- canonical: {first: Long, last: Nguyen}
  id: long-nguyen
- canonical: {first: Minh Le, last: Nguyen}
  id: minh-le-nguyen
  variants:
  - {first: Minh-Le, last: Nguyen}
  - {first: Le-Minh, last: Nguyen}
  - {first: Nguyen Le, last: Minh}
  - {first: Le Minh, last: Nguyen}
  - {first: Nguyen, last: Le Minh}
- canonical: {first: Phuong-Thai, last: Nguyen}
  variants:
  - {first: Phuong Thai, last: Nguyen}
- canonical: {first: Quy, last: Nguyen}
  variants:
  - {first: Quy T., last: Nguyen}
- canonical: {first: Thi Minh Huyen, last: Nguyen}
  id: thi-minh-huyen-nguyen
  variants:
  - {first: Thi Minh Huyền, last: Nguyễn}
  - {first: Thị Minh Huyền, last: Nguyễn}
  - {first: Thi-Minh-Huyen, last: Nguyen}
- canonical: {first: ThuyLinh, last: Nguyen}
  variants:
  - {first: Thuy Linh, last: Nguyen}
- canonical: {first: Toan Q., last: Nguyen}
  variants:
  - {first: Toan, last: Nguyen}
- canonical: {first: Tri-Thanh, last: Nguyen}
  variants:
  - {first: Tri Thanh, last: Nguyen}
- canonical: {first: Van minh, last: Nguyen}
  variants:
  - {first: Van Minh, last: Nguyen}
- canonical: {first: Viet Cuong, last: Nguyen}
  variants:
  - {first: Nguyen Viet, last: Cuong}
- canonical: {first: Vinh Van, last: Nguyen}
  variants:
  - {first: Vinh-Van, last: Nguyen}
- canonical: {first: Ngô Thanh, last: Nhàn}
  id: ngo-thanh-nhan
  variants:
  - {first: Ngo Thanh, last: Nhan}
- canonical: {first: Nicolas, last: Nicolov}
  id: nicolas-nicolov
  similar: [nikola-i-nikolov]
- canonical: {first: Jian-Yun, last: Nie}
  variants:
  - {first: Jian-yun, last: Nie}
- canonical: {first: Rodney, last: Nielsen}
  variants:
  - {first: Rodney D., last: Nielsen}
- canonical: {first: Sonja, last: Nießen}
  id: sonja-niessen
  variants:
  - {first: Sonja, last: Niessen}
- canonical: {first: Nikola I., last: Nikolov}
  id: nikola-i-nikolov
  similar: [nicolas-nicolov]
- canonical: {first: Kristina, last: Nilsson Björkenstam}
  variants:
  - {first: Kristina, last: Nilsson}
  - {first: Kristina Nilsson, last: Björkenstam}
  - {first: Kristina, last: N. Björkenstam}
- canonical: {first: Nobal Bikram, last: Niraula}
  variants:
  - {first: Nobal, last: Niraula}
- canonical: {first: Irene, last: Nirenburg}
  variants:
  - {first: Irene B., last: Nirenburg}
- canonical: {first: Sergei, last: Nirenburg}
  id: sergei-nirenburg
  variants:
  - {first: Sergei, last: Nirenberg}
- canonical: {first: Toyoaki, last: Nishida}
  variants:
  - {first: Toyo-aki, last: Nishida}
- canonical: {first: Bodil, last: Nistrup Madsen}
  variants:
  - {first: Bodil Nistrup, last: Madsen}
- canonical: {first: Zheng-Yu, last: Niu}
  variants:
  - {first: Zheng Yu, last: Niu}
  - {first: Zhengyu, last: Niu}
- canonical: {first: Pascal, last: Nocéra}
  variants:
  - {first: Pascal, last: Nocera}
- canonical: {first: Albino, last: Nogueiras}
  variants:
  - {first: Albino Nogueiras, last: Rodriguez}
- canonical: {first: Lewis M., last: Norton}
  variants:
  - {first: Lewis, last: Norton}
- canonical: {first: R., last: Nozohoor-Farshi}
  variants:
  - {first: R, last: Nozohoor-Farshi}
- canonical: {first: Rita, last: Nuebel}
  variants:
  - {first: Rita, last: Nüebel}
- canonical: {first: Minghua, last: Nuo}
  variants:
  - {first: Ming Hua, last: Nuo}
- canonical: {first: Aparna, last: Nurani Venkitasubramanian}
  variants:
  - {first: Aparna N., last: Venkitasubramanian}
- canonical: {first: Eric, last: Nyberg}
  variants:
  - {first: Eric H., last: Nyberg III}
  - {first: Eric H., last: Nyberg}
  - {first: Eric H., last: 'Nyberg, 3rd'}
- canonical: {first: Claire, last: Nédellec}
  variants:
  - {first: Claire, last: Nėdellec}
- canonical: {first: Elmar, last: Nöth}
  id: elmar-noth
  variants:
  - {first: Elmar, last: Noth}
- canonical: {first: Douglas W., last: Oard}
  variants:
  - {first: Douglas, last: Oard}
  - {first: Doug, last: Oard}
- canonical: {first: Jon, last: Oberlander}
  variants:
  - {first: Jonathan, last: Oberländer}
- canonical: {first: Laura Ana Maria, last: Oberländer}
  variants:
  - {first: Laura Ana Maria, last: Bostan}
  - {first: Laura-Ana-Maria, last: Bostan}
- canonical: {first: Ivan, last: Obradović}
  variants:
  - {first: Ivan, last: Obradoviæ}
- canonical: {first: Tomasz, last: Obrębski}
  variants:
  - {first: Tomasz, last: Obrebski}
- canonical: {first: Franz Josef, last: Och}
  id: franz-josef-och
  variants:
  - {first: Franz J., last: Och}
  - {first: Franz, last: Och}
- canonical: {first: Cheol-Young, last: Ock}
  variants:
  - {first: Cheolyoung, last: Ock}
  - {first: Cheol-young, last: Ock}
- canonical: {first: Wei, last: Fan}
  id: wei-fan-hkust
  orcid: 0009-0008-1900-7081
  institution: Hong Kong University of Science and Technology
  comment: HKUST
- canonical: {first: Wei, last: Fan}
  id: wei-fan
  comment: May refer to several people
- canonical: {first: Julian J., last: Odell}
  id: julian-j-odell
- canonical: {first: Jan, last: Odijk}
  id: jan-odijk
- canonical: {first: Pinar, last: Oezden Wennerberg}
  variants:
  - {first: Pinar, last: Wennerberg}
  - {first: Pinar Oezden, last: Wennerberg}
- canonical: {first: William C., last: Ogden}
  variants:
  - {first: William, last: Ogden}
- canonical: {first: Philip, last: Ogren}
  variants:
  - {first: Philip V., last: Ogren}
- canonical: {first: Alice, last: Oh}
  variants:
  - {first: Alice H., last: Oh}
- canonical: {first: Jong-Hoon, last: Oh}
  variants:
  - {first: Jong Hoon, last: Oh}
- canonical: {first: Takahiro, last: Ohno}
  variants:
  - {first: Takahiro, last: Ono}
- canonical: {first: Atul Kr., last: Ojha}
  variants:
  - {first: Atul Ku., last: Ojha}
- canonical: {first: Naoaki, last: Okazaki}
  variants:
  - {first: Naoki, last: Okazaki}
- canonical: {first: Manabu, last: Okumura}
  variants:
  - {first: Manabu, last: Okumara}
- canonical: {first: Hiroshi G., last: Okuno}
  variants:
  - {first: Hiroshi, last: Okuno}
- canonical: {first: Duane E., last: Olawsky}
  variants:
  - {first: Duane, last: Olawsky}
- canonical: {first: Karel, last: Oliva}
  variants:
  - {first: Karel, last: Oli̊va}
- canonical: {first: José Luís, last: Oliveira}
  variants:
  - {first: Luís, last: Oliveira}
- canonical: {first: Osvaldo Novais, last: Oliveira Jr.}
  variants:
  - {first: Osvaldo, last: Oliveira Jr}
- canonical: {first: Solange, last: Oliveira Rezende}
  variants:
  - {first: Solange, last: Rezende}
- canonical: {first: Andrew, last: Olney}
  variants:
  - {first: Andrew M., last: Olney}
- canonical: {first: Mari Broman, last: Olsen}
  variants:
  - {first: Mari, last: Olsen}
- canonical: {first: Maurizio, last: Omologo}
  id: maurizio-omologo
- canonical: {first: Arturo, last: Oncevay}
  variants:
  - {first: Arturo, last: Oncevay-Marcos}
- canonical: {first: Corinna, last: Onelli}
  id: corinna-onelli
- canonical: {first: Takashi, last: Onishi}
  variants:
  - {first: Takeshi, last: Onishi}
  - {first: Takashi, last: Oonishi}
- canonical: {first: Santiago, last: Ontañón}
  id: santiago-ontanon
  orcid: 0000-0002-9616-2981
  institution: IIIA-CSIC
  variants:
  - {first: Santiago, last: Ontanon}
  - {first: Santiago, last: Ontañón Villar}
- canonical: {first: Boyan, last: Onyshkevych}
  variants:
  - {first: Boyan A., last: Onyshkevych}
- canonical: {first: Constantin, last: Orasan}
  id: constantin-orasan
  variants:
  - {first: Constantin, last: Orăsan}
- canonical: {first: Zeynep, last: Orhan}
  variants:
  - {first: Orhan, last: Zeynep}
- canonical: {first: Lucía, last: Ormaechea}
  variants:
  - {first: Lucía, last: Ormaechea Grijalba}
- canonical: {first: Maite, last: Oronoz}
  id: maite-oronoz
- canonical: {first: J. Walker, last: Orr}
  variants:
  - {first: Walker, last: Orr}
- canonical: {first: Javier, last: Ortega-García}
  variants:
  - {first: Javier, last: Ortega-Garcia}
- canonical: {first: Sergio, last: Ortiz Rojas}
  variants:
  - {first: Sergio, last: Ortiz-Rojas}
  - {first: Sergio Ortiz, last: Rojas}
- canonical: {first: Pedro, last: Ortiz Suarez}
  variants:
  - {first: Pedro Javier, last: Ortiz Suárez}
- canonical: {first: Daniel, last: Ortiz-Martínez}
  variants:
  - {first: Daniel, last: Ortíz-Martínez}
  - {first: Daniel, last: Ortiz Martínez}
- canonical: {first: Beatrice, last: Oshika}
  variants:
  - {first: Beatrice T., last: Oshika}
- canonical: {first: David Yoshikazu, last: Oshima}
  variants:
  - {first: David Y., last: Oshima}
- canonical: {first: Mari, last: Ostendorf}
  id: mari-ostendorf
- canonical: {first: Julia, last: Otmakhova}
  variants:
  - {first: Yulia, last: Otmakhova}
- canonical: {first: Jahna, last: Otterbacher}
  variants:
  - {first: Jahna C., last: Otterbacher}
- canonical: {first: Cecilia, last: Ovesdotter Alm}
  variants:
  - {first: Cecilia Ovesdotter, last: Alm}
  - {first: Cecilia O., last: Alm}
  - {first: Cecilia, last: O. Alm}
- canonical: {first: Sharon, last: Oviatt}
  variants:
  - {first: Sharon L., last: Oviatt}
- canonical: {first: Hiromi Itoh, last: Ozaku}
  variants:
  - {first: Hiromi itoh, last: Ozaku}
- canonical: {first: Canberk, last: Ozdemir}
  variants:
  - {first: Canberk, last: Özdemir}
- canonical: {first: Benoît, last: Ozell}
  variants:
  - {first: Benoit, last: Ozell}
- canonical: {first: Timothy, last: O’Donnell}
  variants:
  - {first: Timothy J., last: O’Donnell}
  - {first: Tim, last: O’Donnell}
- canonical: {first: Thomas P., last: O’Hara}
  variants:
  - {first: Thomas, last: O’Hara}
- canonical: {first: Tim, last: O’Keefe}
  variants:
  - {first: Timothy, last: O’Keefe}
- canonical: {first: Dianne P., last: O’Leary}
  variants:
  - {first: Dianne, last: O’Leary}
- canonical: {first: Ian M., last: O’Neill}
  variants:
  - {first: Ian, last: O’Neill}
- canonical: {first: Douglas, last: O’Shaughnessy}
  id: douglas-oshaughnessy
  variants:
  - {first: Douglas D., last: O’Shaughnessy}
- canonical: {first: Dave, last: O’mara}
  id: dave-omara
- canonical: {first: Elaine, last: O′Mahony}
  variants:
  - {first: Elaine, last: O’Mahony}
- canonical: {first: Sarah Masud, last: Preum}
  orcid: 0000-0002-7771-8323
  variants:
  - {first: Sarah, last: Preum}
  - {first: Sarah M., last: Preum}
- canonical: {first: Deepak, last: P}
  variants:
  - {first: Deepak, last: Padmanabhan}
- canonical: {first: Gerhard, last: Paaß}
  variants:
  - {first: Gerhard, last: Paass}
- canonical: {first: Gordon, last: Pace}
  variants:
  - {first: Gordon J., last: Pace}
- canonical: {first: María Leonor, last: Pacheco}
  variants:
  - {first: Maria Leonor, last: Pacheco}
- canonical: {first: Ulrike, last: Pado}
  variants:
  - {first: Ulrike, last: Padó}
- canonical: {first: Lluís, last: Padró}
  id: lluis-padro
  variants:
  - {first: Lluis, last: Padro}
  - {first: Lluis, last: Padró}
- canonical: {first: Muntsa, last: Padró}
  id: muntsa-padro
- canonical: {first: Sebastian, last: Padó}
  variants:
  - {first: Sebastian, last: Pado}
- canonical: {first: Gustavo, last: Paetzold}
  variants:
  - {first: Gustavo H., last: Paetzold}
  - {first: Gustavo, last: Henrique Paetzold}
  - {first: Gustavo Henrique, last: Paetzold}
- canonical: {first: Peteris, last: Paikens}
  variants:
  - {first: Pēteris, last: Paikens}
- canonical: {first: Jean-Pierre, last: Paillet}
  variants:
  - {first: Jean Pierre, last: Paillet}
- canonical: {first: Helen, last: Pain}
  id: helen-pain
- canonical: {first: Daniel, last: Paiva}
  id: daniel-paiva
  variants:
  - {first: Daniel S., last: Paiva}
- canonical: {first: Sergey V., last: Pakhomov}
  variants:
  - {first: Sergey, last: Pakhomov}
- canonical: {first: Serguei, last: Pakhomov}
  variants:
  - {first: Serguei V., last: Pakhomov}
- canonical: {first: Christopher, last: Pal}
  variants:
  - {first: Chris, last: Pal}
- canonical: {first: David S., last: Pallett}
  id: david-s-pallett
  variants:
  - {first: David, last: Pallett}
- canonical: {first: David D., last: Palmer}
  variants:
  - {first: David, last: Palmer}
- canonical: {first: Martha, last: Palmer}
  variants:
  - {first: Martha Stone, last: Palmer}
  - {first: Martha S., last: Palmer}
- canonical: {first: Manuel, last: Palomar}
  id: manuel-palomar
- canonical: {first: Girish, last: Palshikar}
  variants:
  - {first: Girish K., last: Palshikar}
  - {first: Girish K, last: Palshikar}
- canonical: {first: Michael J., last: Pan}
  variants:
  - {first: Michael, last: Pan}
- canonical: {first: Yi-Cheng, last: Pan}
  variants:
  - {first: Yi-cheng, last: Pan}
- canonical: {first: Onkar Arun, last: Pandit}
  variants:
  - {first: Onkar, last: Pandit}
- canonical: {first: Jarmila, last: Panevová}
  variants:
  - {first: Jarmila, last: Panevova}
- canonical: {first: Nagesh C., last: Panyam}
  variants:
  - {first: Nagesh, last: C. Panyam}
- canonical: {first: Constantine, last: Papageorgiou}
  variants:
  - {first: Constantine P., last: Papageorgiou}
- canonical: {first: Harris, last: Papageorgiou}
  variants:
  - {first: Haris, last: Papageorgiou}
- canonical: {first: Alexandros, last: Papangelis}
  variants:
  - {first: Alex, last: Papangelis}
- canonical: {first: Ivandré, last: Paraboni}
  variants:
  - {first: Ivandre, last: Paraboni}
- canonical: {first: Emerson Cabrera, last: Paraiso}
  variants:
  - {first: Emerson, last: Paraiso}
- canonical: {first: Monica Lestari, last: Paramita}
  variants:
  - {first: Monica, last: Paramita}
- canonical: {first: Jose Manuel, last: Pardo}
  variants:
  - {first: Jose M., last: Pardo}
  - {first: José M., last: Pardo}
- canonical: {first: Mi, last: Zhang}
  id: mi-zhang-ucd
  orcid: 0000-0003-3567-3478
  institution: University College Dublin
  comment: Dublin
- canonical: {first: Mi, last: Zhang}
  id: mi-zhang
  comment: May refer to multiple people
- canonical: {first: Antonio, last: Pareja Lora}
  variants:
  - {first: Antonio, last: Pareja-Lora}
- canonical: {first: Ankur, last: Parikh}
  variants:
  - {first: Ankur P., last: Parikh}
- canonical: {first: Cecile, last: Paris}
  variants:
  - {first: Cécile, last: Paris}
  - {first: Cecile L., last: Paris}
- canonical: {first: Praveen, last: Paritosh}
  variants:
  - {first: Praveen, last: P}
- canonical: {first: HyukRo, last: Park}
  variants:
  - {first: Hyukro, last: Park}
- canonical: {first: Hyun Seok, last: Park}
  variants:
  - {first: Hyun S., last: Park}
- canonical: {first: Jong C., last: Park}
  variants:
  - {first: Jong, last: Park}
- canonical: {first: Myung-Kwan, last: Park}
  variants:
  - {first: Myungkwan, last: Park}
- canonical: {first: Sang-Kyu, last: Park}
  variants:
  - {first: Sangkyu, last: Park}
- canonical: {first: Se-Young, last: Park}
  variants:
  - {first: Se Young, last: Park}
- canonical: {first: Y. Albert, last: Park}
  variants:
  - {first: Albert, last: Park}
- canonical: {first: ‘Ōiwi, last: Parker Jones}
  variants:
  - {first: Oiwi, last: Parker Jones}
- canonical: {first: Patrick, last: Paroubek}
  id: patrick-paroubek
- canonical: {first: Carla, last: Parra Escartín}
  variants:
  - {first: Carla, last: Parra}
  - {first: Carla Parra, last: Escartín}
  - {first: Carla Parra, last: Escartin}
- canonical: {first: Barbara H., last: Partee}
  variants:
  - {first: Barbara, last: Partee}
- canonical: {first: Md. Rizwan, last: Parvez}
  variants:
  - {first: Md Rizwan, last: Parvez}
- canonical: {first: Artemis, last: Parvizi}
  variants:
  - {first: Artemis, last: Parvisi}
- canonical: {first: Marius, last: Pasca}
  variants:
  - {first: Marius A., last: Pasca}
  - {first: Marius, last: Paşca}
- canonical: {first: Elena, last: Paskaleva}
  variants:
  - {first: Elena, last: Pascaleva}
- canonical: {first: Rebecca J., last: Passonneau}
  variants:
  - {first: Rebecca, last: Passonneau}
- canonical: {first: John K., last: Pate}
  variants:
  - {first: John, last: Pate}
  - {first: John K, last: Pate}
- canonical: {first: Pu, last: Zhao}
  id: pu-zhao-northeastern
  orcid: 0000-0001-5018-2859
  institution: Northeastern University
  comment: Northeastern
- canonical: {first: Pu, last: Zhao}
  id: pu-zhao
  comment: May refer to several people
- canonical: {first: Pratikkumar, last: Patel}
  variants:
  - {first: Pratik, last: Patel}
- canonical: {first: Jon, last: Patrick}
  variants:
  - {first: Jon D., last: Patrick}
  - {first: Jon David, last: Patrick}
- canonical: {first: Terry, last: Patten}
  id: terry-patten
- canonical: {first: Michael, last: Paul}
  variants:
  - {first: Michael J., last: Paul}
- canonical: {first: Niklas, last: Paulsson}
  id: niklas-paulsson
- canonical: {first: Jyoti, last: Pawar}
  variants:
  - {first: Jyoti D., last: Pawar}
  - {first: Jyoti D, last: Pawar}
- canonical: {first: Maria Teresa, last: Pazienza}
  id: maria-teresa-pazienza
  variants:
  - {first: Maria Teresa, last: Pazienze}
  - {first: Maria, last: Pazienza}
- canonical: {first: Bolette Sandford, last: Pedersen}
  variants:
  - {first: Bolette, last: Sandford Pedersen}
  - {first: Bolette S., last: Pedersen}
  - {first: Bolette, last: Pedersen}
  - {first: Bo, last: Pedersen}
- canonical: {first: Víctor, last: Peinado}
  variants:
  - {first: Victor, last: Peinado}
- canonical: {first: Bryan, last: Pellom}
  id: bryan-pellom
- canonical: {first: Mikel, last: Penagarikano}
  id: mikel-penagarikano
- canonical: {first: Yifan, last: Peng}
  comment: CMU
  id: yifan-peng-cmu
  orcid: 0000-0002-8581-8674
  institution: Carnegie Mellon University
- canonical: {first: Yifan, last: Peng}
  id: yifan-peng
  orcid: 0000-0001-9309-8331
  institution: University of Delaware
  comment: UDel
- canonical: {first: Christopher, last: Pennington}
  variants:
  - {first: Chris, last: Pennington}
- canonical: {first: Joseph J., last: Peper}
  variants:
  - {first: Joseph, last: Peper}
- canonical: {first: Jesús, last: Peral}
  id: jesus-peral
  variants:
  - {first: Jesus, last: Peral}
- canonical: {first: Fernando, last: Perdigão}
  variants:
  - {first: Fernando S., last: Perdigão}
- canonical: {first: Jose Manuel, last: Perea-Ortega}
  variants:
  - {first: José M., last: Perea-Ortega}
  - {first: Jose Manuel, last: Perea}
  - {first: Jose-Manuel, last: Perea-Ortega}
- canonical: {first: Daniel Bastos, last: Pereira}
  variants:
  - {first: Daniel B., last: Pereira}
- canonical: {first: Fernando, last: Pereira}
  variants:
  - {first: Fernando C.N., last: Pereira}
  - {first: Fernando C. N., last: Pereira}
- canonical: {first: Luísa, last: Pereira}
  variants:
  - {first: Luisa, last: Pereira}
- canonical: {first: Martín, last: Pereira-Fariña}
  id: martin-pereira-farina
- canonical: {first: Cenel-Augusto, last: Perez}
  variants:
  - {first: Cenel Augusto, last: Perez}
- canonical: {first: Álvaro, last: Peris}
  variants:
  - {first: Alvaro, last: Peris}
- canonical: {first: C. Raymond, last: Perrault}
  variants:
  - {first: Raymond, last: Perrault}
- canonical: {first: Andreas, last: Persidis}
  id: andreas-persidis
- canonical: {first: Marie-Paule, last: Pery-Woodley}
  variants:
  - {first: Marie-Paule, last: Péry-Woodley}
- canonical: {first: John, last: Pestian}
  variants:
  - {first: John P., last: Pestian}
- canonical: {first: Matthew E., last: Peters}
  variants:
  - {first: Matthew, last: Peters}
- canonical: {first: Wim, last: Peters}
  id: wim-peters
- canonical: {first: Daniel, last: Peterson}
  variants:
  - {first: Daniel W., last: Peterson}
- canonical: {first: J., last: Peterson}
  variants:
  - {first: Jill, last: Peterson}
- canonical: {first: Vladimir, last: Petkevic}
  variants:
  - {first: Vladimír, last: Petkevič}
- canonical: {first: Saša, last: Petrović}
  variants:
  - {first: Sasa, last: Petrovic}
- canonical: {first: Miriam R. L., last: Petruck}
  variants:
  - {first: Miriam R.L., last: Petruck}
  - {first: Miriam R L, last: Petruck}
- canonical: {first: Anselmo, last: Peñas}
  variants:
  - {first: Anselmo, last: Penas}
- canonical: {first: Minh Quang, last: Pham}
  comment: SYSTRAN
  id: minh-quang-pham
  similar: [minh-quang-nhat-pham]
  variants:
  - {first: MinhQuang, last: Pham}
- canonical: {first: Minh Quang Nhat, last: Pham}
  comment: JAIST, Alt Vietnam
  id: minh-quang-nhat-pham
  similar: [minh-quang-pham]
- canonical: {first: Nghia The, last: Pham}
  variants:
  - {first: Nghia, last: Pham}
- canonical: {first: Ngoc-Quan, last: Pham}
  variants:
  - {first: Ngoc Quan, last: Pham}
- canonical: {first: Tuoi Thi, last: Phan}
  variants:
  - {first: Tuoi, last: T. Phan}
- canonical: {first: John, last: Phillips}
  comment: Univ. of Manchester
  id: john-phillips
  similar: [jon-phillips]
- canonical: {first: Jon, last: Phillips}
  comment: Georgetown, MITRE
  id: jon-phillips
  similar: [john-phillips]
- canonical: {first: Michael, last: Phillips}
  id: michael-phillips
- canonical: {first: Robert, last: Phillips}
  variants:
  - {first: Rob, last: Phillips}
- canonical: {first: Fabio, last: Pianesi}
  id: fabio-pianesi
- canonical: {first: Emanuele, last: Pianta}
  id: emanuele-pianta
- canonical: {first: Scott S.L., last: Piao}
  id: scott-s-l-piao
  variants:
  - {first: Scott, last: Piao}
  - {first: Scott S. L., last: Piao}
- canonical: {first: Christine, last: Piatko}
  variants:
  - {first: Christine D., last: Piatko}
- canonical: {first: Francesco, last: Piazza}
  id: francesco-piazza
- canonical: {first: José Ramom, last: Pichel Campos}
  variants:
  - {first: José Ramom, last: Pichel}
  - {first: Jose Ramom, last: Pichel}
  - {first: Jose Ramom, last: Pichel Campos}
- canonical: {first: M. A., last: Picheny}
  variants:
  - {first: M.A., last: Picheny}
- canonical: {first: David, last: Picó}
  variants:
  - {first: David, last: Pico}
- canonical: {first: Roberto, last: Pieraccini}
  id: roberto-pieraccini
- canonical: {first: David, last: Pierce}
  variants:
  - {first: David R., last: Pierce}
- canonical: {first: Janet, last: Pierrehumbert}
  variants:
  - {first: Janet B., last: Pierrehumbert}
- canonical: {first: Paola, last: Pietrandrea}
  variants:
  - {first: Paola, last: Pietandrea}
- canonical: {first: Luis. A., last: Pineda}
  variants:
  - {first: Luis, last: Pineda}
- canonical: {first: Gisele Montilha, last: Pinheiro}
  variants:
  - {first: Gisele, last: Montilha}
- canonical: {first: Mārcis, last: Pinnis}
  variants:
  - {first: Marcis, last: Pinnis}
- canonical: {first: David, last: Pinto}
  variants:
  - {first: David Eduardo, last: Pinto Avendaño}
  - {first: David, last: Pinto Avendaño}
- canonical: {first: R., last: Piotrowski}
  variants:
  - {first: R. G., last: Piotrowski}
- canonical: {first: Stelios, last: Piperidis}
  id: stelios-piperidis
  variants:
  - {first: Stelios, last: Piperdis}
- canonical: {first: Flammie A., last: Pirinen}
  orcid: 0000-0003-1207-5395
  degree: University of Helsinki
  variants:
  - {first: Flammie, last: Pirinen}
  - {first: Flammie A, last: Pirinen}
  - {first: Tommi, last: Pirinen}
  - {first: Tommi A, last: Pirinen}
  - {first: Tommi A., last: Pirinen}
- canonical: {first: John F., last: Pitrelli}
  variants:
  - {first: John, last: Pitrelli}
- canonical: {first: Luiz Augusto, last: Pizzato}
  variants:
  - {first: Luiz Augusto Sangoi, last: Pizzato}
- canonical: {first: Paul, last: Placeway}
  id: paul-placeway
- canonical: {first: Mihaela, last: Plamada-Onofrei}
  variants:
  - {first: Mihaela, last: Onofrei}
  - {first: Mihaela, last: Plămadă-Onofrei}
- canonical: {first: Magdalena, last: Plamadă}
  variants:
  - {first: Magdalena, last: Plamada}
- canonical: {first: Barbara, last: Plank}
  id: barbara-plank
- canonical: {first: Martin, last: Platek}
  variants:
  - {first: Martin, last: Plátek}
- canonical: {first: John C., last: Platt}
  variants:
  - {first: John, last: Platt}
- canonical: {first: Matúš, last: Pleva}
  variants:
  - {first: Matus, last: Pleva}
- canonical: {first: Massimo, last: Poesio}
  id: massimo-poesio
- canonical: {first: Alain, last: Polguère}
  id: alain-polguere
  variants:
  - {first: Alain, last: Polguere}
- canonical: {first: Joseph, last: Polifroni}
  variants:
  - {first: Joseph H., last: Polifroni}
- canonical: {first: Ziortza, last: Polin}
  id: ziortza-polin
- canonical: {first: Carl, last: Pollard}
  variants:
  - {first: Carl J., last: Pollard}
- canonical: {first: Petr, last: Pollák}
  variants:
  - {first: Petr, last: Pollak}
- canonical: {first: Simone Paolo, last: Ponzetto}
  variants:
  - {first: Simone P., last: Ponzetto}
  - {first: Simone, last: Ponzetto}
- canonical: {first: Diana Nicoleta, last: Popa}
  variants:
  - {first: Diana, last: Popa}
- canonical: {first: Ashok, last: Popat}
  variants:
  - {first: Ashok C., last: Popat}
- canonical: {first: Lubos, last: Popelínsky}
  variants:
  - {first: Luboš, last: Popelínský}
- canonical: {first: Andrei, last: Popescu-Belis}
  id: andrei-popescu-belis
  variants:
  - {first: Andrei, last: Popescu Belis}
- canonical: {first: Maja, last: Popović}
  variants:
  - {first: Maja, last: Popovic}
- canonical: {first: Bruce, last: Porter}
  variants:
  - {first: Bruce W., last: Porter}
- canonical: {first: Oana, last: Postolache}
  variants:
  - {first: Oana-Diana, last: Postolache}
- canonical: {first: Petra, last: Poukarová}
  variants:
  - {first: Petra, last: Klimešová}
- canonical: {first: Daniel, last: Povey}
  id: daniel-povey
- canonical: {first: David M. W., last: Powers}
  id: david-m-w-powers
  variants:
  - {first: David M W, last: Powers}
- canonical: {first: Maria, last: Pozzi}
  variants:
  - {first: María, last: Pozzi}
  - {first: Mara, last: Pozzi}
- canonical: {first: Sameer, last: Pradhan}
  id: sameer-pradhan
  variants:
  - {first: Sameer S., last: Pradhan}
- canonical: {first: K.V.S., last: Prasad}
  variants:
  - {first: K.V.S, last: Prasad}
- canonical: {first: Federico, last: Prat}
  id: federico-prat
- canonical: {first: Daniel, last: Preoţiuc-Pietro}
  variants:
  - {first: Daniel, last: Preotiuc-Pietro}
- canonical: {first: Nives Mikelić, last: Preradović}
  variants:
  - {first: Nives, last: Mikelić Preradović}
- canonical: {first: Lauma, last: Pretkalniņa}
  variants:
  - {first: Lauma, last: Pretkalnina}
  - {first: Lauma, last: Pretkalnin̨a}
- canonical: {first: Sergio José, last: Rodríguez Méndez}
  orcid: 0000-0001-7203-8399
  institution: National Yang Ming Chiao Tung University
  comment: NYCU
  variants:
  - {first: Sergio J., last: Rodriguez Mendez}
- canonical: {first: Patti, last: Price}
  id: patti-price
  variants:
  - {first: Patti J., last: Price}
- canonical: {first: Belém, last: Priego Sanchez}
  variants:
  - {first: Belem, last: Priego}
- canonical: {first: Joel, last: Priestley}
  variants:
  - {first: Joel James, last: Priestley}
- canonical: {first: Danie J., last: Prinsloo}
  variants:
  - {first: Danie, last: Prinsloo}
- canonical: {first: Ruben A., last: Proano}
  variants:
  - {first: Rubén, last: Proaño}
  - {first: Rubén A., last: Proaño}
- canonical: {first: Irina, last: Prodanof}
  id: irina-prodanof
- canonical: {first: Domenico, last: Proietti}
  id: domenico-proietti
- canonical: {first: Carlos A., last: Prolo}
  variants:
  - {first: Carlos, last: Prolo}
- canonical: {first: Gabor, last: Proszeky}
  variants:
  - {first: Gábor, last: Prószéky}
  - {first: Gabor, last: Prbszeky}
- canonical: {first: Emily, last: Prud’hommeaux}
  variants:
  - {first: Emily T., last: Prud’hommeaux}
  - {first: Emily, last: Prud'hommeaux}
- canonical: {first: Mark, last: Przybocki}
  variants:
  - {first: Mark A., last: Przybocki}
- canonical: {first: Laurent, last: Prévot}
  variants:
  - {first: Laurent, last: Prevot}
- canonical: {first: Josef, last: Psutka}
  id: josef-psutka
  variants:
  - {first: Josef V., last: Psutka}
- canonical: {first: Jan, last: Ptacek}
  variants:
  - {first: Jan, last: Ptáček}
- canonical: {first: Raymond, last: Ptucha}
  variants:
  - {first: Ray, last: Ptucha}
- canonical: {first: Rajkumar, last: Pujari}
  variants:
  - {first: Pujari, last: Rajkumar}
- canonical: {first: Paolo, last: Puliti}
  id: paolo-puliti
- canonical: {first: Geoffrey K., last: Pullum}
  variants:
  - {first: Geoffrey, last: Pullum}
- canonical: {first: Stephen, last: Pulman}
  id: stephen-pulman
  variants:
  - {first: Stephen G., last: Pulman}
- canonical: {first: Ryosuke, last: Takahashi}
  id: ryosuke-takahashi-tohoku
  orcid: 0009-0002-9887-2781
  comment: Tohoku
  institution: Tohoku University
- canonical: {first: Ryosuke, last: Takahashi}
  id: ryosuke-takahashi
  comment: May refer to several people
- canonical: {first: James, last: Pustejovsky}
  id: james-pustejovsky
  variants:
  - {first: James D., last: Pustejovsky}
- canonical: {first: Rifki Afina, last: Putri}
  orcid: 0000-0002-6118-4566
  degree: Korea Advanced Institute of Science and Technology (KAIST)
- canonical: {first: Guy, last: Pérennou}
  id: guy-perennou
- canonical: {first: Chantal, last: Pérez-Hernández}
  variants:
  - {first: Chantal, last: Pérez}
- canonical: {first: Behrang, last: QasemiZadeh}
  variants:
  - {first: Behrang, last: Q. Zadeh}
  - {first: Behrang Q., last: Zadeh}
  - {first: Behrang, last: Zadeh}
  - {first: Behrang, last: Qasemizadeh}
- canonical: {first: Haoliang, last: Qi}
  variants:
  - {first: HaoLiang, last: Qi}
- canonical: {first: Longhua, last: Qian}
  variants:
  - {first: LongHua, last: Qian}
- canonical: {first: Xin Ying, last: Qiu}
  variants:
  - {first: Xinying, last: Qiu}
- canonical: {first: Yun-Qian, last: Qu}
  variants:
  - {first: Yunqian, last: Qu}
- canonical: {first: Maurice, last: Quezel-Ambrunaz}
  id: maurice-quezel-ambrunaz
- canonical: {first: Matthieu, last: Quignard}
  id: matthieu-quignard
- canonical: {first: Kevin M., last: Quinn}
  variants:
  - {first: Kevin, last: Quinn}
- canonical: {first: Pattabhi, last: RK Rao}
  variants:
  - {first: T. Pattabhi, last: R. K Rao}
  - {first: Pattabhi RK, last: Rao}
- canonical: {first: Hazem, last: Raafat}
  variants:
  - {first: Hazem, last: M. Raafat}
- canonical: {first: Lawrence R., last: Rabiner}
  id: lawrence-r-rabiner
- canonical: {first: David Nicolas, last: Racca}
  variants:
  - {first: David Nicolás, last: Racca}
- canonical: {first: Dragomir, last: Radev}
  variants:
  - {first: Dragomir R., last: Radev}
- canonical: {first: Remo, last: Raffaelli}
  id: remo-raffaelli
- canonical: {first: Anna N., last: Rafferty}
  variants:
  - {first: Anna, last: Rafferty}
- canonical: {first: Ahmed, last: Ragheb}
  id: ahmed-ragheb
- canonical: {first: Achla M., last: Raina}
  variants:
  - {first: Achla, last: Raina}
  - {first: Achla M, last: Raina}
- canonical: {first: S., last: Rajendran}
  variants:
  - {first: Rajendran, last: S}
- canonical: {first: Rajakrishnan, last: Rajkumar}
  variants:
  - {first: Rajkumar, last: Rajakrishnan}
- canonical: {first: Martin, last: Rajman}
  id: martin-rajman
- canonical: {first: Ekaterina V., last: Rakhilina}
  variants:
  - {first: Ekaterina, last: Rakhilina}
- canonical: {first: Bhuvana, last: Ramabhadran}
  id: bhuvana-ramabhadran
- canonical: {first: Ananth, last: Ramakrishnan A.}
  variants:
  - {first: Ananth, last: Ramakrishnan A}
- canonical: {first: Sv, last: Ramanan}
  variants:
  - {first: SV, last: Ramanan}
- canonical: {first: Owen, last: Rambow}
  variants:
  - {first: Owen C., last: Rambow}
- canonical: {first: Radoslaw, last: Ramocki}
  variants:
  - {first: Radosław, last: Ramocki}
- canonical: {first: Margarita Alonso, last: Ramos}
  variants:
  - {first: Margarita, last: Alonso-Ramos}
- canonical: {first: Lance, last: Ramshaw}
  variants:
  - {first: Lance A., last: Ramshaw}
- canonical: {first: Wenyu, last: Zhang}
  id: wenyu-zhang-cornell
  orcid: 0000-0002-3849-4320
  comment: Cornell
  institution: Cornell University
- canonical: {first: Wenyu, last: Zhang}
  id: wenyu-zhang
  comment: May refer to several people
- canonical: {first: Gema, last: Ramírez-Sánchez}
  variants:
  - {first: Gema, last: Ramírez}
- canonical: {first: Bali, last: Ranaivo-Malançon}
  variants:
  - {first: Bali, last: Ranaivo-Malancon}
  - {first: Bali Ranaivo, last: Malanҫon}
- canonical: {first: Peter A., last: Rankel}
  variants:
  - {first: Peter, last: Rankel}
- canonical: {first: K Sreenivasa, last: Rao}
  variants:
  - {first: K. Sreenivasa, last: Rao}
- canonical: {first: Spyros, last: Raptis}
  id: spyros-raptis
- canonical: {first: Mohsen, last: Rashwan}
  id: mohsen-rashwan
- canonical: {first: Lev, last: Ratinov}
  variants:
  - {first: Lev-Arie, last: Ratinov}
- canonical: {first: Adwait, last: Ratnaparkhi}
  id: adwait-ratnaparkhi
- canonical: {first: Esther, last: Ratsch}
  id: esther-ratsch
- canonical: {first: Lisa, last: Rau}
  variants:
  - {first: Lisa F., last: Rau}
- canonical: {first: Yael, last: Ravin}
  id: yael-ravin
- canonical: {first: Balaraman, last: Ravindran}
  id: balaraman-ravindran
- canonical: {first: Manny, last: Rayner}
  id: manny-rayner
- canonical: {first: Agha Ali, last: Raza}
  variants:
  - {first: Agha, last: Raza}
- canonical: {first: Mike, last: Reape}
  id: mike-reape
- canonical: {first: Dietrich, last: Rebholz Schuhmann}
  variants:
  - {first: Dietrich, last: Rebholz-Schuhmann}
- canonical: {first: Chris, last: Reed}
  id: chris-reed
- canonical: {first: Florence, last: Reeder}
  variants:
  - {first: Florence M., last: Reeder}
- canonical: {first: Larry H., last: Reeker}
  id: larry-h-reeker
- canonical: {first: Uwe, last: Reichel}
  variants:
  - {first: Uwe D., last: Reichel}
- canonical: {first: Ronan G., last: Reilly}
  variants:
  - {first: Ronan, last: Reilly}
- canonical: {first: Frederick, last: Reiss}
  variants:
  - {first: Frederick R., last: Reiss}
- canonical: {first: Jose, last: Relaño-Gil}
  variants:
  - {first: Jose, last: Relano Gil}
  - {first: José, last: Relaño Gil}
  - {first: José, last: Relaño}
- canonical: {first: Egor, last: R}
  id: egor-r
  orcid: 0009-0000-7142-7288
  degree: Shamoon College of Engineering
- canonical: {first: Francesc, last: Ribas}
  variants:
  - {first: Francesc Ribas, last: Framis}
- canonical: {first: Marco Tulio, last: Ribeiro}
  variants:
  - {first: Marco, last: Ribeiro}
- canonical: {first: Ricardo, last: Ribeiro}
  variants:
  - {first: Ricardo Daniel, last: Ribeiro}
- canonical: {first: Elaine, last: Rich}
  variants:
  - {first: Elaine A., last: Rich}
- canonical: {first: Alexander, last: Richard Fabbri}
  variants:
  - {first: Alexander R., last: Fabbri}
  - {first: Alexander, last: Fabbri}
- canonical: {first: German, last: Rigau}
  id: german-rigau
- canonical: {first: Michael, last: Riley}
  variants:
  - {first: Michael D., last: Riley}
- canonical: {first: Ellen, last: Riloff}
  id: ellen-riloff
- canonical: {first: Hae Chang, last: Rim}
  variants:
  - {first: Hae-Chang, last: Rim}
- canonical: {first: Antonio, last: Rincón}
  variants:
  - {first: Antonio, last: Rincon}
- canonical: {first: Thomas C., last: Rindflesch}
  variants:
  - {first: Thomas, last: Rindflesch}
- canonical: {first: Eric, last: Ringger}
  variants:
  - {first: Eric K., last: Ringger}
- canonical: {first: Annette, last: Rios Gonzales}
  variants:
  - {first: Annette, last: Rios}
- canonical: {first: Eric Sven, last: Ristad}
  variants:
  - {first: Eric, last: Ristad}
- canonical: {first: Graeme, last: Ritchie}
  id: graeme-ritchie
  variants:
  - {first: Graeme D., last: Ritchie}
- canonical: {first: Hammam, last: Riza}
  variants:
  - {first: Ir. Hammam, last: Riza}
- canonical: {first: Albert A., last: Rizzo}
  variants:
  - {first: Albert, last: Rizzo}
  - {first: Skip, last: Rizzo}
  - {first: Albert Skip, last: Rizzo}
- canonical: {first: Nick, last: Rizzolo}
  variants:
  - {first: Nicholas, last: Rizzolo}
- canonical: {first: Jane J., last: Robinson}
  variants:
  - {first: Jane, last: Robinson}
- canonical: {first: Patricia, last: Robinson}
  id: patricia-robinson
- canonical: {first: Leonida Della, last: Rocca}
  variants:
  - {first: Leonida, last: Della-Rocca}
  - {first: Leonida, last: Della Rocca}
- canonical: {first: Martha-Alicia, last: Rocha}
  variants:
  - {first: Martha Alicia, last: Rocha}
- canonical: {first: Tim, last: Rocktäschel}
  variants:
  - {first: Tim, last: Rocktaschel}
- canonical: {first: Álvaro, last: Rodrigo}
  variants:
  - {first: Alvaro, last: Rodrigo}
- canonical: {first: Luis, last: Rodrigo-Aguado}
  variants:
  - {first: Luis, last: Rodrigo}
- canonical: {first: Irene, last: Rodrigues}
  variants:
  - {first: Irene Pimenta, last: Rodrigues}
  - {first: Irene, last: Pimenta Rodrigues}
- canonical: {first: João, last: Rodrigues}
  variants:
  - {first: João, last: António Rodrigues}
- canonical: {first: Kepa Joseba, last: Rodriguez}
  variants:
  - {first: Kepa J., last: Rodríguez}
  - {first: Kepa Joseba, last: Rodríguez}
- canonical: {first: H., last: Rodriguez Hontoria}
  variants:
  - {first: H., last: Rodriguez}
- canonical: {first: Victor, last: Rodriguez-Doncel}
  variants:
  - {first: Víctor, last: Rodríguez}
  - {first: Victor, last: Rodríguez Doncel}
- canonical: {first: Luis Javier, last: Rodriguez-Fuentes}
  variants:
  - {first: Luis Javier, last: Rodríguez-Fuentes}
- canonical: {first: Mari Carmen, last: Rodriguez-Gancedo}
  id: mari-carmen-rodriguez-gancedo
  variants:
  - {first: M. Carmen Rodríguez, last: Gancedo}
  - {first: M. Carmen, last: Rodríguez}
  - {first: Mari Carmen, last: Rodríguez}
- canonical: {first: Carlos, last: Rodriguez-Penagos}
  variants:
  - {first: Carlos, last: Rodríguez}
  - {first: Carlos Rodriguez, last: Penagos}
  - {first: Carlos, last: Rodríguez Penagos}
  - {first: Carlos, last: Rodríguez-Penagos}
- canonical: {first: Horacio, last: Rodríguez}
  variants:
  - {first: Horacio, last: Rodriguez}
- canonical: {first: Miguel, last: Rodríguez Hernández}
  variants:
  - {first: Miguel Ángel, last: Rodríguez}
  - {first: Miguel, last: Rodríguez}
- canonical: {first: Christophe, last: Roeder}
  variants:
  - {first: Chris, last: Roeder}
- canonical: {first: Ina, last: Roesiger}
  variants:
  - {first: Ina, last: Rösiger}
- canonical: {first: U., last: Rohini}
  variants:
  - {first: Rohini, last: U}
- canonical: {first: J. Robin, last: Rohlicek}
  id: j-robin-rohlicek
  variants:
  - {first: Robin, last: Rohlicek}
- canonical: {first: David M., last: Rojas}
  variants:
  - {first: David, last: Rojas}
- canonical: {first: Lina M., last: Rojas Barahona}
  variants:
  - {first: Lina M., last: Rojas-Barahona}
  - {first: Lina, last: Rojas-Barahona}
  - {first: Lina, last: Rojas}
  - {first: Lina Maria, last: Rojas-Barahona}
- canonical: {first: Norton Trevisan, last: Roman}
  variants:
  - {first: Norton T., last: Roman}
  - {first: Norton, last: Trevisan Roman}
- canonical: {first: Daniela M., last: Romano}
  variants:
  - {first: Daniela, last: Romano}
- canonical: {first: Lorenza, last: Romano}
  id: lorenza-romano
- canonical: {first: Laurent, last: Romary}
  id: laurent-romary
- canonical: {first: Tiit, last: Roosmaa}
  id: tiit-roosmaa
- canonical: {first: Paul, last: Roossin}
  id: paul-roossin
- canonical: {first: Carolyn, last: Rose}
  id: carolyn-rose
  variants:
  - {first: Carolyn P., last: Rose}
  - {first: Carolyn P., last: Rosé}
  - {first: Carolyn, last: P. Rosé}
  - {first: Carolyn Penstein, last: Rose}
  - {first: Carolyn, last: Penstein Rosé}
  - {first: Carolyn Penstein, last: Rosé}
  - {first: Carolyn, last: Penstein-Rosé}
  - {first: Carolyn, last: Rosé}
- canonical: {first: Tony, last: Rose}
  id: tony-rose
  variants:
  - {first: Tony G., last: Rose}
- canonical: {first: Ronald, last: Rosenfeld}
  id: ronald-rosenfeld
- canonical: {first: Stanley J., last: Rosenschein}
  variants:
  - {first: Stanley, last: Rosenschein}
  - {first: Stan, last: Rosenschein}
- canonical: {first: Michael, last: Rosner}
  id: michael-rosner
  variants:
  - {first: Mike, last: Rosner}
- canonical: {first: Peter, last: Rossen Skadhauge}
  variants:
  - {first: Peter Rossen, last: Skadhauge}
- canonical: {first: Sophie, last: Rosset}
  id: sophie-rosset
- canonical: {first: Piercarlo, last: Rossi}
  id: piercarlo-rossi
- canonical: {first: Stefano Dei, last: Rossi}
  variants:
  - {first: Stefano, last: Dei Rossi}
- canonical: {first: Alexandre, last: Rossi Alvares}
  variants:
  - {first: Alexandre Rossi, last: Alvares}
- canonical: {first: Antti-Veikko, last: Rosti}
  variants:
  - {first: Antti-Veikko I., last: Rosti}
- canonical: {first: Ryan, last: Roth}
  variants:
  - {first: Ryan, last: M. Roth}
- canonical: {first: Steven, last: Roth}
  variants:
  - {first: Steven F., last: Roth}
- canonical: {first: Jacques, last: Rouault}
  id: jacques-rouault
- canonical: {first: Brigitte, last: Roudaud}
  id: brigitte-roudaud
- canonical: {first: Salim, last: Roukos}
  id: salim-roukos
- canonical: {first: Grégory, last: Roulet--Guiot}
  variants:
  - {first: Grégory, last: Roulet-Guiot}
- canonical: {first: François, last: Rousselot}
  id: francois-rousselot
  variants:
  - {first: Francois, last: Rousselot}
- canonical: {first: Bryan R., last: Routledge}
  variants:
  - {first: Bryan, last: Routledge}
- canonical: {first: Justus C., last: Roux}
  id: justus-c-roux
- canonical: {first: Rachel Edita, last: Roxas}
  variants:
  - {first: Rachel Edita O., last: Roxas}
  - {first: Rachel, last: Roxas}
- canonical: {first: Deb, last: Roy}
  variants:
  - {first: Suman, last: Deb Roy}
- canonical: {first: Antje, last: Roßdeutscher}
  variants:
  - {first: Antje, last: Rossdeutscher}
- canonical: {first: Victoria L., last: Rubin}
  variants:
  - {first: Victoria, last: Rubin}
- canonical: {first: Raphael, last: Rubino}
  variants:
  - {first: Raphaël, last: Rubino}
- canonical: {first: Antonio J., last: Rubio}
  id: antonio-j-rubio
- canonical: {first: Alex, last: Rudnick}
  id: alex-rudnick
  similar: [alexander-rudnicky]
- canonical: {first: Alexander, last: Rudnicky}
  id: alexander-rudnicky
  orcid: 0000-0003-3896-9397
  similar: [alex-rudnick]
  variants:
  - {first: Alexander I., last: Rudnicky}
  - {first: Alex, last: Rudnicky}
- canonical: {first: Björn, last: Rudzewitz}
  variants:
  - {first: Bjoern, last: Rudzewitz}
- canonical: {first: Stefan, last: Rued}
  variants:
  - {first: Stefan, last: Rüd}
- canonical: {first: Pablo, last: Ruiz Fabo}
  variants:
  - {first: Pablo, last: Ruiz}
- canonical: {first: María, last: Ruiz-Casado}
  variants:
  - {first: Maria, last: Ruiz-Casado}
- canonical: {first: Juana María, last: Ruiz-Martínez}
  variants:
  - {first: Juana Maria, last: Ruiz-Martínez}
  - {first: Juana Maria, last: Ruiz Martinez}
- canonical: {first: C.J., last: Rupp}
  variants:
  - {first: C. J., last: Rupp}
- canonical: {first: Alexander M., last: Rush}
  variants:
  - {first: Alexander, last: Rush}
- canonical: {first: Albert, last: Russel}
  id: albert-russel
- canonical: {first: Graham, last: Russell}
  id: graham-russell
  variants:
  - {first: Graham J., last: Russell}
- canonical: {first: Martin, last: Russell}
  id: martin-russell
- canonical: {first: Natalia Kariaeva, last: Rutgers}
  variants:
  - {first: Natalia, last: Kariaeva}
- canonical: {first: Jean David, last: Ruvini}
  variants:
  - {first: Jean-David, last: Ruvini}
- canonical: {first: Tatyana, last: Ruzsics}
  variants:
  - {first: Tatiana, last: Ruzsics}
- canonical: {first: Karen L., last: Ryan}
  variants:
  - {first: Karen, last: Ryan}
- canonical: {first: Pavel, last: Rychlý}
  variants:
  - {first: Pavel, last: Rychly}
- canonical: {first: Ju-yeon, last: Ryu}
  variants:
  - {first: Ju-Yeon, last: Ryu}
- canonical: {first: Won Ho, last: Ryu}
  variants:
  - {first: Won-Ho, last: Ryu}
- canonical: {first: Eirikur, last: Rögnvaldsson}
  variants:
  - {first: Eiríkur, last: Rögnvaldsson}
- canonical: {first: Dietmar, last: Rösner}
  id: dietmar-rosner
  variants:
  - {first: Dietmar, last: Rosner}
  - {first: Dietmar F., last: Roesner}
  - {first: Dietmar, last: Roesner}
- canonical: {first: Carlos Subirats, last: Rüggeberg}
  variants:
  - {first: Carlos, last: Subirats}
- canonical: {first: Lakshmi, last: S}
  variants:
  - {first: Lakshmi, last: Saheer}
  - {first: Lakshmi, last: S.}
- canonical: {first: Houda, last: Saadane}
  variants:
  - {first: Houda, last: Saâdane}
- canonical: {first: Sari, last: Saba-Sadiya}
  variants:
  - {first: Sari, last: Sadiya}
- canonical: {first: Victor, last: Sadler}
  id: victor-sadler
- canonical: {first: Mehrnoosh, last: Sadrzadeh}
  id: mehrnoosh-sadrzadeh
- canonical: {first: Naomi, last: Sager}
  id: naomi-sager
- canonical: {first: Benoît, last: Sagot}
  variants:
  - {first: Benoit, last: Sagot}
- canonical: {first: Herve, last: Saint-Amand}
  variants:
  - {first: Hervé, last: Saint-Amand}
- canonical: {first: Patrick, last: Saint-Dizier}
  variants:
  - {first: Patrick, last: Saint Dizier}
- canonical: {first: Suguru, last: Saitô}
  variants:
  - {first: Suguru, last: Saito}
- canonical: {first: Rafa, last: Saiz}
  id: rafa-saiz
- canonical: {first: Maximiliano, last: Saiz-Noeda}
  id: maximiliano-saiz-noeda
- canonical: {first: Satoshi, last: Sakai}
  id: satoshi-sakai
- canonical: {first: Sebastián Peña, last: Saldarriaga}
  variants:
  - {first: Peña, last: Saldarriaga}
  - {first: Sebastian, last: Peña Saldarriaga}
- canonical: {first: Juliano Efson, last: Sales}
  variants:
  - {first: Juliano, last: Efson Sales}
  - {first: Juliano, last: Sales}
- canonical: {first: Morris, last: Salkoff}
  id: morris-salkoff
- canonical: {first: Ansaf, last: Salleb-Aouissi}
  variants:
  - {first: Ansaf, last: Salleb-Aoussi}
- canonical: {first: Gerard, last: Salton}
  id: gerard-salton
- canonical: {first: Giancarlo, last: Salton}
  variants:
  - {first: Giancarlo D., last: Salton}
- canonical: {first: Madis, last: Saluveer}
  id: madis-saluveer
- canonical: {first: Sethserey, last: Sam*’}
  variants:
  - {first: Sethserey, last: Sam}
- canonical: {first: Rasoul, last: Samad Zadeh Kaljahi}
  variants:
  - {first: Rasul, last: Samad Zadeh Kaljahi}
- canonical: {first: Tanja, last: Samardzic}
  variants:
  - {first: Tanja, last: Samardžić}
- canonical: {first: Nagiza, last: Samatova}
  variants:
  - {first: Nagiza F., last: Samatova}
- canonical: {first: Hossein, last: Sameti}
  id: hossein-sameti
- canonical: {first: Ken, last: Samuel}
  variants:
  - {first: Kenneth, last: Samuel}
- canonical: {first: Ruben, last: San-Segundo}
  variants:
  - {first: Rubén, last: San-Segundo}
- canonical: {first: Daniel, last: Sanchez-Cisneros}
  variants:
  - {first: Daniel, last: Sánchez}
- canonical: {first: Olivia, last: Sanchez-Graillet}
  variants:
  - {first: Olivia, last: Sanchez}
- canonical: {first: Emilio, last: Sanchis}
  variants:
  - {first: Emilio, last: Sanchís}
- canonical: {first: Germán, last: Sanchis-Trilles}
  variants:
  - {first: Germán, last: Sanchis Trilles}
  - {first: Germán, last: Sanchis}
- canonical: {first: Gregory, last: Sanders}
  variants:
  - {first: Gregory A., last: Sanders}
  - {first: Greg, last: Sanders}
- canonical: {first: Baskaran, last: Sankaran}
  variants:
  - {first: Sankaran, last: Baskaran}
- canonical: {first: Beatrice, last: Santorini}
  id: beatrice-santorini
- canonical: {first: Eddie Antonio, last: Santos}
  orcid: 0000-0001-5337-715X
  variants:
  - {first: Eddie A., last: Santos}
  - {first: Eddie, last: Antonio Santos}
  - {first: Eddie, last: Santos}
- canonical: {first: Estela, last: Saquete}
  id: estela-saquete
  variants:
  - {first: Estela, last: Saquete Boro}
- canonical: {first: Murat, last: Saraclar}
  variants:
  - {first: Murat, last: Saraçlar}
- canonical: {first: Xabier, last: Saralegi}
  id: xabier-saralegi
- canonical: {first: Kepa, last: Sarasola}
  id: kepa-sarasola
- canonical: {first: K, last: Saravanan}
  id: k-saravanan
  variants:
  - {first: Saravanan, last: K}
  - {first: K., last: Saravanan}
- canonical: {first: Ruhi, last: Sarikaya}
  variants:
  - {first: Ruhi, last: Srikaya}
- canonical: {first: Efsun, last: Sarioglu Kayi}
  variants:
  - {first: Efsun, last: Sarioglu}
- canonical: {first: Anish Das, last: Sarma}
  variants:
  - {first: Atish Das, last: Sarma}
- canonical: {first: Shikhar Kr., last: Sarma}
  degree: Gauhati University
  orcid: 0000-0002-9495-1901
  id: shikhar-kumar-sarma-gu
  variants:
  - {first: Shikhar, last: Sarma}
  - {first: Shikhar, last: Sharma}
- canonical: {first: Shikhar, last: Sharma}
  comment: May refer to multiple people
  id: shikhar-sharma
- canonical: {first: Vaijayanthi M., last: Sarma}
  variants:
  - {first: Vaijayanthi, last: Sarma}
- canonical: {first: Satoshi, last: Sato}
  id: satoshi-sato
- canonical: {first: Pavankumar, last: Satuluri}
  variants:
  - {first: Pavan Kumar, last: Satuluri}
- canonical: {first: Baiba, last: Saulīte}
  variants:
  - {first: Baiba, last: Saulite}
- canonical: {first: Roser, last: Saurí}
  variants:
  - {first: Roser, last: Sauri}
- canonical: {first: Asad, last: Sayeed}
  variants:
  - {first: Asad B., last: Sayeed}
- canonical: {first: Yucel, last: Saygin}
  variants:
  - {first: Yücel, last: Saygın}
- canonical: {first: Carolina, last: Scarton}
  variants:
  - {first: Carolina Evaristo, last: Scarton}
- canonical: {first: Remko, last: Scha}
  id: remko-scha
  variants:
  - {first: Remko J. H., last: Scha}
- canonical: {first: Moritz, last: Schaeffer}
  variants:
  - {first: Moritz Jonas, last: Schaeffer}
- canonical: {first: Roger C., last: Schank}
  variants:
  - {first: Roger, last: Schank}
- canonical: {first: Peter, last: Schauble}
  variants:
  - {first: Peter, last: Schäuble}
- canonical: {first: Judith D., last: Schlesinger}
  variants:
  - {first: Judith, last: Schlesinger}
- canonical: {first: Michael, last: Schlichtkrull}
  variants:
  - {first: Michael Sejr, last: Schlichtkrull}
- canonical: {first: Ralf, last: Schlueter}
  variants:
  - {first: Ralf, last: Schlüter}
- canonical: {first: Julian J., last: Schlöder}
  variants:
  - {first: Julian, last: Schlöder}
- canonical: {first: Laurent, last: Schmitt}
  id: laurent-schmitt
- canonical: {first: Felix, last: Schneider}
  id: felix-schneider-fsujena
  orcid: 0009-0008-9953-6695
  degree: Friedrich-Schiller Universität Jena
  comment: Uni Jena
- canonical: {first: Felix, last: Schneider}
  id: felix-schneider
  orcid: 0009-0006-5226-3023
  degree: Karlsruhe Institute of Technology
  comment: KIT
- canonical: {first: René, last: Schneider}
  variants:
  - {first: Rene, last: Schneider}
- canonical: {first: Edward, last: Schofield}
  variants:
  - {first: Ed, last: Schofield}
- canonical: {first: Natalie M., last: Schrimpf}
  variants:
  - {first: Natalie, last: Schrimpf}
- canonical: {first: Elizabeth, last: Schroeder}
  variants:
  - {first: Elizabeth Schroeder, last: Richerson}
  - {first: Elizabeth, last: Richerson}
- canonical: {first: Lenhart, last: Schubert}
  variants:
  - {first: Lenhart K., last: Schubert}
  - {first: Len, last: Schubert}
- canonical: {first: Björn, last: Schuller}
  variants:
  - {first: Bjoern, last: Schuller}
- canonical: {first: Sabine, last: Schulte im Walde}
  variants:
  - {first: Sabine, last: Schulte Im Walde}
  - {first: Sabine, last: Schulte in Walde}
- canonical: {first: Robert T., last: Schultz}
  variants:
  - {first: Robert, last: Schultz}
- canonical: {first: Julia Maria, last: Schulz}
  variants:
  - {first: Julia, last: Schulz}
- canonical: {first: Stefan, last: Schulz}
  variants:
  - {first: Stefan, last: Schultz}
- canonical: {first: Sarah E., last: Schwarm}
  variants:
  - {first: Sarah, last: Schwarm}
- canonical: {first: Ariel, last: Schwartz}
  variants:
  - {first: Ariel S., last: Schwartz}
- canonical: {first: H. Andrew, last: Schwartz}
  variants:
  - {first: Hansen Andrew, last: Schwartz}
  - {first: Hansen A., last: Schwartz}
  - {first: H Andrew, last: Schwartz}
- canonical: {first: Richard, last: Schwartz}
  id: richard-schwartz
  variants:
  - {first: Rich, last: Schwartz}
- canonical: {first: Ulrich, last: Schäfer}
  variants:
  - {first: Ulrich, last: Schafer}
  - {first: Ulrich, last: Schaefer}
- canonical: {first: Martin, last: Schäler}
  variants:
  - {first: Martin, last: Schäfer}
- canonical: {first: Reinhard, last: Schäler}
  variants:
  - {first: Reinhard, last: Schaler}
- canonical: {first: Hinrich, last: Schütze}
  variants:
  - {first: Hinrich, last: Schutze}
  - {first: Hinrich, last: Schuetze}
- canonical: {first: Donia, last: Scott}
  id: donia-scott
  variants:
  - {first: Donia R., last: Scott}
- canonical: {first: Djamé, last: Seddah}
  variants:
  - {first: Djame, last: Seddah}
- canonical: {first: Roxane, last: Segers}
  variants:
  - {first: Roxanne, last: Segers}
- canonical: {first: Frédérique, last: Segond}
  variants:
  - {first: Frederique, last: Segond}
- canonical: {first: Jérémie, last: Segouat}
  id: jeremie-segouat
- canonical: {first: Isabel, last: Segura-Bedmar}
  variants:
  - {first: Isabel, last: Segura Bedmar}
- canonical: {first: Corrado, last: Seidenari}
  id: corrado-seidenari
- canonical: {first: Bernard, last: Seite}
  id: bernard-seite
- canonical: {first: Ethan, last: Selfridge}
  variants:
  - {first: Ethan O., last: Selfridge}
- canonical: {first: Sathiya Keerthi, last: Selvaraj}
  variants:
  - {first: Sathiya, last: Keerthi}
- canonical: {first: Jiří, last: Semecký}
  variants:
  - {first: Jirí, last: Semecky}
- canonical: {first: Giovanni, last: Semeraro}
  id: giovanni-semeraro
- canonical: {first: Stephanie, last: Seneff}
  id: stephanie-seneff
- canonical: {first: Hongsuck, last: Seo}
  variants:
  - {first: Paul Hongsuck, last: Seo}
- canonical: {first: Jungyun, last: Seo}
  variants:
  - {first: Jung Yun, last: Seo}
- canonical: {first: Luciano, last: Serafini}
  id: luciano-serafini
- canonical: {first: Iulian Vlad, last: Serban}
  variants:
  - {first: Iulian, last: Serban}
- canonical: {first: Jean-François, last: Serignat}
  id: jean-francois-serignat
- canonical: {first: Nicolás, last: Serrano}
  variants:
  - {first: Nicolas, last: Serrano}
- canonical: {first: Christophe, last: Servan}
  id: christophe-servan
- canonical: {first: Andrea, last: Setzer}
  id: andrea-setzer
- canonical: {first: Jurica, last: Seva}
  variants:
  - {first: Jurica, last: Ševa}
- canonical: {first: Ayisigi B., last: Sevdik-Calli}
  variants:
  - {first: Ayişiği, last: Sevdik-Çalli}
- canonical: {first: Binyam Ephrem, last: Seyoum}
  variants:
  - {first: Binyam, last: Ephrem}
- canonical: {first: Petr, last: Sgall}
  id: petr-sgall
- canonical: {first: Khaled, last: Shaban}
  variants:
  - {first: Khaled, last: Bashir Shaban}
- canonical: {first: Rajiv, last: Shah}
  variants:
  - {first: Rajiv Ratn, last: Shah}
- canonical: {first: Ritesh, last: Shah}
  variants:
  - {first: Ritesh M., last: Shah}
- canonical: {first: Mostafa, last: Shahin}
  id: mostafa-shahin
- canonical: {first: Adi, last: Shalev}
  variants:
  - {first: Adi, last: Bitan}
- canonical: {first: Zoya M., last: Shalyapina}
  id: zoya-m-shalyapina
  variants:
  - {first: Zoyn M., last: Shalyapina}
- canonical: {first: Stuart C., last: Shapiro}
  id: stuart-c-shapiro
- canonical: {first: Abdul-Baquee, last: Sharaf}
  variants:
  - {first: Abdul-Baquee M., last: Sharaf}
- canonical: {first: Dipti Misra, last: Sharma}
  variants:
  - {first: Dipti, last: Misra Sharma}
  - {first: Dipti, last: Sharma}
  - {first: Dipti M., last: Sharma}
  - {first: Dipti, last: Misra}
  - {first: Dipti M, last: Sharma}
- canonical: {first: Harsh Vardhan, last: Sharma}
  variants:
  - {first: Harsh, last: Sharma}
- canonical: {first: Vishnu Dutt, last: Sharma}
  variants:
  - {first: Vishnu, last: Sharma}
- canonical: {first: Richard A., last: Sharman}
  id: richard-a-sharman
- canonical: {first: Stefanie, last: Shattuck-Hufnagel}
  variants:
  - {first: S. Shattuck, last: Hufnagel}
- canonical: {first: Hassan S., last: Shavarani}
  variants:
  - {first: Hassan, last: Shavarani}
- canonical: {first: Bayan Abu, last: Shawar}
  variants:
  - {first: Bayan, last: Abu Shawar}
- canonical: {first: Kathleen M., last: Sheehan}
  variants:
  - {first: Kathleen, last: Sheehan}
- canonical: {first: Golnar, last: Sheikhshab}
  variants:
  - {first: Golnar, last: Sheikhshabbafghi}
- canonical: {first: Jia-Lin, last: Shen}
  variants:
  - {first: Jia-lin, last: Shen}
- canonical: {first: David D., last: Sherertz}
  id: david-d-sherertz
- canonical: {first: Mohamed Ahmed, last: Sherif}
  variants:
  - {first: Mohamed, last: Sherif}
- canonical: {first: Kyumars, last: Sheykh Esmaili}
  variants:
  - {first: Kyumars Sheykh, last: Esmaili}
- canonical: {first: Freda, last: Shi}
  id: freda-shi
  orcid: 0009-0009-5697-449X
  variants:
  - {first: Haoyue, last: Shi}
- canonical: {first: Stuart M., last: Shieber}
  variants:
  - {first: Stuart, last: Shieber}
- canonical: {first: Hsue-Hueh, last: Shih}
  variants:
  - {first: Rebecca Hsue-Hueh, last: Shih}
- canonical: {first: Katsumasa, last: Shimizu}
  id: katsumasa-shimizu
- canonical: {first: Tohru, last: Shimizu}
  variants:
  - {first: Toru, last: Shimizu}
- canonical: {first: Mitsuo, last: Shimohata}
  id: mitsuo-shimohata
- canonical: {first: Saim, last: Shin}
  variants:
  - {first: Sa-Im, last: Shin}
- canonical: {first: Katsuhiko, last: Shirai}
  id: katsuhiko-shirai
- canonical: {first: Satoshi, last: Shirai}
  variants:
  - {first: Satosi, last: Shirai}
- canonical: {first: Praneeth M., last: Shishtla}
  variants:
  - {first: Praneeth, last: Shishtla}
  - {first: Praneeth M, last: Shishtla}
- canonical: {first: Darla Magdalene, last: Shockley}
  variants:
  - {first: Darla, last: Shockley}
- canonical: {first: Prajwol, last: Shrestha}
  variants:
  - {first: Prajol, last: Shrestha}
- canonical: {first: Elizabeth, last: Shriberg}
  id: elizabeth-shriberg
- canonical: {first: Manish, last: Shrivastava}
  variants:
  - {first: Manish, last: Srivastava}
- canonical: {first: Heung Yeung, last: Shum}
  variants:
  - {first: Heung-Yeung, last: Shum}
- canonical: {first: Elvira I., last: Sicilia-Garcia}
  id: elvira-i-sicilia-garcia
- canonical: {first: Candace L., last: Sidner}
  variants:
  - {first: Candace, last: Sidner}
- canonical: {first: Gerardo, last: Sierra}
  variants:
  - {first: Gerardo, last: Sierra-Martínez}
- canonical: {first: Utpal Kumar, last: Sikdar}
  variants:
  - {first: Utpal, last: Sikdar}
- canonical: {first: Avirup, last: Sil}
  variants:
  - {first: Avi, last: Sil}
- canonical: {first: Max, last: Silberztein}
  variants:
  - {first: Max D., last: Silberztein}
- canonical: {first: Miikka, last: Silfverberg}
  variants:
  - {first: Miikka P., last: Silfverberg}
- canonical: {first: João, last: Silva}
  variants:
  - {first: João Ricardo, last: Silva}
- canonical: {first: Mario J., last: Silva}
  variants:
  - {first: Mário J., last: Silva}
  - {first: Mário, last: Silva}
- canonical: {first: Kim E. A., last: Silverman}
  variants:
  - {first: Kim E.A., last: Silverman}
- canonical: {first: Khe Chai, last: Sim}
  variants:
  - {first: Khe-Chai, last: Sim}
- canonical: {first: Karin, last: Sim Smith}
  variants:
  - {first: Karin Sim, last: Smith}
- canonical: {first: Khalil, last: Sima’an}
  id: khalil-simaan
- canonical: {first: Katalin Ilona, last: Simkó}
  variants:
  - {first: Katalin, last: Simkó}
- canonical: {first: Anca-Roxana, last: Simon}
  variants:
  - {first: Anca, last: Simon}
  - {first: Anca-Roxana, last: Şimon}
- canonical: {first: Nathalie, last: Simonin}
  id: nathalie-simonin
- canonical: {first: Dan, last: Simonson}
  variants:
  - {first: Daniel, last: Simonson}
- canonical: {first: Kiril, last: Simov}
  variants:
  - {first: Kiril Iv., last: Simov}
- canonical: {first: King Kui, last: Sin}
  id: king-kui-sin
  variants:
  - {first: KingKui, last: Sin}
- canonical: {first: Anil Kumar, last: Singh}
  variants:
  - {first: Anil, last: Kumar Singh}
- canonical: {first: Munindar P., last: Singh}
  variants:
  - {first: Munindar, last: Singh}
- canonical: {first: Thoudam Doren, last: Singh}
  variants:
  - {first: Thoudam, last: Doren Singh}
- canonical: {first: R Mahesh K, last: Sinha}
  variants:
  - {first: R. Mahesh K., last: Sinha}
- canonical: {first: Inguna, last: Skadiņa}
  variants:
  - {first: Inguna, last: Skadina}
  - {first: Inguna, last: Skadin̨a}
- canonical: {first: Wojciech, last: Skalmowski}
  id: wojciech-skalmowski
- canonical: {first: Romuald, last: Skiba}
  id: romuald-skiba
- canonical: {first: Steven, last: Skiena}
  variants:
  - {first: Steve, last: Skiena}
- canonical: {first: Michael, last: Skinner}
  variants:
  - {first: Michael A., last: Skinner}
- canonical: {first: Hana, last: Skoumalova}
  variants:
  - {first: Hana, last: Skoumalová}
- canonical: {first: Frank, last: Smadja}
  variants:
  - {first: Frank A., last: Smadja}
- canonical: {first: Kamel, last: Smaili}
  variants:
  - {first: Kamel, last: Smaïli}
- canonical: {first: Nasser, last: Smaili}
  id: nasser-smaili
- canonical: {first: Sharon, last: Small}
  variants:
  - {first: Sharon, last: Gower Small}
- canonical: {first: R. A., last: Smit}
  variants:
  - {first: R.A., last: Smit}
- canonical: {first: Andrew, last: Smith}
  variants:
  - {first: Andrew E., last: Smith}
- canonical: {first: Brian Cantwell, last: Smith}
  variants:
  - {first: Brian, last: Smith}
- canonical: {first: David A., last: Smith}
  variants:
  - {first: David, last: Smith}
  - {first: David Addison, last: Smith}
- canonical: {first: Francis J., last: Smith}
  id: francis-j-smith
- canonical: {first: Jason, last: Smith}
  variants:
  - {first: Jason R., last: Smith}
- canonical: {first: Mark H., last: Smith}
  variants:
  - {first: Mark, last: Smith}
- canonical: {first: Noah A., last: Smith}
  variants:
  - {first: Noah, last: Smith}
- canonical: {first: Raoul N., last: Smith}
  variants:
  - {first: Raoul N, last: Smith}
- canonical: {first: Ronnie W., last: Smith}
  variants:
  - {first: Ronnie, last: Smith}
- canonical: {first: Otakar, last: Smrz}
  variants:
  - {first: Otakar, last: Smrž}
- canonical: {first: Pavel, last: Smrz}
  variants:
  - {first: Pavel, last: Smrž}
- canonical: {first: Gyri, last: Smørdal Losnegaard}
  variants:
  - {first: Gyri S., last: Losnegaard}
  - {first: Gyri, last: Losnegaard}
- canonical: {first: Matthew, last: Snover}
  variants:
  - {first: Matthew G., last: Snover}
- canonical: {first: Marco Antonio, last: Sobrevilla Cabezudo}
  variants:
  - {first: Marco A., last: Sobrevilla Cabezudo}
  - {first: Marco, last: Sobrevilla}
- canonical: {first: Stephen, last: Soderland}
  id: stephen-soderland
- canonical: {first: Sylvana, last: Sofkova Hashemi}
  variants:
  - {first: Sylvana, last: Sofkova}
- canonical: {first: Artem, last: Sokolov}
  variants:
  - {first: Artem, last: Sokokov}
- canonical: {first: Juan José Rodríguez, last: Soler}
  variants:
  - {first: Juan José, last: Rodríguez}
- canonical: {first: Joan, last: Soler i Bou}
  variants:
  - {first: Joan, last: Soler}
- canonical: {first: Juan, last: Soler-Company}
  variants:
  - {first: Juan, last: Soler Company}
- canonical: {first: Aitor, last: Sologaistoa}
  id: aitor-sologaistoa
- canonical: {first: Harold, last: Somers}
  id: harold-somers
  variants:
  - {first: Harold L., last: Somers}
- canonical: {first: Norman K., last: Sondheimer}
  variants:
  - {first: Norman, last: Sondheimer}
- canonical: {first: Young Chol, last: Song}
  variants:
  - {first: Young C., last: Song}
- canonical: {first: Cagil, last: Sonmez}
  variants:
  - {first: Çağıl, last: Sönmez}
  - {first: Cagil, last: Sönmez}
- canonical: {first: Von-Wun, last: Soo}
  variants:
  - {first: Von-wun, last: Soo}
- canonical: {first: Frank K., last: Soong}
  variants:
  - {first: Frank, last: Soong}
- canonical: {first: Jeffrey, last: Sorensen}
  variants:
  - {first: Jeffrey S., last: Sorensen}
- canonical: {first: Aitor, last: Soroa}
  id: aitor-soroa
  variants:
  - {first: Aitor, last: Soroa Etxabe}
- canonical: {first: Ionut, last: Sorodoc}
  variants:
  - {first: Ionut-Teodor, last: Sorodoc}
- canonical: {first: William, last: Soto Martinez}
  variants:
  - {first: William, last: Soto}
- canonical: {first: Susana, last: Sotelo}
  orcid: 0000-0002-0067-7957
  variants:
  - {first: Susana Sotelo, last: Docio}
- canonical: {first: Maria Clara Paixão de, last: Sousa}
  variants:
  - {first: Maria Clara, last: Paixão de Sousa}
- canonical: {first: David Cabrero, last: Souto}
  variants:
  - {first: David, last: Cabrero}
- canonical: {first: Jackson, last: Souza}
  id: jackson-souza
- canonical: {first: Vinícius Mourão Alves de, last: Souza}
  variants:
  - {first: Vinícius Mourão Alves, last: de Souza}
- canonical: {first: Irena, last: Spasić}
  variants:
  - {first: Irena, last: Spasic}
- canonical: {first: Manuela, last: Speranza}
  id: manuela-speranza
- canonical: {first: Valentin I., last: Spitkovsky}
  variants:
  - {first: Valentin, last: Spitkovsky}
- canonical: {first: Drahomíra “johanka”, last: Spoustová}
  variants:
  - {first: Johanka, last: Spoustová}
  - {first: Drahomíra „johanka“, last: Spoustová}
- canonical: {first: Richard, last: Sproat}
  variants:
  - {first: Richard W., last: Sproat}
- canonical: {first: Rachele, last: Sprugnoli}
  id: rachele-sprugnoli
- canonical: {first: Shannon L., last: Spruit}
  variants:
  - {first: Shannon, last: Spruit}
- canonical: {first: Peter, last: Spyns}
  id: peter-spyns
- canonical: {first: Constantine D., last: Spyropoulos}
  variants:
  - {first: Constantine, last: Spyropoulos}
- canonical: {first: Karen, last: Spärck Jones}
  id: karen-sparck-jones
  variants:
  - {first: Karen, last: Sparck Jones}
  - {first: Karen, last: Jones}
- canonical: {first: Rohini K., last: Srihari}
  variants:
  - {first: Rohini, last: Srihari}
  - {first: K. Rohini, last: Srihari}
- canonical: {first: Munirathnam, last: Srikanth}
  id: munirathnam-srikanth
  variants:
  - {first: Muirathnam, last: Srikanth}
- canonical: {first: Somayajulu, last: Sripada}
  variants:
  - {first: Somayajulu G., last: Sripada}
  - {first: Somayajula G., last: Sripada}
  - {first: Somayajulu Gowri, last: Sripada}
- canonical: {first: Ankit, last: Srivastava}
  variants:
  - {first: Ankit Kumar, last: Srivastava}
  - {first: Ankit K., last: Srivastava}
  - {first: Ankit, last: Kumar}
- canonical: {first: Edward, last: Stabler}
  variants:
  - {first: Edward P., last: 'Stabler, Jr.'}
  - {first: Edward P., last: Stabler}
- canonical: {first: Gregory, last: Stainhauer}
  id: gregory-stainhauer
- canonical: {first: David, last: Stallard}
  id: david-stallard
  variants:
  - {first: David G., last: Stallard}
- canonical: {first: Bonnie Glover, last: Stalls}
  variants:
  - {first: Bonnie, last: Glover}
- canonical: {first: Efstathios, last: Stamatatos}
  id: efstathios-stamatatos
- canonical: {first: Ranka, last: Stanković}
  variants:
  - {first: Ranka, last: Stankoviæ}
- canonical: {first: Ingrid, last: Starke}
  id: ingrid-starke
- canonical: {first: Anatoli, last: Starostin}
  variants:
  - {first: Anatoly, last: Starostin}
- canonical: {first: Mark, last: Steedman}
  id: mark-steedman
- canonical: {first: Dan, last: Stefanescu}
  variants:
  - {first: Dan, last: Ştefănescu}
  - {first: Dan, last: Ştefanescu}
  - {first: Dan, last: Ștefănescu}
- canonical: {first: Stefan, last: Steidl}
  id: stefan-steidl
- canonical: {first: Erich H., last: Steiner}
  variants:
  - {first: Erich, last: Steiner}
- canonical: {first: Egon, last: Stemle}
  variants:
  - {first: Egon W., last: Stemle}
- canonical: {first: Amanda, last: Stent}
  id: amanda-stent
  variants:
  - {first: Amanda J., last: Stent}
- canonical: {first: Evgeny, last: Stepanov}
  variants:
  - {first: Evgeny A., last: Stepanov}
- canonical: {first: Richard M., last: Stern}
  variants:
  - {first: Richard, last: Stern}
- canonical: {first: Rosemary, last: Stevenson}
  id: rosemary-stevenson
- canonical: {first: Brandon M., last: Stewart}
  variants:
  - {first: Brandon, last: Stewart}
- canonical: {first: Robert, last: Stewart}
  variants:
  - {first: Rob, last: Stewart}
- canonical: {first: Andreas, last: Stolcke}
  id: andreas-stolcke
- canonical: {first: Scott C., last: Stoness}
  variants:
  - {first: Scott, last: Stoness}
- canonical: {first: Dennis Ryan, last: Storoshenko}
  variants:
  - {first: Dennis R., last: Storoshenko}
- canonical: {first: Marco Antonio, last: Stranisci}
  variants:
  - {first: Marco, last: Stranisci}
- canonical: {first: Stephanie, last: Strassel}
  variants:
  - {first: Stephanie M., last: Strassel}
- canonical: {first: Helmer, last: Strik}
  id: helmer-strik
- canonical: {first: Lena, last: Stromback}
  variants:
  - {first: Lena, last: Strömbäck}
- canonical: {first: Jennifer, last: Stromer-Galley}
  variants:
  - {first: Jennifer, last: Strommer-Galley}
- canonical: {first: Tomek, last: Strzalkowski}
  id: tomek-strzalkowski
  variants:
  - {first: Tomek, last: Strzalkowskl}
- canonical: {first: Sofia, last: Strönbergsson}
  variants:
  - {first: Sofia, last: Strömbergsson}
- canonical: {first: Janienke, last: Sturm}
  id: janienke-sturm
- canonical: {first: Dean, last: Sturtevant}
  variants:
  - {first: Dean G., last: Sturtevant}
- canonical: {first: Margo, last: Stys-Budzikowska}
  variants:
  - {first: Margo, last: Budzikowska}
  - {first: Margo, last: Stys}
- canonical: {first: Marie-Hélène, last: Stéfanini}
  variants:
  - {first: Marie-Helene, last: Stefanini}
- canonical: {first: Yang, last: Zhang}
  comment: USTC
  id: yang-zhang-ustc
  orcid: 0000-0002-7863-5183
  institution: University of Science and Technology of China
- canonical: {first: Yang, last: Zhang}
  id: yang-zhang
  comment: May refer to several people
- canonical: {first: Sebastian, last: Stüker}
  variants:
  - {first: Sebastian, last: Stueker}
- canonical: {first: Cheng-chao, last: Su}
  variants:
  - {first: Cheng-Chao, last: Su}
- canonical: {first: L. Venkata, last: Subramaniam}
  id: l-venkata-subramaniam
  variants:
  - {first: L Venkata, last: Subramaniam}
- canonical: {first: Shivashankar, last: Subramanian}
  variants:
  - {first: S., last: Shivashankar}
- canonical: {first: Amarnag, last: Subramanya}
  variants:
  - {first: Amar, last: Subramanya}
- canonical: {first: Fabian, last: Suchanek}
  variants:
  - {first: Fabian M., last: Suchanek}
- canonical: {first: Vit, last: Suchomel}
  variants:
  - {first: Vít, last: Suchomel}
- canonical: {first: David, last: Suendermann-Oeft}
  variants:
  - {first: David, last: Suendermann}
- canonical: {first: Masakatsu, last: Sugimoto}
  id: masakatsu-sugimoto
- canonical: {first: Ryochi, last: Sugimura}
  id: ryochi-sugimura
- canonical: {first: Yoshi, last: Suhara}
  variants:
  - {first: Yoshihiko, last: Suhara}
- canonical: {first: '', last: Sukhada}
  variants:
  - {first: Sukhada, last: Palkar}
- canonical: {first: Jana, last: Sukkarieh}
  variants:
  - {first: Jana Z., last: Sukkarieh}
- canonical: {first: Md Arafat, last: Sultan}
  variants:
  - {first: Md. Arafat, last: Sultan}
  - {first: Md., last: Sultan}
- canonical: {first: Eiichiro, last: Sumita}
  variants:
  - {first: Eiichro, last: Sumita}
- canonical: {first: Cheng-Jie, last: Sun}
  variants:
  - {first: Chengjie, last: Sun}
- canonical: {first: Jingguang, last: Sun}
  variants:
  - {first: JingGuang, last: Sun}
- canonical: {first: Sheng-he, last: Sun}
  variants:
  - {first: Sheng-He, last: Sun}
- canonical: {first: Weiwei, last: Sun}
  comment: May refer to several people
  id: weiwei-sun
- canonical: {first: Weiwei, last: Sun}
  comment: CMU
  degree: Carnegie Mellon University
  orcid: 0000-0002-4817-9500
  id: weiwei-sun-sd
- canonical: {first: Yufang, last: Sun}
  variants:
  - {first: Yu-fang, last: Sun}
- canonical: {first: Vijay, last: Sundar Ram}
  variants:
  - {first: Vijay Sundar, last: Ram}
  - {first: R. Vijay Sundar, last: Ram}
  - {first: Vijay Sundar Ram, last: R}
- canonical: {first: Sowmya S., last: Sundaram}
  variants:
  - {first: Sowmya S, last: Sundaram}
- canonical: {first: Beth M., last: Sundheim}
  variants:
  - {first: Beth, last: Sundheim}
- canonical: {first: Yao-Ting, last: Sung}
  variants:
  - {first: Yao-Ting, last: Hung}
- canonical: {first: Simon, last: Suster}
  variants:
  - {first: Simon, last: Šuster}
- canonical: {first: Richard F. E., last: Sutcliffe}
  variants:
  - {first: Richard F.E., last: Sutcliffe}
- canonical: {first: Armando, last: Suárez}
  id: armando-suarez
- canonical: {first: Mari Carmen, last: Suárez-Figueroa}
  variants:
  - {first: M. Carmen, last: Suárez-Figueroa}
- canonical: {first: Piergiorgio, last: Svaizer}
  id: piergiorgio-svaizer
- canonical: {first: Ben, last: Swanson}
  variants:
  - {first: Benjamin, last: Swanson}
- canonical: {first: Daniel G., last: Swanson}
  variants:
  - {first: Daniel, last: Swanson}
- canonical: {first: Robert S., last: Swier}
  variants:
  - {first: Robert, last: Swier}
- canonical: {first: Mary, last: Swift}
  variants:
  - {first: Mary D., last: Swift}
- canonical: {first: A.J.M., last: Szanser}
  variants:
  - {first: A.J., last: Szanser}
- canonical: {first: Stan, last: Szpakowicz}
  variants:
  - {first: Stanislaw, last: Szpakowicz}
  - {first: Stanisław, last: Szpakowicz}
- canonical: {first: Marcin, last: Szummer}
  variants:
  - {first: Martin, last: Szummer}
- canonical: {first: Joan-Andreu, last: Sánchez}
  variants:
  - {first: Joan-Andreu, last: Sanchez}
  - {first: Joan Andreu, last: Sánchez}
- canonical: {first: Jon, last: Sánchez}
  id: jon-sanchez
  variants:
  - {first: Jon, last: Sanchez}
- canonical: {first: Víctor M., last: Sánchez-Cartagena}
  variants:
  - {first: Victor M., last: Sánchez-Cartagena}
- canonical: {first: Cristina, last: Sánchez-Marco}
  variants:
  - {first: Cristina, last: Marco}
  - {first: Cristina Sánchez, last: Marco}
- canonical: {first: J. Fernando, last: Sánchez-Rada}
  variants:
  - {first: Fernando, last: Sánchez-Rada}
- canonical: {first: Ágnes, last: Sándor}
  variants:
  - {first: Agnes, last: Sandor}
- canonical: {first: Anna, last: Sågvall Hein}
  variants:
  - {first: Anna Sagvall, last: Hein}
  - {first: Anna Sågvall, last: Hein}
- canonical: {first: Rune, last: Sætre}
  variants:
  - {first: Rune, last: Saetre}
- canonical: {first: Gilles, last: Sérasset}
  variants:
  - {first: Gilles, last: Serasset}
- canonical: {first: Anders, last: Søgaard}
  variants:
  - {first: Anders, last: Sogaard}
- canonical: {first: Chris, last: Thomas}
  id: chris-thomas
  orcid: 0000-0002-3226-396X
  variants:
  - {first: Christopher, last: Thomas}
- canonical: {first: Christopher, last: Thomas}
  comment: May refer to several people
  id: christopher-thomas
- canonical: {first: Maite, last: Taboada}
  id: maite-taboada
- canonical: {first: Martha Yifiru, last: Tachbelie}
  variants:
  - {first: Martha, last: Yifiru Tachbelie}
- canonical: {first: Thiago D., last: Tadeu}
  variants:
  - {first: Thiago, last: Tadeu}
- canonical: {first: Chia-Hung, last: Tai}
  variants:
  - {first: Chia-hung, last: Tai}
- canonical: {first: John, last: Tait}
  variants:
  - {first: John Irving, last: Tait}
- canonical: {first: Kazuya, last: Takeda}
  variants:
  - {first: Kasuya, last: Takeda}
- canonical: {first: Yuka, last: Takei}
  variants:
  - {first: Yuya, last: Takei}
- canonical: {first: Zeerak, last: Talat}
  variants:
  - {first: Zeerak, last: Waseem}
- canonical: {first: Susan W., last: Talbott}
  variants:
  - {first: Susan, last: Talbott}
- canonical: {first: Partha, last: Talukdar}
  variants:
  - {first: Partha Pratim, last: Talukdar}
  - {first: Partha, last: Pratim Talukdar}
  - {first: Partha P., last: Talukdar}
- canonical: {first: Wai Lok, last: Tam}
  variants:
  - {first: Wailok, last: Tam}
- canonical: {first: Fabio, last: Tamburini}
  id: fabio-tamburini
- canonical: {first: Noriyuki, last: Tamura}
  id: noriyuki-tamura
- canonical: {first: Chew Lim, last: Tan}
  variants:
  - {first: Chew-Lim, last: Tan}
  - {first: ChewLim, last: Tan}
- canonical: {first: Kumiko, last: Tanaka-Ishii}
  variants:
  - {first: Kumiko, last: Tanaka}
- canonical: {first: Hristo, last: Tanev}
  variants:
  - {first: Hristo, last: Tannev}
- canonical: {first: Ahmet Cüneyd, last: Tantuğ}
  variants:
  - {first: A. Cüneyd, last: Tantuǧ}
- canonical: {first: Daniel, last: Tapias}
  variants:
  - {first: Daniel Tapias, last: Merino}
- canonical: {first: Doina, last: Tatar}
  variants:
  - {first: Doina, last: Tătar}
- canonical: {first: Yuka, last: Tateisi}
  variants:
  - {first: Yuka, last: Tateishi}
- canonical: {first: Mariona, last: Taulé}
  id: mariona-taule
  variants:
  - {first: Mariona, last: Taule}
- canonical: {first: Miriam, last: Tavoni}
  id: miriam-tavoni
- canonical: {first: Sarah, last: Taylor}
  variants:
  - {first: Sarah M., last: Taylor}
- canonical: {first: Suzanne Liebowitz, last: Taylor}
  variants:
  - {first: Suzanne, last: Liebowitz}
- canonical: {first: William J., last: Teahan}
  id: william-j-teahan
  variants:
  - {first: William J, last: Teahan}
- canonical: {first: João Paulo, last: Teixeira}
  id: joao-paulo-teixeira
  variants:
  - {first: João P., last: Teixeira}
- canonical: {first: Eric Sadit, last: Tellez}
  variants:
  - {first: Eric S., last: Tellez}
- canonical: {first: Ashish V., last: Tendulkar}
  variants:
  - {first: Ashish, last: Tendulkar}
- canonical: {first: Yonglin, last: Teng}
  variants:
  - {first: Yong-lin, last: Teng}
- canonical: {first: Harry, last: Tennant}
  variants:
  - {first: Harry R., last: Tennant}
- canonical: {first: Alexandre, last: Termier}
  id: alexandre-termier
- canonical: {first: Egidio L., last: Terra}
  variants:
  - {first: Egidio, last: Terra}
- canonical: {first: Maurizio, last: Tesconi}
  variants:
  - {first: Maurizio, last: Tescon}
- canonical: {first: Joel, last: Tetreault}
  variants:
  - {first: Joel R., last: Tetreault}
- canonical: {first: Lisanne, last: Teunissen}
  variants:
  - {first: Lisa, last: Teunissen}
- canonical: {first: Mariët, last: Theune}
  id: mariet-theune
  variants:
  - {first: Mariet, last: Theune}
- canonical: {first: John C., last: Thomas}
  variants:
  - {first: John, last: Thomas}
- canonical: {first: Richmond H., last: Thomason}
  variants:
  - {first: Richmond, last: Thomason}
- canonical: {first: Henry S., last: Thompson}
  variants:
  - {first: Henry, last: Thompson}
- canonical: {first: Hanne Erdman, last: Thomsen}
  variants:
  - {first: Hanne, last: Erdman Thomsen}
- canonical: {first: Chalathip, last: Thumkanon}
  variants:
  - {first: Chalatip, last: Thumkanon}
- canonical: {first: Junfeng, last: Tian}
  variants:
  - {first: Jun Feng, last: Tian}
- canonical: {first: Jörg, last: Tiedemann}
  variants:
  - {first: Jorg, last: Tiedemann}
  - {first: Joerg, last: Tiedemann}
- canonical: {first: Laszlo, last: Tihanyi}
  variants:
  - {first: László, last: Tihanyi}
- canonical: {first: Christoph, last: Tillmann}
  id: christoph-tillmann
- canonical: {first: Harry J., last: Tily}
  variants:
  - {first: Harry, last: Tily}
- canonical: {first: Ismail, last: Timimi}
  id: ismail-timimi
  variants:
  - {first: Ismaïl, last: Timimi}
- canonical: {first: Neil, last: Tipper}
  id: neil-tipper
- canonical: {first: Erik, last: Tjong Kim Sang}
  variants:
  - {first: Erik F., last: Tjong Kim Sang}
- canonical: {first: Tomoki, last: Toda}
  variants:
  - {first: Tomiki, last: Toda}
- canonical: {first: Amalia, last: Todirascu}
  variants:
  - {first: Amalia, last: Todiraşcu}
- canonical: {first: Doroteo T., last: Toledano}
  variants:
  - {first: Doroteo Torre, last: Toledano}
  - {first: Doroteo, last: Toledano}
- canonical: {first: Gaurav Singh, last: Tomar}
  variants:
  - {first: Gaurav, last: Singh}
- canonical: {first: David, last: Tomas}
  variants:
  - {first: David, last: Tomás}
- canonical: {first: Masaru, last: Tomita}
  id: masaru-tomita
- canonical: {first: Yoshihiro, last: Tomiyama}
  id: yoshihiro-tomiyama
- canonical: {first: Laura Mayfield, last: Tomokiyo}
  variants:
  - {first: Laura, last: Mayfield}
- canonical: {first: Loong-Cheong, last: Tong}
  variants:
  - {first: Loong Cheong, last: Tong}
- canonical: {first: Fatemeh, last: Torabi Asr}
  variants:
  - {first: Fatemeh Torabi, last: Asr}
- canonical: {first: Adrià, last: Torrens Urrutia}
  variants:
  - {first: Adrià, last: Torrens-Urrutia}
- canonical: {first: Tiago Timponi, last: Torrent}
  variants:
  - {first: Tiago, last: Torrent}
  - {first: Tiago T., last: Torrent}
- canonical: {first: Yixuan, last: Tang}
  comment: HKUST
  id: yixuan-tang-hkust
  orcid: 0009-0006-2405-2026
  institution: Hong Kong University of Science and Technology
- canonical: {first: Yixuan, last: Tang}
  comment: May refer to several people
  id: yixuan-tang
- canonical: {first: M. Inés, last: Torres}
  variants:
  - {first: María Inés, last: Torres}
- canonical: {first: Juan-Manuel, last: Torres-Moreno}
  variants:
  - {first: Juan-Manuel Torres, last: Moreno}
  - {first: Juan-Manuel, last: Torres}
- canonical: {first: Dilara, last: Torunoğlu-Selamet}
  variants:
  - {first: Dilara, last: Torunoǧlu}
- canonical: {first: Alejandro H., last: Toselli}
  variants:
  - {first: Alejandro Héctor, last: Toselli}
- canonical: {first: Kanokorn, last: Trakultaweekoon}
  variants:
  - {first: Kanokorn, last: Trakultaweekool}
- canonical: {first: Do-Dat, last: Tran}
  variants:
  - {first: Do Dat, last: Tran}
- canonical: {first: Duc-Vu, last: Tran}
  variants:
  - {first: Vu Duc, last: Tran}
- canonical: {first: Giang Binh, last: Tran}
  variants:
  - {first: Giang, last: Tran}
- canonical: {first: Ke M., last: Tran}
  variants:
  - {first: Ke, last: Tran}
  - {first: Ke, last: Tran Manh}
- canonical: {first: Mai-Vu, last: Tran}
  variants:
  - {first: Mai-vu, last: Tran}
- canonical: {first: Nam-Khanh, last: Tran}
  variants:
  - {first: Nam Khanh, last: Tran}
- canonical: {first: Quan Hung, last: Tran}
  variants:
  - {first: Quan, last: Tran}
- canonical: {first: Tuan, last: Tran}
  variants:
  - {first: Tuan Dung, last: Tran}
- canonical: {first: Viet Hong, last: Tran}
  variants:
  - {first: Viet-Hong, last: Tran}
- canonical: {first: Diana, last: Trandabat}
  variants:
  - {first: Diana, last: Trandabăț}
  - {first: Diana, last: Trandabăţ}
  - {first: Diana Marie, last: Trandabăţ}
- canonical: {first: David, last: Traum}
  variants:
  - {first: David R., last: Traum}
- canonical: {first: Beata, last: Trawiński}
  variants:
  - {first: Beata, last: Trawinski}
- canonical: {first: Jérémy, last: Trione}
  variants:
  - {first: Jeremy, last: Trione}
- canonical: {first: Marian, last: Trnka}
  variants:
  - {first: Marián, last: Trnka}
- canonical: {first: Cassia, last: Trojahn}
  variants:
  - {first: Cássia, last: Trojahn}
- canonical: {first: Roy, last: Tromble}
  variants:
  - {first: Roy W., last: Tromble}
- canonical: {first: Raphael, last: Troncy}
  variants:
  - {first: Raphaël, last: Troncy}
- canonical: {first: Harald, last: Trost}
  id: harald-trost
- canonical: {first: Thomas Alexander, last: Trost}
  variants:
  - {first: Thomas, last: Trost}
- canonical: {first: Khiet P., last: Truong}
  variants:
  - {first: Khiet, last: Truong}
- canonical: {first: Thinh Hung, last: Truong}
  orcid: 0000-0002-5242-4927
  degree: University of Melbourne
  variants:
  - {first: Hung Thinh, last: Truong}
  - {first: Thinh, last: Truong}
- canonical: {first: Mei-Chih, last: Tsai}
  variants:
  - {first: Mei-chih, last: Tsai}
- canonical: {first: Ming-Feng, last: Tsai}
  variants:
  - {first: Meng-Feng, last: Tsai}
- canonical: {first: Richard Tzong-Han, last: Tsai}
  variants:
  - {first: Tzong-Han, last: Tsai}
  - {first: Tzong-Han Richard, last: Tsai}
  - {first: Richard Tzong-han, last: Tsai}
- canonical: {first: Sung-Fung, last: Tsai}
  variants:
  - {first: Sung-Feng, last: Tsai}
- canonical: {first: Chiu-yu, last: Tseng}
  variants:
  - {first: Chiu-Yu, last: Tseng}
- canonical: {first: Chiung-hui, last: Tseng}
  variants:
  - {first: Chiung-Hui, last: Tseng}
- canonical: {first: Huihsin, last: Tseng}
  variants:
  - {first: Hui-hsin, last: Tseng}
  - {first: Hui-Hsin, last: Tseng}
- canonical: {first: Yuen-Hsien, last: Tseng}
  variants:
  - {first: Yuan-Hsien, last: Tseng}
- canonical: {first: Pirros, last: Tsiakoulis}
  id: pirros-tsiakoulis
- canonical: {first: Benjamin K., last: Tsou}
  id: benjamin-k-tsou
  variants:
  - {first: Benjamin K.Y., last: Tsou}
  - {first: Benjamin K., last: T’sou}
  - {first: Benjamin, last: Tsou}
  - {first: Benjamin K, last: Tsou}
- canonical: {first: Jun’ichi, last: Tsujii}
  id: junichi-tsujii
  variants:
  - {first: Jun-ichi, last: Tsujii}
  - {first: Jun-Ichi, last: Tsujii}
  - {first: Junichi, last: Tsujii}
  - {first: Jun-ich, last: Tsujii}
- canonical: {first: Junya, last: Tsutsumi}
  id: junya-tsutsumi
- canonical: {first: Wen-Hsiang, last: Tu}
  variants:
  - {first: Wen-hsiang, last: Tu}
- canonical: {first: Ying-Chieh, last: Tu}
  variants:
  - {first: Ying-chieh, last: Tu}
- canonical: {first: Luu Anh, last: Tuan}
  variants:
  - {first: Anh, last: Luu}
  - {first: Anh Tuan, last: Luu}
- canonical: {first: Allen B., last: Tucker}
  variants:
  - {first: Allen, last: Tucker}
- canonical: {first: Catalina Oana, last: Tudor}
  variants:
  - {first: Catalina O., last: Tudor}
- canonical: {first: Dan, last: Tufiş}
  variants:
  - {first: Dan, last: Tufis}
  - {first: Dan, last: Tufiș}
- canonical: {first: Giovanni, last: Tummarello}
  id: giovanni-tummarello
- canonical: {first: Gokhan, last: Tur}
  id: gokhan-tur
  variants:
  - {first: Gokhan, last: Tür}
- canonical: {first: Umit Deniz, last: Turan}
  variants:
  - {first: Ümit Deniz, last: Turan}
- canonical: {first: Ramona Andreea, last: Turcu}
  variants:
  - {first: Ramona-Andreea, last: Turcu}
- canonical: {first: Joseph, last: Turian}
  variants:
  - {first: Joseph P., last: Turian}
- canonical: {first: Franco, last: Turini}
  id: franco-turini
- canonical: {first: Jordi, last: Turmo}
  id: jordi-turmo
- canonical: {first: Peter, last: Turney}
  variants:
  - {first: Peter D., last: Turney}
- canonical: {first: Howard R., last: Turtle}
  variants:
  - {first: Howard, last: Turtle}
- canonical: {first: Agnès, last: Tutin}
  variants:
  - {first: Agnes, last: Tutin}
- canonical: {first: Mark S., last: Tuttle}
  id: mark-s-tuttle
- canonical: {first: Francis, last: Tyers}
  variants:
  - {first: Francis M., last: Tyers}
- canonical: {first: Evelyne, last: Tzoukermann}
  id: evelyne-tzoukermann
- canonical: {first: Ferhan, last: Türe}
  variants:
  - {first: Ferhan, last: Ture}
- canonical: {first: Raghavendra, last: Udupa}
  variants:
  - {first: Raghavendra Udupa, last: U.}
- canonical: {first: Yoshihiro, last: Ueda}
  id: yoshihiro-ueda
- canonical: {first: Shunsuke, last: Uemura}
  variants:
  - {first: Syunsuke, last: Uemura}
- canonical: {first: Chunyang, last: Jiang}
  comment: HKUST
  id: chunyang-jiang-hkust
  orcid: 0009-0005-3401-4093
  institution: Hong Kong University of Science and Technology
- canonical: {first: Chunyang, last: Jiang}
  id: chunyang-jiang
  comment: May refer to several people
- canonical: {first: Alexandra L., last: Uitdenbogerd}
  variants:
  - {first: Alexandra, last: Uitdenbogerd}
- canonical: {first: Nancy, last: Underwood}
  variants:
  - {first: Nancy L., last: Underwood}
- canonical: {first: Marcus, last: Uneson}
  variants:
  - {first: Markus, last: Uneson}
- canonical: {first: Lyle, last: Ungar}
  variants:
  - {first: Lyle H., last: Ungar}
- canonical: {first: L. Alfonso, last: Urena Lopez}
  variants:
  - {first: L. Alfonso, last: Ureña-López}
  - {first: L. Alfonso, last: Ureña López}
  - {first: L. Alfonso, last: Urena-López}
  - {first: L. Alfonso, last: Urena}
  - {first: Alfonso, last: Ureña-López}
  - {first: Luis Alfonso, last: Ureña-López}
  - {first: L. Alfonso, last: Ureña- López}
- canonical: {first: Zdenka, last: Uresova}
  variants:
  - {first: Zdeňka, last: Urešová}
- canonical: {first: Ruben, last: Urizar}
  id: ruben-urizar
  variants:
  - {first: Rubén, last: Urizar}
- canonical: {first: Miriam, last: Urkia}
  id: miriam-urkia
- canonical: {first: Cristian, last: Ursu}
  variants:
  - {first: Christian, last: Ursu}
- canonical: {first: Suzan, last: Uskudarli}
  variants:
  - {first: Suzan, last: Üsküdarlı}
- canonical: {first: David C., last: Uthus}
  variants:
  - {first: David, last: Uthus}
- canonical: {first: Ozlem, last: Uzuner}
  variants:
  - {first: Özlem, last: Uzuner}
- canonical: {first: Elaine, last: Uí Dhonnchadha}
  id: elaine-ui-dhonnchadha
- canonical: {first: Arjun Atreya, last: V}
  variants:
  - {first: Arjun, last: Atreya V}
  - {first: Arjun, last: Atreya}
- canonical: {first: Subbarao K., last: V}
  variants:
  - {first: K.V., last: Subbarao}
  - {first: Subbarao K, last: V.}
- canonical: {first: Devadath, last: V V}
  variants:
  - {first: Devadath V, last: V}
- canonical: {first: Mayank N., last: Vahia}
  variants:
  - {first: Mayank, last: Vahia}
- canonical: {first: Jacqueline, last: Vaissiere}
  variants:
  - {first: Jacqueline, last: Vaissière}
- canonical: {first: Antonio S., last: Valderrábanos}
  variants:
  - {first: Antonio S., last: Valderrabanos}
- canonical: {first: Oto, last: Vale}
  variants:
  - {first: Oto A., last: Vale}
- canonical: {first: Marco A., last: Valenzuela-Escárcega}
  variants:
  - {first: Marco Antonio, last: Valenzuela-Escárcega}
- canonical: {first: Andre, last: Valli}
  variants:
  - {first: André, last: Valli}
- canonical: {first: Valtcho, last: Valtchev}
  id: valtcho-valtchev
- canonical: {first: Andoni, last: Valverde}
  id: andoni-valverde
- canonical: {first: M. Pilar, last: Valverde Ibáñez}
  orcid: 0000-0002-4208-9336
  institution: Universidad de Santiago de Compostela
  variants:
  - {first: M. Pilar, last: Valverde Ibañez}
  - {first: Maria, last: del Pilar Valverde Ibanez}
  - {first: Maria Pilar, last: Valverde Ibañez}
- canonical: {first: Carol, last: Van Ess-Dykema}
  variants:
  - {first: Carol J., last: Van Ess-Dykema}
  - {first: Carol, last: VanEss-Dykema}
- canonical: {first: Marjo, last: Van Koppen}
  variants:
  - {first: Marjo, last: van Koppen}
- canonical: {first: Tim, last: Van de Cruys}
  variants:
  - {first: Tim, last: Van De Cruys}
- canonical: {first: Aline A., last: Vanin}
  variants:
  - {first: Aline, last: Vanin}
- canonical: {first: Tristan, last: Vanrullen}
  variants:
  - {first: Tristan, last: van Rullen}
  - {first: Tristan, last: Van Rullen}
- canonical: {first: Jerome, last: Vapillon}
  id: jerome-vapillon
- canonical: {first: Dániel, last: Varga}
  id: daniel-varga
  variants:
  - {first: Daniel, last: Varga}
- canonical: {first: István, last: Varga}
  variants:
  - {first: Istvan, last: Varga}
- canonical: {first: Giovanni Battista, last: Varile}
  id: giovanni-battista-varile
  variants:
  - {first: Giovanni B., last: Varile}
- canonical: {first: Dusan, last: Varis}
  variants:
  - {first: Dušan, last: Variš}
- canonical: {first: Ioana, last: Vasilescu}
  id: ioana-vasilescu
- canonical: {first: Gunaranjan, last: Vasireddy}
  id: gunaranjan-vasireddy
- canonical: {first: Andrejs, last: Vasiļjevs}
  variants:
  - {first: Andrejs, last: Vasiljevs}
- canonical: {first: Alexander, last: Vasserman}
  variants:
  - {first: Alex, last: Vasserman}
- canonical: {first: Dominique, last: Vaufreydaz}
  id: dominique-vaufreydaz
- canonical: {first: Bernard, last: Vauquois}
  id: bernard-vauquois
- canonical: {first: Guillaume, last: Vauvert}
  id: guillaume-vauvert
- canonical: {first: Eva Maria, last: Vecchi}
  variants:
  - {first: Eva, last: Vecchi}
- canonical: {first: Arlindo, last: Veiga}
  variants:
  - {first: Arlindo O., last: Veiga}
- canonical: {first: Nanette M., last: Veilleux}
  id: nanette-veilleux
- canonical: {first: Gerard, last: Veillon}
  id: gerard-veillon
- canonical: {first: Paola, last: Velardi}
  id: paola-velardi
- canonical: {first: Patricia, last: Velazquez-Morales}
  variants:
  - {first: Patricia, last: Velázquez-Morales}
- canonical: {first: Noortje, last: Venhuizen}
  variants:
  - {first: Noortje J., last: Venhuizen}
- canonical: {first: Pranav Narayanan, last: Venkit}
  variants:
  - {first: Pranav, last: Venkit}
- canonical: {first: Mateja, last: Verlič}
  variants:
  - {first: Mateja, last: Verlic}
- canonical: {first: Yiyang, last: Du}
  id: yiyang-du-cmu
  comment: CMU
  orcid: 0009-0007-1949-9736
  institution: Carnegie Mellon University
- canonical: {first: Yiyang, last: Du}
  id: yiyang-du
  comment: May refer to several people
- canonical: {first: Jean, last: Veronis}
  variants:
  - {first: Jean, last: Véronis}
- canonical: {first: Karin, last: Verspoor}
  variants:
  - {first: Karin M., last: Verspoor}
  - {first: Cornelia Maria, last: Verspoor}
- canonical: {first: Anita Lilla, last: Verő}
  variants:
  - {first: Anita Lilla, last: Vero}
- canonical: {first: Katerina, last: Veselá}
  variants:
  - {first: Kateřina, last: Veselá}
- canonical: {first: Grażyna, last: Vetulani}
  variants:
  - {first: Grazyna, last: Vetulani}
- canonical: {first: José Luis, last: Vicedo}
  id: jose-luis-vicedo
  variants:
  - {first: Jose-Luis, last: Vicedo}
  - {first: Jose Luis, last: Vicedo}
  - {first: José L., last: Vicedo}
- canonical: {first: Enrique, last: Vidal}
  id: enrique-vidal
- canonical: {first: Renata, last: Vieira}
  id: renata-vieira
- canonical: {first: Sarah, last: Vieweg}
  variants:
  - {first: Sarah E., last: Vieweg}
- canonical: {first: Jacob Hoover, last: Vigly}
  id: jacob-hoover-vigly
  variants:
  - {first: Jacob Louis, last: Hoover}
  - {first: Jacob, last: Hoover}
- canonical: {first: Marina, last: Vigário}
  id: marina-vigario
- canonical: {first: K., last: Vijay-Shanker}
  id: k-vijay-shanker
  variants:
  - {first: K, last: Vijay-Shanker}
  - {first: K., last: Vijay-Shankar}
  - {first: Vijay, last: Shanker}
- canonical: {first: Marc, last: Vilain}
  variants:
  - {first: Marc B., last: Vilain}
- canonical: {first: Juan Miguel, last: Vilar}
  id: juan-miguel-vilar
  variants:
  - {first: Juan-Miguel, last: Vilar}
  - {first: Juan M., last: Vilar}
- canonical: {first: Darnes, last: Vilariño}
  variants:
  - {first: Darnes, last: Vilariño Ayala}
- canonical: {first: Jorgen, last: Villadsen}
  variants:
  - {first: Jørgen, last: Villadsen}
- canonical: {first: Jeanne, last: Villaneau}
  id: jeanne-villaneau
- canonical: {first: Luís, last: Villarejo}
  variants:
  - {first: Luis, last: Villarejo}
- canonical: {first: Luis, last: Villaseñor-Pineda}
  variants:
  - {first: Luis, last: Villaseñor}
  - {first: Luis, last: Villasenor}
- canonical: {first: Éric, last: Villemonte de la Clergerie}
  variants:
  - {first: Eric, last: Villemonte de la Clergerie}
  - {first: Eric, last: de la Clergerie}
  - {first: Eric, last: de La Clergerie}
  - {first: Éric, last: de La Clergerie}
  - {first: Éric, last: de la Clergerie}
  - {first: Éric, last: Villemonte de La Clergerie}
- canonical: {first: Špela, last: Vintar}
  variants:
  - {first: Spela, last: Vintar}
- canonical: {first: S. V. N., last: Vishwanathan}
  variants:
  - {first: S.V.N., last: Vishwanathan}
- canonical: {first: George, last: Vladutz}
  id: george-vladutz
- canonical: {first: Nguyen, last: Vo}
  variants:
  - {first: Nguyen, last: Ha Vo}
- canonical: {first: Stephan, last: Vogel}
  id: stephan-vogel
  variants:
  - {first: Stephen, last: Vogel}
- canonical: {first: Maria das Graças, last: Volpe Nunes}
  variants:
  - {first: Maria, last: das Graças Volpe Nunes}
  - {first: Maria, last: das Gracas Volpe Nunes}
  - {first: Maria das Graças Volpe, last: Nunes}
  - {first: Maria, last: das Graças}
  - {first: Maria das Graças V., last: Nunes}
  - {first: Maria das Graças, last: Nunes}
  - {first: Maria das Gracas, last: Volpe}
- canonical: {first: Dirk, last: Von Gruenigen}
  variants:
  - {first: Dirk, last: von Grünigen}
- canonical: {first: Ellen M., last: Voorhees}
  variants:
  - {first: Ellen, last: Voorhees}
- canonical: {first: Clare, last: Voss}
  variants:
  - {first: Clare R., last: Voss}
- canonical: {first: Hai-Quan, last: Vu}
  variants:
  - {first: Hai Quan, last: Vu}
- canonical: {first: Pranav, last: Goel}
  comment: UMD
  id: pranav-goel-umd
  orcid: 0000-0003-1037-2687
  institution: University of Maryland
- canonical: {first: Pranav, last: Goel}
  id: pranav-goel
  comment: May refer to several people
- canonical: {first: Thuy, last: Vu}
  variants:
  - {first: Thuy-Trang, last: Vu}
- canonical: {first: Tu, last: Vu}
  variants:
  - {first: Tu Thanh, last: Vu}
- canonical: {first: Xuan Luong, last: Vu}
  variants:
  - {first: Xuân Lương, last: Vũ}
  - {first: Xuan-Luong, last: Vu}
- canonical: {first: Kristina, last: Vuckovic}
  variants:
  - {first: Kristina, last: Vučković}
- canonical: {first: Stasa, last: Vujicic-Stankovic}
  variants:
  - {first: Staša Vujičić, last: Stanković}
  - {first: Staša, last: Vujičić Stanković}
- canonical: {first: Jan, last: Vystrčil}
  variants:
  - {first: Jan, last: Vystrcil}
- canonical: {first: Tamás, last: Váradi}
  variants:
  - {first: Tamas, last: Váradi}
- canonical: {first: Glòria, last: Vázquez}
  variants:
  - {first: Gloria, last: Vázquez}
  - {first: Gloria, last: Vazquez}
- canonical: {first: Silvia, last: Vázquez}
  variants:
  - {first: Silvia Rodríguez, last: Vázquez}
- canonical: {first: Sonia, last: Vázquez}
  variants:
  - {first: Sonia, last: Vazquez}
  - {first: Sonia, last: Vázquez Pérez}
- canonical: {first: Jaakko, last: Väyrynen}
  variants:
  - {first: Jaakko J., last: Väyrynen}
- canonical: {first: Luuk Van, last: Waes}
  variants:
  - {first: Luuk, last: Van Waes}
- canonical: {first: Peter Waiganjo, last: Wagacha}
  variants:
  - {first: Peter W., last: Wagacha}
  - {first: Peter, last: Wagacha}
- canonical: {first: Stefan, last: Wagner}
  variants:
  - {first: Stefan, last: Wager}
- canonical: {first: Wolfgang, last: Wahlster}
  id: wolfgang-wahlster
- canonical: {first: Alex, last: Waibel}
  id: alex-waibel
  variants:
  - {first: Alexander, last: Waibel}
- canonical: {first: Takahiro, last: Wakao}
  id: takahiro-wakao
- canonical: {first: Christopher R., last: Walker}
  variants:
  - {first: Christopher, last: Walker}
  - {first: Christopher R, last: Walker}
- canonical: {first: Marilyn, last: Walker}
  id: marilyn-walker
  variants:
  - {first: Marilyn A., last: Walker}
- canonical: {first: Vern, last: Walker}
  variants:
  - {first: Vern R., last: Walker}
- canonical: {first: Byron C., last: Wallace}
  variants:
  - {first: Byron, last: Wallace}
- canonical: {first: Hanna, last: Wallach}
  variants:
  - {first: Hanna M., last: Wallach}
- canonical: {first: Joel, last: Wallenberg}
  variants:
  - {first: Joel C., last: Wallenberg}
- canonical: {first: Annalu, last: Waller}
  id: annalu-waller
- canonical: {first: Alan, last: Wallington}
  id: alan-wallington
  variants:
  - {first: Alan M., last: Wallington}
- canonical: {first: David L., last: Waltz}
  id: david-l-waltz
- canonical: {first: Chi-Shing, last: Wang}
  variants:
  - {first: Chi-shing, last: Wang}
- canonical: {first: Daisy Zhe, last: Wang}
  variants:
  - {first: Zhe, last: Wang}
- canonical: {first: Flora Yu-Fang, last: Wang}
  variants:
  - {first: Yu-Fang, last: Wang}
- canonical: {first: Hsin-Min, last: Wang}
  variants:
  - {first: Hsin-min, last: Wang}
- canonical: {first: JianXiang, last: Wang}
  variants:
  - {first: Jianxiang, last: Wang}
- canonical: {first: Kexin, last: Wang}
  comment: Bytedance
  id: kexin-wang-bd
- canonical: {first: Kexin, last: Wang}
  comment: TU Darmstadt
  id: kexin-wang-tudarmstadt
  orcid: 0000-0003-1175-7829
  institution: TU Darmstadt
- canonical: {first: Kexin, last: Wang}
  id: kexin-wang
  comment: May refer to several people
- canonical: {first: Kun-Ching, last: Wang}
  variants:
  - {first: Kun-ching, last: Wang}
- canonical: {first: Ling Xiao, last: Wang}
  variants:
  - {first: Lingxiao, last: Wang}
- canonical: {first: Lucy Lu, last: Wang}
  id: lucy-lu-wang
  variants:
  - {first: Lucy, last: Wang}
- canonical: {first: Michelle Q., last: Wang}
  variants:
  - {first: Michelle, last: Wang}
- canonical: {first: Mingwen, last: Wang}
  variants:
  - {first: MingWen, last: Wang}
  - {first: Ming-Wei, last: Wang}
- canonical: {first: Peng, last: Wang}
  id: peng-wang
  comment: May refer to several people
- canonical: {first: Peng, last: Wang}
  id: peng-wang-macau
  orcid: 0000-0002-5374-8931
  institution: Macau University of Science and Technology
  comment: Macau University, Central South University
- canonical: {first: Peng, last: Wang}
  id: peng-wang-zhejiang
  orcid: 0000-0003-0920-0626
  institution: Zhejiang University
  comment: Zhejiang University
- canonical: {first: Peng, last: Wang}
  id: peng-wang-fudan
  orcid: 0000-0002-8136-9621
  institution: Fudan University
  comment: Fudan University
- canonical: {first: Peng, last: Wang}
  id: peng-wang-virginia
  orcid: 0000-0002-5699-3676
  institution: University of Virginia
  comment: University of Virginia
- canonical: {first: Peng, last: Wang}
  id: peng-wang-nanjing
  orcid: 0000-0001-8782-857X
  institution: Southeast University Nanjing
  comment: Southeast University Nanjing
- canonical: {first: Peng, last: Wang}
  id: peng-wang-cas
  orcid: 0009-0003-4129-2898
  institution: Chinese Academy of Sciences
  comment: Chinese Academy of Sciences
- canonical: {first: Richard C., last: Wang}
  variants:
  - {first: Richard, last: Wang}
- canonical: {first: Shih-ping, last: Wang}
  variants:
  - {first: Shih-Ping, last: Wang}
- canonical: {first: Sida I., last: Wang}
  variants:
  - {first: Sida, last: Wang}
- canonical: {first: Wen, last: Wang}
  id: wen-wang
- canonical: {first: Wen Ting, last: Wang}
  variants:
  - {first: WenTing, last: Wang}
- canonical: {first: William S-Y., last: Wang}
  variants:
  - {first: William S.-Y., last: Wang}
- canonical: {first: Xia, last: Wang}
  id: xia-wang
- canonical: {first: Xiao-Long, last: Wang}
  variants:
  - {first: XiaoLong, last: Wang}
  - {first: Xiao-long, last: Wang}
- canonical: {first: Xiaolei, last: Wang}
  comment: Fudan
  id: xiaolei-wang-fudan
- canonical: {first: Xiaolei, last: Wang}
  comment: Renmin
  id: xiaolei-wang-renmin
- canonical: {first: Yih-Ru, last: Wang}
  variants:
  - {first: Yih-ru, last: Wang}
- canonical: {first: YongCheng, last: Wang}
  variants:
  - {first: Yong-Cheng, last: Wang}
  - {first: Yong Cheng, last: Wang}
- canonical: {first: Nigel, last: Ward}
  variants:
  - {first: Nigel G., last: Ward}
- canonical: {first: Wayne, last: Ward}
  id: wayne-ward
  variants:
  - {first: Wayne H., last: Ward}
- canonical: {first: David H. D., last: Warren}
  variants:
  - {first: David H.D., last: Warren}
- canonical: {first: Jonathan, last: Washington}
  variants:
  - {first: Jonathan North, last: Washington}
  - {first: Jonathan N., last: Washington}
- canonical: {first: Thomas, last: Wasow}
  variants:
  - {first: Tom, last: Wasow}
- canonical: {first: Jakub, last: Waszczuk}
  variants:
  - {first: Jakub, last: Wasczuk}
- canonical: {first: Catherine I., last: Watson}
  variants:
  - {first: Catherine, last: Watson}
- canonical: {first: J. Angus, last: Webb}
  variants:
  - {first: Angus, last: Webb}
- canonical: {first: Nick, last: Webb}
  id: nick-webb
- canonical: {first: Bonnie, last: Webber}
  id: bonnie-webber
  variants:
  - {first: Bonnie L., last: Webber}
  - {first: Bonnie Lynn, last: Webber}
- canonical: {first: Heinz J., last: Weber}
  variants:
  - {first: H-J., last: Weber}
- canonical: {first: Jonathan J., last: Webster}
  variants:
  - {first: Jonathan, last: Webster}
- canonical: {first: Jurgen, last: Wedekind}
  variants:
  - {first: Jürgen, last: Wedekind}
- canonical: {first: Eric, last: Wehrli}
  variants:
  - {first: Éric, last: Wehrli}
- canonical: {first: Xiangfeng, last: Wei}
  variants:
  - {first: XiangFeng, last: Wei}
- canonical: {first: Robert, last: Weide}
  id: robert-weide
- canonical: {first: Amy, last: Weinberg}
  variants:
  - {first: Amy S., last: Weinberg}
- canonical: {first: Steven H., last: Weinberger}
  variants:
  - {first: Steven, last: Weinberger}
- canonical: {first: Clifford J., last: Weinstein}
  variants:
  - {first: Clifford, last: Weinstein}
- canonical: {first: Mitch, last: Weintraub}
  id: mitch-weintraub
  variants:
  - {first: Mitchel, last: Weintraub}
- canonical: {first: Maxwell, last: Weinzierl}
  variants:
  - {first: Maxwell A., last: Weinzierl}
- canonical: {first: David, last: Weir}
  id: david-weir
  variants:
  - {first: David J., last: Weir}
  - {first: David, last: Wei}
- canonical: {first: Ralph, last: Weischedel}
  variants:
  - {first: Ralph M., last: Weischedel}
- canonical: {first: Zarah, last: Weiss}
  variants:
  - {first: Zarah, last: Weiß}
- canonical: {first: Davy, last: Weissenbacher}
  id: davy-weissenbacher
- canonical: {first: Daniel S., last: Weld}
  variants:
  - {first: Daniel, last: Weld}
  - {first: Dan, last: Weld}
- canonical: {first: Marion, last: Weller-Di Marco}
  variants:
  - {first: Marion, last: Di Marco}
- canonical: {first: Ben, last: Wellner}
  variants:
  - {first: Benjamin, last: Wellner}
- canonical: {first: Chris, last: Welty}
  variants:
  - {first: Christopher, last: Welty}
- canonical: {first: Christopher M., last: White}
  id: christopher-m-white
- canonical: {first: James Paul, last: White}
  variants:
  - {first: James P., last: White}
  - {first: James, last: White}
- canonical: {first: John S., last: White}
  variants:
  - {first: John, last: White}
- canonical: {first: Michael, last: White}
  id: michael-white
  variants:
  - {first: Mike, last: White}
- canonical: {first: Peter, last: White}
  variants:
  - {first: Pete, last: White}
- canonical: {first: Ryen, last: White}
  variants:
  - {first: Ryan, last: White}
- canonical: {first: Pete, last: Whitelock}
  id: pete-whitelock
- canonical: {first: Edward W. D., last: Whittaker}
  id: edward-w-d-whittaker
- canonical: {first: Steve, last: Whittaker}
  id: steve-whittaker
- canonical: {first: Daniel, last: Whyatt}
  variants:
  - {first: Dan, last: Whyatt}
- canonical: {first: Janyce, last: Wiebe}
  variants:
  - {first: Janyce M., last: Wiebe}
  - {first: Jan, last: Wiebe}
- canonical: {first: Colin W., last: Wightman}
  id: colin-w-wightman
- canonical: {first: Derry Tanti, last: Wijaya}
  variants:
  - {first: Derry, last: Wijaya}
- canonical: {first: Graham, last: Wilcock}
  id: graham-wilcock
- canonical: {first: John, last: Wilkerson}
  variants:
  - {first: John D., last: Wilkerson}
- canonical: {first: Yorick, last: Wilks}
  id: yorick-wilks
- canonical: {first: Jason D., last: Williams}
  variants:
  - {first: Jason, last: Williams}
- canonical: {first: Jay, last: Wilpon}
  variants:
  - {first: Jay G., last: Wilpon}
- canonical: {first: Andrew, last: Wilson}
  variants:
  - {first: Andrew T., last: Wilson}
- canonical: {first: Amy, last: Winarske}
  id: amy-winarske
- canonical: {first: Genta Indra, last: Winata}
  variants:
  - {first: Genta, last: Winata}
- canonical: {first: Benjamin, last: Wing}
  variants:
  - {first: Ben, last: Wing}
- canonical: {first: Mats, last: Wirén}
  variants:
  - {first: Mats, last: Wiren}
- canonical: {first: G. Bowden, last: Wise}
  variants:
  - {first: Bowden, last: Wise}
- canonical: {first: Michael J., last: Witbrock}
  variants:
  - {first: Michael, last: Witbrock}
- canonical: {first: Peter, last: Wittenburg}
  id: peter-wittenburg
- canonical: {first: Billy T.M., last: Wong}
  variants:
  - {first: Billy T. M., last: Wong}
- canonical: {first: Kam-Fai, last: Wong}
  id: kam-fai-wong
  variants:
  - {first: Kam-fai, last: Wong}
- canonical: {first: Ping Wai, last: Wong}
  variants:
  - {first: Percy Ping-Wai, last: Wong}
- canonical: {first: Raymond, last: Wong}
  variants:
  - {first: Raymond K., last: Wong}
- canonical: {first: Mary McGee, last: Wood}
  id: mary-mcgee-wood
  variants:
  - {first: Mary, last: McGee Wood}
- canonical: {first: Phil C., last: Woodland}
  id: phil-c-woodland
- canonical: {first: William A., last: Woods}
  id: william-a-woods
- canonical: {first: Karsten L., last: Worm}
  id: karsten-l-worm
  variants:
  - {first: Karsten, last: Worm}
- canonical: {first: Monika, last: Woszczyna}
  id: monika-woszczyna
- canonical: {first: Klaus, last: Wothke}
  id: klaus-wothke
- canonical: {first: Sue Ellen, last: Wright}
  variants:
  - {first: Sue, last: Wright}
- canonical: {first: Chia-Lung, last: Wu}
  variants:
  - {first: Chia-Long, last: Wu}
- canonical: {first: Chun-Kai, last: Wu}
  variants:
  - {first: Kevin Chun-Kai, last: Wu}
- canonical: {first: Horng Jyh Paul, last: Wu}
  variants:
  - {first: Horng-Jyh P., last: Wu}
- canonical: {first: Jian-Chen, last: Wu}
  variants:
  - {first: Jien-Chen, last: Wu}
- canonical: {first: Jian-Cheng, last: Wu}
  variants:
  - {first: Jian-cheng, last: Wu}
  - {first: Jiancheng, last: Wu}
- canonical: {first: Lide, last: Wu}
  variants:
  - {first: Li-de, last: Wu}
- canonical: {first: Ming-Jer, last: Wu}
  variants:
  - {first: Min-Jer, last: Wu}
- canonical: {first: Zhenyu, last: Wu}
  comment: May refer to several people
  id: zhenyu-wu
- canonical: {first: Zhenyu, last: Wu}
  id: zhenyu-wu-xjtu
  orcid: 0009-0001-2674-6762
  degree: Xi'an Jiaotong University
  comment: XJTU
- canonical: {first: Katharina, last: Wäschle}
  variants:
  - {first: Katharina, last: Waeschle}
- canonical: {first: Amelie, last: Wührl}
  variants:
  - {first: Amelie, last: Wuehrl}
- canonical: {first: Geraldo Bonorino, last: Xexéo}
  variants:
  - {first: Geraldo, last: Xexéo}
- canonical: {first: Yingju, last: Xia}
  variants:
  - {first: Ying-Ju, last: Xia}
  - {first: YingJu, last: Xia}
- canonical: {first: Jinghui, last: Xiao}
  variants:
  - {first: JingHui, last: Xiao}
- canonical: {first: Eric, last: Xing}
  variants:
  - {first: Eric P., last: Xing}
- canonical: {first: Deyi, last: Xiong}
  variants:
  - {first: De-Yi, last: Xiong}
- canonical: {first: Frank F., last: Xu}
  variants:
  - {first: Frank, last: Xu}
- canonical: {first: Jian-ming, last: Xu}
  variants:
  - {first: Jian-Ming, last: Xu}
- canonical: {first: Jinan, last: Xu}
  variants:
  - {first: JinAn, last: Xu}
- canonical: {first: Mingbin, last: Xu}
  variants:
  - {first: MingBin, last: Xu}
- canonical: {first: Zhiming, last: Xu}
  variants:
  - {first: Zhi-Ming, last: Xu}
- canonical: {first: Serge A., last: Yablonsky}
  variants:
  - {first: Serge, last: Yablonsky}
- canonical: {first: Ihsan, last: Yalcinkaya}
  variants:
  - {first: İhsan, last: Yalçinkaya}
  - {first: İhsan, last: Yalcinkaya}
- canonical: {first: Hirofumi, last: Yamamoto}
  variants:
  - {first: Hirohumi, last: Yamamoto}
- canonical: {first: Yoichi, last: Yamashita}
  id: yoichi-yamashita
- canonical: {first: Chao-Han Huck, last: Yang}
  variants:
  - {first: Huck Chao-Han, last: Yang}
- canonical: {first: Charles, last: Yang}
  variants:
  - {first: Charles D., last: Yang}
- canonical: {first: Dechuan, last: Yang}
  variants:
  - {first: De, last: Yang}
- canonical: {first: Dong, last: Yang}
  id: dong-yang
- canonical: {first: Eun-Suk, last: Yang}
  variants:
  - {first: Eunsuk, last: Yang}
- canonical: {first: Li-chin, last: Yang}
  variants:
  - {first: Li-Chin, last: Yang}
- canonical: {first: Lingpeng, last: Yang}
  variants:
  - {first: LingPeng, last: Yang}
- canonical: {first: Muyun, last: Yang}
  variants:
  - {first: MuYun, last: Yang}
  - {first: Mu-yun, last: Yang}
- canonical: {first: Ping-Che, last: Yang}
  variants:
  - {first: Ping-che, last: Yang}
- canonical: {first: Ting-hao, last: Yang}
  variants:
  - {first: Ting-Hao, last: Yang}
- canonical: {first: Xinyi, last: Yang}
  id: xinyi-yang-rutgers
  comment: Rutgers
  degree: Rutgers
  orcid: 0009-0009-4612-9698
- canonical: {first: Xinyi, last: Yang}
  id: xinyi-yang
  comment: Macau
  degree: University of Macau
- canonical: {first: Yaosheng, last: Yang}
  variants:
  - {first: YaoSheng, last: Yang}
- canonical: {first: Jianmin, last: Yao}
  variants:
  - {first: Jian-min, last: Yao}
  - {first: Jian-Min, last: Yao}
- canonical: {first: Jin-ge, last: Yao}
  variants:
  - {first: Jin-Ge, last: Yao}
- canonical: {first: Yao, last: Yao}
  id: yao-yao-uwisc
- canonical: {first: Yao, last: Yao}
  id: yao-yao
- canonical: {first: Mustafa, last: Yaseen}
  id: mustafa-yaseen
- canonical: {first: Norihito, last: Yasuda}
  variants:
  - {first: Norihi, last: Yasuda}
- canonical: {first: Alexander, last: Yeh}
  variants:
  - {first: Alexander S., last: Yeh}
  - {first: Alex, last: Yeh}
- canonical: {first: Kevin C., last: Yeh}
  variants:
  - {first: Kevin, last: Yeh}
- canonical: {first: Ming-chin, last: Yen}
  variants:
  - {first: Ming-Chin, last: Yen}
- canonical: {first: Meliha, last: Yetisgen-Yildiz}
  variants:
  - {first: Meliha, last: Yetisgen}
  - {first: Meliha, last: Yetişgen}
- canonical: {first: Szu-ting, last: Yi}
  variants:
  - {first: Szuting, last: Yi}
- canonical: {first: Wen-tau, last: Yih}
  variants:
  - {first: Scott Wen-tau, last: Yih}
- canonical: {first: Matti, last: Ylilammi}
  id: matti-ylilammi
- canonical: {first: Shoichi, last: Yokoyama}
  id: shoichi-yokoyama
- canonical: {first: Aesun, last: Yoon}
  variants:
  - {first: Ae sun, last: Yoon}
  - {first: Ae-Sun, last: Yoon}
- canonical: {first: James, last: Yoon}
  variants:
  - {first: James H., last: Yoon}
- canonical: {first: Su-Youn, last: Yoon}
  variants:
  - {first: Su-youn, last: Yoon}
- canonical: {first: Kyosuke, last: Yoshida}
  variants:
  - {first: Kyôsuke, last: Yoshida}
- canonical: {first: Takehiko, last: Yoshimi}
  id: takehiko-yoshimi
- canonical: {first: Kei, last: Yoshimoto}
  id: kei-yoshimoto
- canonical: {first: Nick J., last: Youd}
  variants:
  - {first: Nick, last: Youd}
- canonical: {first: Sheryl, last: Young}
  variants:
  - {first: Sheryl R., last: Young}
- canonical: {first: Steve, last: Young}
  variants:
  - {first: Steven, last: Young}
- canonical: {first: Steve J., last: Young}
  id: steve-j-young
- canonical: {first: Clement T., last: Yu}
  variants:
  - {first: Clement, last: Yu}
- canonical: {first: Edmund, last: Yu}
  variants:
  - {first: Edmund S., last: Yu}
- canonical: {first: Liang-Chih, last: Yu}
  variants:
  - {first: Liang-chih, last: Yu}
- canonical: {first: Ming-Shing, last: Yu}
  variants:
  - {first: Ming-shing, last: Yu}
- canonical: {first: Philip S., last: Yu}
  variants:
  - {first: Philip, last: Yu}
- canonical: {first: Zaharin, last: Yusoff}
  id: zaharin-yusoff
- canonical: {first: Ertugrul, last: Yılmaz}
  variants:
  - {first: Ertuğrul, last: Yilmaz}
  - {first: Ertuǧrul, last: Yılmaz}
- canonical: {first: Osmar R., last: Zaiane}
  variants:
  - {first: Osmar, last: Zaïane}
  - {first: Osmar, last: Zaiane}
  - {first: Osmar R., last: Zaïane}
- canonical: {first: Omar, last: Zaidan}
  variants:
  - {first: Omar F., last: Zaidan}
- canonical: {first: Remi, last: Zajac}
  variants:
  - {first: Rémi, last: Zajac}
- canonical: {first: Xabier, last: Zalbide}
  id: xabier-zalbide
- canonical: {first: Jordi Porta, last: Zamorano}
  variants:
  - {first: Jordi, last: Porta}
- canonical: {first: Antonio, last: Zampolli}
  id: antonio-zampolli
- canonical: {first: Hongying, last: Zan}
  variants:
  - {first: Hong-ying, last: Zan}
- canonical: {first: Stefano, last: Zanobini}
  id: stefano-zanobini
- canonical: {first: Fabio Massimo, last: Zanzotto}
  id: fabio-massimo-zanzotto
  variants:
  - {first: Fabio, last: Massimo Zanzotto}
  - {first: Fabio, last: Zanzotto}
- canonical: {first: Carlos Mario, last: Zapata Jaramillo}
  variants:
  - {first: Carlos M., last: Zapata Jaramillo}
- canonical: {first: Gian Piero, last: Zarri}
  id: gian-piero-zarri
- canonical: {first: Sina, last: Zarrieß}
  variants:
  - {first: Sina, last: Zarriess}
- canonical: {first: George, last: Zavaliagkos}
  id: george-zavaliagkos
- canonical: {first: Britta, last: Zeller}
  variants:
  - {first: Britta D., last: Zeller}
- canonical: {first: Daniel, last: Zeman}
  variants:
  - {first: Dan, last: Zeman}
- canonical: {first: Kalliopi, last: Zervanou}
  variants:
  - {first: Kalliopi A., last: Zervanou}
- canonical: {first: Luke, last: Zettlemoyer}
  variants:
  - {first: Luke S., last: Zettlemoyer}
- canonical: {first: ChengXiang, last: Zhai}
  variants:
  - {first: Chengxiang, last: Zhai}
- canonical: {first: Chao, last: Zhang}
  comment: Cambridge
  degree: Cambridge University
  id: chao-zhang-cambridge
- canonical: {first: Chao, last: Zhang}
  comment: ZJU
  degree: Zhejiang University
  orcid: 0000-0001-5856-2995
  id: chao-zhang-zju
- canonical: {first: Chao, last: Zhang}
  comment: USTC
  degree: University of Science and Technology of China
  orcid: 0009-0007-2579-8783
  id: chao-zhang-ustc
- canonical: {first: Chao, last: Zhang}
  comment: PKU
  degree: Peking University
  orcid: 0000-0001-7894-8828
  id: chao-zhang-tu
- canonical: {first: Chao, last: Zhang}
  comment: UIUC
  degree: University of Illinois, Urbana Champaign
  orcid: 0000-0003-3009-598X
  id: chao-zhang-uiuc
- canonical: {first: Chao, last: Zhang}
  comment: May refer to several people
  id: chao-zhang
- canonical: {first: Dan, last: Zhang}
  comment: Tsinghua University
  id: dan-zhang-tsinghua
- canonical: {first: Dan, last: Zhang}
  comment: May refer to several people
  id: dan-zhang
- canonical: {first: Fang-Fang, last: Zhang}
  variants:
  - {first: Fangfang, last: Zhang}
- canonical: {first: Guiping, last: Zhang}
  variants:
  - {first: GuiPing, last: Zhang}
- canonical: {first: Haowei, last: Zhang}
  id: haowei-zhang
  comment: May refer to several people
- canonical: {first: Haowei, last: Zhang}
  id: haowei-zhang-fudan
  comment: Fudan
  degree: Fudan University
- canonical: {first: Huarui, last: Zhang}
  variants:
  - {first: HuaRui, last: Zhang}
- canonical: {first: Ke-Jia, last: Zhang}
  variants:
  - {first: Ke-Jia, last: Chang}
- canonical: {first: Li, last: Zhang}
  comment: University of Pennsylvania
  id: li-zhang-upenn
- canonical: {first: Li, last: Zhang}
  comment: UC San Diego
  id: li-zhang-ucsandiego
- canonical: {first: Li, last: Zhang}
  comment: UK
  id: li-zhang-uk
- canonical: {first: Li, last: Zhang}
  comment: Google
  id: li-zhang-gg
- canonical: {first: Li, last: Zhang}
  comment: AWS
  id: li-zhang-aws
- canonical: {first: Li, last: Zhang}
  comment: IBM-china
  id: li-zhang-ibmc
- canonical: {first: Li, last: Zhang}
  comment: Newcastle, UK
  id: li-zhang-newcastle
- canonical: {first: Li, last: Zhang}
  comment: Teesside University
  id: li-zhang-teesside
- canonical: {first: Li, last: Zhang}
  comment: Birmingham
  id: li-zhang-birmingham
- canonical: {first: Li, last: Zhang}
  comment: Google
  id: li-zhang-google
- canonical: {first: Li, last: Zhang}
  comment: Nankai
  id: li-zhang-nankai
- canonical: {first: Li, last: Zhang}
  comment: Wuhan
  id: li-zhang-wuhan
- canonical: {first: Li, last: Zhang}
  id: li-zhang-statekey
  orcid: 0000-0003-0779-8310
  comment: State Key Laboratory of Networking and Switching Technology, Beijing University of Posts and Telecommunications
- canonical: {first: Li, last: Zhang}
  id: li-zhang-telecom
  orcid: 0000-0003-1116-7845
  comment: China Telecom Research Institute
- canonical: {first: Ranran Haoran, last: Zhang}
  comment: Penn State University
  id: ranran-haoran-zhang
- canonical: {first: Weinan, last: Zhang}
  id: weinan-zhang-ucl
  orcid: 0000-0002-0127-2425
  comment: University College London
- canonical: {first: Weinan, last: Zhang}
  id: weinan-zhang
  orcid: 0000-0001-5981-4752
  comment: May refer to several people
- canonical: {first: Xiuzhen (Jenny), last: Zhang}
  variants:
  - {first: Xiuzhen, last: Zhang}
- canonical: {first: Yao-Zhong, last: Zhang}
  id: yao-zhong-zhang
  variants:
  - {first: Yao Zhong, last: Zhang}
  - {first: Yao-zhong, last: Zhang}
- canonical: {first: Ying, last: Zhang}
  id: ying-zhang-tokyo
  orcid: 0009-0000-9627-8768
  degree: Tokyo Institute of Technology
<<<<<<< HEAD
  comment: Currently at RIKEN
=======
>>>>>>> 8481957e
- canonical: {first: Ying, last: Zhang}
  id: ying-zhang
  orcid: 0000-0003-0688-2502
  comment: May refer to several people
- canonical: {first: Tiejun, last: Zhao}
  variants:
  - {first: TieJun, last: Zhao}
  - {first: Tie-Jun, last: Zhao}
  - {first: Tie-jun, last: Zhao}
- canonical: {first: Xin, last: Zhao}
  id: xin-zhao
  degree: University of Chinese Academy of Sciences
  orcid: 0009-0005-5730-7534
  comment: Chinese Academy of Sciences
- canonical: {first: Wayne Xin, last: Zhao}
  id: wayne-xin-zhao
  degree: Peking University
  orcid: 0000-0002-8333-6196
<<<<<<< HEAD
  comment: Now at Renmin University
=======
>>>>>>> 8481957e
- canonical: {first: Weina, last: Zhao}
  variants:
  - {first: Wei Na, last: Zhao}
- canonical: {first: Yi-jing, last: Zhao}
  variants:
  - {first: Yi-Jing, last: Hao}
- canonical: {first: Fang, last: Zheng}
  variants:
  - {first: Thomas Fang, last: Zheng}
- canonical: {first: Jiaheng, last: Zheng}
  variants:
  - {first: Jia-heng, last: Zheng}
- canonical: {first: Ze-yu, last: Zheng}
  variants:
  - {first: Zeyu, last: Zheng}
- canonical: {first: Guodong, last: Zhou}
  variants:
  - {first: GuoDong, last: Zhou}
- canonical: {first: Huiwei, last: Zhou}
  variants:
  - {first: HuiWei, last: Zhou}
- canonical: {first: Joe, last: Zhou}
  variants:
  - {first: Joe F., last: Zhou}
- canonical: {first: Yan-Zuo, last: Zhou}
  variants:
  - {first: Yen-zuo, last: Zhou}
- canonical: {first: Zhi Min, last: Zhou}
  variants:
  - {first: Zhi-Min, last: Zhou}
- canonical: {first: Kenny, last: Zhu}
  variants:
  - {first: Kenny Q., last: Zhu}
- canonical: {first: Qiaoming, last: Zhu}
  variants:
  - {first: Qiao-ming, last: Zhu}
  - {first: Qiao-Ming, last: Zhu}
  - {first: QiaoMing, last: Zhu}
- canonical: {first: Song-chun, last: Zhu}
  variants:
  - {first: Song-Chun, last: Zhu}
- canonical: {first: Xiaojin, last: Zhu}
  variants:
  - {first: Xiaojin Jerry, last: Zhu}
- canonical: {first: Janez, last: Zibert}
  variants:
  - {first: Janez, last: Žibert}
- canonical: {first: Ute, last: Ziegenhain}
  id: ute-ziegenhain
- canonical: {first: Harald H., last: Zimmermann}
  id: harald-h-zimmermann
- canonical: {first: Cäcilia, last: Zirn}
  variants:
  - {first: Caecilia, last: Zirn}
- canonical: {first: Arturs, last: Znotins}
  variants:
  - {first: Artūrs, last: Znotiņš}
- canonical: {first: Chengqing, last: Zong}
  variants:
  - {first: Cheng-qing, last: Zong}
- canonical: {first: Enrico, last: Zovato}
  id: enrico-zovato
- canonical: {first: Richard, last: Zuber}
  id: richard-zuber
- canonical: {first: Victor, last: Zue}
  id: victor-zue
  variants:
  - {first: Victor W., last: Zue}
- canonical: {first: Geoffrey, last: Zweig}
  id: geoffrey-zweig
  variants:
  - {first: Geoff, last: Zweig}
- canonical: {first: Pierre, last: Zweigenbaum}
  id: pierre-zweigenbaum
- canonical: {first: Iria, last: da Cunha}
  id: iria-da-cunha
- canonical: {first: William, last: de Beaumont}
  variants:
  - {first: Will, last: de Beaumont}
- canonical: {first: Martine, last: de Calmès}
  id: martine-de-calmes
- canonical: {first: Guadalupe Aguado, last: de Cea}
  variants:
  - {first: Guadalupe, last: Aguado de Cea}
  - {first: Guadalupe, last: Aguado-de-Cea}
- canonical: {first: Ricardo, last: de Córdoba}
  variants:
  - {first: Ricardo, last: de Cordoba}
- canonical: {first: Adrià, last: de Gispert}
  variants:
  - {first: Adrià, last: Gispert}
  - {first: Adrià, last: De Gispert}
- canonical: {first: Clément, last: de Groc}
  variants:
  - {first: Clément, last: De Groc}
- canonical: {first: Vera Lucia Strube, last: de Lima}
  variants:
  - {first: Vera Lúcia Strube, last: de Lima}
- canonical: {first: Céline, last: de Looze}
  variants:
  - {first: Céline, last: Delooze}
  - {first: Céline, last: De Looze}
  - {first: Celine, last: De Looze}
- canonical: {first: Claude, last: de Loupy}
  variants:
  - {first: Claude, last: De Loupy}
- canonical: {first: Carl, last: de Marcken}
  variants:
  - {first: Carl G., last: de Marcken}
- canonical: {first: Marie-Catherine, last: de Marneffe}
  variants:
  - {first: Marie Catherine, last: de Marneffe}
- canonical: {first: Paulo C F, last: de Oliveira}
  variants:
  - {first: Paulo C. F., last: de Oliveira}
- canonical: {first: Valeria, last: de Paiva}
  id: valeria-de-paiva
- canonical: {first: Maarten, last: de Rijke}
  variants:
  - {first: Maarten, last: De Rijke}
- canonical: {first: Folkert, last: de Vriend}
  id: folkert-de-vriend
- canonical: {first: Peter V., last: deSouza}
  id: peter-v-desouza
- canonical: {first: Louis, last: des Tombe}
  id: louis-des-tombe
- canonical: {first: Daniela Oliveira F., last: do Amaral}
  variants:
  - {first: Daniela O. F., last: do Amaral}
- canonical: {first: Cicero, last: dos Santos}
  variants:
  - {first: Cícero, last: dos Santos}
  - {first: Cícero Nogueira, last: dos Santos}
  - {first: Cicero, last: Nogueira dos Santos}
  - {first: Cícero, last: Nogueira dos Santos}
- canonical: {first: Johan Adam, last: du Preez}
  id: johan-adam-du-preez
- canonical: {first: Hugo Van, last: hamme}
  variants:
  - {first: Hugo, last: Van hamme}
- canonical: {first: Kees, last: van Deemter}
  variants:
  - {first: Kees, last: Van Deemter}
- canonical: {first: Josef, last: van Genabith}
  id: josef-van-genabith
  variants:
  - {first: Josef, last: Van Genabith}
- canonical: {first: Willem Robert, last: van Hage}
  variants:
  - {first: Willem, last: Van Hage}
  - {first: Willem, last: van Hage}
- canonical: {first: Hans, last: van Halteren}
  variants:
  - {first: Hans, last: Van Halteren}
- canonical: {first: Gerhard B., last: van Huyssteen}
  variants:
  - {first: Gerhard, last: Van Huyssteen}
  - {first: Gerhard, last: van Huyssteen}
  - {first: Gerhard B, last: van Huyssteen}
- canonical: {first: Marcel P., last: van Lohuizen}
  variants:
  - {first: Marcel P., last: Van Lohuizen}
- canonical: {first: Erik, last: van Mulligen}
  variants:
  - {first: Erik M., last: van Mulligen}
- canonical: {first: Gertjan, last: van Noord}
  variants:
  - {first: Gertjan, last: Van Noord}
- canonical: {first: Marten, last: van Schijndel}
  variants:
  - {first: Marten, last: Van Schijndel}
  - {first: Martin, last: van Schijndel}
- canonical: {first: Dieter, last: van Uytvanck}
  variants:
  - {first: Dieter, last: Van Uytvanck}
- canonical: {first: Menno, last: van Zaanen}
  variants:
  - {first: Menno, last: van Zannen}
- canonical: {first: Antal, last: van den Bosch}
  variants:
  - {first: Antal, last: Van den Bosch}
  - {first: Antal, last: Van Den Bosch}
- canonical: {first: Henk, last: van den Heuvel}
  id: henk-van-den-heuvel
- canonical: {first: Erik, last: van der Goot}
  variants:
  - {first: Erik, last: Van der Goot}
- canonical: {first: P. H. J., last: van der Kamp}
  variants:
  - {first: P.H.J., last: van der Kamp}
- canonical: {first: Lonneke, last: van der Plas}
  variants:
  - {first: Lonneke, last: Van Der Plas}
- canonical: {first: Hennie, last: van der Vliet}
  variants:
  - {first: Hennie, last: VanderVliet}
- canonical: {first: Rene, last: van der Wal}
  variants:
  - {first: René, last: van der Wal}
  - {first: Rene, last: Van Der Wal}
- canonical: {first: Walther, last: von Hahn}
  variants:
  - {first: Walther, last: v. Hahn}
- canonical: {first: Katharina, last: von der Wense}
  variants:
  - {first: Katharina, last: Kann}
- canonical: {first: Aitor, last: Álvarez}
  variants:
  - {first: Aitor, last: Arronte Álvarez}
- canonical: {first: Ruket, last: Çakıcı}
  variants:
  - {first: Ruket, last: Cakici}
  - {first: Ruken, last: Cakici}
  - {first: Ruken, last: Çakıcı}
- canonical: {first: Özlem, last: Çetinoğlu}
  variants:
  - {first: Ozlem, last: Cetinoglu}
  - {first: Özlem, last: Çetinoglu}
- canonical: {first: Haldur, last: Õim}
  id: haldur-oim
  variants:
  - {first: Haldur, last: Oim}
- canonical: {first: Hale, last: Ögel Balaban}
  variants:
  - {first: Hale, last: Ogel}
- canonical: {first: Berkay Furkan, last: Önder}
  variants:
  - {first: Berkay, last: Önder}
- canonical: {first: Annette, last: Östling Andersson}
  variants:
  - {first: Annette, last: Östling}
- canonical: {first: Gözde, last: Özbal}
  variants:
  - {first: Gozde, last: Ozbal}
- canonical: {first: Arzucan, last: Özgür}
  variants:
  - {first: Arzucan, last: Ozgur}
- canonical: {first: Lilja, last: Øvrelid}
  variants:
  - {first: Lilja, last: Ovrelid}
- canonical: {first: Damir, last: Ćavar}
  variants:
  - {first: Damir, last: Cavar}
- canonical: {first: Matej, last: Ďurčo}
  variants:
  - {first: Matej, last: Durco}
- canonical: {first: Ozan, last: İrsoy}
  variants:
  - {first: Ozan, last: Irsoy}
- canonical: {first: Gözde Gül, last: Şahin}
  orcid: 0000-0002-0332-1657
  variants:
  - {first: Gözde, last: Şahin}
  - {first: Gözde Gül, last: İşgüder}
- canonical: {first: Gabriela, last: Şerban}
  variants:
  - {first: Gabriela, last: Serban}
- canonical: {first: Octavia-Maria, last: Şulea}
  variants:
  - {first: Maria, last: Sulea}
  - {first: Octavia-Maria, last: Sulea}
  - {first: Maria-Octavia, last: Sulea}
- canonical: {first: Jana, last: Šindlerová}
  variants:
  - {first: Jana, last: Sindlerova}
- canonical: {first: Sanja, last: Štajner}
  variants:
  - {first: Sanja, last: Stajner}
- canonical: {first: Zdeněk, last: Žabokrtský}
  variants:
  - {first: Zdenek, last: Zabokrtsky}
  - {first: Zdenĕk, last: Žabokrtský}
  - {first: Zdenek, last: Žabokrtsky}
- canonical: {first: Lukáš, last: Žilka}
  variants:
  - {first: Lukas, last: Zilka}
- canonical: {first: Anirudh, last: Sundar}
  variants:
  - {first: Anirudh S., last: Sundar}
  - {first: Anirudh S, last: Sundar}
- canonical: {first: Cong, last: Liu}
  comment: Florida Atlantic University
  id: cong-liu-fau
- canonical: {first: Cong, last: Liu}
  comment: May refer to several people
  id: cong-liu
- canonical: {first: Cong, last: Liu}
  comment: University of California, Riverside
  id: cong-liu-ucr
- canonical: {first: Cong, last: Liu}
  comment: iFLYTEK Research
  id: cong-liu-iflytek
- canonical: {first: Kyuyoung, last: Kim}
  variants:
  - {first: Kyu-Young, last: Kim}
- canonical: {first: Jann Railey, last: Montalan}
  id: jann-railey-montalan
  variants:
  - {first: Jann, last: Montalan}
  - {first: Railey, last: Montalan}
  - {first: Jann Railey E., last: Montalan}
- canonical: {first: R. Thomas, last: McCoy}
  id: r-thomas-mccoy
  variants:
  - {first: Tom, last: McCoy}
- canonical: {first: Kun, last: Zhang}
  comment: University of Science and Technology of China
  id: kun-zhang-ustc
- canonical: {first: Kun, last: Zhang}
  comment: Inria Saclay-Île-de-France
  id: kun-zhang-inria
- canonical: {first: Kun, last: Zhang}
  comment: University of Chinese Academy of Sciences
  id: kun-zhang-ucas
- canonical: {first: Kun, last: Zhang}
  comment: May refer to multiple people
  id: kun-zhang
- canonical: {first: Xuan Long, last: Do}
  variants:
  - {first: Do Xuan, last: Long}
- canonical: {first: Jian, last: Chen}
  comment: May refer to several people
  id: jian-chen
- canonical: {first: Jian, last: Chen}
  comment: University at Buffalo
  orcid: 0000-0002-1999-1137
  id: jian-chen-ub
- canonical: {first: Hannah, last: Cyberey}
  id: hannah-cyberey
  variants:
  - {first: Hannah, last: Chen}
- canonical: {first: Lester James Validad, last: Miranda}
  id: lester-james-validad-miranda
  variants:
  - {first: Lester James V., last: Miranda}
- canonical: {first: Marten, last: During}
  comment: University of Luxembourg
  id: marten-during-ul
- canonical: {first: Börje F., last: Karlsson}
  variants:
  - {first: Börje, last: Karlsson}
  comment: https://github.com/acl-org/acl-anthology/issues/4041
  orcid: 0000-0001-8925-360X
  degree: PUC-Rio
- canonical: {first: Saptarshi, last: Ghosh}
  id: saptarshi-ghosh-cincinnati
  degree: University of Cincinnati
  orcid: 0009-0006-9472-7121
- canonical: {first: Saptarshi, last: Ghosh}
  comment: May refer to several people
  id: saptarshi-ghosh
- canonical: {first: Mayank, last: Singh}
  comment: University of Arizona
  id: mayank-singh-az
- canonical: {first: Mayank, last: Singh}
  comment: May refer to several people
  id: mayank-singh
- canonical: {first: Takumi, last: Goto}
  variants:
  - {first: Takumi, last: Gotou}
  orcid: 0009-0006-8124-899X
  degree: Nara Institute of Science and Technology
- canonical: {first: Muhammad N., last: ElNokrashy}
  id: muhammad-elnokrashy
  variants:
  - {first: Muhammad, last: ElNokrashy}
  - {first: Muhammad Nael, last: ElNokrashy}
- canonical: {first: Nishat, last: Raihan}
  orcid: 0000-0001-6242-398X
  variants:
  - {first: Md Nishat, last: Raihan}
- canonical: {first: Ona, last: de Gibert}
  id: ona-de-gibert
  variants:
  - {first: Ona, last: de Gibert Bonet}
  orcid: 0000-0002-7163-4807
  degree: University of Helsinki, Finland
- canonical: {first: Wenzheng, last: Zhang}
  comment: Rutgers University
  orcid: 0009-0009-2578-9224
  id: wenzheng-zhang-ru
- canonical: {first: Wenzheng, last: Zhang}
  comment: May refer to several people
  id: wenzheng-zhang
- canonical: {first: Zhengyan, last: Shi}
  orcid: 0000-0003-3074-3035
  degree: University College London
  variants:
  - {first: Zhengxiang, last: Shi}
- canonical: {first: Shu, last: Yang}
  comment: University of British Columbia
  orcid: 0000-0002-8507-7191
  id: shu-yang-ubc
- canonical: {first: Shu, last: Yang}
  comment: May refer to several people
  id: shu-yang
- canonical: {first: Chen, last: Cecilia Liu}
  id: chen-cecilia-liu
  orcid: 0009-0004-2382-8609
  comment: Technische Universität Darmstadt
- canonical: {first: Chen, last: Liu}
  comment: May refer to several people
  id: chen-liu
- canonical: {first: Li, last: Lin}
  degree: Peking University
  orcid: 0009-0008-5072-5022
  id: li-lin-pku
- canonical: {first: Li, last: Lin}
  comment: May refer to multiple people
  id: li-lin
- canonical: {first: Junyu, last: Luo}
  degree: Peking University
  orcid: 0009-0001-6894-1144
  id: junyu-luo-pu
- canonical: {first: Junyu, last: Luo}
  comment: May refer to multiple people
  id: junyu-luo
- canonical: {first: Zhihao, last: Wang}
  degree: Xiamen University
  orcid: 0009-0008-7497-6467
  id: zhihao-wang-xu
- canonical: {first: Zhihao, last: Wang}
  comment: May refer to multiple people
  id: zhihao-wang
- canonical: {first: Ryan, last: Boyd}
  orcid: 0000-0002-1876-6050
  degree: University of Texas at Austin
  variants:
  - {first: Ryan L., last: Boyd}
- canonical: {first: Qi, last: Li}
  degree: University at Buffalo
  orcid: 0000-0002-3136-2157
  id: qi-li-ub
- canonical: {first: Qi, last: Li}
  comment: May refer to multiple people
  id: qi-li
- canonical: {first: Zhihan, last: Zhang}
  degree: Singapore Management University
  orcid: 0009-0009-5813-9172
  id: zhihan-zhang-smu
- canonical: {first: Zhihan, last: Zhang}
  comment: May refer to multiple people
  id: zhihan-zhang
- canonical: {first: Ning, last: Liu}
  degree: Tsinghua University
  orcid: 0000-0001-7475-9739
  id: ning-liu-tsinghua
- canonical: {first: Ning, last: Liu}
  comment: May refer to multiple people
  id: ning-liu
- canonical: {first: Changye, last: Li}
  degree: University of Minnesota
  orcid: 0000-0002-9743-7406
  id: changye-li-umn
- canonical: {first: Changye, last: Li}
  comment: May refer to multiple people
  id: changye-li
- canonical: {first: Ya, last: Li}
  degree: Chinese Academy of Sciences
  orcid: 0000-0002-6284-5039
  id: ya-li-cas
- canonical: {first: Ya, last: Li}
  comment: May refer to multiple people
  id: ya-li
- canonical: {first: Yue, last: Li}
  degree: East China Normal University
  orcid: 0009-0005-5509-2103
  id: yue-li-ecnu
- canonical: {first: Yue, last: Li}
  comment: May refer to multiple people
  id: yue-li
- canonical: {first: Lu, last: Xu}
  degree: Sapienza University of Rome
  orcid: 0000-0002-5660-3631
  id: lu-xu-uniroma1
- canonical: {first: Lu, last: Xu}
  comment: May refer to multiple people
  id: lu-xu
- canonical: {first: Jiahao, last: Yuan}
  degree: East China Normal University
  orcid: 0009-0002-6194-450X
  id: jiahao-yuan-ecnu
- canonical: {first: Jiahao, last: Yuan}
  comment: May refer to multiple people
  id: jiahao-yuan
- canonical: {first: Chong, last: Zhang}
  degree: Xi'an Jiaotong-Liverpool University
  orcid: 0009-0003-2020-6989
  id: chong-zhang-xjtlu
- canonical: {first: Chong, last: Zhang}
  comment: May refer to multiple people
  id: chong-zhang
- canonical: {first: Xinpeng, last: Wang}
  degree: Ludwig Maximilian University of Munich (LMU)
  orcid: 0009-0006-5213-1119
  id: xinpeng-wang-lmu
- canonical: {first: Xinpeng, last: Wang}
  comment: May refer to multiple people
  id: xinpeng-wang
- canonical: {first: Shengjie, last: Li}
  comment: University of Texas at Dallas
  id: shengjie-li
  orcid: 0000-0002-5442-5464
- canonical: {first: Shengjie, last: Li}
  id: shengjie-li-peking
  comment: Peking University
  orcid: 0000-0003-3489-9125
- canonical: {first: Shashank, last: Gupta}
  id: shashank-gupta-uiuc
  orcid: 0000-0002-3683-3739
  institution: University of Illinois at Urbana-Champaign
  comment: UIUC
- canonical: {first: Shashank, last: Gupta}
  id: shashank-gupta
  comment: "May refer to several people"
- canonical: {first: Chen, last: Zhang}
  id: chen-zhang-peking
  orcid: 0000-0001-5842-0516
  institution: Peking University
- canonical: {first: Chen, last: Zhang}
  id: chen-zhang
  comment: May refer to several people<|MERGE_RESOLUTION|>--- conflicted
+++ resolved
@@ -11259,10 +11259,6 @@
   id: ying-zhang-tokyo
   orcid: 0009-0000-9627-8768
   degree: Tokyo Institute of Technology
-<<<<<<< HEAD
-  comment: Currently at RIKEN
-=======
->>>>>>> 8481957e
 - canonical: {first: Ying, last: Zhang}
   id: ying-zhang
   orcid: 0000-0003-0688-2502
@@ -11281,10 +11277,6 @@
   id: wayne-xin-zhao
   degree: Peking University
   orcid: 0000-0002-8333-6196
-<<<<<<< HEAD
-  comment: Now at Renmin University
-=======
->>>>>>> 8481957e
 - canonical: {first: Weina, last: Zhao}
   variants:
   - {first: Wei Na, last: Zhao}
