--- conflicted
+++ resolved
@@ -10720,7 +10720,6 @@
   id: r-thomas-mccoy
   variants:
   - {first: Tom, last: McCoy}
-<<<<<<< HEAD
 - canonical: {first: Kun, last: Zhang}
   comment: University of Science and Technology of China
   id: kun-zhang-ustc
@@ -10733,11 +10732,9 @@
 - canonical: {first: Kun, last: Zhang}
   comment: May refer to multiple people
   id: kun-zhang
-=======
 - canonical: {first: Xuan Long, last: Do}
   variants:
   - {first: Do Xuan, last: Long}
->>>>>>> cd1589db
 - canonical: {first: Jian, last: Chen}
   comment: May refer to several people
   id: jian-chen
