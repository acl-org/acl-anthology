--- conflicted
+++ resolved
@@ -10758,16 +10758,9 @@
   - {first: Lester James, last: Miranda}
 - canonical: {first: Marten, last: During}
   comment: University of Luxembourg
-<<<<<<< HEAD
   id: marten-during-ul
-=======
-  id: marten-during-ul
-- canonical: {first: Marten, last: Düring}
-  comment: May refer to several people
-  id: marten-during
 - canonical: {first: Muhammad N., last: ElNokrashy}
   id: muhammad-elnokrashy
   variants:
   - {first: Muhammad, last: ElNokrashy}
-  - {first: Muhammad Nael, last: ElNokrashy}
->>>>>>> 28d061e1
+  - {first: Muhammad Nael, last: ElNokrashy}