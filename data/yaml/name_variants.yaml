--- conflicted
+++ resolved
@@ -10684,13 +10684,10 @@
 - canonical: {first: Lukáš, last: Žilka}
   variants:
   - {first: Lukas, last: Zilka}
-<<<<<<< HEAD
 - canonical: {first: Toby, last: Li}
   variants:
   - {first: Toby Jia-Jun, last: Li}
-=======
 - canonical: {first: Anirudh, last: Sundar}
   variants:
   - {first: Anirudh S., last: Sundar}
-  - {first: Anirudh S, last: Sundar}
->>>>>>> 37fcdcb3
+  - {first: Anirudh S, last: Sundar}