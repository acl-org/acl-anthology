--- conflicted
+++ resolved
@@ -2652,14 +2652,9 @@
   variants:
   - {first: Xin, last: Dong}
 - canonical: {first: Xin, last: Dong}
-<<<<<<< HEAD
-  id: xin-dong-tiktok
-  comment: "TikTok, Inc."
-=======
   id: xin-dong-rutgers
   comment: "Rutgers"
   degree: Rutgers
->>>>>>> a9d497a0
   orcid: 0009-0007-8724-7784
 - canonical: {first: Xin, last: Dong}
   id: xin-dong
