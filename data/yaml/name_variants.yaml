--- conflicted
+++ resolved
@@ -10861,11 +10861,9 @@
 - canonical: {first: Zhihao, last: Wang}
   comment: May refer to multiple people
   id: zhihao-wang
-<<<<<<< HEAD
 - canonical: {first: Ryan, last: Boyd}
   variants:
   - {first: Ryan L., last: Boyd}
-=======
 - canonical: {first: Zhihan, last: Zhang}
   degree: Singapore Management University
   orcid: 0009-0009-5813-9172
@@ -10873,4 +10871,4 @@
 - canonical: {first: Zhihan, last: Zhang}
   comment: May refer to multiple people
   id: zhihan-zhang
->>>>>>> 4ca4cfd4
+  