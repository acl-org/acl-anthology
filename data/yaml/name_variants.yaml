<<<<<<< HEAD
- canonical: {first: Hakaze, last: Cho}
  id: hakaze-cho
  variants:
  - {first: Yufeng, last: Zhao}
- canonical: {first: Dan, last: Zhang}
  id: dan-zhang-tsinghua
  comment: Tsinghua University
- canonical: {first: Dan, last: Zhang}
  id: dan-zhang
  comment: May refer to several people
- canonical: {first: Vanja M., last: Karan}
  variants:
  - {first: Vanja Mladen, last: Karan}
- canonical: {first: Marco Antonio, last: Stranisci}
  variants:
  - {first: Marco, last: Stranisci}
- canonical: {first: Marion, last: Weller-Di Marco}
  variants:
  - {first: Marion, last: Di Marco}
- canonical: {first: Léon, last: Dostert}
  variants:
  - {first: Leon, last: Dostert}
  - {first: L. E., last: Dostert}
- canonical: {first: Maria, last: Berger}
  variants:
  - {first: Maria, last: Moritz}
=======
>>>>>>> 7b24987d
- canonical: {first: Pranav, last: A}
  comment: UC Santa Cruz
  id: pranav-a
  similar: [pranav-anand]
- canonical: {first: Balamurali, last: AR}
  variants:
  - {first: Balamurali, last: A.R.}
  - {first: Balamurali, last: A.R}
- canonical: {first: Solomon Teferra, last: Abate}
  variants:
  - {first: Solomon, last: Teferra Abate}
  - {first: Solomon, last: Teferra}
- canonical: {first: Ramzi, last: Abbès}
  variants:
  - {first: Ramzi, last: Abbes}
- canonical: {first: Samir, last: AbdelRahman}
  variants:
  - {first: Samir, last: Abdelrahman}
- canonical: {first: Anne, last: Abeillé}
  variants:
  - {first: Anne, last: Abeille}
- canonical: {first: Steven, last: Abney}
  id: steven-abney
  variants:
  - {first: Steve, last: Abney}
  - {first: Steven P., last: Abney}
- canonical: {first: Victor, last: Abrash}
  id: victor-abrash
- canonical: {first: José I., last: Abreu}
  variants:
  - {first: Jose I., last: Abreu}
  - {first: José, last: Abreu}
- canonical: {first: Sarkis, last: Abrilian}
  id: sarkis-abrilian
- canonical: {first: Ahmed, last: AbuRa’ed}
  variants:
  - {first: Ahmed, last: Abura’ed}
- canonical: {first: Esref, last: Adali}
  variants:
  - {first: Eşref, last: Adalı}
  - {first: Eşref, last: Adali}
- canonical: {first: Gilles, last: Adda}
  id: gilles-adda
- canonical: {first: Martine, last: Adda-Decker}
  id: martine-adda-decker
  variants:
  - {first: Martine, last: Adda-decker}
- canonical: {first: David Ifeoluwa, last: Adelani}
  variants:
  - {first: David, last: Adelani}
  - {first: David I., last: Adelani}
- canonical: {first: Giovanni, last: Adorni}
  id: giovanni-adorni
- canonical: {first: Geert, last: Adriaens}
  id: geert-adriaens
- canonical: {first: Itziar, last: Aduriz}
  id: itziar-aduriz
- canonical: {first: Rodrigo, last: Agerri}
  id: rodrigo-agerri
- canonical: {first: Eneko, last: Agirre}
  id: eneko-agirre
- canonical: {first: Željko, last: Agić}
  variants:
  - {first: Zeljko, last: Agic}
- canonical: {first: Shyam Sundar, last: Agrawal}
  variants:
  - {first: Shyam, last: Agrawal}
- canonical: {first: David W., last: Aha}
  variants:
  - {first: David, last: Aha}
- canonical: {first: Thomas, last: Ahlswede}
  variants:
  - {first: Thomas E., last: Ahlswede}
- canonical: {first: Elisabeth, last: Ahlsén}
  variants:
  - {first: Elisabeth, last: Ahlsen}
- canonical: {first: Faisal, last: Ahmad}
  variants:
  - {first: Faisal, last: Ahmed}
- canonical: {first: Wasi, last: Ahmad}
  variants:
  - {first: Wasi Uddin, last: Ahmad}
- canonical: {first: Tafseer, last: Ahmed}
  variants:
  - {first: Tafseer, last: Ahmed Khan}
- canonical: {first: Byung-Gyu, last: Ahn}
  variants:
  - {first: Byung Gyu, last: Ahn}
- canonical: {first: Gregory, last: Aist}
  variants:
  - {first: Greg, last: Aist}
- canonical: {first: Salah, last: Ait-Mokhtar}
  variants:
  - {first: Salah, last: Aït-Mokhtar}
- canonical: {first: Akiko, last: Aizawa}
  variants:
  - {first: Akiko N., last: Aizawa}
- canonical: {first: Gianmaria, last: Ajani}
  id: gianmaria-ajani
- canonical: {first: Hiroyuki, last: Akama}
  variants:
  - {first: Hiroyuki, last: Akam}
- canonical: {first: Mohammad, last: Akbar}
  id: mohammad-akbar
- canonical: {first: A., last: Akilandeswari}
  variants:
  - {first: Akilandeswari, last: A}
- canonical: {first: Berfin, last: Aktaş}
  variants:
  - {first: Berfin, last: Aktas}
- canonical: {first: Khalid, last: Al Khatib}
  variants:
  - {first: Khalid, last: Al-Khatib}
- canonical: {first: Mosleh Hmoud, last: Al-Adhaileh}
  variants:
  - {first: Mosleh H., last: Al-Adhaileh}
- canonical: {first: Adil, last: Al-Kufaishi}
  id: adil-al-kufaishi
- canonical: {first: Yaser, last: Al-Onaizan}
  variants:
  - {first: Yaser, last: Al-onaizan}
- canonical: {first: Amal, last: Al-Saif}
  variants:
  - {first: Amal, last: Alsaif}
- canonical: {first: Vicent, last: Alabau}
  variants:
  - {first: Vicente, last: Alabau}
- canonical: {first: Jesujoba, last: Alabi}
  variants:
  - {first: Jesujoba O., last: Alabi}
  - {first: Jesujoba Oluwadara, last: Alabi}
- canonical: {first: Danniel Liwanag, last: Alcantara}
  variants:
  - {first: Danniel, last: Alcantara}
- canonical: {first: Izaskun, last: Aldezabal}
  id: izaskun-aldezabal
- canonical: {first: Iñaki, last: Alegría}
  id: inaki-alegria
  variants:
  - {first: Iñaki, last: Alegria}
  - {first: Inaki, last: Alegria}
- canonical: {first: Beatrice, last: Alex}
  variants:
  - {first: Bea, last: Alex}
- canonical: {first: Zoltán, last: Alexin}
  id: zoltan-alexin
- canonical: {first: James, last: Allan}
  comment: UMass Amherst
  id: james-allan
  similar: [james-allen]
- canonical: {first: James, last: Allen}
  comment: Rochester
  id: james-allen
  similar: [james-allan]
  variants:
  - {first: James F., last: Allen}
- canonical: {first: Jonathan, last: Allen}
  variants:
  - {first: Jonathan, last: All}
- canonical: {first: Hector, last: Allende-Cid}
  variants:
  - {first: Héctor, last: Allende}
  - {first: Héctor, last: Allende-Cid}
- canonical: {first: Fil, last: Alleva}
  id: fil-alleva
  variants:
  - {first: Fileno, last: Alleva}
- canonical: {first: José João, last: Almeida}
  variants:
  - {first: Jose Joao, last: Almeida}
- canonical: {first: Miguel B., last: Almeida}
  variants:
  - {first: Miguel, last: Almeida}
- canonical: {first: Huda, last: Almuzaini}
  id: huda-almuzaini
- canonical: {first: Jose M., last: Alonso}
  variants:
  - {first: Jose, last: Alonso}
- canonical: {first: Miguel A., last: Alonso}
  variants:
  - {first: Miguel, last: Alonso Pardo}
  - {first: Miguel A., last: Alonso Pardo}
- canonical: {first: Laura, last: Alonso Alemany}
  variants:
  - {first: Laura, last: Alonso i Alemany}
  - {first: Laura, last: Alonso}
- canonical: {first: Erick, last: Alphonse}
  id: erick-alphonse
- canonical: {first: Hiyan, last: Alshawi}
  variants:
  - {first: Hiyan, last: Alsawi}
- canonical: {first: Romina, last: Altamirano}
  variants:
  - {first: Ivana Romina, last: Altamirano}
- canonical: {first: Mohamed, last: Altantawy}
  variants:
  - {first: Mohamed, last: AlTantawy}
- canonical: {first: Sandra, last: Aluísio}
  variants:
  - {first: Sandra Maria, last: Aluísio}
  - {first: Sandra, last: Aluisio}
  - {first: Sandra M., last: Aluísio}
- canonical: {first: Carlos, last: Alzate}
  variants:
  - {first: Carlos, last: Alzate Perez}
- canonical: {first: Diego Raphael, last: Amancio}
  variants:
  - {first: Diego, last: Amancio}
- canonical: {first: Shin-ya, last: Amano}
  variants:
  - {first: Sin-ya, last: Amano}
- canonical: {first: Fredy A., last: Amaya}
  id: fredy-a-amaya
- canonical: {first: Juan Carlos, last: Amengual}
  id: juan-carlos-amengual
- canonical: {first: Mohamed R., last: Amer}
  variants:
  - {first: Mohamed, last: Amer}
- canonical: {first: Enrique, last: Amigó}
  variants:
  - {first: Enrique, last: Amigo}
- canonical: {first: Massih R., last: Amini}
  variants:
  - {first: Massih-Reza, last: Amini}
- canonical: {first: Reinald Kim, last: Amplayo}
  variants:
  - {first: Reinald, last: Kim Amplayo}
- canonical: {first: Marcelo Adriano, last: Amâncio}
  variants:
  - {first: Marcelo, last: Amancio}
- canonical: {first: Pranav, last: Anand}
  comment: Dayta AI
  id: pranav-anand
  similar: [pranav-a]
- canonical: {first: Animashree, last: Anandkumar}
  variants:
  - {first: Anima, last: Anandkumar}
- canonical: {first: Øistein E., last: Andersen}
  variants:
  - {first: Øistein, last: Andersen}
- canonical: {first: Andrew J., last: Anderson}
  variants:
  - {first: Andrew, last: Anderson}
- canonical: {first: Anne H., last: Anderson}
  variants:
  - {first: Anne, last: Anderson}
- canonical: {first: Kenneth M., last: Anderson}
  variants:
  - {first: Kenneth, last: Anderson}
  - {first: Ken, last: Anderson}
- canonical: {first: Tim, last: Anderson}
  variants:
  - {first: Timothy, last: Anderson}
- canonical: {first: Winston N, last: Anderson}
  variants:
  - {first: Winston, last: Anderson}
- canonical: {first: Shinichi, last: Ando}
  variants:
  - {first: Sinichi, last: Ando}
  - {first: Shin-ichi, last: Ando}
  - {first: Shin-Ichi, last: Ando}
- canonical: {first: Elisabeth, last: Andre}
  variants:
  - {first: Elisabeth, last: André}
- canonical: {first: Alexandre, last: Andreewsky}
  comment: LIMSI
  id: alexandre-andreewsky
  similar: [alexander-andreyewsky]
- canonical: {first: Alexander, last: Andreyewsky}
  comment: IBM
  id: alexander-andreyewsky
  similar: [alexandre-andreewsky]
- canonical: {first: Peter, last: Anick}
  variants:
  - {first: Peter G., last: Anick}
- canonical: {first: Olatz, last: Ansa}
  id: olatz-ansa
- canonical: {first: Georges, last: Antoniadis}
  id: georges-antoniadis
- canonical: {first: Juliano D., last: Antonio}
  id: juliano-d-antonio
- canonical: {first: Waqas, last: Anwar}
  variants:
  - {first: Muhammad Waqas, last: Anwar}
- canonical: {first: Douglas, last: Appelt}
  variants:
  - {first: Douglas E., last: Appelt}
  - {first: Doug, last: Appelt}
- canonical: {first: Noriko H., last: Arai}
  variants:
  - {first: Noriko, last: Arai}
- canonical: {first: Kenji, last: Araki}
  id: kenji-araki
- canonical: {first: Masahiro, last: Araki}
  id: masahiro-araki
- canonical: {first: Mihael, last: Arcan}
  variants:
  - {first: Mihael, last: Arčan}
- canonical: {first: Nikolay, last: Arefyev}
  variants:
  - {first: Nikolay, last: Arefiev}
- canonical: {first: Nerea, last: Areta}
  id: nerea-areta
- canonical: {first: Susan, last: Armstrong}
  id: susan-armstrong
  variants:
  - {first: Susan, last: Warwick-Armstrong}
  - {first: Susan, last: Warwick}
- canonical: {first: Alan R., last: Aronson}
  variants:
  - {first: Alan, last: Aronson}
- canonical: {first: Xabier, last: Arregi}
  id: xabier-arregi
- canonical: {first: Jose Mari, last: Arriola}
  id: jose-mari-arriola
- canonical: {first: Núria, last: Artigas}
  id: nuria-artigas
- canonical: {first: Xabier, last: Artola}
  id: xabier-artola
- canonical: {first: Kavosh, last: Asadi Atui}
  variants:
  - {first: Kavosh, last: Asadi}
- canonical: {first: Noushin Rezapour, last: Asheghi}
  variants:
  - {first: Noushin, last: Rezapour Asheghi}
- canonical: {first: Nicholas, last: Asher}
  variants:
  - {first: Nicolas, last: Asher}
- canonical: {first: Kevin D., last: Ashley}
  variants:
  - {first: Kevin, last: Ashley}
- canonical: {first: Àlex R., last: Atrio}
  variants:
  - {first: Àlex, last: Atrio}
- canonical: {first: Jordi, last: Atserias}
  id: jordi-atserias
  variants:
  - {first: Jordi, last: Atserias Batalla}
- canonical: {first: Mohamed, last: Attia}
  id: mohamed-attia
- canonical: {first: Eric, last: Atwell}
  variants:
  - {first: Eric Steven, last: Atwell}
  - {first: Eric S., last: Atwell}
- canonical: {first: Steve, last: Austin}
  id: steve-austin
- canonical: {first: Luciana Beatriz, last: Avila}
  variants:
  - {first: Luciana Beatriz, last: Ávila}
  - {first: Luciana, last: Ávila}
- canonical: {first: Aiti, last: Aw}
  variants:
  - {first: AiTi, last: Aw}
  - {first: Ai Ti, last: Aw}
- canonical: {first: Christelle, last: Ayache}
  id: christelle-ayache
- canonical: {first: Necip Fazil, last: Ayan}
  variants:
  - {first: Necip, last: Fazil Ayan}
- canonical: {first: Damaris, last: Ayuso}
  id: damaris-ayuso
  variants:
  - {first: Damaris M., last: Ayuso}
- canonical: {first: Saliha, last: Azzam}
  id: saliha-azzam
- canonical: {first: Harald, last: Baayen}
  variants:
  - {first: R. Harald, last: Baayen}
- canonical: {first: Ismail, last: Babaoğlu}
  variants:
  - {first: Ismail, last: Babaoglu}
- canonical: {first: Ciprian, last: Bacalu}
  id: ciprian-bacalu
- canonical: {first: Ngo Xuan, last: Bach}
  variants:
  - {first: Ngo, last: Xuan Bach}
- canonical: {first: Joan, last: Bachenko}
  id: joan-bachenko
- canonical: {first: Daniel, last: Bachut}
  id: daniel-bachut
- canonical: {first: Brett W., last: Bader}
  variants:
  - {first: Brett, last: Bader}
- canonical: {first: Adriana, last: Badulescu}
  variants:
  - {first: Adriana, last: Bădulescu}
- canonical: {first: Hee-Sook, last: Bae}
  variants:
  - {first: Hee Sook, last: Bae}
- canonical: {first: Erik, last: Baert}
  id: erik-baert
- canonical: {first: Mirko, last: Baglioni}
  id: mirko-baglioni
- canonical: {first: Jeanne, last: Baguenier Desormeaux}
  variants:
  - {first: Jeanne, last: Baguenier-Desormeaux}
- canonical: {first: Lalit R., last: Bahl}
  id: lalit-r-bahl
- canonical: {first: Mohammad, last: Bahrani}
  id: mohammad-bahrani
- canonical: {first: Ruzena, last: Bajcsy}
  id: ruzena-bajcsy
- canonical: {first: Ondřej, last: Bajgar}
  variants:
  - {first: Ondrej, last: Bajgar}
- canonical: {first: Stylianos, last: Bakamidis}
  id: stylianos-bakamidis
- canonical: {first: Collin F., last: Baker}
  variants:
  - {first: Collin, last: Baker}
- canonical: {first: George, last: Baker}
  id: george-baker
  variants:
  - {first: George Arthur, last: Baker}
- canonical: {first: James, last: Baker}
  variants:
  - {first: James K., last: Baker}
- canonical: {first: Janet, last: Baker}
  variants:
  - {first: Janet M., last: Baker}
- canonical: {first: Kathryn, last: Baker}
  variants:
  - {first: Kathryn L., last: Baker}
- canonical: {first: Pedro, last: Balage Filho}
  variants:
  - {first: Pedro, last: Balage}
  - {first: Pedro Paulo, last: Balage Filho}
  - {first: Pedro P. Balage, last: Filho}
  - {first: Pedro, last: Filho}
- canonical: {first: Alexandra, last: Balahur}
  variants:
  - {first: Alexandra, last: Balahur-Dobrescu}
- canonical: {first: Timothy, last: Baldwin}
  variants:
  - {first: Tim, last: Baldwin}
- canonical: {first: Catherine N., last: Ball}
  variants:
  - {first: Catherine, last: Ball}
- canonical: {first: Bruce W., last: Ballard}
  id: bruce-w-ballard
  variants:
  - {first: Bruce, last: Ballard}
- canonical: {first: Rafael E., last: Banchs}
  variants:
  - {first: Rafael, last: Banchs}
- canonical: {first: Sivaji, last: Bandyopadhyay}
  variants:
  - {first: Sivaji, last: Bandopadhyay}
  - {first: Sivaju, last: Bandyopadhyay}
  - {first: Sivaji, last: B}
- canonical: {first: Eduardo R., last: Banga}
  id: eduardo-r-banga
  variants:
  - {first: Eduardo, last: R. Banga}
  - {first: Eduardo Rodríguez, last: Banga}
- canonical: {first: Srinivas, last: Bangalore}
  variants:
  - {first: B., last: Srinivas}
  - {first: '', last: Srinivas}
- canonical: {first: Forrest, last: Bao}
  variants:
  - {first: Forrest Sheng, last: Bao}
- canonical: {first: Petra, last: Barancikova}
  variants:
  - {first: Petra, last: Barančíková}
- canonical: {first: Cătălina, last: Barbu}
  id: catalina-barbu
  variants:
  - {first: Catalina, last: Barbu}
- canonical: {first: Verginica, last: Barbu Mititelu}
  variants:
  - {first: Verginica Barbu, last: Mititelu}
- canonical: {first: Anup, last: Barman}
  variants:
  - {first: Anup Kr., last: Barman}
- canonical: {first: John, last: Barnden}
  id: john-barnden
  variants:
  - {first: John A., last: Barnden}
- canonical: {first: Marco, last: Baroni}
  id: marco-baroni
- canonical: {first: Roberto, last: Barra-Chicote}
  variants:
  - {first: Roberto Barra, last: Chicote}
- canonical: {first: Sergio, last: Barrachina}
  id: sergio-barrachina
- canonical: {first: Claude, last: Barras}
  id: claude-barras
- canonical: {first: Caroline, last: Barriere}
  variants:
  - {first: Caroline, last: Barrière}
- canonical: {first: Chris, last: Barry}
  id: chris-barry
- canonical: {first: Valentina, last: Bartalesi Lenzi}
  id: valentina-bartalesi-lenzi
- canonical: {first: François, last: Barthélemy}
  variants:
  - {first: Francois, last: Barthelemy}
- canonical: {first: G. Edward, last: Barton}
  variants:
  - {first: G. Edward, last: 'Barton, Jr.'}
- canonical: {first: Guntis, last: Barzdins}
  variants:
  - {first: Guntis, last: Bārzdiņš}
- canonical: {first: Karine, last: Baschung}
  id: karine-baschung
- canonical: {first: Roberto, last: Basili}
  id: roberto-basili
- canonical: {first: Colin, last: Batchelor}
  variants:
  - {first: Colin R., last: Batchelor}
- canonical: {first: John, last: Bateman}
  variants:
  - {first: John A., last: Bateman}
- canonical: {first: Madeleine, last: Bates}
  id: madeleine-bates
  variants:
  - {first: Madeline, last: Bates}
- canonical: {first: Riza Theresa, last: Batista-Navarro}
  variants:
  - {first: Riza, last: Batista-Navarro}
- canonical: {first: Anton, last: Batliner}
  id: anton-batliner
- canonical: {first: Istvan, last: Batori}
  id: istvan-batori
- canonical: {first: Marco, last: Battista}
  id: marco-battista
- canonical: {first: William A., last: 'Baumgartner, Jr.'}
  variants:
  - {first: William A., last: Baumgartner Jr.}
  - {first: William A., last: Baumgartner}
  - {first: William, last: Baumgartner}
  - {first: William, last: Baumgartner Jr.}
- canonical: {first: Samuel, last: Bayer}
  variants:
  - {first: Sam, last: Bayer}
- canonical: {first: Andrew David, last: Beale}
  variants:
  - {first: Andrew, last: David}
- canonical: {first: David L., last: Bean}
  variants:
  - {first: David, last: Bean}
- canonical: {first: John, last: Bear}
  id: john-bear
- canonical: {first: Hannah, last: Bechara}
  variants:
  - {first: Hanna, last: Béchara}
  - {first: Hanna, last: Bechara}
  - {first: Hannah, last: Béchara}
- canonical: {first: Frederic, last: Bechet}
  id: frederic-bechet
  variants:
  - {first: Frédéric, last: Bechét}
  - {first: Frédéric, last: Béchet}
  - {first: Frederic, last: Béchet}
- canonical: {first: Chedi, last: Bechikh Ali}
  variants:
  - {first: Chedi, last: Bechikh}
- canonical: {first: Daniel, last: Beck}
  variants:
  - {first: Daniel Emilio, last: Beck}
- canonical: {first: Lee, last: Becker}
  variants:
  - {first: Lee A., last: Becker}
- canonical: {first: Russell, last: Beckley}
  variants:
  - {first: Russ, last: Beckley}
- canonical: {first: Paul, last: Bedaride}
  variants:
  - {first: Paul, last: Bédaride}
- canonical: {first: Cosmin Adrian, last: Bejan}
  variants:
  - {first: Cosmin, last: Adrian Bejan}
  - {first: Cosmin, last: Bejan}
- canonical: {first: Núria, last: Bel}
  variants:
  - {first: Nuria, last: Bel}
- canonical: {first: Gemma, last: Bel-Enguix}
  variants:
  - {first: Gemma Bel, last: Enguix}
  - {first: Gemma, last: Bel Enguix}
- canonical: {first: Julie, last: Belião}
  variants:
  - {first: Julie, last: Beliao}
- canonical: {first: Narjès, last: Bellamine Ben Saoud}
  variants:
  - {first: Narjès Bellamine Ben, last: Saoud}
- canonical: {first: Patrice, last: Bellot}
  id: patrice-bellot
- canonical: {first: Valérie, last: Bellynck}
  variants:
  - {first: Valerie, last: Bellynck}
- canonical: {first: Islam, last: Beltagy}
  id: islam-beltagy
- canonical: {first: Robert S., last: Belvin}
  variants:
  - {first: Robert, last: Belvin}
  - {first: Robert S., last: Melvin}
- canonical: {first: Anja, last: Belz}
  variants:
  - {first: Anya, last: Belz}
- canonical: {first: Roni, last: Ben Aharon}
  variants:
  - {first: Roni, last: Ben-Aharon}
- canonical: {first: Abdelmajid, last: Ben Hamadou}
  variants:
  - {first: Abdelmajid, last: Ben hamadou}
  - {first: Abdelmajid, last: Benhamadou}
  - {first: Abdelmajid-Lin, last: Ben Hamadou}
- canonical: {first: Abderrahim, last: Benabbou}
  id: abderrahim-benabbou
- canonical: {first: Farah, last: Benamara}
  variants:
  - {first: Farah, last: Beanamara}
  - {first: Farah, last: Benamara Zitoune}
- canonical: {first: Chomicha, last: Bendahman}
  id: chomicha-bendahman
- canonical: {first: Emily M., last: Bender}
  variants:
  - {first: Emily, last: Bender}
- canonical: {first: José-Miguel, last: Benedí}
  id: jose-miguel-benedi
  variants:
  - {first: Jose-Miguel, last: Benedi}
  - {first: José Miguel, last: Benedí}
  - {first: José Miguel, last: Benedí Ruíz}
  - {first: José-M., last: Benedí}
  - {first: José Miguel, last: Benedi Ruiz}
  - {first: José-Miguel, last: Benedí Ruíz}
- canonical: {first: Simon, last: Benigeri}
  id: simon-benigeri
  variants:
  - {first: Simon, last: Ben Igeri}
- canonical: {first: Andrew, last: Bennett}
  id: andrew-bennett
  similar: [andrew-bennetts]
- canonical: {first: Paul, last: Bennett}
  variants:
  - {first: Paul N., last: Bennett}
- canonical: {first: Andrew, last: Bennetts}
  id: andrew-bennetts
  similar: [andrew-bennett]
- canonical: {first: Alexander, last: Berg}
  variants:
  - {first: Alex, last: Berg}
  - {first: Alexander C, last: Berg}
- canonical: {first: Tamara, last: Berg}
  variants:
  - {first: Tamara L., last: Berg}
  - {first: Tamara L, last: Berg}
- canonical: {first: Carole, last: Bergamini}
  id: carole-bergamini
- canonical: {first: Adam, last: Berger}
  variants:
  - {first: Adam L., last: Berger}
- canonical: {first: Maria, last: Berger}
  variants:
  - {first: Maria, last: Moritz}
- canonical: {first: Raffaella, last: Bernardi}
  id: raffaella-bernardi
- canonical: {first: Niels Ole, last: Bernsen}
  variants:
  - {first: Niels Ole, last: Bernse}
  - {first: Niels O., last: Bernsen}
- canonical: {first: Elisa, last: Bertino}
  id: elisa-bertino
- canonical: {first: Núria, last: Bertomeu}
  variants:
  - {first: Nuria, last: Bertomeu}
  - {first: Núria, last: Bertomeu Castelló}
  - {first: Núria Bertomeu, last: Castelló}
- canonical: {first: Robert C., last: Berwick}
  variants:
  - {first: Robert, last: Berwick}
  - {first: Robert Cregar, last: Berwick}
- canonical: {first: Gabriel G., last: Bes}
  id: gabriel-g-bes
  variants:
  - {first: Gabriel G., last: Bès}
  - {first: Gabriel, last: Bès}
- canonical: {first: Laurent, last: Besacier}
  id: laurent-besacier
- canonical: {first: Štefan, last: Beňuš}
  variants:
  - {first: Stefan, last: Benus}
  - {first: S̆tefan, last: Ben̆us̆}
- canonical: {first: Akshar, last: Bharati}
  variants:
  - {first: Akshar, last: Bharathi}
- canonical: {first: Irshad, last: Bhat}
  variants:
  - {first: Irshad A., last: Bhat}
- canonical: {first: Rajesh, last: Bhat}
  id: rajesh-bhat
  similar: [rajesh-bhatt]
- canonical: {first: Riyaz Ahmad, last: Bhat}
  variants:
  - {first: Riyaz A., last: Bhat}
- canonical: {first: Rajesh, last: Bhatt}
  comment: UMass Amherst
  id: rajesh-bhatt
  similar: [rajesh-bhat]
- canonical: {first: Pushpak, last: Bhattacharyya}
  variants:
  - {first: Pushpak, last: Bhattacharya}
- canonical: {first: Virendrakumar, last: Bhavsar}
  variants:
  - {first: Virendra, last: Bhavsar}
- canonical: {first: Plaban Kr., last: Bhowmick}
  variants:
  - {first: Plaban, last: Bhowmick}
- canonical: {first: Ergun, last: Bicici}
  variants:
  - {first: Ergun, last: Biçici}
- canonical: {first: Eckhard, last: Bick}
  id: eckhard-bick
- canonical: {first: Timothy W., last: Bickmore}
  variants:
  - {first: Timothy, last: Bickmore}
- canonical: {first: Chris, last: Biemann}
  variants:
  - {first: Christian, last: Biemann}
- canonical: {first: Janusz Stanisław, last: Bien}
  variants:
  - {first: Janusz Stanislaw, last: Bien}
  - {first: Janusz S., last: Bień}
  - {first: Janusz S., last: Bien}
- canonical: {first: Marie A., last: Bienkowski}
  variants:
  - {first: Marie, last: Bienkowski}
- canonical: {first: Alan W., last: Biermann}
  id: alan-w-biermann
  variants:
  - {first: Alan, last: Biermann}
- canonical: {first: Jeffrey P., last: Bigham}
  variants:
  - {first: Jeffrey, last: Bigham}
- canonical: {first: Daniel M., last: Bikel}
  variants:
  - {first: Daniel, last: Bikel}
  - {first: Dan, last: Bikel}
- canonical: {first: Dimitrios, last: Bilidas}
  variants:
  - {first: Dimitris, last: Bilidas}
- canonical: {first: Eric, last: Bilinski}
  variants:
  - {first: Éric, last: Bilinski}
- canonical: {first: Mokhtar B., last: Billami}
  variants:
  - {first: Mokhtar-Boumedyen, last: Billami}
- canonical: {first: Jeff, last: Bilmes}
  variants:
  - {first: Jeff A., last: Bilmes}
- canonical: {first: Matthew W., last: Bilotti}
  variants:
  - {first: Matthew, last: Bilotti}
- canonical: {first: Milan, last: Bily}
  variants:
  - {first: Milan, last: Bílý}
- canonical: {first: Diana, last: Binnenpoorte}
  id: diana-binnenpoorte
- canonical: {first: Elizabeth, last: Bishop}
  id: elizabeth-bishop
- canonical: {first: Alan W., last: Black}
  id: alan-w-black
  variants:
  - {first: Alan, last: Black}
  - {first: Alan W, last: Black}
- canonical: {first: Ezra, last: Black}
  id: ezra-black
  variants:
  - {first: Ezra W., last: Black}
- canonical: {first: Lois M., last: Black}
  variants:
  - {first: Lois, last: Black}
- canonical: {first: William J., last: Black}
  id: william-j-black
  variants:
  - {first: William J, last: Black}
  - {first: William, last: Black}
- canonical: {first: Frédéric, last: Blain}
  variants:
  - {first: Frederic, last: Blain}
- canonical: {first: Hervé, last: Blanchon}
  variants:
  - {first: Herve, last: Blanchon}
- canonical: {first: Christian, last: Blaschke}
  id: christian-blaschke
- canonical: {first: Nate, last: Blaylock}
  id: nate-blaylock
- canonical: {first: David, last: Blei}
  variants:
  - {first: David M., last: Blei}
- canonical: {first: Hatte, last: Blejer}
  variants:
  - {first: Hatte R., last: Blejer}
- canonical: {first: André, last: Blessing}
  variants:
  - {first: Andre, last: Blessing}
- canonical: {first: Hans Ulrich, last: Block}
  variants:
  - {first: Hans-Ulrich, last: Block}
- canonical: {first: Marsden S., last: Blois}
  id: marsden-s-blois
- canonical: {first: Phil, last: Blunsom}
  variants:
  - {first: Philip, last: Blunsom}
- canonical: {first: Tamara, last: Bobić}
  variants:
  - {first: Tamara, last: Bobic}
- canonical: {first: Daniel, last: Bobrow}
  variants:
  - {first: Daniel G., last: Bobrow}
- canonical: {first: Robert, last: Bobrow}
  id: robert-bobrow
  variants:
  - {first: Robert J., last: Bobrow}
  - {first: Rusty, last: Bobrow}
- canonical: {first: Péter Pál, last: Boda}
  variants:
  - {first: Péter, last: Boda}
- canonical: {first: Adams B., last: Bodomo}
  variants:
  - {first: Adams, last: Bodomo}
- canonical: {first: Guido, last: Boella}
  id: guido-boella
- canonical: {first: Katharina, last: Boesefeldt}
  id: katharina-boesefeldt
- canonical: {first: Christopher, last: Bogart}
  variants:
  - {first: Chris, last: Bogart}
- canonical: {first: Branimir, last: Boguraev}
  id: branimir-boguraev
  variants:
  - {first: Branimir K., last: Boguraev}
  - {first: Bran, last: Boguraev}
- canonical: {first: Igor, last: Boguslavsky}
  variants:
  - {first: Igor M., last: Boguslavsky}
- canonical: {first: Dan, last: Bohus}
  id: dan-bohus
  variants:
  - {first: Dan, last: Bohuş}
- canonical: {first: Sean, last: Boisen}
  id: sean-boisen
- canonical: {first: Christian, last: Boitet}
  id: christian-boitet
- canonical: {first: Loic, last: Boizou}
  variants:
  - {first: Loïc, last: Boizou}
- canonical: {first: Ondřej, last: Bojar}
  variants:
  - {first: Ondrej, last: Bojar}
- canonical: {first: Julie E., last: Boland}
  variants:
  - {first: Julie, last: Boland}
- canonical: {first: Daniel, last: Bolaños}
  variants:
  - {first: Daniel, last: Bolanos}
- canonical: {first: Gemma, last: Boleda}
  variants:
  - {first: Gemma, last: Boleda Torrent}
- canonical: {first: Andrea, last: Bolognesi}
  id: andrea-bolognesi
- canonical: {first: Igor A., last: Bolshakov}
  variants:
  - {first: Igor, last: Bolshakov}
- canonical: {first: Antonio, last: Bonafonte}
  id: antonio-bonafonte
- canonical: {first: Jean-François, last: Bonastre}
  id: jean-francois-bonastre
  variants:
  - {first: Jean-Francois, last: Bonastre}
- canonical: {first: Guillaume, last: Bonfante}
  variants:
  - {first: Guillame, last: Bonfante}
- canonical: {first: Claire, last: Bonial}
  variants:
  - {first: Claire N., last: Bonial}
- canonical: {first: Marco Aldo Piccolino, last: Boniforti}
  variants:
  - {first: Marco Aldo, last: Piccolino Boniforti}
- canonical: {first: Hélène, last: Bonneau-Maynard}
  id: helene-bonneau-maynard
  variants:
  - {first: Hélène, last: Maynard}
- canonical: {first: Kalina, last: Bontcheva}
  id: kalina-bontcheva
  similar: [katina-bontcheva]
- canonical: {first: Katina, last: Bontcheva}
  id: katina-bontcheva
  similar: [kalina-bontcheva]
- canonical: {first: German, last: Bordel}
  id: german-bordel
  variants:
  - {first: Germán, last: Bordel}
- canonical: {first: Emanuela, last: Boroş}
  variants:
  - {first: Emanuela, last: Boroș}
  - {first: Emanuela, last: Boros}
- canonical: {first: Tiberiu, last: Boroş}
  variants:
  - {first: Tiberiu, last: Boroș}
  - {first: Tiberiu, last: Boros}
- canonical: {first: Sonja, last: Bosch}
  variants:
  - {first: Sonja E., last: Bosch}
- canonical: {first: Matko, last: Bosnjak}
  variants:
  - {first: Matko, last: Bošnjak}
- canonical: {first: Elizabeth C., last: Botha}
  id: elizabeth-c-botha
- canonical: {first: Alexandre, last: Bouchard-Côté}
  variants:
  - {first: Alexandre, last: Bouchard}
- canonical: {first: Abdessalam, last: Bouchekif}
  variants:
  - {first: Abdesselam, last: Bouchekif}
- canonical: {first: Mohamed Mahdi, last: Boudabous}
  variants:
  - {first: Mohamed, last: Boudabous}
- canonical: {first: Aicha, last: Bouhjar}
  variants:
  - {first: Aïcha, last: Bouhjar}
- canonical: {first: Pierrette, last: Bouillon}
  id: pierrette-bouillon
- canonical: {first: Philippe, last: Boula de Mareüil}
  id: philippe-boula-de-mareuil
  variants:
  - {first: Philippe Boula, last: de Mareüil}
- canonical: {first: Gilles, last: Boulianne}
  id: gilles-boulianne
- canonical: {first: Paolo, last: Bouquet}
  id: paolo-bouquet
- canonical: {first: Laurent, last: Bourbeau}
  id: laurent-bourbeau
- canonical: {first: Caroline, last: Bousquet-Vernhettes}
  variants:
  - {first: Caroline, last: Bousquet}
- canonical: {first: Lou, last: Boves}
  variants:
  - {first: Louis, last: Boves}
- canonical: {first: Samuel, last: Bowman}
  variants:
  - {first: Samuel R., last: Bowman}
  - {first: Sam, last: Bowman}
- canonical: {first: Stephen, last: Boxwell}
  variants:
  - {first: Stephen A., last: Boxwell}
- canonical: {first: Richard D., last: Boyce}
  variants:
  - {first: Richard, last: Boyce}
- canonical: {first: Andrew, last: Boyd}
  variants:
  - {first: Andrew D., last: Boyd}
- canonical: {first: Amber, last: Boydstun}
  variants:
  - {first: Amber E., last: Boydstun}
- canonical: {first: Kristy, last: Boyer}
  variants:
  - {first: Kristy Elizabeth, last: Boyer}
- canonical: {first: Cem, last: Bozsahin}
  variants:
  - {first: Cem, last: Bozşahin}
  - {first: H. Cem, last: Bozsahin}
- canonical: {first: Olivier, last: Boëffard}
  variants:
  - {first: Olivier, last: Boeffard}
- canonical: {first: Lisa, last: Braden-Harder}
  variants:
  - {first: Lisa C., last: Braden-Harder}
- canonical: {first: Deborah, last: Brady}
  variants:
  - {first: Deb, last: Brady}
- canonical: {first: Annelies, last: Braffort}
  id: annelies-braffort
- canonical: {first: S.R.K., last: Branavan}
  variants:
  - {first: S. R. K., last: Branavan}
- canonical: {first: António, last: Branco}
  variants:
  - {first: Antonio, last: Branco}
  - {first: Antonio H., last: Branco}
  - {first: António Horta, last: Branco}
- canonical: {first: Andrew, last: Brasher}
  id: andrew-brasher
- canonical: {first: Harry, last: Bratt}
  id: harry-bratt
- canonical: {first: Adrian, last: Braşoveanu}
  variants:
  - {first: Adrian, last: Brasoveanu}
- canonical: {first: Eric, last: Breck}
  variants:
  - {first: Eric J., last: Breck}
- canonical: {first: D. S., last: Bree}
  variants:
  - {first: D.S., last: Bree}
- canonical: {first: Jason, last: Brenier}
  variants:
  - {first: Jason M., last: Brenier}
- canonical: {first: Susan E., last: Brennan}
  variants:
  - {first: Susan, last: Brennan}
- canonical: {first: Xavier, last: Briffault}
  id: xavier-briffault
- canonical: {first: Ted, last: Briscoe}
  id: ted-briscoe
  variants:
  - {first: Edward, last: Briscoe}
- canonical: {first: George Aaron, last: Broadwell}
  variants:
  - {first: Aaron, last: Broadwell}
  - {first: G. Aaron, last: Broadwell}
- canonical: {first: Daan, last: Broeder}
  id: daan-broeder
- canonical: {first: Michael K., last: Brown}
  variants:
  - {first: Michael, last: Brown}
- canonical: {first: Peter F., last: Brown}
  id: peter-f-brown
- canonical: {first: Ralf D., last: Brown}
  variants:
  - {first: Ralf, last: Brown}
- canonical: {first: Susan Windisch, last: Brown}
  variants:
  - {first: Susan, last: Windisch Brown}
  - {first: Susan, last: Brown}
  - {first: Susan W., last: Brown}
- canonical: {first: Rebecca, last: Bruce}
  variants:
  - {first: Rebecca F., last: Bruce}
- canonical: {first: Hennie, last: Brugman}
  id: hennie-brugman
- canonical: {first: Ernst, last: Buchberger}
  id: ernst-buchberger
- canonical: {first: Chris, last: Buckley}
  id: chris-buckley
- canonical: {first: Sven, last: Buechel}
  variants:
  - {first: Sven, last: Büchel}
- canonical: {first: Alberto, last: Bugarín Diz}
  variants:
  - {first: Alberto, last: Bugarín}
  - {first: Alberto, last: Bugarin}
- canonical: {first: Trung, last: Bui}
  variants:
  - {first: Trung H., last: Bui}
- canonical: {first: Florin, last: Bulgarov}
  variants:
  - {first: Florin Adrian, last: Bulgarov}
- canonical: {first: Barbara, last: Bullock}
  variants:
  - {first: Barbara E., last: Bullock}
- canonical: {first: Razvan, last: Bunescu}
  variants:
  - {first: Razvan C., last: Bunescu}
- canonical: {first: Harry, last: Bunt}
  id: harry-bunt
- canonical: {first: Laura, last: Burdick}
  variants:
  - {first: Laura, last: Wendlandt}
- canonical: {first: Gaston, last: Burek}
  variants:
  - {first: Gaston G., last: Burek}
- canonical: {first: Clint, last: Burfoot}
  variants:
  - {first: Clinton, last: Burfoot}
- canonical: {first: John D., last: Burger}
  comment: MITRE
  id: john-d-burger
  similar: [john-f-burger]
- canonical: {first: John F., last: Burger}
  comment: System Development Corporation
  id: john-f-burger
  similar: [john-d-burger]
- canonical: {first: Christopher J.C., last: Burges}
  variants:
  - {first: Chris J.C., last: Burges}
- canonical: {first: Diego A., last: Burgos}
  variants:
  - {first: Diego, last: Burgos}
- canonical: {first: Bianka, last: Buschbeck}
  id: bianka-buschbeck
  variants:
  - {first: Bianka, last: Buschbeck-Wolf}
- canonical: {first: Andrei, last: Butnaru}
  variants:
  - {first: Andrei M., last: Butnaru}
- canonical: {first: Bill, last: Byrne}
  comment: University of Cambridge
  id: bill-byrne
- canonical: {first: Bill, last: Byrne}
  comment: UCSD Ph.d; https://www.linkedin.com/in/billb/
  id: bill-byrne-ucsd
- canonical: {first: Donna, last: Byron}
  id: donna-byron
  variants:
  - {first: Donna K., last: Byron}
- canonical: {first: Tamás, last: Bíró}
  variants:
  - {first: Tamás, last: Biró}
- canonical: {first: Benjamin, last: Börschinger}
  variants:
  - {first: Benjamin, last: Boerschinger}
- canonical: {first: Kenneth S., last: Bøgh}
  variants:
  - {first: Kenneth, last: Bøgh}
- canonical: {first: Alena, last: Bŏhmová}
  variants:
  - {first: Alena, last: Bohmova}
  - {first: Alena, last: Böhmová}
- canonical: {first: Sheila, last: C. M. de Sousa}
  variants:
  - {first: Sheila C.M., last: de Sousa}
- canonical: {first: José G., last: C. de Souza}
  variants:
  - {first: José G.C., last: de Souza}
  - {first: Jose G.C., last: de Souza}
  - {first: José Guilherme, last: Camargo de Souza}
  - {first: José G., last: Camargo de Souza}
  - {first: José Guilherme, last: C. de Souza}
- canonical: {first: Malarkodi, last: C.S.}
  variants:
  - {first: Malarkodi, last: C.S}
  - {first: CS., last: Malarkodi}
- canonical: {first: Joao Paulo, last: Cabral}
  variants:
  - {first: João P., last: Cabral}
- canonical: {first: Luís Miguel, last: Cabral}
  variants:
  - {first: Luís, last: Cabral}
- canonical: {first: Luis-Adrián, last: Cabrera-Diego}
  variants:
  - {first: Luis Adrián, last: Cabrera-Diego}
- canonical: {first: Maria Teresa, last: Cabré}
  id: maria-teresa-cabre
  variants:
  - {first: M. Teresa, last: Cabré}
  - {first: Teresa, last: Cabré}
- canonical: {first: Whitney L., last: Cade}
  variants:
  - {first: Whitney, last: Cade}
- canonical: {first: Anais, last: Cadilhac}
  variants:
  - {first: Anaïs, last: Cadilhac}
- canonical: {first: Michael J., last: Cafarella}
  variants:
  - {first: Michael, last: Cafarella}
- canonical: {first: Lynne, last: Cahill}
  id: lynne-cahill
  variants:
  - {first: Lynne J., last: Cahill}
- canonical: {first: Dongfeng, last: Cai}
  variants:
  - {first: DongFeng, last: Cai}
- canonical: {first: Jun Fu, last: Cai}
  variants:
  - {first: Junfu, last: Cai}
- canonical: {first: Qingqing, last: Cai}
  variants:
  - {first: Qing-qing, last: Cai}
- canonical: {first: Jo, last: Calder}
  variants:
  - {first: Jonathan, last: Calder}
- canonical: {first: Mary Elaine, last: Califf}
  id: mary-elaine-califf
- canonical: {first: Charles B., last: Callaway}
  variants:
  - {first: Charles, last: Callaway}
- canonical: {first: Diego, last: Calvanese}
  id: diego-calvanese
- canonical: {first: Nicoletta, last: Calzolari}
  id: nicoletta-calzolari
  variants:
  - {first: Nicoletta Calzolari, last: Zamorani}
- canonical: {first: Jose, last: Camacho-Collados}
  variants:
  - {first: José, last: Camacho-Collados}
- canonical: {first: Ellen, last: Campana}
  id: ellen-campana
- canonical: {first: Joseph P., last: Campbell}
  variants:
  - {first: Joseph, last: Campbell}
- canonical: {first: Francisco, last: Campillo}
  variants:
  - {first: Francisco Campillo, last: Díaz}
- canonical: {first: Doğan, last: Can}
  variants:
  - {first: Dogan, last: Can}
- canonical: {first: Arnaldo, last: 'Candido, Jr.'}
  variants:
  - {first: Arnaldo, last: Candido Jr.}
  - {first: Arnaldo, last: Candido Jr}
  - {first: Arnaldo, last: Candido}
- canonical: {first: Marie, last: Candito}
  variants:
  - {first: Marie-Helene, last: Candito}
  - {first: Marie-Hélène, last: Candito}
- canonical: {first: Amparo Elizabeth, last: Cano Basave}
  variants:
  - {first: Amparo Elizabeth, last: Cano-Basave}
- canonical: {first: Xuan-Nga, last: Cao}
  variants:
  - {first: Xuân-Nga, last: Cao}
  - {first: Xuân-Nga Cao, last: Kam}
- canonical: {first: Amedeo, last: Cappelli}
  id: amedeo-cappelli
- canonical: {first: George, last: Carayannis}
  id: george-carayannis
- canonical: {first: José María, last: Carazo}
  variants:
  - {first: José-María, last: Carazo}
- canonical: {first: Sandra, last: Carberry}
  variants:
  - {first: M. Sandra, last: Carberry}
- canonical: {first: Jaime G., last: Carbonell}
  comment: CMU
  id: jaime-g-carbonell
  similar: [jaime-r-carbonell]
  variants:
  - {first: Jaime, last: Carbonell}
  - {first: Jaime G., last: Carbonell Jr}
- canonical: {first: Jaime R., last: Carbonell}
  comment: BBN; d. 1973
  id: jaime-r-carbonell
  similar: [jaime-g-carbonell]
- canonical: {first: Antonio, last: Cardenal}
  variants:
  - {first: Antonio, last: Cardenal-Lopez}
- canonical: {first: Claire, last: Cardie}
  id: claire-cardie
- canonical: {first: Patrick, last: Cardinal}
  id: patrick-cardinal
- canonical: {first: Paula, last: Cardoso}
  id: paula-cardoso
  variants:
  - {first: Paula C. Figueira, last: Cardoso}
  - {first: Paula C. F., last: Cardoso}
- canonical: {first: George, last: Caridakis}
  id: george-caridakis
- canonical: {first: Kathleen M., last: Carley}
  variants:
  - {first: Kathleen, last: Carley}
- canonical: {first: Mark, last: Carman}
  variants:
  - {first: Mark J., last: Carman}
  - {first: Mark James, last: Carman}
- canonical: {first: Jorge, last: Carrillo de Albornoz}
  variants:
  - {first: Jorge Carrillo, last: de Albornoz}
- canonical: {first: Jeremy J., last: Carroll}
  variants:
  - {first: Jeremy, last: Carroll}
- canonical: {first: John A., last: Carroll}
  comment: Cambridge, Sussex
  id: john-a-carroll
  similar: [john-b-carroll]
  variants:
  - {first: John, last: Carroll}
- canonical: {first: John B., last: Carroll}
  comment: UNC
  id: john-b-carroll
  similar: [john-a-carroll]
- canonical: {first: Julie, last: Carson-Berndsen}
  variants:
  - {first: Julie, last: Carson}
  - {first: Julle, last: Carson-Berndsen}
- canonical: {first: David, last: Carter}
  variants:
  - {first: David M., last: Carter}
- canonical: {first: Christopher, last: Caruso}
  variants:
  - {first: Chris, last: Caruso}
- canonical: {first: Vitor, last: Carvalho}
  variants:
  - {first: Vitor R., last: Carvalho}
- canonical: {first: Francisco, last: Casacuberta}
  id: francisco-casacuberta
- canonical: {first: Bernardino, last: Casas}
  id: bernardino-casas
- canonical: {first: Helena de Medeiros, last: Caseli}
  variants:
  - {first: Helena, last: de Medeiros Caseli}
- canonical: {first: Arantza, last: Casillas}
  id: arantza-casillas
- canonical: {first: Asunción, last: Castaño}
  id: asuncion-castano
- canonical: {first: José, last: Castaño}
  variants:
  - {first: José M., last: Castaño}
- canonical: {first: João Miguel, last: Casteleiro}
  variants:
  - {first: João, last: Casteleiro}
- canonical: {first: Núria, last: Castell}
  variants:
  - {first: Nuria, last: Castell}
- canonical: {first: Antonio, last: Castellanos}
  id: antonio-castellanos
- canonical: {first: Eric, last: Castelli’}
  variants:
  - {first: Eric, last: Castelli}
- canonical: {first: Irene, last: Castellón}
  variants:
  - {first: Irene, last: Castellon}
- canonical: {first: Julio, last: Castillo}
  variants:
  - {first: Julio Javier, last: Castillo}
- canonical: {first: Thiago, last: Castro Ferreira}
  variants:
  - {first: Thiago, last: Ferreira}
- canonical: {first: Maria Lucia, last: Castro Jorge}
  variants:
  - {first: Maria Lucía Castro, last: Jorge}
  - {first: Maria Lucía, last: Castro Jorge}
- canonical: {first: Maria Jose, last: Castro-Bleda}
  variants:
  - {first: María José, last: Castro}
  - {first: María-José, last: Castro}
- canonical: {first: Dolors, last: Català}
  variants:
  - {first: Dolors, last: Catala}
- canonical: {first: Maria Novella, last: Catarsi}
  id: maria-novella-catarsi
- canonical: {first: Roberta, last: Catizone}
  id: roberta-catizone
- canonical: {first: Gabriela, last: Cavaglià}
  variants:
  - {first: Gabriela, last: Cavaglia}
- canonical: {first: Alexandru, last: Ceauşu}
  variants:
  - {first: Alexandru, last: Ceausu}
- canonical: {first: Guillermo A., last: Cecchi}
  variants:
  - {first: Guillermo, last: Cecchi}
- canonical: {first: Ali Hadian, last: Cefidekhanie}
  variants:
  - {first: Ali, last: Hadian}
- canonical: {first: Pedro Concejero, last: Cerezo}
  variants:
  - {first: Pedro, last: Concejero}
- canonical: {first: Scott A., last: Hale}
  variants:
  - {first: Scott, last: Hale}
- canonical: {first: Jeong-Won, last: Cha}
  variants:
  - {first: Jeongwon, last: Cha}
- canonical: {first: Seungho, last: Cha}
  id: seungho-cha
- canonical: {first: Joyce, last: Chai}
  variants:
  - {first: Joyce Yue, last: Chai}
  - {first: Joyce Y., last: Chai}
- canonical: {first: Kian Ming A., last: Chai}
  variants:
  - {first: Kian Ming Adam, last: Chai}
- canonical: {first: Aimilios, last: Chalamandaris}
  id: aimilios-chalamandaris
  variants:
  - {first: Chalamandaris, last: Aimilios}
- canonical: {first: Nathanael, last: Chambers}
  variants:
  - {first: Nathan, last: Chambers}
- canonical: {first: Gary K. K., last: Chan}
  id: gary-k-k-chan
- canonical: {first: Kwok-Ping, last: Chan}
  variants:
  - {first: Kwok Ping, last: Chan}
- canonical: {first: Samuel W. K., last: Chan}
  id: samuel-w-k-chan
  variants:
  - {first: Samuel W.K., last: Chan}
- canonical: {first: Brian J., last: Chandler}
  id: brian-j-chandler
  variants:
  - {first: Brian, last: Chandler}
- canonical: {first: Sharath, last: Chandra Guntuku}
  variants:
  - {first: Sharath Chandra, last: Guntuku}
- canonical: {first: Raman, last: Chandrasekar}
  id: raman-chandrasekar
- canonical: {first: Muthu Kumar, last: Chandrasekaran}
  variants:
  - {first: Muthu, last: Kumar Chandrasekaran}
- canonical: {first: Angel, last: Chang}
  variants:
  - {first: Angel X., last: Chang}
- canonical: {first: Baobao, last: Chang}
  variants:
  - {first: Bao-Bao, last: Chang}
- canonical: {first: Ching Yun, last: Chang}
  variants:
  - {first: Ching-Yun, last: Chang}
- canonical: {first: Edward Y., last: Chang}
  variants:
  - {first: Edward, last: Chang}
- canonical: {first: Jason S., last: Chang}
  variants:
  - {first: Jason, last: Chang}
  - {first: Jason J. S., last: Chang}
  - {first: Jason J.S., last: Chang}
  - {first: Jason J., last: Chang}
- canonical: {first: Jim, last: Chang}
  variants:
  - {first: Jimmy, last: Chang}
- canonical: {first: Joseph Z., last: Chang}
  variants:
  - {first: Joseph, last: Chang}
  - {first: Joseph Z, last: Chang}
- canonical: {first: Jyun-Sheng, last: Chang}
  variants:
  - {first: Jyun-sheng, last: Chang}
- canonical: {first: Kai-min Kevin, last: Chang}
  variants:
  - {first: Kai-Min, last: Chang}
  - {first: Kai-min K., last: Chang}
- canonical: {first: Li-Li, last: Chang}
  variants:
  - {first: Li-li, last: Chang}
- canonical: {first: Li-Ping, last: Chang}
  variants:
  - {first: Li-ping, last: Chang}
- canonical: {first: Pi-Chuan, last: Chang}
  variants:
  - {first: Pichuan, last: Chang}
- canonical: {first: Shih-Fu, last: Chang}
  variants:
  - {first: Shih-fu, last: Chang}
- canonical: {first: Yu-wei, last: Chang}
  variants:
  - {first: Yu-Wei, last: Chang}
- canonical: {first: F. Y. August, last: Chao}
  variants:
  - {first: F.Y. August, last: Chao}
- canonical: {first: Wenhan, last: Chao}
  variants:
  - {first: WenHan, last: Chao}
  - {first: Wen-Han, last: Chao}
- canonical: {first: Wendy, last: Chapman}
  variants:
  - {first: Wendy W, last: Chapman}
- canonical: {first: Marcela, last: Charfuelan}
  variants:
  - {first: Marcela, last: Charfuelán}
- canonical: {first: Eric, last: Charton}
  variants:
  - {first: Éric, last: Charton}
- canonical: {first: Noël, last: Chateau}
  id: noel-chateau
- canonical: {first: Niladri, last: Chatterjee}
  id: niladri-chatterjee
- canonical: {first: Rajen, last: Chatterjee}
  variants:
  - {first: Rajan, last: Chatterjee}
- canonical: {first: Jacques, last: Chauché}
  id: jacques-chauche
- canonical: {first: Himani, last: Chaudhry}
  variants:
  - {first: Himani, last: Chaudhary}
- canonical: {first: Bidyut Baran, last: Chaudhuri}
  id: bidyut-baran-chaudhuri
  variants:
  - {first: Bidyut B., last: Chaudhuri}
- canonical: {first: Chiwei, last: Che}
  id: chiwei-che
- canonical: {first: Alvin Cheng-Hsien, last: Chen}
  variants:
  - {first: Cheng-Hsien, last: Chen}
- canonical: {first: Catherine, last: Chen}
  comment: UC Berkley
  id: catherine-chen-ucberkley
- canonical: {first: Catherine, last: Chen}
  comment: Brown
  id: catherine-chen-bu
- canonical: {first: Chao-Jan, last: Chen}
  variants:
  - {first: Chao-jan, last: Chen}
- canonical: {first: Cheng-Der, last: Chen}
  variants:
  - {first: Cheng-der, last: Chen}
- canonical: {first: Feng-Yi, last: Chen}
  variants:
  - {first: Feng-yi, last: Chen}
- canonical: {first: Francine, last: Chen}
  variants:
  - {first: Francine R., last: Chen}
- canonical: {first: Helen Kaiyun, last: Chen}
  variants:
  - {first: Kai-Yun, last: Chen}
  - {first: Kai-yun, last: Chen}
  - {first: Helen Kai-yun, last: Chen}
- canonical: {first: Huey-Chyun, last: Chen}
  variants:
  - {first: Mathis Huey-chyun, last: Chen}
- canonical: {first: Jen Nan, last: Chen}
  variants:
  - {first: Jen-Nan, last: Chen}
  - {first: Jen-nan, last: Chen}
- canonical: {first: Jiajun, last: Chen}
  variants:
  - {first: Jia-jun, last: Chen}
  - {first: Jia-Jun, last: Chen}
- canonical: {first: Keh-Jiann, last: Chen}
  variants:
  - {first: Keh-jiann, last: Chen}
  - {first: Ke-Jiann, last: Chen}
  - {first: K. J., last: Chen}
- canonical: {first: Kuang-hua, last: Chen}
  variants:
  - {first: Kuang-Hua, last: Chen}
- canonical: {first: Li-mei, last: Chen}
  variants:
  - {first: Li-Mei, last: Chen}
- canonical: {first: Liang-Yu, last: Chen}
  variants:
  - {first: Liangyu, last: Chen}
- canonical: {first: Mei-hua, last: Chen}
  variants:
  - {first: Mei-Hua, last: Chen}
- canonical: {first: Mia Xu, last: Chen}
  variants:
  - {first: Mia, last: Chen}
- canonical: {first: Nancy, last: Chen}
  variants:
  - {first: Nancy F., last: Chen}
- canonical: {first: Po Chun, last: Chen}
  variants:
  - {first: Po-Chun, last: Chen}
- canonical: {first: Po Hsuan, last: Chen}
  variants:
  - {first: Po-Hsuan, last: Chen}
- canonical: {first: Shun-Der, last: Chen}
  variants:
  - {first: Shun-Der, last: Cheng}
- canonical: {first: Ssu-Cheng, last: Chen}
  variants:
  - {first: Su-Cheng, last: Chen}
- canonical: {first: Stanley F., last: Chen}
  variants:
  - {first: Stanley, last: Chen}
- canonical: {first: Tsong-yi, last: Chen}
  variants:
  - {first: Tsong-Yi, last: Chen}
- canonical: {first: Xixian, last: Chen}
  variants:
  - {first: XiXian, last: Chen}
- canonical: {first: Yi-Rong, last: Chen}
  variants:
  - {first: YiRong, last: Chen}
  - {first: Yi-Rung, last: Chen}
- canonical: {first: YiChun, last: Chen}
  variants:
  - {first: Yi-Chun, last: Chen}
- canonical: {first: Yuanzhu Peter, last: Chen}
  variants:
  - {first: Peter, last: Chen}
- canonical: {first: Charles, last: 'Chen, Jr.'}
  variants:
  - {first: Charles, last: Chen}
  - {first: Charles, last: Chen Jr.}
- canonical: {first: Noureddine, last: Chenfour}
  id: noureddine-chenfour
- canonical: {first: Wen-Huei, last: Cheng}
  variants:
  - {first: Wen-Hui, last: Cheng}
- canonical: {first: Xueqi, last: Cheng}
  variants:
  - {first: Xue-Qi, last: Cheng}
- canonical: {first: Chi-Shun, last: Cheung}
  variants:
  - {first: Chi Shun, last: Cheung}
- canonical: {first: Jackie Chi Kit, last: Cheung}
  variants:
  - {first: Jackie C. K., last: Cheung}
  - {first: Jackie C.K., last: Cheung}
  - {first: Jackie, last: Cheung}
- canonical: {first: Lawrence Y. L., last: Cheung}
  id: lawrence-y-l-cheung
  variants:
  - {first: Lawrence Y.L., last: Cheung}
- canonical: {first: Peter A., last: Chew}
  variants:
  - {first: Peter, last: Chew}
- canonical: {first: Adam, last: Cheyer}
  id: adam-cheyer
- canonical: {first: Tung-Hui, last: Chiang}
  variants:
  - {first: TungHui, last: Chiang}
- canonical: {first: Yuang-Chin, last: Chiang}
  variants:
  - {first: Yuang-chin, last: Chiang}
- canonical: {first: Jen-Tzung, last: Chien}
  variants:
  - {first: Jen-Tzong, last: Chien}
- canonical: {first: Lois C., last: Childs}
  variants:
  - {first: Lois, last: Childs}
- canonical: {first: Odbayar, last: Chimeddorj}
  variants:
  - {first: Chimeddorj, last: Odbayar}
- canonical: {first: Nancy, last: Chinchor}
  id: nancy-chinchor
  variants:
  - {first: Nancy A., last: Chinchor}
- canonical: {first: P. C., last: Ching}
  variants:
  - {first: P.C., last: Ching}
- canonical: {first: Manoj, last: Chinnakotla}
  variants:
  - {first: Manoj K., last: Chinnakotla}
  - {first: Manoj Kumar, last: Chinnakotla}
- canonical: {first: Luminita, last: Chiran}
  id: luminita-chiran
- canonical: {first: Mahesh V., last: Chitrao}
  variants:
  - {first: Mahesh, last: Chitrao}
- canonical: {first: Chih-Ming, last: Chiu}
  variants:
  - {first: Chih-ming, last: Chiu}
- canonical: {first: Hsun-Wen, last: Chiu}
  variants:
  - {first: Hsun-wen, last: Chiu}
- canonical: {first: Timothy, last: Chklovski}
  variants:
  - {first: Tim, last: Chklovski}
- canonical: {first: Hakaze, last: Cho}
  id: hakaze-cho
  variants:
  - {first: Yufeng, last: Zhao}
- canonical: {first: Martin, last: Chodorow}
  variants:
  - {first: Martin S., last: Chodorow}
- canonical: {first: GyuHyeon, last: Choi}
  variants:
  - {first: Gyu-Hyeon, last: Choi}
- canonical: {first: Jinho D., last: Choi}
  variants:
  - {first: Jinho, last: Choi}
- canonical: {first: Key-Sun, last: Choi}
  variants:
  - {first: Key-sun, last: Choi}
- canonical: {first: Annick, last: Choisier}
  id: annick-choisier
- canonical: {first: Mickey W. C., last: Chong}
  variants:
  - {first: Mickey W.C., last: Chong}
- canonical: {first: George, last: Chou}
  id: george-chou
- canonical: {first: Seng-Cho T., last: Chou}
  variants:
  - {first: Seng-cho T., last: Chou}
- canonical: {first: Prafulla Kumar, last: Choubey}
  variants:
  - {first: Prafulla, last: Choubey}
- canonical: {first: Khalid, last: Choukri}
  id: khalid-choukri
  variants:
  - {first: Kalid, last: Choukri}
- canonical: {first: Yen-Lu, last: Chow}
  variants:
  - {first: Yen-lu, last: Chow}
- canonical: {first: Thomas Ulrich, last: Christiansen}
  variants:
  - {first: Thomas, last: Christiansen}
- canonical: {first: Dimitris, last: Christodoulakis}
  variants:
  - {first: Dimitris N., last: Christodoulakis}
- canonical: {first: C. Mario, last: Christoudias}
  variants:
  - {first: Mario, last: Christoudias}
- canonical: {first: Grzegorz, last: Chrupała}
  variants:
  - {first: Grzegorz, last: Chrupala}
- canonical: {first: Jennifer, last: Chu-Carroll}
  variants:
  - {first: Jennifer, last: Chu}
- canonical: {first: Tat-Seng, last: Chua}
  variants:
  - {first: Tat Seng, last: Chua}
- canonical: {first: Ka-Wai, last: Chui}
  variants:
  - {first: Kawai, last: Chui}
- canonical: {first: Grace, last: Chung}
  variants:
  - {first: Grace Y, last: Chung}
- canonical: {first: Hee Sung, last: Chung}
  variants:
  - {first: Hee-Sung, last: Chung}
- canonical: {first: HooJung, last: Chung}
  variants:
  - {first: Hoojung, last: Chung}
- canonical: {first: Siaw-Fong, last: Chung}
  variants:
  - {first: Siaw Fong, last: Chung}
- canonical: {first: You-Shan, last: Chung}
  variants:
  - {first: You-shan, last: Chung}
- canonical: {first: Kenneth, last: Church}
  variants:
  - {first: Kenneth Ward, last: Church}
  - {first: Ken, last: Church}
  - {first: Kenneth W., last: Church}
- canonical: {first: Christopher, last: Chute}
  variants:
  - {first: Christopher G., last: Chute}
- canonical: {first: Ilyas, last: Cicekli}
  variants:
  - {first: İlyas, last: Çiçekli}
- canonical: {first: Christopher, last: Cieri}
  variants:
  - {first: Chris, last: Cieri}
- canonical: {first: Philipp, last: Cimiano}
  id: philipp-cimiano
- canonical: {first: Alina Maria, last: Ciobanu}
  variants:
  - {first: Alina, last: Ciobanu}
- canonical: {first: Manuel R., last: Ciosici}
  variants:
  - {first: Manuel, last: Ciosici}
- canonical: {first: Fabio, last: Ciravegna}
  id: fabio-ciravegna
- canonical: {first: Montserrat, last: Civit}
  id: montserrat-civit
- canonical: {first: Chris, last: Clark}
  variants:
  - {first: Christine, last: Clark}
- canonical: {first: Jonathan H., last: Clark}
  variants:
  - {first: Jonathan, last: Clark}
- canonical: {first: Charles L. A., last: Clarke}
  id: charles-l-a-clarke
- canonical: {first: Luka A., last: Clarke}
  variants:
  - {first: Luka, last: Clarke}
- canonical: {first: Mark A., last: Clements}
  variants:
  - {first: Mark, last: Clements}
- canonical: {first: Miruna, last: Clinciu}
  variants:
  - {first: Miruna-Adriana, last: Clinciu}
- canonical: {first: John H., last: 'Clippinger, Jr.'}
  variants:
  - {first: John Henry, last: 'Clippinger, Jr.'}
- canonical: {first: Paul, last: Clough}
  variants:
  - {first: Paul D., last: Clough}
- canonical: {first: Martin, last: Cmejrek}
  variants:
  - {first: Martin, last: Čmejrek}
- canonical: {first: Noah, last: Coccaro}
  id: noah-coccaro
- canonical: {first: Jose, last: Coch}
  variants:
  - {first: José, last: Coch}
- canonical: {first: John, last: Cocke}
  id: john-cocke
- canonical: {first: Joan, last: Codina-Filba}
  variants:
  - {first: Joan, last: Codina-Filbà}
  - {first: Joan, last: Codina}
- canonical: {first: Jordan, last: Cohen}
  variants:
  - {first: Jordan R., last: Cohen}
- canonical: {first: K. Bretonnel, last: Cohen}
  variants:
  - {first: Kevin Bretonnel, last: Cohen}
  - {first: Kevin B., last: Cohen}
  - {first: Kevin, last: Cohen}
- canonical: {first: Philip R., last: Cohen}
  variants:
  - {first: Philip, last: Cohen}
  - {first: Phil R., last: Cohen}
- canonical: {first: Shay B., last: Cohen}
  variants:
  - {first: Shay, last: Cohen}
- canonical: {first: Trevor, last: Cohen}
  comment: University of Washington
  id: trevor-cohen
  similar: [trevor-cohn]
- canonical: {first: William, last: Cohen}
  variants:
  - {first: William W., last: Cohen}
- canonical: {first: Yael, last: Cohen-Sygal}
  variants:
  - {first: Yael, last: Sygal}
- canonical: {first: Luísa, last: Coheur}
  variants:
  - {first: Luisa, last: Coheur}
- canonical: {first: Trevor, last: Cohn}
  comment: University of Melbourne
  id: trevor-cohn
  similar: [trevor-cohen]
- canonical: {first: Andrew W., last: Cole}
  variants:
  - {first: Andrew, last: Cole}
- canonical: {first: Ronald, last: Cole}
  id: ronald-cole
  variants:
  - {first: Ron, last: Cole}
  - {first: Ronald A., last: Cole}
- canonical: {first: Mariona, last: Coll Ardanuy}
  variants:
  - {first: Mariona Coll, last: Ardanuy}
- canonical: {first: Christophe, last: Collet}
  id: christophe-collet
- canonical: {first: Jean-Marc, last: Colletta}
  id: jean-marc-colletta
- canonical: {first: Edward, last: Collins}
  variants:
  - {first: Ed, last: Collins}
- canonical: {first: Michael, last: Collins}
  variants:
  - {first: Michael John, last: Collins}
  - {first: Mike, last: Collins}
- canonical: {first: Sandra, last: Collovini}
  id: sandra-collovini
- canonical: {first: Pere, last: Comas}
  variants:
  - {first: Pere R., last: Comas}
- canonical: {first: Donald C., last: Comeau}
  variants:
  - {first: Don, last: Comeau}
  - {first: Donald, last: Comeau}
  - {first: Donald C, last: Comeau}
- canonical: {first: Elisabet, last: Comelles}
  id: elisabet-comelles
- canonical: {first: Kristian, last: Concepcion}
  variants:
  - {first: Kris, last: Concepcion}
- canonical: {first: Sherri, last: Condon}
  variants:
  - {first: Sherri L., last: Condon}
- canonical: {first: John, last: Conroy}
  variants:
  - {first: John M., last: Conroy}
- canonical: {first: Matthieu, last: Constant}
  variants:
  - {first: Mathieu, last: Constant}
- canonical: {first: Susan P., last: Converse}
  variants:
  - {first: Susan, last: Converse}
- canonical: {first: Helen V., last: Cook}
  variants:
  - {first: Helen, last: Cook}
  - {first: Helen V, last: Cook}
- canonical: {first: Peter-Arno, last: Coppen}
  id: peter-arno-coppen
- canonical: {first: Ornella, last: Corazzari}
  id: ornella-corazzari
- canonical: {first: Greville C., last: Corbett}
  variants:
  - {first: Greville, last: Corbett}
  - {first: Greville G., last: Corbett}
- canonical: {first: Peter, last: Corbett}
  variants:
  - {first: Peter T., last: Corbett}
- canonical: {first: João Paulo, last: Cordeiro}
  variants:
  - {first: João, last: Cordeiro}
- canonical: {first: Silvio, last: Cordeiro}
  variants:
  - {first: Silvio Ricardo, last: Cordeiro}
- canonical: {first: Mark G., last: Core}
  variants:
  - {first: Mark, last: Core}
- canonical: {first: Courtney D., last: Corley}
  variants:
  - {first: Courtney, last: Corley}
- canonical: {first: Annick, last: Corluy}
  id: annick-corluy
- canonical: {first: Thomas L., last: Cornell}
  variants:
  - {first: Thomas, last: Cornell}
- canonical: {first: Gloria, last: Corpas Pastor}
  variants:
  - {first: Gloria, last: Corpas}
  - {first: Gloria Corpas, last: Pastor}
- canonical: {first: Simon, last: Corston-Oliver}
  variants:
  - {first: Simon H., last: Corston-Oliver}
- canonical: {first: Louise, last: Corti}
  id: louise-corti
- canonical: {first: Santiago, last: Cortés Vaíllo}
  variants:
  - {first: Santiago, last: Cortes}
  - {first: Santiago Cortés, last: Vaíllo}
- canonical: {first: William J., last: Corvey}
  variants:
  - {first: William, last: Corvey}
- canonical: {first: Angela, last: Costa}
  variants:
  - {first: Ângela, last: Costa}
- canonical: {first: Luís Fernando, last: Costa}
  variants:
  - {first: Luís, last: Costa}
- canonical: {first: Christophe, last: Costa Florêncio}
  variants:
  - {first: Christophe Costa, last: Florencio}
- canonical: {first: Marta R., last: Costa-jussà}
  variants:
  - {first: Marta, last: R. Costa-jussà}
  - {first: Marta R., last: Costa-Jussà}
  - {first: Marta R., last: Costa-Jussa}
  - {first: Marta, last: Ruiz Costa-jussà}
  - {first: Marta Ruiz, last: Costa-jussà}
- canonical: {first: Fintan J., last: Costello}
  variants:
  - {first: Fintan, last: Costello}
- canonical: {first: William, last: Coster}
  variants:
  - {first: Will, last: Coster}
- canonical: {first: Louise-Amélie, last: Cougnon}
  variants:
  - {first: Louis-Amélie, last: Cougnon}
- canonical: {first: Francisco M., last: Couto}
  variants:
  - {first: Francisco, last: Couto}
- canonical: {first: Daniel, last: Couto Vale}
  variants:
  - {first: Daniel, last: Couto-Vale}
  - {first: Daniel, last: Vale}
- canonical: {first: Jim, last: Cowie}
  id: jim-cowie
- canonical: {first: Roddy, last: Cowie}
  id: roddy-cowie
- canonical: {first: Benoit, last: Crabbé}
  variants:
  - {first: Benoît, last: Crabbé}
- canonical: {first: Gregory, last: Crane}
  variants:
  - {first: Gregory R., last: Crane}
- canonical: {first: Lambros, last: Cranias}
  variants:
  - {first: Lambros, last: Kranias}
- canonical: {first: Josep M., last: Crego}
  variants:
  - {first: Josep Maria, last: Crego}
  - {first: Josep, last: Crego}
- canonical: {first: Luca, last: Cristoforetti}
  id: luca-cristoforetti
- canonical: {first: Matthew, last: Crocker}
  variants:
  - {first: Matthew W., last: Crocker}
- canonical: {first: W. Bruce, last: Croft}
  variants:
  - {first: Bruce, last: Croft}
- canonical: {first: Fabien, last: Cromieres}
  variants:
  - {first: Fabien, last: Cromières}
- canonical: {first: Paul A., last: Crook}
  variants:
  - {first: Paul, last: Crook}
- canonical: {first: Noa P., last: Cruz Diaz}
  variants:
  - {first: Noa P., last: Cruz}
  - {first: Noa, last: Cruz}
  - {first: Noa P., last: Cruz Díaz}
- canonical: {first: Michael, last: Crystal}
  variants:
  - {first: Michael R., last: Crystal}
- canonical: {first: Andras, last: Csomai}
  variants:
  - {first: András, last: Csomai}
- canonical: {first: Catia, last: Cucchiarini}
  id: catia-cucchiarini
- canonical: {first: Silviu, last: Cucerzan}
  variants:
  - {first: Silviu-Petru, last: Cucerzan}
- canonical: {first: Chris, last: Culy}
  variants:
  - {first: Christopher, last: Culy}
- canonical: {first: Hamish, last: Cunningham}
  id: hamish-cunningham
- canonical: {first: Arturo, last: Curiel}
  variants:
  - {first: Arturo, last: Curiel Díaz}
- canonical: {first: James R., last: Curran}
  variants:
  - {first: James, last: Curran}
- canonical: {first: Douglass, last: Cutting}
  variants:
  - {first: Doug, last: Cutting}
- canonical: {first: Jan, last: Cuřín}
  id: jan-curin
- canonical: {first: Agata, last: Cybulska}
  variants:
  - {first: Agata Katarzyna, last: Cybulska}
- canonical: {first: Scott, last: Cyphers}
  variants:
  - {first: D. Scott, last: Cyphers}
- canonical: {first: Marianne, last: Dabbadie}
  id: marianne-dabbadie
- canonical: {first: Walter, last: Daelemans}
  id: walter-daelemans
- canonical: {first: Deborah A., last: Dahl}
  id: deborah-a-dahl
  variants:
  - {first: Deborah, last: Dahl}
- canonical: {first: Kathleen, last: Dahlgren}
  id: kathleen-dahlgren
- canonical: {first: Li-Rong, last: Dai}
  variants:
  - {first: LiRong, last: Dai}
- canonical: {first: Xiang, last: Dai}
  variants:
  - {first: Xiangying, last: Dai}
- canonical: {first: Xinyu, last: Dai}
  variants:
  - {first: Xin-yu, last: Dai}
  - {first: Xin-Yu, last: Dai}
- canonical: {first: Béatrice, last: Daille}
  variants:
  - {first: Beatrice, last: Daille}
- canonical: {first: Bojana, last: Dalbelo Bašić}
  variants:
  - {first: Bojana Dalbelo, last: Bašić}
- canonical: {first: Patrice, last: Dalle}
  id: patrice-dalle
- canonical: {first: Bhavana, last: Dalvi}
  variants:
  - {first: Bhavana, last: Dalvi Mishra}
- canonical: {first: Om P., last: Damani}
  variants:
  - {first: Om, last: Damani}
- canonical: {first: Fred, last: Damerau}
  variants:
  - {first: Fred J., last: Damerau}
- canonical: {first: Laurie, last: Damianos}
  variants:
  - {first: Laurie E., last: Damianos}
- canonical: {first: Danica, last: Damljanović}
  variants:
  - {first: Danica, last: Damljanovic}
- canonical: {first: Géraldine, last: Damnati}
  variants:
  - {first: Geraldine, last: Damnati}
- canonical: {first: Robert I., last: Damper}
  id: robert-i-damper
- canonical: {first: Sandipan, last: Dandapat}
  variants:
  - {first: Sandipan, last: Dandpat}
- canonical: {first: Hoa Trang, last: Dang}
  variants:
  - {first: Hoa, last: Dang}
- canonical: {first: Ron, last: 'Daniel, Jr.'}
  variants:
  - {first: Ron, last: Daniel}
  - {first: Ron, last: Daniel Jr.}
- canonical: {first: Masatake, last: Dantsuji}
  id: masatake-dantsuji
- canonical: {first: Aswarth Abhilash, last: Dara}
  variants:
  - {first: Aswarth, last: Dara}
- canonical: {first: Stéfan, last: Darmoni}
  variants:
  - {first: Stefan, last: Darmoni}
- canonical: {first: Vidas, last: Daudaravicius}
  variants:
  - {first: Vidas, last: Daudaravičius}
- canonical: {first: Jordi, last: Daudé}
  id: jordi-daude
- canonical: {first: Hal, last: Daumé III}
  variants:
  - {first: Hal, last: Daume III}
  - {first: Hal, last: Daume}
  - {first: Hal, last: Daumé}
- canonical: {first: Chris Irwin, last: Davis}
  variants:
  - {first: Chris, last: Davis}
- canonical: {first: James, last: Davis}
  variants:
  - {first: James Raymond, last: Davis}
- canonical: {first: Mark W., last: Davis}
  variants:
  - {first: Mark, last: Davis}
- canonical: {first: Sashka T., last: Davis}
  variants:
  - {first: Sashka, last: Davis}
- canonical: {first: Ian P., last: Davy}
  variants:
  - {first: Ian, last: Davy}
  - {first: Ian P, last: Davy}
- canonical: {first: David, last: Day}
  variants:
  - {first: David S., last: Day}
- canonical: {first: Antonella, last: De Angeli}
  variants:
  - {first: Antonella, last: DeAngeli}
- canonical: {first: Vitor, last: De Araujo}
  variants:
  - {first: Vítor, last: Araújo}
- canonical: {first: Orphee, last: De Clercq}
  variants:
  - {first: Orphée, last: De Clercq}
- canonical: {first: Georges, last: De Moor}
  id: georges-de-moor
- canonical: {first: Renato, last: De Mori}
  variants:
  - {first: Renato, last: de Mori}
- canonical: {first: Anne, last: De Roeck}
  variants:
  - {first: Anne, last: DeRoeck}
  - {first: Anne, last: de Roeck}
  - {first: Anne, last: deRoeck}
  - {first: A.N., last: De Roeck}
  - {first: Anne N., last: De Roeck}
- canonical: {first: Gianluca, last: De Rossi}
  variants:
  - {first: Gianluca, last: Rossi}
- canonical: {first: Koenraad, last: De Smedt}
  variants:
  - {first: Koenraad, last: de Smedt}
  - {first: Koenraad, last: DeSmedt}
- canonical: {first: Ángel, last: De la Torre}
  id: angel-de-la-torre
- canonical: {first: Jonathan, last: DeCristofaro}
  variants:
  - {first: Jonathan D., last: DeCristofaro}
- canonical: {first: Rosa, last: Del Gaudio}
  variants:
  - {first: Rosa, last: Gaudio}
- canonical: {first: Riccardo, last: Del Gratta}
  variants:
  - {first: Riccardo, last: del Gratta}
- canonical: {first: Iria, last: Del Río Gayo}
  variants:
  - {first: Iria, last: del Río Gayo}
  - {first: Iria, last: del Río}
  - {first: Iria, last: del Rio}
- canonical: {first: Elisabeth, last: Delais-Roussarie}
  variants:
  - {first: Élisabeth, last: Delais-Roussarie}
- canonical: {first: Jean-François, last: Delannoy}
  variants:
  - {first: Jean-Francois, last: Delannoy}
- canonical: {first: Stephen A., last: Della Pietra}
  id: stephen-a-della-pietra
  variants:
  - {first: Stephen, last: Della Pietra}
  - {first: Stephen, last: DellaPietra}
- canonical: {first: Vincent J., last: Della Pietra}
  id: vincent-j-della-pietra
  variants:
  - {first: Vincent, last: DellaPietra}
- canonical: {first: Rodolfo, last: Delmonte}
  id: rodolfo-delmonte
- canonical: {first: Paul, last: Deléglise}
  variants:
  - {first: Paul, last: Deleglise}
- canonical: {first: George, last: Demetriou}
  variants:
  - {first: George C., last: Demetriou}
- canonical: {first: Isin, last: Demirsahin}
  variants:
  - {first: Işin, last: Demirşahin}
  - {first: Isin, last: Demirşahin}
- canonical: {first: Peter, last: Deng}
  id: peter-deng
- canonical: {first: Xinyu, last: Deng}
  variants:
  - {first: XinYu, last: Deng}
- canonical: {first: Zhi-Hong, last: Deng}
  variants:
  - {first: Zhihong, last: Deng}
- canonical: {first: Alexandre, last: Denis}
  id: alexandre-denis
- canonical: {first: Leon, last: Derczynski}
  variants:
  - {first: Leon, last: Strømberg-Derczynski}
- canonical: {first: Jan Milan, last: Deriu}
  variants:
  - {first: Jan, last: Deriu}
- canonical: {first: Julien, last: Derivière}
  id: julien-deriviere
- canonical: {first: Maunendra Sankar, last: Desarkar}
  variants:
  - {first: Maunendra, last: Sankar Desarkar}
- canonical: {first: Théo, last: Desbordes}
  variants:
  - {first: Theo, last: Desbordes}
- canonical: {first: Jean-Pierre, last: Descles}
  variants:
  - {first: Jean-Pierre, last: Desclés}
  - {first: Jean Pierre, last: Descles}
- canonical: {first: Elina, last: Desipri}
  id: elina-desipri
  variants:
  - {first: Elina, last: Desypri}
- canonical: {first: José, last: Deulofeu}
  variants:
  - {first: Jose, last: Deulofeu}
- canonical: {first: Arturo Calvo, last: Devesa}
  variants:
  - {first: Arturo, last: Calvo}
- canonical: {first: Laurence, last: Devillers}
  id: laurence-devillers
- canonical: {first: Pradip, last: Dey}
  variants:
  - {first: Paradip, last: Dey}
- canonical: {first: Arnab, last: Dhar}
  variants:
  - {first: Arnad, last: Dhar}
- canonical: {first: Paramveer S., last: Dhillon}
  variants:
  - {first: Paramveer, last: Dhillon}
- canonical: {first: Luigi, last: Di Caro}
  variants:
  - {first: Luigi, last: di Caro}
- canonical: {first: Giuseppe, last: Di Fabbrizio}
  variants:
  - {first: Giuseppe, last: Fabbrizio}
- canonical: {first: Mattia A., last: Di Gangi}
  variants:
  - {first: Mattia Antonino, last: Di Gangi}
  - {first: Mattia, last: Di Gangi}
- canonical: {first: Mauro, last: Di Manzo}
  id: mauro-di-manzo
- canonical: {first: Giorgio Maria, last: Di Nunzio}
  variants:
  - {first: Giorgio, last: Di Nunzio}
- canonical: {first: Vittorio, last: Di Tomaso}
  id: vittorio-di-tomaso
- canonical: {first: Chrysanne, last: DiMarco}
  variants:
  - {first: Chrysanne, last: Di Marco}
- canonical: {first: Denise, last: DiPersio}
  variants:
  - {first: Denise, last: Dipersio}
- canonical: {first: Mona, last: Diab}
  variants:
  - {first: Mona T., last: Diab}
- canonical: {first: Gaël, last: Dias}
  variants:
  - {first: Gael, last: Dias}
  - {first: Gäel, last: Dias}
- canonical: {first: Miguel Sales, last: Dias}
  variants:
  - {first: Miguel, last: Dias}
- canonical: {first: Bento Carlos, last: Dias-da-Silva}
  variants:
  - {first: Bento Carlos Dias, last: da Silva}
- canonical: {first: Javier, last: Dieguez-Tirado}
  variants:
  - {first: Javier, last: Dieguez}
- canonical: {first: Dinh, last: Dien}
  variants:
  - {first: Dien, last: Dinh}
- canonical: {first: Mireia, last: Diez}
  variants:
  - {first: Mireia, last: Díez}
- canonical: {first: Vassilios, last: Digalakis}
  id: vassilios-digalakis
- canonical: {first: Brian W., last: Dillon}
  variants:
  - {first: Brian, last: Dillon}
- canonical: {first: Davis Muhajereen D., last: Dimalen}
  variants:
  - {first: Davis Muhajereen, last: Dimalen}
- canonical: {first: Vania, last: Dimitrova}
  variants:
  - {first: Vanya, last: Dimitrova}
- canonical: {first: Luca, last: Dini}
  id: luca-dini
- canonical: {first: Norbert, last: Dinstl}
  id: norbert-dinstl
- canonical: {first: Georgiana, last: Dinu}
  id: georgiana-dinu
- canonical: {first: Liviu P., last: Dinu}
  variants:
  - {first: Liviu, last: Dinu}
  - {first: Liviu Petrisor, last: Dinu}
- canonical: {first: Cheikh M. Bamba, last: Dione}
  variants:
  - {first: Cheikh Bamba, last: Dione}
- canonical: {first: Bayu, last: Distiawan}
  variants:
  - {first: Bayu Distiawan, last: Trisedya}
- canonical: {first: Shirley, last: Dita}
  variants:
  - {first: Shirley N., last: Dita}
- canonical: {first: Paul, last: Dixon}
  variants:
  - {first: Paul R., last: Dixon}
- canonical: {first: Quoc Khanh, last: Do}
  variants:
  - {first: Quoc-Khanh, last: Do}
- canonical: {first: Simon, last: Dobrisek}
  variants:
  - {first: Simon, last: Dobrišek}
- canonical: {first: Boris V., last: Dobrov}
  id: boris-v-dobrov
  variants:
  - {first: Boris, last: Dobrov}
- canonical: {first: Laura, last: Docio-Fernandez}
  variants:
  - {first: Laura, last: Docío-Fernández}
- canonical: {first: George R., last: Doddington}
  variants:
  - {first: George, last: Doddington}
- canonical: {first: Ellen K., last: Dodge}
  variants:
  - {first: Ellen, last: Dodge}
- canonical: {first: Shinichi, last: Doi}
  variants:
  - {first: Shin’ichi, last: Doi}
- canonical: {first: Charles P., last: Dolan}
  variants:
  - {first: Charles, last: Dolan}
- canonical: {first: William B., last: Dolan}
  variants:
  - {first: William, last: Dolan}
  - {first: Bill, last: Dolan}
- canonical: {first: Ioannis, last: Dologlou}
  id: ioannis-dologlou
- canonical: {first: Martin Ariel, last: Dominguez}
  variants:
  - {first: Martín, last: Domínguez}
  - {first: Martin Ariel, last: Domínguez}
- canonical: {first: Ming Chui, last: Dong}
  variants:
  - {first: Ming-Chui, last: Dong}
- canonical: {first: Xin Luna, last: Dong}
  variants:
  - {first: Xin, last: Dong}
- canonical: {first: Christine, last: Doran}
  id: christine-doran
- canonical: {first: Bonnie, last: Dorr}
  variants:
  - {first: Bonnie J., last: Dorr}
- canonical: {first: Jochen, last: Dorre}
  variants:
  - {first: Jochen, last: Dörre}
- canonical: {first: Léon, last: Dostert}
  variants:
  - {first: Leon, last: Dostert}
  - {first: L. E., last: Dostert}
- canonical: {first: Ellen, last: Douglas-Cowie}
  id: ellen-douglas-cowie
- canonical: {first: Yerai, last: Doval}
  variants:
  - {first: Yerai, last: Doval Mosquera}
- canonical: {first: John, last: Dowding}
  id: john-dowding
- canonical: {first: Jennifer, last: Doyon}
  variants:
  - {first: Jennifer B., last: Doyon}
- canonical: {first: Christopher, last: Dozier}
  variants:
  - {first: Christopher C., last: Dozier}
- canonical: {first: Elliott Franco, last: Drabek}
  variants:
  - {first: Elliott, last: Drabek}
  - {first: Elliott, last: Drábek}
- canonical: {first: Felix, last: Dreizin}
  id: felix-dreizin
- canonical: {first: Biljana, last: Drndarević}
  variants:
  - {first: Biljana, last: Drndarevic}
- canonical: {first: Witold, last: Drożdżyński}
  variants:
  - {first: Witold, last: Drozdzynski}
- canonical: {first: Sebastian, last: Drude}
  id: sebastian-drude
- canonical: {first: Jianyong, last: Duan}
  variants:
  - {first: Jian-Yong, last: Duan}
- canonical: {first: Yuguang, last: Duan}
  variants:
  - {first: Yu, last: Duan}
- canonical: {first: Pablo, last: Duboue}
  variants:
  - {first: Pablo A., last: Duboue}
  - {first: Pablo Ariel, last: Duboue}
- canonical: {first: Loic, last: Dugast}
  variants:
  - {first: Loïc, last: Dugast}
- canonical: {first: Stefan Daniel, last: Dumitrescu}
  variants:
  - {first: Ștefan Daniel, last: Dumitrescu}
  - {first: Ștefan, last: Dumitrescu}
- canonical: {first: Pierre, last: Dumouchel}
  id: pierre-dumouchel
- canonical: {first: Ted E., last: Dunning}
  variants:
  - {first: Ted, last: Dunning}
- canonical: {first: Long, last: Duong}
  variants:
  - {first: Long, last: Duong Thanh}
- canonical: {first: Magali Sanches, last: Duran}
  variants:
  - {first: Magali, last: Sanches Duran}
  - {first: Magali, last: Duran}
- canonical: {first: Ilknur, last: Durgar El-Kahlout}
  variants:
  - {first: Ilknur Durgar, last: El-Kahlout}
  - {first: İlknur, last: Durgar El-Kahlout}
  - {first: İlknur Durgar, last: El-Kahlout}
- canonical: {first: Koel, last: Dutta Chowdhury}
  variants:
  - {first: Koel Dutta, last: Chowdhury}
- canonical: {first: Arienne, last: Dwyer}
  id: arienne-dwyer
- canonical: {first: Hans, last: Dybkjaer}
  variants:
  - {first: Hans, last: Dybkjær}
- canonical: {first: Laila, last: Dybkjaer}
  variants:
  - {first: Laila, last: Dybkjær}
- canonical: {first: Chris, last: Dyer}
  variants:
  - {first: Christopher, last: Dyer}
  - {first: Christopher J., last: Dyer}
- canonical: {first: Michael G., last: Dyer}
  variants:
  - {first: Michael, last: Dyer}
- canonical: {first: Myroslava O., last: Dzikovska}
  variants:
  - {first: Myroslava, last: Dzikovska}
- canonical: {first: Daniel, last: Déchelotte}
  variants:
  - {first: Daniel, last: Dechelotte}
- canonical: {first: Hervé, last: Déjean}
  id: herve-dejean
  variants:
  - {first: Herve, last: Dejean}
- canonical: {first: Víctor J., last: Díaz}
  variants:
  - {first: Victor J., last: Díaz}
- canonical: {first: Jesús E., last: Díaz Verdejo}
  id: jesus-e-diaz-verdejo
- canonical: {first: Arantza, last: Díaz de Ilarraza}
  id: arantza-diaz-de-ilarraza
  variants:
  - {first: Arantza, last: Diaz de Ilarraza}
- canonical: {first: Elisabeth, last: D’Halleweyn}
  variants:
  - {first: Elizabeth, last: D’Halleweyn}
- canonical: {first: Luis Fernando, last: D’Haro}
  variants:
  - {first: Luis F., last: d’Haro}
- canonical: {first: Susana, last: Early}
  id: susana-early
- canonical: {first: Hiroshi, last: Echizen-ya}
  variants:
  - {first: Hiroshi, last: Echizen’ya}
- canonical: {first: Philip, last: Edmonds}
  variants:
  - {first: Philip G., last: Edmonds}
- canonical: {first: Angels, last: Egea}
  variants:
  - {first: Àngels, last: Egea}
- canonical: {first: Liat, last: Ein Dor}
  variants:
  - {first: Liat, last: Ein-Dor}
- canonical: {first: Andreas, last: Eisele}
  id: andreas-eisele
- canonical: {first: Jason, last: Eisner}
  variants:
  - {first: Jason M., last: Eisner}
- canonical: {first: Eva, last: Ejerhed}
  variants:
  - {first: Eva I., last: Ejerhed}
- canonical: {first: Kerstin Severinson, last: Eklundh}
  variants:
  - {first: Kerstin, last: Severinson Eklundh}
  - {first: Kerstin, last: Severinson}
- canonical: {first: Said Ouatik, last: El Alaoui}
  variants:
  - {first: Said, last: Ouatik El Alaoui}
- canonical: {first: Adil, last: El Ghali}
  variants:
  - {first: Adil, last: El-Ghali}
- canonical: {first: Ismail, last: El Maarouf}
  variants:
  - {first: Ismaïl, last: El Maarouf}
- canonical: {first: Samhaa R., last: El-Beltagy}
  variants:
  - {first: Samhaa, last: El-Beltagy}
- canonical: {first: Marc, last: El-Bèze}
  id: marc-el-beze
  variants:
  - {first: Marc, last: El-Beze}
- canonical: {first: Wassim, last: El-Hajj}
  variants:
  - {first: Wassim, last: El Hajj}
- canonical: {first: Mohab, last: El-karef}
  variants:
  - {first: Mohab, last: Elkaref}
- canonical: {first: Noémie, last: Elhadad}
  variants:
  - {first: Noemie, last: Elhadad}
- canonical: {first: Frédéric, last: Eliséi}
  variants:
  - {first: Frederic, last: Elisei}
- canonical: {first: Faiza, last: Elkateb-Gara}
  variants:
  - {first: Faiza, last: Gara}
  - {first: Faïza, last: Elkateb-Gara}
- canonical: {first: John, last: Elliott}
  variants:
  - {first: John, last: Elliot}
- canonical: {first: David, last: Ellis}
  variants:
  - {first: David Ellis, last: Rogers}
- canonical: {first: T. Mark, last: Ellison}
  id: t-mark-ellison
- canonical: {first: Samira, last: Ellouze}
  variants:
  - {first: Samira Walha, last: Ellouze}
- canonical: {first: Mariem, last: Ellouze Khemekhem}
  variants:
  - {first: Mariem, last: Ellouze Khemakhem}
  - {first: Mariem, last: Ellouze}
  - {first: Mariem Ellouze, last: Khmekhem}
  - {first: Mariem, last: Ellouze khemekhem}
- canonical: {first: Michael, last: Ellsworth}
  variants:
  - {first: Michael J., last: Ellsworth}
- canonical: {first: David, last: Elson}
  variants:
  - {first: David K., last: Elson}
- canonical: {first: Martin C., last: Emele}
  variants:
  - {first: Martin, last: Emele}
- canonical: {first: Louisette, last: Emirkanian}
  id: louisette-emirkanian
- canonical: {first: Chantal, last: Enguehard}
  id: chantal-enguehard
- canonical: {first: Mark, last: Epstein}
  id: mark-epstein
- canonical: {first: Adoram, last: Erell}
  id: adoram-erell
- canonical: {first: Tomaž, last: Erjavec}
  variants:
  - {first: Tomaz, last: Erjavec}
- canonical: {first: Gunes, last: Erkan}
  variants:
  - {first: Güneş, last: Erkan}
- canonical: {first: Gülşen, last: Eryiğit}
  variants:
  - {first: Gülşen, last: Eryiǧit}
- canonical: {first: Mahbaneh, last: Eshaghzadeh Torbati}
  variants:
  - {first: Mahbaneh, last: Eshaghzadeh}
- canonical: {first: Iris, last: Eshkol}
  variants:
  - {first: Iris, last: Eshkol-Taravella}
- canonical: {first: Salvador, last: España}
  id: salvador-espana
- canonical: {first: Luis, last: Espinosa Anke}
  variants:
  - {first: Luis, last: Espinosa-Anke}
  - {first: Luis Espinosa, last: Anke}
- canonical: {first: Miquel, last: Esplà-Gomis}
  variants:
  - {first: Miquel, last: Esplà}
- canonical: {first: Dominique, last: Estival}
  id: dominique-estival
- canonical: {first: David A., last: Evans}
  variants:
  - {first: David Andreoff, last: Evans}
- canonical: {first: David K., last: Evans}
  variants:
  - {first: David, last: Evans}
  - {first: David Kirk, last: Evans}
- canonical: {first: Edmund Grimley, last: Evans}
  variants:
  - {first: Edmund, last: Grimley-Evans}
- canonical: {first: Richard, last: Evans}
  id: richard-evans
- canonical: {first: Roger, last: Evans}
  id: roger-evans
- canonical: {first: Martha, last: Evens}
  variants:
  - {first: Martha W., last: Evens}
  - {first: Martha W, last: Evens}
- canonical: {first: Stephanie S., last: Everett}
  variants:
  - {first: Stephanie, last: Everett}
- canonical: {first: Lindsay J., last: Evett}
  id: lindsay-j-evett
- canonical: {first: Chandra Kiran Reddy, last: Evuru}
  variants:
  - {first: Chandra Kiran, last: Evuru}
- canonical: {first: Frank Van, last: Eynde}
  variants:
  - {first: Frank, last: van Eynde}
  - {first: Frank, last: Van Eynde}
- canonical: {first: Nerea, last: Ezeiza}
  id: nerea-ezeiza
- canonical: {first: Cécile, last: Fabre}
  variants:
  - {first: Cecile, last: Fabre}
- canonical: {first: Karoly, last: Fabricz}
  id: karoly-fabricz
- canonical: {first: Marcos Didonet Del, last: Fabro}
  variants:
  - {first: Marcus Didonet, last: Del Fabro}
- canonical: {first: Hakimeh, last: Fadaee}
  variants:
  - {first: Hakimeh, last: Fadaei}
- canonical: {first: Cédrick, last: Fairon}
  variants:
  - {first: Cedrick, last: Fairon}
- canonical: {first: Nikos, last: Fakotakis}
  id: nikos-fakotakis
  variants:
  - {first: Nikos D., last: Fakotakis}
- canonical: {first: Agnieszka, last: Falenska}
  variants:
  - {first: Agnieszka, last: Faleńska}
- canonical: {first: Shixi, last: Fan}
  variants:
  - {first: ShiXi, last: Fan}
- canonical: {first: Alex Chengyu, last: Fang}
  variants:
  - {first: Alex C., last: Fang}
- canonical: {first: M. Amin, last: Farajian}
  variants:
  - {first: Mohammad Amin, last: Farajian}
- canonical: {first: Richárd, last: Farkas}
  variants:
  - {first: Richard, last: Farkas}
- canonical: {first: Javier, last: Farreres}
  variants:
  - {first: Xavier, last: Farreres}
- canonical: {first: Tanveer A., last: Faruquie}
  variants:
  - {first: Tanveer, last: Faruquie}
  - {first: Tanveer A, last: Faruquie}
- canonical: {first: David, last: Farwell}
  id: david-farwell
- canonical: {first: Nicolas R., last: Fauceglia}
  variants:
  - {first: Nicolas, last: Fauceglia}
- canonical: {first: Benoit, last: Favre}
  variants:
  - {first: Benoît, last: Favre}
- canonical: {first: Steven, last: Feiner}
  variants:
  - {first: Steven K., last: Feiner}
- canonical: {first: Laurie, last: Feldman}
  variants:
  - {first: Laurie Beth, last: Feldman}
- canonical: {first: Naomi, last: Feldman}
  variants:
  - {first: Naomi H., last: Feldman}
- canonical: {first: Laszlo, last: Felfoldi}
  variants:
  - {first: László, last: Felföldi}
- canonical: {first: Ariani Di, last: Felippo}
  variants:
  - {first: Ariani, last: Di-Felippo}
  - {first: Ariani, last: Di Felippo}
- canonical: {first: Valéria Delisandra, last: Feltrim}
  variants:
  - {first: Valéria, last: Feltrim}
  - {first: Valéria D., last: Feltrim}
- canonical: {first: Fangfang, last: Feng}
  id: fangfang-feng
- canonical: {first: Jens Erik, last: Fenstad}
  variants:
  - {first: Jens-Erik, last: Fenstad}
- canonical: {first: Eraldo, last: Fernandes}
  variants:
  - {first: Eraldo Rezende, last: Fernandes}
- canonical: {first: Ana, last: Fernandez}
  variants:
  - {first: Ana Fernández, last: Montraveta}
  - {first: Ana, last: Fernández-Montraveta}
- canonical: {first: Ramón, last: Fernandez Astudillo}
  variants:
  - {first: Ramón, last: Astudillo}
  - {first: Ramón, last: F. Astudillo}
  - {first: Ramon, last: F. Astudillo}
- canonical: {first: Diego, last: Fernandez Slezak}
  variants:
  - {first: Diego, last: Fernández Slezak}
- canonical: {first: Raquel, last: Fernández}
  variants:
  - {first: Raquel, last: Fernandez}
- canonical: {first: Antonio, last: Fernández Orquín}
  variants:
  - {first: Antonio, last: Fernandez Orquín}
  - {first: Antonio, last: Fernández-Orquín}
  - {first: Antonio, last: Fernández}
- canonical: {first: David, last: Fernández-Amorós}
  variants:
  - {first: David, last: Fernández}
  - {first: David, last: Férnandez-Amorós}
- canonical: {first: Fernando, last: Fernández-Martínez}
  variants:
  - {first: Fernando Fernández, last: Martínez}
- canonical: {first: Stéphane, last: Ferrari}
  variants:
  - {first: Stephane, last: Ferrari}
- canonical: {first: Kathleen, last: Ferraro}
  variants:
  - {first: Kathleen, last: Ferrara}
- canonical: {first: Antonio, last: Ferrández}
  id: antonio-ferrandez
  variants:
  - {first: Antonio, last: Ferrandez}
- canonical: {first: Óscar, last: Ferrández}
  variants:
  - {first: Oscar, last: Ferrandez}
  - {first: Oscar, last: Ferrández}
- canonical: {first: Gaëlle, last: Ferré}
  variants:
  - {first: Gaelle, last: Ferré}
- canonical: {first: Daniel, last: Ferrés}
  variants:
  - {first: Dani, last: Ferrés}
- canonical: {first: Hanne, last: Fersøe}
  id: hanne-fersoe
  variants:
  - {first: Hanne, last: Fersoe}
- canonical: {first: Charles J., last: Fillmore}
  variants:
  - {first: Charles, last: Fillmore}
- canonical: {first: Maria José B., last: Finatto}
  variants:
  - {first: Maria José, last: Finatto}
  - {first: Maria José Bocorny, last: Finatto}
- canonical: {first: Alex, last: Fine}
  variants:
  - {first: Alex B., last: Fine}
- canonical: {first: Linda, last: Fineman}
  id: linda-fineman
- canonical: {first: Tim, last: Finin}
  variants:
  - {first: Timothy W., last: Finin}
- canonical: {first: Pamela E., last: Fink}
  id: pamela-e-fink
- canonical: {first: Jenny Rose, last: Finkel}
  variants:
  - {first: Jenny, last: Finkel}
- canonical: {first: Mark, last: Finlayson}
  variants:
  - {first: Mark A., last: Finlayson}
- canonical: {first: Gregory, last: Finley}
  variants:
  - {first: Greg, last: Finley}
- canonical: {first: Therese, last: Firmin}
  variants:
  - {first: Therese Firmin, last: Hand}
- canonical: {first: Jonathan G., last: Fiscus}
  id: jonathan-g-fiscus
  variants:
  - {first: Jonathan C., last: Fiscus}
  - {first: Jonathan, last: Fiscus}
- canonical: {first: David, last: Fisher}
  id: david-fisher
- canonical: {first: William M., last: Fisher}
  id: william-m-fisher
  variants:
  - {first: William, last: Fisher}
- canonical: {first: Sisay, last: Fissaha Adafre}
  variants:
  - {first: Sisay, last: Fissaha}
  - {first: Sisay Fissaha, last: Adafre}
- canonical: {first: Eileen, last: Fitzpatrick}
  id: eileen-fitzpatrick
- canonical: {first: James L., last: Flanagan}
  id: james-l-flanagan
- canonical: {first: Sébastien, last: Flavier}
  variants:
  - {first: Sebastien, last: Flavier}
- canonical: {first: Iuliana Alexandra, last: Fleşcan-Lovin-Arseni}
  variants:
  - {first: Iuliana Alexandra, last: Fleșcan-Lovin-Arseni}
  - {first: Iuliana-Alexandra, last: Flescan-Lovin-Arseni}
- canonical: {first: Dan, last: Flickinger}
  id: dan-flickinger
  variants:
  - {first: Daniel, last: Flickinger}
  - {first: Daniel P., last: Flickinger}
- canonical: {first: Radu, last: Florian}
  id: radu-florian
- canonical: {first: Christian, last: Fluhr}
  id: christian-fluhr
- canonical: {first: Achille, last: Fokoue-Nkoutche}
  variants:
  - {first: Achille, last: Fokoue}
- canonical: {first: Helka, last: Folch}
  id: helka-folch
- canonical: {first: Peter, last: Foltz}
  variants:
  - {first: Peter W., last: Foltz}
- canonical: {first: José A. R., last: Fonollosa}
  variants:
  - {first: Jose A., last: R. Fonollosa}
  - {first: José A.R., last: Fonollosa}
  - {first: José A., last: R. Fonollosa}
  - {first: Jose A. R., last: Fonollosa}
- canonical: {first: Erick, last: Fonseca}
  variants:
  - {first: Erick Rocha, last: Fonseca}
  - {first: Erick R., last: Fonseca}
- canonical: {first: Evandro B., last: Fonseca}
  variants:
  - {first: Evandro, last: Fonseca}
- canonical: {first: Ariadna, last: Font Llitjós}
  variants:
  - {first: Ariadna, last: Font-Llitjos}
  - {first: Ariadna, last: Font Llitjos}
- canonical: {first: Josep Maria, last: Fontana}
  variants:
  - {first: Josep, last: Fontana}
- canonical: {first: Kate, last: Forbes-Riley}
  variants:
  - {first: Kate, last: Forbes}
  - {first: Katherine, last: Forbes-Riley}
  - {first: Katherine, last: Forbes}
  - {first: Katherine, last: Forbes Riley}
- canonical: {first: Kenneth, last: Forbus}
  variants:
  - {first: Kenneth D., last: Forbus}
- canonical: {first: Mikel L., last: Forcada}
  variants:
  - {first: Mikel, last: Forcada}
- canonical: {first: Cameron Shaw, last: Fordyce}
  variants:
  - {first: Cameron, last: Fordyce}
- canonical: {first: Lluis, last: Formiga}
  variants:
  - {first: Lluís, last: Formiga}
- canonical: {first: David, last: Forsyth}
  variants:
  - {first: David A., last: Forsyth}
- canonical: {first: Corina, last: Forăscu}
  variants:
  - {first: Corina, last: Forascu}
- canonical: {first: Eric, last: Fosler-Lussier}
  variants:
  - {first: J. Eric, last: Fosler}
  - {first: Eric, last: Fosler}
- canonical: {first: Victoria, last: Fossum}
  variants:
  - {first: Victoria Li, last: Fossum}
- canonical: {first: Dean, last: Foster}
  variants:
  - {first: Dean P., last: Foster}
- canonical: {first: Mary Ellen, last: Foster}
  variants:
  - {first: Mary E., last: Foster}
- canonical: {first: Kilian A., last: Foth}
  variants:
  - {first: Kilian, last: Foth}
- canonical: {first: Stavroula-Evita, last: Fotinea}
  id: stavroula-evita-fotinea
- canonical: {first: Christophe, last: Fouqueré}
  id: christophe-fouquere
- canonical: {first: Sébastien, last: Fournier}
  variants:
  - {first: Sebastien, last: Fournier}
- canonical: {first: Heidi, last: Fox}
  variants:
  - {first: Heidi J., last: Fox}
- canonical: {first: Jean E., last: Fox Tree}
  variants:
  - {first: Jean Fox, last: Tree}
  - {first: Jean, last: Fox Tree}
- canonical: {first: Michael C., last: Frank}
  variants:
  - {first: Michael, last: Frank}
- canonical: {first: Stefan L., last: Frank}
  variants:
  - {first: Stefan, last: Frank}
- canonical: {first: Alexander, last: Franz}
  variants:
  - {first: Alexander M., last: Franz}
- canonical: {first: Claire, last: François}
  variants:
  - {first: Claire, last: Francois}
- canonical: {first: Alexander, last: Fraser}
  variants:
  - {first: Alex, last: Fraser}
- canonical: {first: Kathleen C., last: Fraser}
  variants:
  - {first: Kathleen, last: Fraser}
- canonical: {first: Norman M., last: Fraser}
  variants:
  - {first: Norman, last: Fraser}
- canonical: {first: Elisabeth, last: Frasnelli}
  id: elisabeth-frasnelli
- canonical: {first: Zuzana, last: Fraterova}
  variants:
  - {first: Zuzana, last: Fráterová}
- canonical: {first: Robert, last: Frederking}
  variants:
  - {first: Robert E., last: Frederking}
- canonical: {first: Dayne, last: Freitag}
  id: dayne-freitag
- canonical: {first: André, last: Freitas}
  variants:
  - {first: Andre, last: Freitas}
- canonical: {first: Cláudia, last: Freitas}
  variants:
  - {first: Claudia, last: Freitas}
- canonical: {first: Karin, last: Friberg Heppin}
  variants:
  - {first: Karin Friberg, last: Heppin}
  - {first: Karin, last: Friberg}
- canonical: {first: Carol, last: Friedman}
  id: carol-friedman
- canonical: {first: Richard, last: Fritzson}
  variants:
  - {first: Rich, last: Fritzson}
- canonical: {first: Sónia, last: Frota}
  id: sonia-frota
- canonical: {first: Eva, last: Fucikova}
  variants:
  - {first: Eva, last: Fučíková}
- canonical: {first: Maria, last: Fuentes}
  variants:
  - {first: Maria, last: Fuentes Fort}
- canonical: {first: Jun’ichi, last: Fukumoto}
  variants:
  - {first: Junichi, last: Fukumoto}
- canonical: {first: Shun-ya, last: Fukunaga}
  variants:
  - {first: Shunya, last: Fukunaga}
- canonical: {first: Sean A., last: Fulop}
  variants:
  - {first: Sean, last: Fulop}
- canonical: {first: Sadaoki, last: Furui}
  id: sadaoki-furui
- canonical: {first: Robert P., last: Futrelle}
  variants:
  - {first: Robert, last: Futrelle}
- canonical: {first: Luana, last: Fǎgǎrǎşan}
  variants:
  - {first: Luana, last: Fagarasan}
- canonical: {first: Kiran, last: GVR}
  variants:
  - {first: Kiran, last: Gvr}
- canonical: {first: Raghu Pujitha, last: Gade}
  variants:
  - {first: Pujitha, last: Gade}
- canonical: {first: Benoit, last: Gaillard}
  variants:
  - {first: Benoît, last: Gaillard}
- canonical: {first: Robert, last: Gaizauskas}
  id: robert-gaizauskas
  variants:
  - {first: Robert J., last: Gaizauskas}
  - {first: Rob, last: Gaizauskas}
- canonical: {first: Nuria, last: Gala}
  variants:
  - {first: Núria, last: Gala}
  - {first: Nùria, last: Gala}
- canonical: {first: Dimitrios, last: Galanis}
  variants:
  - {first: Dimitris, last: Galanis}
- canonical: {first: William A., last: Gale}
  variants:
  - {first: William, last: Gale}
- canonical: {first: Stephen L., last: Gallant}
  variants:
  - {first: Stephen, last: Gallant}
- canonical: {first: Ascension, last: Gallardo-Antolin}
  variants:
  - {first: Ascension, last: Gallardo}
- canonical: {first: Sylvain, last: Galliano}
  id: sylvain-galliano
- canonical: {first: Björn, last: Gambäck}
  variants:
  - {first: Bjorn, last: Gamback}
  - {first: Björn, last: Gämback}
- canonical: {first: Iñaki, last: Gaminde}
  id: inaki-gaminde
- canonical: {first: Kok Wee, last: Gan}
  variants:
  - {first: Kok-Wee, last: Gan}
- canonical: {first: Surya, last: Ganesh}
  variants:
  - {first: Surya Ganesh, last: V}
  - {first: Surya Ganesh, last: Veeravalli}
- canonical: {first: Barathi, last: Ganesh H. B.}
  variants:
  - {first: Barathi, last: Ganesh HB}
- canonical: {first: Vikas, last: Ganjigunte Ashok}
  variants:
  - {first: Vikas, last: Ashok}
- canonical: {first: Helena Hong, last: Gao}
  variants:
  - {first: Helena, last: Gao}
- canonical: {first: Zhao Ming, last: Gao}
  variants:
  - {first: Zhao-Ming, last: Gao}
  - {first: Zhao-ming, last: Gao}
- canonical: {first: Radovan, last: Garabík}
  variants:
  - {first: Radovan, last: Garabik}
- canonical: {first: Gonçal V., last: Garcés Díaz-Munío}
  orcid: 0000-0002-2594-5858
  variants:
  - {first: Gonçal, last: Garcés Díaz-Munío}
  - {first: Gonzalo, last: Garcés Díaz-Munío}
  - {first: Gonzalo V., last: Garcés Díaz-Munío}
- canonical: {first: Fernando, last: Garcia}
  variants:
  - {first: Fernando, last: García-Granada}
  - {first: Fernando, last: García}
- canonical: {first: Marie-Neige, last: Garcia}
  id: marie-neige-garcia
- canonical: {first: Jorge, last: Garcia Flores}
  variants:
  - {first: Jorge, last: García Flores}
  - {first: Jorge J., last: García Flores}
- canonical: {first: Alberto, last: Garcia-Duran}
  variants:
  - {first: Alberto, last: García-Durán}
- canonical: {first: Carmen, last: Garcia-Mateo}
  variants:
  - {first: Carmen, last: García-Mateo}
- canonical: {first: Gonçal V., last: Garcés Díaz-Munío}
  orcid: 0000-0002-2594-5858
- canonical: {first: Mar, last: García}
  id: mar-garcia
- canonical: {first: José M., last: García Miguel}
  variants:
  - {first: José M., last: García-Miguel}
- canonical: {first: Marcos, last: García Salido}
  variants:
  - {first: Marcos, last: García-Salido}
- canonical: {first: Miguel Ángel, last: García-Cumbreras}
  variants:
  - {first: M. Ángel, last: García}
  - {first: Miguel, last: García-Cumbreras}
  - {first: Miguel Á., last: García Cumbreras}
- canonical: {first: Mercedes, last: García-Martínez}
  variants:
  - {first: Mercedes García, last: Martínez}
- canonical: {first: Ana, last: García-Serrano}
  variants:
  - {first: Ana M., last: García-Serrano}
- canonical: {first: Ismael, last: García-Varea}
  variants:
  - {first: Ismael García, last: Varea}
  - {first: Ismael, last: García Varea}
- canonical: {first: Manuel, last: García-Vega}
  variants:
  - {first: Manuel, last: García}
- canonical: {first: Roberto, last: Garigliano}
  id: roberto-garigliano
- canonical: {first: John S., last: Garofolo}
  id: john-s-garofolo
  variants:
  - {first: John, last: Garofolo}
- canonical: {first: Juan María, last: Garrido}
  variants:
  - {first: Juan Maria, last: Garrido}
- canonical: {first: Marta, last: Garrote-Salazar}
  variants:
  - {first: Marta, last: Garrote}
- canonical: {first: Paul H., last: Garthwaite}
  variants:
  - {first: Paul, last: Garthwaite}
  - {first: Paul H, last: Garthwaite}
- canonical: {first: E. Gabriela, last: Garza}
  variants:
  - {first: Gabriela, last: Garza}
- canonical: {first: Aina, last: Garí Soler}
  variants:
  - {first: Aina Garí, last: Soler}
- canonical: {first: Milica, last: Gasic}
  variants:
  - {first: Milica, last: Gašić}
- canonical: {first: Donna, last: Gates}
  variants:
  - {first: Donna M., last: Gates}
- canonical: {first: Maíra, last: Gatti}
  variants:
  - {first: Maira, last: Gatti}
- canonical: {first: Eric, last: Gaussier}
  variants:
  - {first: Éric, last: Gaussier}
- canonical: {first: Akash Kumar, last: Gautam}
  variants:
  - {first: Akash, last: Gautam}
- canonical: {first: Gauri Shankar, last: Gautam}
  variants:
  - {first: Gauri, last: S. Gautam}
- canonical: {first: Marsal, last: Gavalda}
  variants:
  - {first: Marsal, last: Gavaldà}
- canonical: {first: Maria, last: Gavrilidou}
  id: maria-gavrilidou
- canonical: {first: Jean Mark, last: Gawron}
  id: jean-mark-gawron
  variants:
  - {first: Mark, last: Gawron}
  - {first: J. Mark, last: Gawron}
- canonical: {first: Barbara, last: Gawronska}
  variants:
  - {first: Barbara, last: Gawronska-Werngren}
  - {first: Barbara, last: Gawrońska-Werngren}
- canonical: {first: Claudia, last: Gdaniec}
  id: claudia-gdaniec
- canonical: {first: Binyam Gebrekidan, last: Gebre}
  variants:
  - {first: Binyam, last: Gebre}
- canonical: {first: T. V., last: Geetha}
  variants:
  - {first: Geetha, last: T V}
  - {first: T V, last: Geetha}
- canonical: {first: Maayan, last: Geffet}
  variants:
  - {first: Maayan, last: Zhitomirsky-Geffet}
- canonical: {first: Johanna, last: Geiß}
  variants:
  - {first: Johanna, last: Geiss}
- canonical: {first: Alexander, last: Gelbukh}
  variants:
  - {first: Alexander F., last: Gelbukh}
- canonical: {first: Debela Tesfaye, last: Gemechu}
  variants:
  - {first: Debela, last: Tesfaye}
- canonical: {first: Jort Florent, last: Gemmeke}
  variants:
  - {first: Jort F., last: Gemmeke}
  - {first: Jort, last: Gemmeke}
- canonical: {first: Cédric, last: Gendrot}
  variants:
  - {first: Cedric, last: Gendrot}
- canonical: {first: Edouard, last: Geoffrois}
  id: edouard-geoffrois
- canonical: {first: Lucas, last: Georges Gabriel Charpentier}
  variants:
  - {first: Lucas, last: Charpentier}
- canonical: {first: Panayiotis, last: Georgiou}
  variants:
  - {first: Panayiotis G., last: Georgiou}
- canonical: {first: Matthew, last: Gerber}
  variants:
  - {first: Matt, last: Gerber}
  - {first: Matthew S., last: Gerber}
  - {first: Matthew, last: Garber}
- canonical: {first: Abigail S., last: Gertner}
  variants:
  - {first: Abigail, last: Gertner}
- canonical: {first: Pablo, last: Gervás}
  id: pablo-gervas
- canonical: {first: Gholamreza, last: Ghassem-Sani}
  variants:
  - {first: Gholamreza, last: Ghassem-sani}
  - {first: Gholamreza, last: Ghasem-Sani}
- canonical: {first: Samik, last: Ghosh}
  variants:
  - {first: Samik, last: Gosh}
- canonical: {first: Soumya Sankar, last: Ghosh}
  variants:
  - {first: Soumya, last: Ghosh}
- canonical: {first: Egidio, last: Giachin}
  id: egidio-giachin
- canonical: {first: Daniela, last: Gifu}
  variants:
  - {first: Daniela, last: Gîfu}
- canonical: {first: Helen M., last: Gigley}
  variants:
  - {first: Helen, last: Gigley}
- canonical: {first: Luca, last: Gilardoni}
  id: luca-gilardoni
- canonical: {first: Laurent, last: Gillard}
  id: laurent-gillard
- canonical: {first: Dan, last: Gillick}
  variants:
  - {first: Daniel, last: Gillick}
- canonical: {first: Laurence, last: Gillick}
  variants:
  - {first: Laurence S., last: Gillick}
- canonical: {first: Jesús, last: Giménez}
  variants:
  - {first: Jesus, last: Gimenez}
- canonical: {first: Mireia, last: Ginestí-Rosell}
  variants:
  - {first: Mireia, last: Ginestí Rosell}
- canonical: {first: Alexandru-Lucian, last: Ginsca}
  variants:
  - {first: Alexandru, last: Ginsca}
  - {first: Alexandru-Lucian, last: Gînscă}
- canonical: {first: Voula, last: Giouli}
  id: voula-giouli
- canonical: {first: Emiliano, last: Giovannetti}
  variants:
  - {first: Emiliano, last: Giovanetti}
- canonical: {first: Joan, last: Giralt Duran}
  variants:
  - {first: Joan Giralt, last: Duran}
- canonical: {first: Christian, last: Girardi}
  id: christian-girardi
- canonical: {first: Roxana, last: Girju}
  variants:
  - {first: Roxana, last: Gîrju}
- canonical: {first: Herbert, last: Gish}
  variants:
  - {first: Herb, last: Gish}
- canonical: {first: Claudio, last: Giuliano}
  id: claudio-giuliano
- canonical: {first: Sheila R., last: Glasbey}
  id: sheila-r-glasbey
  variants:
  - {first: Sheila, last: Glasbey}
- canonical: {first: James, last: Glass}
  variants:
  - {first: James R., last: Glass}
- canonical: {first: Michael, last: Glass}
  variants:
  - {first: Michael R., last: Glass}
- canonical: {first: Meghan, last: Glenn}
  variants:
  - {first: Meghan Lammie, last: Glenn}
- canonical: {first: Alfio, last: Gliozzo}
  variants:
  - {first: Alfio, last: Massimiliano Gliozzo}
  - {first: Alfio Massimiliano, last: Gliozzo}
  - {first: Alfio M., last: Gliozzo}
- canonical: {first: Daniele, last: Godard}
  variants:
  - {first: Danièle, last: Godard}
- canonical: {first: Guenther, last: Goerz}
  id: guenther-goerz
- canonical: {first: Sebastian, last: Goeser}
  id: sebastian-goeser
- canonical: {first: Chooi-Ling, last: Goh}
  variants:
  - {first: Chooi Ling, last: Goh}
- canonical: {first: Koldo, last: Gojenola}
  id: koldo-gojenola
  variants:
  - {first: Koldobika, last: Gojenola}
  - {first: Koldo, last: Gojenola Galletebeitia}
- canonical: {first: Adele, last: Goldberg}
  variants:
  - {first: Adele E., last: Goldberg}
- canonical: {first: Andrew B., last: Goldberg}
  variants:
  - {first: Andrew, last: Goldberg}
- canonical: {first: Eli, last: Goldberg}
  id: eli-goldberg
- canonical: {first: Jade, last: Goldstein}
  variants:
  - {first: Jade, last: Goldstein-Stewart}
- canonical: {first: Sharon, last: Goldwater}
  variants:
  - {first: Sharon J., last: Goldwater}
- canonical: {first: Sujatha Das, last: Gollapalli}
  variants:
  - {first: Sujatha, last: Das Gollapalli}
  - {first: Sujatha, last: Das}
- canonical: {first: Helena, last: Gomez}
  variants:
  - {first: Helena, last: Gómez}
- canonical: {first: Jose Maria, last: Gomez-Hidalgo}
  variants:
  - {first: Jose Maria Gomez, last: Hidalgo}
  - {first: José M. Gómez, last: Hidalgo}
- canonical: {first: Junping, last: Gong}
  variants:
  - {first: Jun-ping, last: Gong}
- canonical: {first: Zhengxian, last: Gong}
  variants:
  - {first: ZhengXian, last: Gong}
- canonical: {first: Graciela, last: Gonzalez}
  variants:
  - {first: Graciela, last: Gonzalez-Hernandez}
- canonical: {first: Meritxell, last: Gonzàlez}
  id: meritxell-gonzalez
  variants:
  - {first: Meritxell, last: González}
- canonical: {first: Edgar, last: Gonzàlez Pellicer}
  variants:
  - {first: Edgar, last: Gonzàlez}
- canonical: {first: Fabio A., last: González}
  variants:
  - {first: Fabio, last: González}
- canonical: {first: Aitor, last: González-Agirre}
  variants:
  - {first: Aitor, last: Gonzalez-Agirre}
- canonical: {first: Francisco Javier, last: González-Castaño}
  variants:
  - {first: Francisco J., last: González-Castaño}
- canonical: {first: Ana, last: González-Ledesma}
  variants:
  - {first: Ana, last: Gonzalez}
- canonical: {first: Joaquín, last: González-Rodríguez}
  variants:
  - {first: Joaquin, last: Gonzalez-Rodriguez}
- canonical: {first: Jesús, last: González-Rubio}
  variants:
  - {first: Jesús, last: González Rubio}
- canonical: {first: Hugo, last: Gonçalo Oliveira}
  variants:
  - {first: Hugo Gonçalo, last: Oliveira}
- canonical: {first: Patricia, last: Gonçalves}
  variants:
  - {first: Patricia Nunes, last: Gonçalves}
  - {first: Patrícia, last: Gonçalves}
- canonical: {first: Teresa, last: Gonçalves}
  variants:
  - {first: Teresa, last: Goncalves}
- canonical: {first: David, last: Goodine}
  id: david-goodine
- canonical: {first: Joshua, last: Goodman}
  variants:
  - {first: Joshua T., last: Goodman}
- canonical: {first: Michael Wayne, last: Goodman}
  variants:
  - {first: Michael, last: Goodman}
- canonical: {first: Noah, last: Goodman}
  variants:
  - {first: Noah D., last: Goodman}
- canonical: {first: Andrew, last: Gordon}
  variants:
  - {first: Andrew S., last: Gordon}
- canonical: {first: Joshua B., last: Gordon}
  variants:
  - {first: Joshua, last: Gordon}
- canonical: {first: Yonael, last: Gorfu}
  id: yonael-gorfu
- canonical: {first: Allen L., last: Gorin}
  variants:
  - {first: Allen, last: Gorin}
- canonical: {first: Philip, last: Gorinski}
  variants:
  - {first: Philip John, last: Gorinski}
- canonical: {first: Matthew R., last: Gormley}
  variants:
  - {first: Matthew, last: Gormley}
- canonical: {first: Genevieve, last: Gorrell}
  id: genevieve-gorrell
- canonical: {first: Didzis, last: Gosko}
  variants:
  - {first: Didzis, last: Goško}
- canonical: {first: Thilo, last: Gotz}
  variants:
  - {first: Thilo, last: Götz}
- canonical: {first: Jérôme, last: Goulian}
  id: jerome-goulian
- canonical: {first: Cyril, last: Goutte}
  id: cyril-goutte
- canonical: {first: Arthur C., last: Graesser}
  variants:
  - {first: Art, last: Graesser}
  - {first: Arthur, last: Graesser}
- canonical: {first: Joseph F., last: Grafsgaard}
  variants:
  - {first: Joseph, last: Grafsgaard}
- canonical: {first: Naida, last: Graham}
  variants:
  - {first: Naida L., last: Graham}
- canonical: {first: Filip, last: Gralinski}
  variants:
  - {first: Filip, last: Graliński}
- canonical: {first: Ramon, last: Granell}
  variants:
  - {first: Ramón, last: Granell}
- canonical: {first: Robert, last: Granville}
  variants:
  - {first: Robert Alan, last: Granville}
- canonical: {first: Agustin, last: Gravano}
  variants:
  - {first: Agustín, last: Gravano}
- canonical: {first: Édouard, last: Grave}
  variants:
  - {first: Edouard, last: Grave}
- canonical: {first: Guillaume, last: Gravier}
  id: guillaume-gravier
- canonical: {first: João, last: Graça}
  variants:
  - {first: Joao, last: Graca}
  - {first: João V., last: Graça}
- canonical: {first: Jordan R., last: Green}
  variants:
  - {first: Jordan, last: Green}
- canonical: {first: Matthew J., last: Green}
  variants:
  - {first: Matthew, last: Green}
- canonical: {first: Nancy, last: Green}
  variants:
  - {first: Nancy L., last: Green}
- canonical: {first: Stephen J., last: Green}
  variants:
  - {first: Stephen, last: Green}
  - {first: Stephen J, last: Green}
- canonical: {first: Mark A., last: Greenwood}
  variants:
  - {first: Mark, last: Greenwood}
- canonical: {first: Edward, last: Grefenstette}
  id: edward-grefenstette
- canonical: {first: Michelle, last: Gregory}
  id: michelle-gregory
  variants:
  - {first: Michelle L., last: Gregory}
- canonical: {first: Warren, last: Greiff}
  variants:
  - {first: Warren R., last: Greiff}
- canonical: {first: Thomas L., last: Griffiths}
  variants:
  - {first: Thomas, last: Griffiths}
- canonical: {first: Gintarė, last: Grigonytė}
  variants:
  - {first: Gintare, last: Grigonyte}
  - {first: Gintarė, last: Grigonyte}
- canonical: {first: Ralph, last: Grishman}
  id: ralph-grishman
- canonical: {first: Hendrik Johannes, last: Groenewald}
  variants:
  - {first: Hendrik J., last: Groenewald}
- canonical: {first: Leif, last: Groenqvist}
  variants:
  - {first: Leif, last: Gronqvist}
- canonical: {first: Maria Toporowska, last: Gronostaj}
  variants:
  - {first: Maria, last: Toporowska Gronostaj}
- canonical: {first: Jerneja, last: Gros}
  variants:
  - {first: Jerneja Žganec, last: Gros}
- canonical: {first: Justin H., last: Gross}
  variants:
  - {first: Justin, last: Gross}
- canonical: {first: Barbara J., last: Grosz}
  variants:
  - {first: Barbara, last: Grosz}
- canonical: {first: Laszlo, last: Grunfeld}
  id: laszlo-grunfeld
- canonical: {first: Normunds, last: Gruzitis}
  variants:
  - {first: Normunds, last: Grūzītis}
- canonical: {first: Nicole, last: Grégoire}
  variants:
  - {first: Nicole, last: Gregoire}
- canonical: {first: Hung-Yan, last: Gu}
  variants:
  - {first: Hung-yan, last: Gu}
- canonical: {first: Franz, last: Guenthner}
  id: franz-guenthner
- canonical: {first: Emiliano Raul, last: Guevara}
  variants:
  - {first: Emiliano, last: Guevara}
- canonical: {first: Pierre, last: Guillaume}
  id: pierre-guillaume
- canonical: {first: Thierry, last: Guillotin}
  id: thierry-guillotin
- canonical: {first: Curry I., last: Guinn}
  variants:
  - {first: Curry, last: Guinn}
- canonical: {first: José M., last: Guirao}
  variants:
  - {first: José María, last: Guirao}
- canonical: {first: Greg, last: Gul-rajani}
  variants:
  - {first: Greg, last: Gulrajani}
- canonical: {first: Omer Farukhan, last: Gunes}
  variants:
  - {first: Omer, last: Gunes}
- canonical: {first: Cheng-ming, last: Guo}
  variants:
  - {first: Cheng Ming, last: Guo}
- canonical: {first: Ying-Mei, last: Guo}
  variants:
  - {first: YingMei, last: Guo}
- canonical: {first: Yuqing, last: Guo}
  variants:
  - {first: Yuqing, last: Gao}
- canonical: {first: Zhicheng, last: Guo}
  comment: Tsinghua
  id: zhicheng-guo-tsinghua
- canonical: {first: Zhicheng, last: Guo}
  comment: xidian
  id: zhicheng-guo-xidian
- canonical: {first: Deepak, last: Gupta}
  variants:
  - {first: Deepak Kumar, last: Gupta}
  - {first: Deepa, last: Gupta}
- canonical: {first: Naman K., last: Gupta}
  variants:
  - {first: Naman, last: Gupta}
- canonical: {first: Vineet, last: Gupta}
  id: vineet-gupta
- canonical: {first: Antton, last: Gurrutxaga}
  id: antton-gurrutxaga
- canonical: {first: Sofia, last: Gustafson-Capková}
  variants:
  - {first: Sofia, last: Gustafson Capková}
- canonical: {first: Louise, last: Guthrie}
  id: louise-guthrie
- canonical: {first: E. Dario, last: Gutierrez}
  variants:
  - {first: Elkin, last: Darío Gutiérrez}
  - {first: E. Darío, last: Gutiérrez}
- canonical: {first: Yoan, last: Gutiérrez}
  variants:
  - {first: Yoan, last: Gutiérrez Vázquez}
- canonical: {first: Gualberto A., last: Guzman}
  variants:
  - {first: Gualberto, last: Guzmán}
- canonical: {first: Francisco, last: Guzmán}
  variants:
  - {first: Francisco, last: Guzman}
- canonical: {first: Tibor, last: Gyimóthy}
  id: tibor-gyimothy
- canonical: {first: José M., last: Gómez}
  variants:
  - {first: José Manuel, last: Gómez}
  - {first: Jose Manuel, last: Gómez}
  - {first: Jose M., last: Gomez}
- canonical: {first: Xavier, last: Gómez Guinovart}
  variants:
  - {first: Xavier, last: Gómez-Guinovart}
- canonical: {first: Asunción, last: Gómez-Pérez}
  variants:
  - {first: Asunción Gómez, last: Pérez}
- canonical: {first: José Manuel, last: Gómez-Pérez}
  variants:
  - {first: Jose Manuel, last: Gomez-Perez}
- canonical: {first: Anne, last: Göhring}
  variants:
  - {first: Anne, last: Goehring}
- canonical: {first: Memduh, last: Gökırmak}
  variants:
  - {first: Memduh, last: Gokirmak}
- canonical: {first: Jana, last: Götze}
  variants:
  - {first: Jana, last: Goetze}
- canonical: {first: Shachi, last: H. Kumar}
  variants:
  - {first: Shachi H, last: Kumar}
- canonical: {first: Eun Young, last: Ha}
  variants:
  - {first: Eun, last: Ha}
  - {first: Eun Y., last: Ha}
- canonical: {first: Le Quan, last: Ha}
  variants:
  - {first: Le Q, last: Ha}
- canonical: {first: Quang Thuy, last: Ha}
  variants:
  - {first: Quang-Thuy, last: Ha}
- canonical: {first: Yaakov, last: HaCohen-Kerner}
  variants:
  - {first: Yaakov, last: Hacohen-Kerner}
- canonical: {first: Anne, last: Haake}
  variants:
  - {first: Anne R., last: Haake}
- canonical: {first: Salah, last: Haamid}
  id: salah-haamid
- canonical: {first: Andrew, last: Haas}
  variants:
  - {first: Andrew R., last: Haas}
- canonical: {first: Christopher, last: Habel}
  variants:
  - {first: Christopher U., last: Habel}
- canonical: {first: Benoit, last: Habert}
  id: benoit-habert
  variants:
  - {first: Benoît, last: Habert}
- canonical: {first: Kadri, last: Hacioglu}
  id: kadri-hacioglu
- canonical: {first: Bassam, last: Haddad}
  id: bassam-haddad
- canonical: {first: Nicholas J., last: Haddock}
  variants:
  - {first: Nicholas, last: Haddock}
- canonical: {first: Widad Mustafa El, last: Hadi}
  id: widad-mustafa-el-hadi
  variants:
  - {first: Widad Mustafa, last: El Hadi}
  - {first: Widad, last: Mustafa El Hadi}
- canonical: {first: Mohamed Nassime, last: Hadjadj}
  variants:
  - {first: Mohamed, last: Hadjadj}
- canonical: {first: Lamia, last: Hadrich Belguith}
  variants:
  - {first: Lamia Hadrich, last: Belguith}
  - {first: Lamia, last: Hadrich-Belguith}
  - {first: Lamia, last: Belguith}
  - {first: Lamia, last: Belguith Hadrich}
- canonical: {first: Walter, last: Haeseryn}
  id: walter-haeseryn
- canonical: {first: Nazila, last: Hafezi}
  id: nazila-hafezi
- canonical: {first: Gholamreza, last: Haffari}
  variants:
  - {first: Reza, last: Haffari}
- canonical: {first: Younggyun, last: Hahm}
  variants:
  - {first: YoungGyun, last: Hahm}
- canonical: {first: Gus, last: Hahn-Powell}
  variants:
  - {first: Gustave, last: Hahn-Powell}
- canonical: {first: Negacy, last: Hailu}
  variants:
  - {first: Negacy D., last: Hailu}
- canonical: {first: Horst-Udo, last: Hain}
  id: horst-udo-hain
- canonical: {first: Jan, last: Hajic}
  id: jan-hajic
  similar: [jan-hajic-jr]
  variants:
  - {first: Jan, last: Hajič}
- canonical: {first: Eva, last: Hajicova}
  id: eva-hajicova
  variants:
  - {first: Eva, last: Hajicová}
  - {first: Eva, last: Hajičová}
- canonical: {first: Jan, last: Hajič jr.}
  id: jan-hajic-jr
  similar: [jan-hajic]
- canonical: {first: Dilek, last: Hakkani-Tur}
  id: dilek-hakkani-tur
  variants:
  - {first: Dilek, last: Hakkani-Tür}
  - {first: Dilek Zeynep, last: Hakkani}
- canonical: {first: John, last: Hale}
  variants:
  - {first: John T., last: Hale}
- canonical: {first: Keith, last: Hall}
  variants:
  - {first: Keith B., last: Hall}
- canonical: {first: Mark, last: Hall}
  variants:
  - {first: Mark Michael, last: Hall}
- canonical: {first: Patrick, last: Haller}
  id: patrick-haller-zurich
  note: University of Zurich
  orcid: 0000-0002-8968-7587
- canonical: {first: Susan, last: Haller}
  id: susan-haller
  variants:
  - {first: Susan M., last: Haller}
- canonical: {first: Péter, last: Halácsy}
  variants:
  - {first: Péter, last: Halácsky}
- canonical: {first: Olivier, last: Hamon}
  id: olivier-hamon
- canonical: {first: Thierry, last: Hamon}
  id: thierry-hamon
- canonical: {first: Julien, last: Hamonic}
  id: julien-hamonic
- canonical: {first: Chung-hye, last: Han}
  variants:
  - {first: Chung-Hye, last: Han}
  - {first: Chunghye, last: Han}
- canonical: {first: HyoJung, last: Han}
  variants:
  - {first: Hou Jeung, last: Han}
- canonical: {first: Jingguang, last: Han}
  variants:
  - {first: Jing Guang, last: Han}
- canonical: {first: Kenji, last: Hanakata}
  id: kenji-hanakata
- canonical: {first: Philip, last: Hanna}
  id: philip-hanna
- canonical: {first: Dorte Haltrup, last: Hansen}
  variants:
  - {first: Dorte H., last: Hansen}
- canonical: {first: Silvia, last: Hansen-Schirra}
  variants:
  - {first: Silvia, last: Hansen}
- canonical: {first: Sanda, last: Harabagiu}
  variants:
  - {first: Sanda M., last: Harabagiu}
- canonical: {first: Robert M., last: Haralick}
  variants:
  - {first: Robert, last: Haralick}
- canonical: {first: Mary, last: Harper}
  id: mary-harper
  variants:
  - {first: Mary P., last: Harper}
- canonical: {first: Phil, last: Harrison}
  id: phil-harrison
  variants:
  - {first: Philip, last: Harrison}
- canonical: {first: Anthony, last: Hartley}
  id: anthony-hartley
  variants:
  - {first: Anthony F., last: Hartley}
- canonical: {first: Matthias, last: Hartung}
  id: matthias-hartung
- canonical: {first: Md. Maruf, last: Hasan}
  variants:
  - {first: Md Maruf, last: Hasan}
  - {first: Maruf, last: Hasan}
- canonical: {first: Sadid A., last: Hasan}
  variants:
  - {first: Sadid, last: Hasan}
- canonical: {first: Saša, last: Hasan}
  variants:
  - {first: Sasa, last: Hasan}
- canonical: {first: Tatsunori B., last: Hashimoto}
  variants:
  - {first: Tatsunori, last: Hashimoto}
- canonical: {first: Koiti, last: Hasida}
  variants:
  - {first: Kôiti, last: Hasida}
- canonical: {first: Ahmed, last: Hassan}
  variants:
  - {first: Ahmed Hassan, last: Awadallah}
- canonical: {first: Hany, last: Hassan Awadalla}
  variants:
  - {first: Hany, last: Hassan}
- canonical: {first: Helen, last: Hastie}
  variants:
  - {first: Helen Wright, last: Hastie}
- canonical: {first: Alexander G., last: Hauptmann}
  variants:
  - {first: Alex, last: Hauptmann}
  - {first: Alexander, last: Hauptmann}
- canonical: {first: Roland R., last: Hausser}
  variants:
  - {first: Roland, last: Hausser}
- canonical: {first: Annette, last: Hautli}
  variants:
  - {first: Annette, last: Hautli-Janisz}
- canonical: {first: Jiří, last: Havelka}
  variants:
  - {first: Jiri, last: Havelka}
- canonical: {first: Jennifer, last: Hay}
  variants:
  - {first: Jennifer B., last: Hay}
- canonical: {first: Yoshihiko, last: Hayashi}
  id: yoshihiko-hayashi
- canonical: {first: Cory, last: Hayes}
  variants:
  - {first: Cory J., last: Hayes}
- canonical: {first: Jer, last: Hayes}
  variants:
  - {first: Jeremiah, last: Hayes}
- canonical: {first: Timothy J., last: Hazen}
  variants:
  - {first: T. J., last: Hazen}
- canonical: {first: Patrick, last: Healey}
  variants:
  - {first: Pat, last: Healey}
  - {first: Patrick G. T., last: Healey}
  - {first: Patrick G.T., last: Healey}
- canonical: {first: Marti A., last: Hearst}
  variants:
  - {first: Marti, last: Hearst}
- canonical: {first: Peter A., last: Heeman}
  variants:
  - {first: Peter, last: Heeman}
- canonical: {first: George E., last: Heidorn}
  id: george-e-heidorn
- canonical: {first: Katarina, last: Heimann Mühlenbock}
  variants:
  - {first: Katarina, last: Mühlenbock}
- canonical: {first: Jindřich, last: Helcl}
  variants:
  - {first: Jindrich, last: Helcl}
- canonical: {first: Randall A., last: Helzerman}
  id: randall-a-helzerman
- canonical: {first: Christian F., last: Hempelmann}
  variants:
  - {first: Christian, last: Hempelmann}
- canonical: {first: Charles T., last: Hemphill}
  variants:
  - {first: Charles, last: Hemphill}
- canonical: {first: James, last: Henderson}
  variants:
  - {first: James B., last: Henderson}
- canonical: {first: John, last: Henderson}
  variants:
  - {first: John C., last: Henderson}
- canonical: {first: James, last: Hendler}
  variants:
  - {first: James A., last: Hendler}
- canonical: {first: Robert J., last: Hendley}
  variants:
  - {first: Robert, last: Hendley}
- canonical: {first: Gary G., last: Hendrix}
  variants:
  - {first: Gary, last: Hendrix}
- canonical: {first: Enrique, last: Henestroza Anguiano}
  variants:
  - {first: Enrique Henestroza, last: Anguiano}
- canonical: {first: Peter Juel, last: Henrichsen}
  variants:
  - {first: Peter, last: Juel Henrichsen}
- canonical: {first: Carlos, last: Henríquez}
  variants:
  - {first: Carlos, last: Henriquez}
  - {first: Carlos A., last: Henríquez Q.}
- canonical: {first: Renate, last: Henschel}
  id: renate-henschel
- canonical: {first: Aurélie, last: Herbelot}
  variants:
  - {first: Aurelie, last: Herbelot}
- canonical: {first: Amaç, last: Herdaǧdelen}
  variants:
  - {first: Amaç, last: Herdağdelen}
- canonical: {first: Myriam, last: Hernandez}
  variants:
  - {first: Myriam, last: Hernández A}
  - {first: Myriam, last: Hernández}
- canonical: {first: Daniel, last: Hernandez-Lopez}
  variants:
  - {first: Daniel Hernández, last: López}
- canonical: {first: Inmaculada, last: Hernáez}
  id: inmaculada-hernaez
  variants:
  - {first: Inmaculada, last: Hernaez}
  - {first: Inma, last: Hernaez}
  - {first: Inma, last: Hernáez}
- canonical: {first: Gregorio, last: Hernández}
  id: gregorio-hernandez
  variants:
  - {first: Gregorio, last: Hernandez}
- canonical: {first: Luis, last: Hernández}
  variants:
  - {first: Luis Hernández, last: Gomez}
  - {first: Luis Hernández, last: Gómez}
  - {first: Luis A., last: Hernandez}
  - {first: Luis A., last: Hernández}
  - {first: Luis A. Hernández, last: Gómez}
- canonical: {first: Adolfo, last: Hernández H.}
  variants:
  - {first: Adolfo, last: Hernández}
- canonical: {first: John R., last: Hershey}
  variants:
  - {first: John, last: Hershey}
- canonical: {first: James, last: Hieronymus}
  id: james-hieronymus
- canonical: {first: Almut Silja, last: Hildebrand}
  variants:
  - {first: Silja, last: Hildebrand}
  - {first: Almut, last: Hildebrand}
- canonical: {first: Lucas Welter, last: Hilgert}
  variants:
  - {first: Lucas, last: Hilgert}
- canonical: {first: Robin L., last: Hill}
  variants:
  - {first: Robin, last: Hill}
- canonical: {first: Dustin, last: Hillard}
  id: dustin-hillard
- canonical: {first: Donald, last: Hindle}
  id: donald-hindle
  variants:
  - {first: Don, last: Hindle}
- canonical: {first: Elizabeth A., last: Hinkelman}
  variants:
  - {first: Elizabeth, last: Hinkelman}
- canonical: {first: Erhard, last: Hinrichs}
  variants:
  - {first: Erhard W., last: Hinrichs}
- canonical: {first: Marie, last: Hinrichs}
  variants:
  - {first: Marie, last: Boyle-Hinrichs}
- canonical: {first: Hideki, last: Hirakawa}
  id: hideki-hirakawa
- canonical: {first: Julia, last: Hirschberg}
  variants:
  - {first: Julia B., last: Hirschberg}
- canonical: {first: Lynette, last: Hirschman}
  id: lynette-hirschman
  variants:
  - {first: Lynette, last: Hirshman}
- canonical: {first: Toru, last: Hitaka}
  variants:
  - {first: Tooru, last: Hitaka}
- canonical: {first: Janet, last: Hitzeman}
  id: janet-hitzeman
- canonical: {first: Barbora, last: Hladká}
  id: barbora-hladka
  variants:
  - {first: Barbora, last: Hladka}
- canonical: {first: Bao Quoc, last: Ho}
  variants:
  - {first: Quoc, last: Ho}
  - {first: Quoc, last: Ho Bao}
- canonical: {first: Hing-cheung, last: Ho}
  variants:
  - {first: Hing-Cheung, last: Ho}
- canonical: {first: Tu-Bao, last: Ho}
  variants:
  - {first: Tu Bao, last: Ho}
- canonical: {first: Lydia-Mai, last: Ho-Dac}
  variants:
  - {first: Mai, last: Ho-dac}
- canonical: {first: Jerry R., last: Hobbs}
  id: jerry-r-hobbs
  variants:
  - {first: Jerry, last: Hobbs}
- canonical: {first: Beth Ann, last: Hockey}
  id: beth-ann-hockey
  variants:
  - {first: Beth A., last: Hockey}
  - {first: Beth, last: Hockey}
- canonical: {first: Edward, last: Hoenkamp}
  variants:
  - {first: Eduard, last: Hoenkamp}
- canonical: {first: Wolfgang, last: Hoeppner}
  id: wolfgang-hoeppner
- canonical: {first: Anja, last: Hoethker}
  variants:
  - {first: Anja, last: Höthker}
- canonical: {first: Holger, last: Hoffmann}
  variants:
  - {first: Holger, last: Hoffman}
- canonical: {first: Raphael, last: Hoffmann}
  variants:
  - {first: Raphael, last: Hoffman}
- canonical: {first: Th. R., last: Hofmann}
  variants:
  - {first: T. R., last: Hofmann}
- canonical: {first: Martin, last: Hofmann--Apitius}
  variants:
  - {first: Martin, last: Hofmann-Apitius}
- canonical: {first: Chris, last: Hokamp}
  variants:
  - {first: Christopher, last: Hokamp}
- canonical: {first: Tomáš, last: Holan}
  variants:
  - {first: Tomas, last: Holan}
- canonical: {first: Natsuko, last: Holden}
  id: natsuko-holden
- canonical: {first: Gordana Ilić, last: Holen}
  variants:
  - {first: Gordana Ilic, last: Holen}
- canonical: {first: Hsiao-Wuen, last: Hon}
  id: hsiao-wuen-hon
- canonical: {first: Jia-Fei, last: Hong}
  variants:
  - {first: Jia-Fei, last: Hung}
- canonical: {first: Philip, last: Hoole}
  variants:
  - {first: Phil, last: Hoole}
- canonical: {first: Heather, last: Horsfall}
  id: heather-horsfall
- canonical: {first: Tamás, last: Horváth}
  id: tamas-horvath
- canonical: {first: Iris, last: Hoser}
  id: iris-hoser
- canonical: {first: Veronique, last: Hoste}
  variants:
  - {first: Véronique, last: Hoste}
- canonical: {first: Wen-Juan, last: Hou}
  variants:
  - {first: Wen, last: Juan Hou}
  - {first: Juan, last: Wen}
- canonical: {first: Eduard, last: Hovy}
  variants:
  - {first: Eduard H., last: Hovy}
  - {first: Ed, last: Hovy}
- canonical: {first: Blake, last: Howald}
  variants:
  - {first: Blake Stephen, last: Howald}
- canonical: {first: David M., last: Howcroft}
  variants:
  - {first: David, last: Howcroft}
- canonical: {first: Frederick M., last: Hoyt}
  variants:
  - {first: Frederick, last: Hoyt}
- canonical: {first: Daniel, last: Hromada}
  variants:
  - {first: Daniel Devatman, last: Hromada}
  - {first: Daniel, last: Devatman Hromada}
- canonical: {first: Estevam R., last: 'Hruschka, Jr.'}
  variants:
  - {first: Estevam R., last: Hruschka Jr.}
- canonical: {first: Hung-ting, last: Hsieh}
  variants:
  - {first: Hung-Ting, last: Hsieh}
- canonical: {first: Shelley Ching-Yu, last: Hsieh}
  variants:
  - {first: Ching-yu, last: Hsieh}
  - {first: Shelley Ching-yu, last: Hsieh}
  - {first: Ching-yu Shelley, last: Hsieh}
- canonical: {first: Shu-Kai, last: Hsieh}
  variants:
  - {first: Shu-kai, last: Hsieh}
  - {first: ShuKai, last: Hsieh}
- canonical: {first: Wen-Chi, last: Hsien}
  variants:
  - {first: Wen-Chi, last: Hsie}
- canonical: {first: Bo-June (Paul), last: Hsu}
  variants:
  - {first: Bo-june Paul, last: Hsu}
  - {first: Bo-June Paul, last: Hsu}
- canonical: {first: Chun-nan, last: Hsu}
  variants:
  - {first: Chun-Nan, last: Hsu}
- canonical: {first: Wen-Lian, last: Hsu}
  variants:
  - {first: Wen-lian, last: Hsu}
- canonical: {first: Yu-Ling Una, last: Hsu}
  variants:
  - {first: Yu-Ling, last: Hsu}
- canonical: {first: Dong Cheng, last: Hu}
  variants:
  - {first: Dong-Cheng, last: Hu}
- canonical: {first: An-Ta, last: Huang}
  variants:
  - {first: Anta, last: Huang}
- canonical: {first: Changning, last: Huang}
  variants:
  - {first: Chang-Ning, last: Huang}
  - {first: Chang-ning, last: Huang}
- canonical: {first: Chung-Chi, last: Huang}
  variants:
  - {first: Chung-chi, last: Huang}
- canonical: {first: Degen, last: Huang}
  variants:
  - {first: De-Gen, last: Huang}
- canonical: {first: Eric H., last: Huang}
  variants:
  - {first: Eric, last: Huang}
- canonical: {first: Feng-Long, last: Huang}
  variants:
  - {first: Feng-Long, last: Hwang}
- canonical: {first: He-Yan, last: Huang}
  variants:
  - {first: He-yan, last: Huang}
  - {first: Heyan, last: Huang}
- canonical: {first: Jin Hu, last: Huang}
  variants:
  - {first: JinHu, last: Huang}
- canonical: {first: Jui Ting, last: Huang}
  variants:
  - {first: Jui-Ting, last: Huang}
- canonical: {first: Lian′en, last: Huang}
  variants:
  - {first: Lian’en, last: Huang}
- canonical: {first: Qi-quan, last: Huang}
  variants:
  - {first: Qi-Quan, last: Huang}
- canonical: {first: Shih-Ting, last: Huang}
  variants:
  - {first: Shih-ting, last: Huang}
  - {first: Shi-Ting, last: Huang}
- canonical: {first: Shuan-fan, last: Huang}
  variants:
  - {first: Shuan-Fan, last: Huang}
- canonical: {first: Ting-Hao, last: Huang}
  variants:
  - {first: Ting-Hao ‘Kenneth’, last: Huang}
  - {first: Ting-Hao Kenneth, last: Huang}
- canonical: {first: Xiangji, last: Huang}
  variants:
  - {first: Jimmy Xiangji, last: Huang}
- canonical: {first: Xuan-Jing, last: Huang}
  variants:
  - {first: Xuan-jing, last: Huang}
  - {first: Xuanjing, last: Huang}
- canonical: {first: Xuedong, last: Huang}
  id: xuedong-huang
- canonical: {first: Richard A., last: Hudson}
  variants:
  - {first: Richard, last: Hudson}
- canonical: {first: Manuela, last: Huerlimann}
  variants:
  - {first: Manuela, last: Hürlimann}
  - {first: Manuela, last: Huerliman}
- canonical: {first: Mathew, last: Huerta-Enochian}
  id: mathew-huerta-enochian
- canonical: {first: Kevin, last: Humphreys}
  id: kevin-humphreys
- canonical: {first: Jeih-weih, last: Hung}
  variants:
  - {first: Jeih-Weih, last: Hung}
- canonical: {first: Kate, last: Hunicke-Smith}
  id: kate-hunicke-smith
- canonical: {first: Dan, last: Hunter}
  id: dan-hunter
- canonical: {first: Lawrence, last: Hunter}
  variants:
  - {first: Lawrence E., last: Hunter}
- canonical: {first: Lluís-F., last: Hurtado}
  variants:
  - {first: Lluís F., last: Hurtado}
  - {first: LLuís-F., last: Hurtado}
- canonical: {first: Mazhar Mehdi, last: Hussain}
  variants:
  - {first: Mazhar, last: Hussain}
- canonical: {first: W. John, last: Hutchins}
  variants:
  - {first: John, last: Hutchins}
- canonical: {first: Christian, last: Huyck}
  id: christian-huyck
- canonical: {first: Mei-Yuh, last: Hwang}
  id: mei-yuh-hwang
- canonical: {first: Sebastian G. M., last: Händschke}
  variants:
  - {first: Sebastian G.M., last: Händschke}
- canonical: {first: Christian, last: Hänig}
  variants:
  - {first: Christian, last: Haenig}
- canonical: {first: Harald, last: Höge}
  id: harald-hoge
  variants:
  - {first: Harald, last: Hoege}
- canonical: {first: Ali, last: Hürriyetoğlu}
  variants:
  - {first: Ali, last: Hurriyetoglu}
  - {first: Ali, last: Hürriyetoǧlu}
- canonical: {first: Fidelia, last: Ibekwe-SanJuan}
  variants:
  - {first: Fidelia, last: Ibekwe-Sanjuan}
- canonical: {first: Nancy, last: Ide}
  variants:
  - {first: Nancy M., last: Ide}
- canonical: {first: Carlos A., last: Iglesias}
  variants:
  - {first: Carlos, last: Iglesias}
- canonical: {first: Suzana, last: Ilic}
  variants:
  - {first: Suzana, last: Ilić}
- canonical: {first: Sathish Reddy, last: Indurthi}
  variants:
  - {first: Sathish, last: Reddy}
  - {first: Sathish, last: Indurthi}
- canonical: {first: Anton Karl, last: Ingason}
  variants:
  - {first: Anton K., last: Ingason}
- canonical: {first: Robert, last: Ingria}
  id: robert-ingria
- canonical: {first: Diana, last: Inkpen}
  variants:
  - {first: Diana Zaiu, last: Inkpen}
  - {first: Diana, last: Zaiu}
- canonical: {first: Leonid, last: Iomdin}
  variants:
  - {first: Leonid L., last: Iomdin}
- canonical: {first: Molly, last: Ireland}
  variants:
  - {first: Molly E., last: Ireland}
- canonical: {first: José, last: Iria}
  variants:
  - {first: Jose, last: Iria}
- canonical: {first: Mikel, last: Iruskieta}
  id: mikel-iruskieta
- canonical: {first: Anas El, last: Isbihani}
  variants:
  - {first: Anas, last: El Isbihani}
- canonical: {first: Masato, last: Ishizaki}
  id: masato-ishizaki
- canonical: {first: Aminul, last: Islam}
  variants:
  - {first: Md. Aminul, last: Islam}
- canonical: {first: Zahurul, last: Islam}
  variants:
  - {first: Zahrul, last: Islam}
- canonical: {first: Rezarta, last: Islamaj Dogan}
  variants:
  - {first: Rezarta, last: Islamaj Doğan}
- canonical: {first: David, last: Israel}
  variants:
  - {first: David J., last: Israel}
- canonical: {first: Shuichi, last: Itahashi}
  variants:
  - {first: Shuich, last: Itahashi}
- canonical: {first: Yukihiro, last: Itoh}
  variants:
  - {first: Yukihiro, last: Ito}
- canonical: {first: Abe, last: Ittycheriah}
  id: abe-ittycheriah
- canonical: {first: Un-Gian, last: Iunn}
  variants:
  - {first: Un-gian, last: Iun}
  - {first: Ún-giân, last: Iû}
- canonical: {first: Alexei V., last: Ivanov}
  variants:
  - {first: Alexei, last: Ivanov}
- canonical: {first: Krasimira, last: Ivanova}
  variants:
  - {first: Krassimira, last: Ivanova}
- canonical: {first: Lucja, last: Iwanska}
  variants:
  - {first: Lucja M., last: Iwanska}
- canonical: {first: Shun’ya, last: Iwasawa}
  variants:
  - {first: Shunya, last: Iwasawa}
- canonical: {first: Rubén, last: Izquierdo}
  variants:
  - {first: Ruben, last: Izquierdo Bevia}
  - {first: Ruben, last: Izquierdo}
- canonical: {first: Litton, last: J Kurisinkel}
  variants:
  - {first: Litton J, last: Kurisinkel}
- canonical: {first: Eric, last: Jackson}
  id: eric-jackson
- canonical: {first: Cassandra L., last: Jacobs}
  variants:
  - {first: Cassandra, last: Jacobs}
- canonical: {first: Paul S., last: Jacobs}
  id: paul-s-jacobs
  variants:
  - {first: Paul, last: Jacobs}
- canonical: {first: T. Florian, last: Jaeger}
  variants:
  - {first: Florian, last: Jaeger}
- canonical: {first: Somayeh, last: Jafaritazehjani}
  variants:
  - {first: Somayeh, last: Jafaritazehjan}
- canonical: {first: Abhyuday, last: Jagannatha}
  variants:
  - {first: Abhyuday N, last: Jagannatha}
- canonical: {first: Michael E., last: Jahr}
  variants:
  - {first: Michael, last: Jahr}
- canonical: {first: Brage Ekroll, last: Jahren}
  variants:
  - {first: Brage, last: Jahren}
- canonical: {first: Siddharth, last: Jain}
  variants:
  - {first: Siddhanth, last: Jain}
- canonical: {first: Primož, last: Jakopin}
  variants:
  - {first: Primoz, last: Jakopin}
- canonical: {first: Anthony, last: Jameson}
  id: anthony-jameson
- canonical: {first: Srinivasan, last: Janarthanam}
  variants:
  - {first: Srini, last: Janarthanam}
- canonical: {first: Jyh-Shing Roger, last: Jang}
  variants:
  - {first: Jyh-Shing, last: Jang}
  - {first: Jyh-Shing, last: Roger Jang}
  - {first: Roger Jyh-Shing, last: Jang}
- canonical: {first: Myung-Gil, last: Jang}
  variants:
  - {first: Myoung-Gil, last: Jang}
- canonical: {first: Seok Bae, last: Jang}
  variants:
  - {first: Seok B., last: Jang}
- canonical: {first: Peter, last: Jansen}
  variants:
  - {first: Peter J., last: Jansen}
- canonical: {first: Michèle, last: Jardino}
  id: michele-jardino
  variants:
  - {first: Michele, last: Jardino}
- canonical: {first: Gaja, last: Jarosz}
  variants:
  - {first: Gaja E., last: Jarosz}
- canonical: {first: Timo, last: Jarvinen}
  variants:
  - {first: Timo, last: Järvinen}
- canonical: {first: Jisha P., last: Jayan}
  variants:
  - {first: Jisha, last: P Jayan}
  - {first: Jisha P, last: Jayan}
- canonical: {first: Arun Kumar, last: Jayapal}
  variants:
  - {first: Arun, last: Jayapal}
- canonical: {first: Frederick, last: Jelinek}
  id: frederick-jelinek
  variants:
  - {first: Fred, last: Jelinek}
  - {first: Fredrick, last: Jelinek}
- canonical: {first: Karen, last: Jensen}
  id: karen-jensen
- canonical: {first: Lars Juhl, last: Jensen}
  variants:
  - {first: Lars J., last: Jensen}
- canonical: {first: Hyung-Bae, last: Jeon}
  variants:
  - {first: Hyungbae, last: Jeon}
- canonical: {first: Girish Nath, last: Jha}
  variants:
  - {first: Girish, last: Jha}
- canonical: {first: Donghong, last: Ji}
  variants:
  - {first: DongHong, last: Ji}
  - {first: Dong-Hong, last: Ji}
  - {first: Dong Hong, last: Ji}
- canonical: {first: Paul D, last: Ji}
  variants:
  - {first: Paul D., last: Ji}
- canonical: {first: Jia-Yan, last: Jian}
  variants:
  - {first: Jia Yan, last: Jian}
- canonical: {first: Mike Tian-Jian, last: Jiang}
  variants:
  - {first: Tian-Jian, last: Jiang}
- canonical: {first: Zheng Ping, last: Jiang}
  variants:
  - {first: Zhengping, last: Jiang}
- canonical: {first: Antonio, last: Jimeno Yepes}
  variants:
  - {first: Antonio Jimeno, last: Yepes}
  - {first: Antonio José, last: Jimeno Yepes}
  - {first: Antonio, last: Jimeno-Yepes}
- canonical: {first: M. Dolores, last: Jiménez-López}
  variants:
  - {first: Maria Dolores, last: Jiménez-López}
- canonical: {first: Salud María, last: Jiménez-Zafra}
  variants:
  - {first: Salud M., last: Jiménez-Zafra}
  - {first: Salud M., last: Jiménez Zafra}
- canonical: {first: Hongyan, last: Jing}
  id: hongyan-jing
- canonical: {first: Petr, last: Jirku}
  id: petr-jirku
- canonical: {first: Amanda C., last: Jobbins}
  id: amanda-c-jobbins
- canonical: {first: Janne Bondi, last: Johannessen}
  variants:
  - {first: Janne, last: Bondi Johannessen}
- canonical: {first: Anders, last: Johannsen}
  variants:
  - {first: Anders, last: Johanssen}
- canonical: {first: David E., last: Johnson}
  variants:
  - {first: David, last: Johnson}
- canonical: {first: Helen L., last: Johnson}
  variants:
  - {first: Helen, last: Johnson}
- canonical: {first: Kristen, last: Johnson}
  variants:
  - {first: Kristen Marie, last: Johnson}
- canonical: {first: Michael T., last: Johnson}
  id: michael-t-johnson
- canonical: {first: Rie, last: Johnson}
  variants:
  - {first: Rie, last: Ando}
  - {first: Rie Kubota, last: Ando}
- canonical: {first: Roderick L., last: Johnson}
  id: roderick-l-johnson
- canonical: {first: Michael, last: Johnston}
  id: michael-johnston
- canonical: {first: Kristiina, last: Jokinen}
  variants:
  - {first: Päivi Kristiina, last: Jokinen}
- canonical: {first: Bevan, last: Jones}
  variants:
  - {first: Bevan K., last: Jones}
  - {first: Bevan Keeley, last: Jones}
- canonical: {first: Christopher, last: Jones}
  variants:
  - {first: Chris, last: Jones}
- canonical: {first: Dominic R., last: Jones}
  variants:
  - {first: Dominic, last: Jones}
- canonical: {first: Douglas, last: Jones}
  variants:
  - {first: Douglas A., last: Jones}
  - {first: Doug, last: Jones}
- canonical: {first: Gareth J. F., last: Jones}
  variants:
  - {first: Gareth J.F., last: Jones}
- canonical: {first: Mark, last: Jones}
  variants:
  - {first: Mark A., last: Jones}
  - {first: Mark Alan, last: Jones}
- canonical: {first: Michael, last: Jones}
  variants:
  - {first: Michael P., last: Jones}
- canonical: {first: Steven JM, last: Jones}
  variants:
  - {first: Steven, last: Jones}
- canonical: {first: Clement, last: Jonquet}
  variants:
  - {first: Clément, last: Jonquet}
- canonical: {first: Michael I., last: Jordan}
  variants:
  - {first: Michael, last: Jordan}
- canonical: {first: Pamela, last: Jordan}
  variants:
  - {first: Pamela W., last: Jordan}
- canonical: {first: Alipio, last: Jorge}
  variants:
  - {first: Alípio, last: Jorge}
- canonical: {first: Aravind, last: Joshi}
  id: aravind-joshi
  variants:
  - {first: Aravind K., last: Joshi}
- canonical: {first: Sachindra, last: Joshi}
  variants:
  - {first: Sachin, last: Joshi}
- canonical: {first: Shafiq, last: Joty}
  variants:
  - {first: Shafiq R., last: Joty}
- canonical: {first: Yun-Cheng, last: Ju}
  variants:
  - {first: Yun Cheng, last: Ju}
- canonical: {first: Alfons, last: Juan}
  variants:
  - {first: Alfons, last: Juan-Císcar}
- canonical: {first: Yau-Tarng, last: Juang}
  variants:
  - {first: Yau-Tang, last: Juang}
- canonical: {first: Jozef, last: Juhár}
  variants:
  - {first: Jozef, last: Juhar}
- canonical: {first: Cléo, last: Jullien}
  variants:
  - {first: Cleo, last: Jullien}
- canonical: {first: Han-Min, last: Jung}
  variants:
  - {first: Hanmin, last: Jung}
- canonical: {first: Sangkeun, last: Jung}
  variants:
  - {first: SangKeun, last: Jung}
- canonical: {first: Sung Young, last: Jung}
  variants:
  - {first: Sung-Young, last: Jung}
- canonical: {first: Simeon, last: Junker}
  variants:
  - {first: Simeon, last: Schüz}
- canonical: {first: Dan, last: Jurafsky}
  variants:
  - {first: Daniel, last: Jurafsky}
- canonical: {first: Filip, last: Jurcicek}
  variants:
  - {first: Filip, last: Jurčíček}
- canonical: {first: Marcel Adam, last: Just}
  variants:
  - {first: Marcel, last: Just}
- canonical: {first: Harri, last: Jäppinen}
  id: harri-jappinen
  variants:
  - {first: Harri, last: Jappinen}
- canonical: {first: Arne, last: Jönsson}
  variants:
  - {first: Arne, last: Jonsson}
- canonical: {first: Brigitte, last: Jörg}
  variants:
  - {first: Brigitte, last: Jorg}
- canonical: {first: Bhadran V., last: K}
  variants:
  - {first: Bhadran, last: V K}
  - {first: Bhadran V, last: K}
- canonical: {first: Heiki-Jaan, last: Kaalep}
  variants:
  - {first: Heiki Jaan, last: Kaalep}
- canonical: {first: Mijail, last: Kabadjov}
  id: mijail-kabadjov
  variants:
  - {first: Mijail A., last: Kabadjov}
  - {first: Mijail, last: Alexandrov-Kabadjov}
- canonical: {first: Michael B., last: Kac}
  variants:
  - {first: Michael, last: Kac}
- canonical: {first: Vladimír, last: Kadlec}
  variants:
  - {first: Vladimir, last: Kadlec}
- canonical: {first: Jeremy G., last: Kahn}
  variants:
  - {first: Jeremy, last: Kahn}
- canonical: {first: Łukasz, last: Kaiser}
  variants:
  - {first: Lukasz, last: Kaiser}
- canonical: {first: Michael, last: Kaisser}
  variants:
  - {first: Michael, last: Kaißer}
- canonical: {first: Ioannis, last: Kakadiaris}
  variants:
  - {first: Ioannis A., last: Kakadiaris}
- canonical: {first: Jun’ichi, last: Kakegawa}
  variants:
  - {first: Jun-ichi, last: Kakegawa}
- canonical: {first: Jugal, last: Kalita}
  id: jugal-kalita
  variants:
  - {first: Jugal K., last: Kalita}
- canonical: {first: Rihards, last: Kalniņš}
  variants:
  - {first: Rihards, last: Kalnins}
- canonical: {first: Nanda, last: Kambhatla}
  id: nanda-kambhatla
  variants:
  - {first: Nandakishore, last: Kambhatla}
- canonical: {first: Shin-ichiro, last: Kamei}
  variants:
  - {first: Shinichiro, last: Kamei}
- canonical: {first: Prathusha, last: Kameswara Sarma}
  variants:
  - {first: Prathusha, last: K Sarma}
- canonical: {first: Candace A., last: Kamm}
  variants:
  - {first: Candace, last: Kamm}
- canonical: {first: Bo-Yeong, last: Kang}
  variants:
  - {first: Bo-yeong, last: Kang}
- canonical: {first: Rose Catherine, last: Kanjirathinkal}
  variants:
  - {first: Rose, last: Catherine}
- canonical: {first: Ashvin, last: Kannan}
  id: ashvin-kannan
- canonical: {first: Paul, last: Kantor}
  variants:
  - {first: Paul B., last: Kantor}
- canonical: {first: Cheng-yan, last: Kao}
  variants:
  - {first: Cheng-Yan, last: Kao}
  - {first: Cheng Yan, last: Kao}
- canonical: {first: Ting-hui, last: Kao}
  variants:
  - {first: Ting-Hui, last: Kao}
- canonical: {first: Randy M., last: Kaplan}
  variants:
  - {first: Randy, last: Kaplan}
- canonical: {first: Ronald M., last: Kaplan}
  variants:
  - {first: Ronald, last: Kaplan}
  - {first: Ron, last: Kaplan}
- canonical: {first: Jurgita, last: Kapočiūtė-Dzikienė}
  variants:
  - {first: Jurgita, last: Kapociute-Dzikiene}
- canonical: {first: Diman, last: Karagyozov}
  variants:
  - {first: Diman, last: Karagiozov}
- canonical: {first: Rafael - Michael, last: Karampatsis}
  variants:
  - {first: Rafael Michael, last: Karampatsis}
- canonical: {first: Vanja M., last: Karan}
  variants:
  - {first: Vanja Mladen, last: Karan}
- canonical: {first: David R., last: Karger}
  variants:
  - {first: David, last: Karger}
- canonical: {first: Kostas, last: Karpouzis}
  id: kostas-karpouzis
- canonical: {first: Hideki, last: Kashioka}
  id: hideki-kashioka
- canonical: {first: Robert T., last: Kasper}
  variants:
  - {first: Robert, last: Kasper}
- canonical: {first: Walter, last: Kasper}
  id: walter-kasper
- canonical: {first: Rohit, last: Kate}
  variants:
  - {first: Rohit J., last: Kate}
- canonical: {first: Naoto, last: Kato}
  variants:
  - {first: Naoto, last: Katoh}
- canonical: {first: Yoshihide, last: Kato}
  variants:
  - {first: Yoshihide, last: Sato}
- canonical: {first: Graham, last: Katz}
  variants:
  - {first: E. Graham, last: Katz}
- canonical: {first: Jason, last: Katz-Brown}
  variants:
  - {first: Jason, last: Brown}
- canonical: {first: Ergina, last: Kavallieratou}
  id: ergina-kavallieratou
- canonical: {first: Hisashi, last: Kawai}
  variants:
  - {first: Kawai, last: Hisashi}
- canonical: {first: Jun′ichi, last: Kazama}
  variants:
  - {first: Jun’ichi, last: Kazama}
- canonical: {first: Zdravko, last: Kačič}
  variants:
  - {first: Zdravko, last: Kacic}
- canonical: {first: John, last: Keane}
  variants:
  - {first: John, last: Kane}
- canonical: {first: Michael S., last: Kearns}
  variants:
  - {first: Michael, last: Kearns}
- canonical: {first: Gail M., last: Keenan}
  variants:
  - {first: Gail, last: Keenan}
  - {first: Gail M, last: Keenan}
- canonical: {first: Thomas A., last: Keenan}
  variants:
  - {first: Thomas, last: Keenan}
- canonical: {first: Judy Anne, last: Kegl}
  variants:
  - {first: Judy, last: Kegl}
- canonical: {first: Andrew, last: Kehler}
  variants:
  - {first: Andy, last: Kehler}
- canonical: {first: Daniel, last: Keim}
  variants:
  - {first: Daniel A., last: Keim}
- canonical: {first: John, last: Kelleher}
  variants:
  - {first: John D., last: Kelleher}
- canonical: {first: Andre, last: Kempe}
  variants:
  - {first: André, last: Kempe}
- canonical: {first: Casey, last: Kennington}
  variants:
  - {first: Casey Redd, last: Kennington}
- canonical: {first: Fabio, last: Kepler}
  id: fabio-kepler
  variants:
  - {first: Fabio N., last: Kepler}
  - {first: Fabio Natanael, last: Kepler}
- canonical: {first: Sue J., last: Ker}
  variants:
  - {first: Sur-Jin, last: Ker}
  - {first: Su-Jin, last: Ker}
  - {first: Sue-Jin, last: Ker}
  - {first: Sue-jin, last: Ker}
- canonical: {first: Katia Lida, last: Kermanidis}
  variants:
  - {first: Katia, last: Kermanidis}
- canonical: {first: Margaret, last: Kern}
  variants:
  - {first: Margaret L., last: Kern}
- canonical: {first: Stephan M., last: Kerpedjiev}
  variants:
  - {first: Stephan, last: Kerpedjiev}
- canonical: {first: Vlado, last: Keselj}
  variants:
  - {first: Vlado, last: Kešelj}
- canonical: {first: Fahad, last: Khan}
  variants:
  - {first: Anas Fahad, last: Khan}
- canonical: {first: Md. Anwarus Salam, last: Khan}
  variants:
  - {first: Khan Md. Anwarus, last: Salam}
  - {first: Khan Md., last: Anwarus Salam}
- canonical: {first: Mohammed Arif, last: Khan}
  variants:
  - {first: Arif, last: Khan}
  - {first: Arif Md., last: Khan}
- canonical: {first: Vikash, last: Khandelwal}
  variants:
  - {first: Vikas, last: Khandelwal}
- canonical: {first: Mitesh M., last: Khapra}
  variants:
  - {first: Mitesh, last: Khapra}
  - {first: Mitesh, last: M. Khapra}
  - {first: Mitesh M, last: Khapra}
  - {first: Mitesh Shantadevi, last: Khapra}
- canonical: {first: Sanjeev, last: Khudanpur}
  id: sanjeev-khudanpur
- canonical: {first: Rodger, last: Kibble}
  id: rodger-kibble
- canonical: {first: Chloé, last: Kiddon}
  variants:
  - {first: Chloe, last: Kiddon}
- canonical: {first: Bernd, last: Kiefer}
  id: bernd-kiefer
- canonical: {first: Hoang, last: Kiem}
  variants:
  - {first: Kiem, last: Hoang}
- canonical: {first: Scott F., last: Kiesling}
  variants:
  - {first: Scott, last: Kiesling}
- canonical: {first: Hideaki, last: Kikuchi}
  id: hideaki-kikuchi
- canonical: {first: Gen-ichiro, last: Kikui}
  variants:
  - {first: Gen’ichiro, last: Kikui}
- canonical: {first: Chiharu Uda, last: Kikuta}
  variants:
  - {first: Chiharu, last: Uda}
- canonical: {first: Bong-Wan, last: Kim}
  variants:
  - {first: Jong Wan, last: Kim}
- canonical: {first: Chang-Hyun, last: Kim}
  variants:
  - {first: Changhyun, last: Kim}
  - {first: Chang Hyun, last: Kim}
- canonical: {first: Deok-bong, last: Kim}
  variants:
  - {first: Deok-Bong, last: Kim}
- canonical: {first: Dong-Il, last: Kim}
  variants:
  - {first: Dong-il, last: Kim}
- canonical: {first: Eun-kyung, last: Kim}
  variants:
  - {first: Eun-Kyung, last: Kim}
- canonical: {first: Gil Chang, last: Kim}
  variants:
  - {first: GilChang, last: Kim}
  - {first: Gil-Chang, last: Kim}
  - {first: Gilchang, last: Kim}
- canonical: {first: Hyuhng Joon, last: Kim}
  variants:
  - {first: Hyuhng, last: Kim}
- canonical: {first: Jung-jae, last: Kim}
  variants:
  - {first: Jung-Jae, last: Kim}
- canonical: {first: Kyoung-young, last: Kim}
  variants:
  - {first: Kyoung-Young, last: Kim}
- canonical: {first: Sung Dong, last: Kim}
  variants:
  - {first: Sung-Dong, last: Kim}
- canonical: {first: Sunghwan Mac, last: Kim}
  variants:
  - {first: Sunghwan, last: Kim}
- canonical: {first: Young-Gil, last: Kim}
  variants:
  - {first: Young-Kil, last: Kim}
  - {first: Young Kil, last: Kim}
  - {first: Young-Kill, last: Kim}
  - {first: YoungKil, last: Kim}
- canonical: {first: Yung Taek, last: Kim}
  variants:
  - {first: Yung-Taek, last: Kim}
- canonical: {first: Owen, last: Kimball}
  id: owen-kimball
- canonical: {first: David, last: King}
  variants:
  - {first: David L., last: King}
- canonical: {first: Tracy Holloway, last: King}
  variants:
  - {first: Tracy H., last: King}
- canonical: {first: Brian, last: Kingsbury}
  id: brian-kingsbury
- canonical: {first: Jim, last: Kinzey}
  variants:
  - {first: Jim, last: Kimzey}
- canonical: {first: Karin, last: Kipper}
  variants:
  - {first: Karin Christine, last: Kipper}
  - {first: Karin, last: Schuler}
  - {first: Karin, last: Kipper Schuler}
  - {first: Karin, last: Kipper-Schuler}
- canonical: {first: George Anton, last: Kiraz}
  variants:
  - {first: George, last: Kiraz}
- canonical: {first: Andreas Søeborg, last: Kirkedal}
  variants:
  - {first: Andreas, last: Søeborg Kirkedal}
- canonical: {first: Jamie, last: Kiros}
  variants:
  - {first: Jamie Ryan, last: Kiros}
- canonical: {first: Atanas, last: Kiryakov}
  variants:
  - {first: Atanas K., last: Kiryakov}
- canonical: {first: Balázs, last: Kis}
  variants:
  - {first: Balazs, last: Kis}
- canonical: {first: Imre, last: Kiss}
  id: imre-kiss
- canonical: {first: Chunyu, last: Kit}
  variants:
  - {first: Chun-yu, last: Kit}
- canonical: {first: Sotaro, last: Kita}
  id: sotaro-kita
- canonical: {first: Richard, last: Kittredge}
  id: richard-kittredge
- canonical: {first: Poul Søren, last: Kjærsgaard}
  variants:
  - {first: Poul Soren, last: Kjaersgaard}
- canonical: {first: Esther, last: Klabbers}
  id: esther-klabbers
- canonical: {first: Ioannis, last: Klapaftis}
  variants:
  - {first: Ioannis P., last: Klapaftis}
- canonical: {first: Alex, last: Klassmann}
  variants:
  - {first: Alexander, last: Klassmann}
- canonical: {first: Judith L., last: Klavans}
  id: judith-l-klavans
  variants:
  - {first: Judith, last: Klavans}
- canonical: {first: Wolfgang, last: Klein}
  id: wolfgang-klein
- canonical: {first: Jörg, last: Kleinz}
  variants:
  - {first: Jorg, last: Kleinz}
- canonical: {first: Gerda, last: Klimonow}
  id: gerda-klimonow
- canonical: {first: Tor, last: Klingberg}
  id: tor-klingberg
- canonical: {first: Natalia, last: Klyueva}
  variants:
  - {first: Natalia, last: Kljueva}
- canonical: {first: Tina, last: Klüwer}
  variants:
  - {first: Tina, last: Kluewer}
- canonical: {first: Krzysztof, last: Kochut}
  id: krzysztof-kochut
- canonical: {first: Andras, last: Kocsor}
  variants:
  - {first: András, last: Kocsor}
- canonical: {first: Hanae, last: Koiso}
  id: hanae-koiso
- canonical: {first: Mare, last: Koit}
  id: mare-koit
- canonical: {first: Atsuko, last: Koizumi}
  id: atsuko-koizumi
- canonical: {first: George, last: Kokkinakis}
  id: george-kokkinakis
  variants:
  - {first: George K., last: Kokkinakis}
- canonical: {first: Sofie Johansson, last: Kokkinakis}
  variants:
  - {first: Sofie, last: Johansson Kokkinakis}
- canonical: {first: Sia, last: Kolkovska}
  variants:
  - {first: Siya, last: Kolkovska}
- canonical: {first: David, last: Kolovratnik}
  variants:
  - {first: David, last: Kolovratník}
- canonical: {first: Anup Kumar, last: Kolya}
  variants:
  - {first: Anup, last: Kumar Kolya}
  - {first: Anup, last: Kolya}
- canonical: {first: Ravikumar, last: Komandur}
  variants:
  - {first: K, last: Ravikumar}
- canonical: {first: Rik, last: Koncel-Kedziorski}
  id: rik-koncel-kedziorski
- canonical: {first: Ravikumar, last: Kondadadi}
  variants:
  - {first: Ravi, last: Kondadadi}
  - {first: Ravi Kumar, last: Kondadadi}
- canonical: {first: Alexis, last: Konstantinidis}
  variants:
  - {first: Alexis, last: Konstandinidis}
- canonical: {first: Selcuk, last: Kopru}
  variants:
  - {first: Selçuk, last: Köprü}
- canonical: {first: Jan, last: Kors}
  variants:
  - {first: Jan, last: Korst}
- canonical: {first: Govind, last: Kothari}
  variants:
  - {first: '', last: Govind}
- canonical: {first: Guy-Noel, last: Kouarata}
  variants:
  - {first: Guy-Noël, last: Kouarata}
- canonical: {first: Eleni, last: Koutsogeorgos}
  id: eleni-koutsogeorgos
- canonical: {first: John J., last: Kovarik}
  variants:
  - {first: John, last: Kovarik}
- canonical: {first: Vojtěch, last: Kovář}
  variants:
  - {first: Vojtech, last: Kovář}
- canonical: {first: Marek, last: Kozlowski}
  variants:
  - {first: Marek, last: Kozłowski}
- canonical: {first: Emiel, last: Krahmer}
  variants:
  - {first: Emiel J., last: Krahmer}
- canonical: {first: Olivier, last: Kraif}
  id: olivier-kraif
- canonical: {first: Martin, last: Krallinger}
  id: martin-krallinger
- canonical: {first: Steven, last: Krauwer}
  id: steven-krauwer
- canonical: {first: Jana, last: Kravalová}
  variants:
  - {first: Jana, last: Kravalova}
- canonical: {first: Hans-Ulrich, last: Krieger}
  variants:
  - {first: HansUlrich, last: Krieger}
- canonical: {first: Raghava, last: Krishnan}
  id: raghava-krishnan
- canonical: {first: Rihards, last: Krišlauks}
  variants:
  - {first: Rihards, last: Krislauks}
- canonical: {first: Anthony, last: Kroch}
  variants:
  - {first: Anthony S., last: Kroch}
- canonical: {first: Geert-Jan M., last: Kruijff}
  variants:
  - {first: Geert-Jan, last: Kruijff}
- canonical: {first: Ivana, last: Kruijff-Korbayová}
  variants:
  - {first: Ivana, last: Kruijff-Korbayova}
  - {first: Ivana, last: Kruijff-Korbayovà}
- canonical: {first: George, last: Krupka}
  variants:
  - {first: George R., last: Krupka}
- canonical: {first: Udo, last: Kruschwitz}
  id: udo-kruschwitz
- canonical: {first: Germán, last: Kruszewski}
  variants:
  - {first: German, last: Kruszewski}
- canonical: {first: Francis, last: Kubala}
  id: francis-kubala
- canonical: {first: Vladislav, last: Kubon}
  variants:
  - {first: Vladislav, last: Kuboň}
  - {first: Vladlslav, last: Kubon}
- canonical: {first: Taku, last: Kudo}
  variants:
  - {first: Taku, last: Kudoh}
- canonical: {first: Ulrike, last: Kugler}
  id: ulrike-kugler
- canonical: {first: Anne, last: Kuhn}
  id: anne-kuhn
- canonical: {first: Robert J., last: Kuhns}
  variants:
  - {first: Robert, last: Kuhns}
- canonical: {first: Malhar, last: Kulkarni}
  variants:
  - {first: Malhar A., last: Kulkarni}
- canonical: {first: Ayush, last: Kumar}
  variants:
  - {first: Kumar, last: Ayush}
- canonical: {first: Harshit, last: Kumar}
  id: harshit-kumar
- canonical: {first: Harshit, last: Kumar}
  id: harshit-kumar-iit
- canonical: {first: Anand, last: Kumar M}
  variants:
  - {first: Anand Kumar, last: Madasamy}
  - {first: Anand Kumar, last: M}
- canonical: {first: A, last: Kumaran}
  variants:
  - {first: A., last: Kumaran}
- canonical: {first: Masako, last: Kume}
  id: masako-kume
- canonical: {first: Andrew L., last: Kun}
  variants:
  - {first: Andrew, last: Kun}
- canonical: {first: Stephen, last: Kunath}
  variants:
  - {first: Stephen A., last: Kunath}
- canonical: {first: Kerstin, last: Kunz}
  variants:
  - {first: Kerstin Anna, last: Kunz}
- canonical: {first: Chan-hung, last: Kuo}
  variants:
  - {first: Chan-Hung, last: Kuo}
- canonical: {first: Sankar, last: Kuppan}
  variants:
  - {first: Sankar, last: K}
- canonical: {first: Anna, last: Kupść}
  variants:
  - {first: Anna, last: Kupsc}
- canonical: {first: Yurii, last: Kuratov}
  variants:
  - {first: Yuri, last: Kuratov}
- canonical: {first: Mohamed Zakaria, last: Kurdi}
  variants:
  - {first: Mohamed-Zakaria, last: Kurdi}
- canonical: {first: Emina, last: Kurtić}
  variants:
  - {first: Emina, last: Kurtic}
- canonical: {first: Nicholas, last: Kushmerick}
  id: nicholas-kushmerick
- canonical: {first: Andreas, last: Kustner}
  id: andreas-kustner
- canonical: {first: Sergey O., last: Kuznetsov}
  variants:
  - {first: Sergei O., last: Kuznetsov}
- canonical: {first: Ivona, last: Kučerová}
  variants:
  - {first: Ivona, last: Kuc̆erová}
- canonical: {first: Pavel, last: Kvĕtoň}
  variants:
  - {first: Pavel, last: Kveton}
  - {first: Pavel, last: Květoň}
- canonical: {first: Stan C., last: Kwasny}
  variants:
  - {first: Stan, last: Kwasny}
- canonical: {first: Cheol Jung, last: Kweon}
  variants:
  - {first: Cheoljung, last: Kweon}
- canonical: {first: Kui-Lam, last: Kwok}
  id: kui-lam-kwok
  variants:
  - {first: Kui Lam, last: Kwok}
- canonical: {first: Olivia O.Y., last: Kwong}
  variants:
  - {first: O.Y., last: Kwong}
  - {first: Oi Yee, last: Kwong}
- canonical: {first: Gunnel, last: Källgren}
  variants:
  - {first: Gunnel, last: Kallgren}
- canonical: {first: Joachim, last: Köhler}
  variants:
  - {first: Joachim, last: Koehler}
- canonical: {first: Natalie, last: Kübler}
  variants:
  - {first: Natalie, last: Kubler}
- canonical: {first: Sandra, last: Kübler}
  variants:
  - {first: Sandra, last: Kubler}
  - {first: Sandra, last: Kuebler}
- canonical: {first: Sobha, last: L}
  variants:
  - {first: L., last: Sobha}
- canonical: {first: Abhay, last: L. Kashyap}
  variants:
  - {first: Abhay, last: Kashyap}
- canonical: {first: Gorka, last: Labaka}
  id: gorka-labaka
- canonical: {first: Penny, last: Labropoulou}
  id: penny-labropoulou
- canonical: {first: Martin, last: Labský}
  variants:
  - {first: Martin, last: Labsky}
- canonical: {first: Finley, last: Lacatusu}
  variants:
  - {first: V. Finley, last: Lacatusu}
- canonical: {first: Anne, last: Lacheret}
  variants:
  - {first: Anne, last: Lacheret-Dujour}
- canonical: {first: John, last: Lafferty}
  id: john-lafferty
  variants:
  - {first: John D., last: Lafferty}
  - {first: John, last: Lafrerty}
- canonical: {first: Frederique, last: Laforest}
  variants:
  - {first: Frédérique, last: Laforest}
- canonical: {first: Antonio-L., last: Lagarda}
  variants:
  - {first: Antonio, last: Lagarda}
  - {first: Antonio L., last: Lagarda}
- canonical: {first: Torbjörn, last: Lager}
  variants:
  - {first: Torbjorn, last: Lager}
  - {first: Torbjoern, last: Lager}
- canonical: {first: Albert M., last: Lai}
  variants:
  - {first: Albert, last: Lai}
  - {first: Albert M, last: Lai}
- canonical: {first: Jennifer C., last: Lai}
  variants:
  - {first: Jenifer C., last: Lai}
  - {first: Jennifer, last: Lai}
- canonical: {first: Min-Hua, last: Lai}
  variants:
  - {first: Min Hua, last: Lai}
- canonical: {first: Tom B.Y., last: Lai}
  id: tom-b-y-lai
  variants:
  - {first: Tom B. Y., last: Lai}
  - {first: Tom B.Y, last: Lai}
- canonical: {first: Tom Bong-yeung, last: Lai}
  variants:
  - {first: Bong-Yeung, last: Lai}
- canonical: {first: Tuan, last: Lai}
  variants:
  - {first: Tuan Manh, last: Lai}
- canonical: {first: Yu-da, last: Lai}
  variants:
  - {first: Yu-Da, last: Lai}
- canonical: {first: Meriama, last: Laib}
  variants:
  - {first: Meriama, last: Laïb}
  - {first: Mariama, last: Laib}
- canonical: {first: Sobha, last: Lalitha Devi}
  variants:
  - {first: Lalitha Devi, last: Sobha}
  - {first: Sobha Lalitha, last: Devi}
- canonical: {first: John P., last: Lalor}
  variants:
  - {first: John, last: Lalor}
- canonical: {first: Lori, last: Lamel}
  id: lori-lamel
  variants:
  - {first: Lori F., last: Lamel}
- canonical: {first: André, last: Lamúrias}
  variants:
  - {first: Andre, last: Lamurias}
- canonical: {first: Man, last: Lan}
  variants:
  - {first: Lan, last: Man}
- canonical: {first: Thomas, last: Landauer}
  variants:
  - {first: Thomas K, last: Landauer}
- canonical: {first: Shari, last: Landes}
  variants:
  - {first: Shari, last: Land}
- canonical: {first: Jan, last: Landsbergen}
  variants:
  - {first: S. P. J., last: Landsbergen}
  - {first: S.P.J., last: Landsbergen}
- canonical: {first: Francois-Michel, last: Lang}
  variants:
  - {first: Francois M., last: Lang}
- canonical: {first: Patrick L., last: Lange}
  variants:
  - {first: Patrick, last: Lange}
- canonical: {first: D. Terence, last: Langendoen}
  variants:
  - {first: Terence, last: Langendoen}
- canonical: {first: Irene, last: Langkilde}
  variants:
  - {first: Irene, last: Langkilde-Geary}
- canonical: {first: Philippe, last: Langlais}
  variants:
  - {first: Phillippe, last: Langlais}
- canonical: {first: Eric, last: Laporte}
  variants:
  - {first: Éric, last: Laporte}
- canonical: {first: Christophe, last: Laprun}
  variants:
  - {first: Christophe D., last: Laprun}
- canonical: {first: Septina Dian, last: Larasati}
  variants:
  - {first: Septina, last: Larasati}
- canonical: {first: Walter, last: Lasecki}
  variants:
  - {first: Walter S., last: Lasecki}
- canonical: {first: Olga N., last: Lashevskaja}
  variants:
  - {first: Olga, last: Lashevskaja}
- canonical: {first: Naveen Kumar, last: Laskari}
  variants:
  - {first: Naveen, last: Kumar}
- canonical: {first: Kiat-gak, last: Lau}
  variants:
  - {first: Kiat-Gak, last: Lau}
  - {first: Kiãt-gãk, last: Lâu}
- canonical: {first: Alberto, last: Lavelli}
  id: alberto-lavelli
- canonical: {first: Julia, last: Lavid-López}
  variants:
  - {first: Julia, last: Lavid}
- canonical: {first: Alon, last: Lavie}
  id: alon-lavie
- canonical: {first: Benoit, last: Lavoie}
  id: benoit-lavoie
- canonical: {first: Seamus, last: Lawless}
  variants:
  - {first: Séamus, last: Lawless}
- canonical: {first: Audrey, last: Le}
  variants:
  - {first: Audrey N., last: Le}
- canonical: {first: Hai-Son, last: Le}
  variants:
  - {first: Hai Son, last: Le}
  - {first: Hai-son, last: Le}
- canonical: {first: Hoang Quynh, last: Le}
  variants:
  - {first: Hoang-Quynh, last: Le}
- canonical: {first: Quoc, last: Le}
  variants:
  - {first: Quoc V., last: Le}
- canonical: {first: Nathalie, last: Le Brun}
  variants:
  - {first: Nathalie Le, last: Brun}
- canonical: {first: Phuong, last: Le Hong}
  id: phuong-le-hong
  variants:
  - {first: Phuong, last: Le-Hong}
  - {first: Hồng Phương, last: Lê}
  - {first: Phương, last: Lê Hồng}
  - {first: Hong-Phuong, last: Le}
- canonical: {first: Sébastien, last: Le Maguer}
  variants:
  - {first: Sébastien Le, last: Maguer}
- canonical: {first: Quang, last: Le Minh}
  variants:
  - {first: Minh Quang, last: Le}
- canonical: {first: Joseph, last: Le Roux}
  variants:
  - {first: Joseph Le, last: Roux}
- canonical: {first: Jean-Luc, last: LeBrun}
  variants:
  - {first: Jean-Luc, last: Lebrun}
- canonical: {first: Gianluca E., last: Lebani}
  variants:
  - {first: Gianluca, last: Lebani}
- canonical: {first: Gilles, last: Lechenadec}
  id: gilles-lechenadec
- canonical: {first: C. H., last: Lee}
  variants:
  - {first: C.-H., last: Lee}
- canonical: {first: Charles C., last: Lee}
  variants:
  - {first: Charles, last: Lee}
- canonical: {first: Chi-Chun, last: Lee}
  variants:
  - {first: Chi-Chun (Jeremy), last: Lee}
  - {first: Chi-Chun Jeremy, last: Lee}
- canonical: {first: Chi-Yao, last: Lee}
  variants:
  - {first: Chih-yao, last: Lee}
  - {first: Chih-Yao, last: Lee}
- canonical: {first: Chia-Ying, last: Lee}
  variants:
  - {first: Chia-ying, last: Lee}
- canonical: {first: Chia-ming, last: Lee}
  variants:
  - {first: Chia-Ming, last: Lee}
- canonical: {first: Chun-Jen, last: Lee}
  variants:
  - {first: Chun-Jun, last: Lee}
- canonical: {first: Chungmin, last: Lee}
  variants:
  - {first: Chong Min, last: Lee}
  - {first: Chung-min, last: Lee}
- canonical: {first: Donghun, last: Lee}
  comment: Kakao Brain
  id: donghun-lee-kb
- canonical: {first: Donghun, last: Lee}
  comment: Korea University
  id: donghun-lee-ku
- canonical: {first: Gary Geunbae, last: Lee}
  variants:
  - {first: Geunbae, last: Lee}
- canonical: {first: Hsiang-Pin, last: Lee}
  variants:
  - {first: Hsiang-Ping, last: Lee}
- canonical: {first: Hyeon-gu, last: Lee}
  variants:
  - {first: Hyeon-Gu, last: Lee}
- canonical: {first: Ik-Hwan, last: Lee}
  variants:
  - {first: Ik-hwan, last: Lee}
- canonical: {first: Jae-Won, last: Lee}
  variants:
  - {first: Jae-won, last: Lee}
- canonical: {first: JaeSung, last: Lee}
  variants:
  - {first: Jae-Sung, last: Lee}
- canonical: {first: Jaesong, last: Lee}
  variants:
  - {first: JaeSong, last: Lee}
- canonical: {first: Jin-seok, last: Lee}
  variants:
  - {first: Jin-Seok, last: Lee}
- canonical: {first: John S. Y., last: Lee}
  variants:
  - {first: John, last: Lee}
- canonical: {first: Joo-Young, last: Lee}
  variants:
  - {first: JooYoung, last: Lee}
- canonical: {first: Kai-Fu, last: Lee}
  id: kai-fu-lee
- canonical: {first: Kyung-Soon, last: Lee}
  variants:
  - {first: KyungSoon, last: Lee}
- canonical: {first: Lianhau, last: Lee}
  variants:
  - {first: Lian Hau, last: Lee}
- canonical: {first: Lin-Shan, last: Lee}
  variants:
  - {first: Lin-shan, last: Lee}
- canonical: {first: Mark, last: Lee}
  id: mark-lee
  variants:
  - {first: Mark G., last: Lee}
- canonical: {first: Sang-Jo, last: Lee}
  variants:
  - {first: Sang Jo, last: Lee}
- canonical: {first: Sophia Y. M., last: Lee}
  variants:
  - {first: Sophia Y.M., last: Lee}
- canonical: {first: Sophia Yat Mei, last: Lee}
  variants:
  - {first: Yat-Mei, last: Lee}
- canonical: {first: Sungjin, last: Lee}
  variants:
  - {first: Sung-Jin, last: Lee}
- canonical: {first: Vivian K., last: Lee}
  variants:
  - {first: Vivian, last: Lee}
- canonical: {first: Woong Ki, last: Lee}
  variants:
  - {first: Woong-Ki, last: Lee}
- canonical: {first: Yeon Su, last: Lee}
  variants:
  - {first: Yeon-Su, last: Lee}
- canonical: {first: Yong-Hun, last: Lee}
  variants:
  - {first: Yong-hun, last: Lee}
- canonical: {first: Yoong Keok, last: Lee}
  variants:
  - {first: Yoong, last: Keok Lee}
- canonical: {first: Nicolas, last: Lefebvre}
  variants:
  - {first: Nicolas, last: Lefèbvre}
- canonical: {first: Anaïs, last: Lefeuvre}
  variants:
  - {first: Anaïs, last: Lefeuvre-Haftermeyer}
- canonical: {first: Fabrice, last: Lefèvre}
  id: fabrice-lefevre
  variants:
  - {first: Fabrice, last: Lefevre}
- canonical: {first: Gurpreet Singh, last: Lehal}
  variants:
  - {first: Gurpreet, last: Singh Lehal}
  - {first: Gurpreet, last: Lehal}
- canonical: {first: Jill Fain, last: Lehman}
  variants:
  - {first: Jill F., last: Lehman}
- canonical: {first: Wendy, last: Lehnert}
  id: wendy-lehnert
  variants:
  - {first: Wendy G., last: Lehnert}
- canonical: {first: Aarno, last: Lehtola}
  id: aarno-lehtola
- canonical: {first: Richard E, last: Leibbrandt}
  variants:
  - {first: Richard E., last: Leibbrandt}
- canonical: {first: Jochen L., last: Leidner}
  variants:
  - {first: Jochen, last: Leidner}
- canonical: {first: Marielle, last: Leijten}
  variants:
  - {first: Mariëlle, last: Leijten}
- canonical: {first: Luis A., last: Leiva}
  variants:
  - {first: Luis, last: Leiva}
- canonical: {first: Jeremy, last: Leixa}
  variants:
  - {first: Jérémy, last: Leixa}
- canonical: {first: Pietro, last: Leo}
  id: pietro-leo
- canonical: {first: Jacqueline, last: Leon}
  variants:
  - {first: Jacqueline, last: Léon}
- canonical: {first: Chee Wee, last: Leong}
  variants:
  - {first: Chee Wee (Ben), last: Leong}
- canonical: {first: Haley, last: Lepp}
  variants:
  - {first: Haley M., last: Lepp}
- canonical: {first: Mikel, last: Lersundi}
  id: mikel-lersundi
- canonical: {first: Leonardo, last: Lesmo}
  id: leonardo-lesmo
- canonical: {first: Dessi Puji, last: Lestari}
  variants:
  - {first: Dessi, last: Lestari}
- canonical: {first: James, last: Lester}
  variants:
  - {first: James C., last: Lester}
- canonical: {first: Igor, last: Leturia}
  id: igor-leturia
- canonical: {first: Hong, last: Leung}
  variants:
  - {first: Hong C., last: Leung}
- canonical: {first: Lori, last: Levin}
  variants:
  - {first: Lori S., last: Levin}
- canonical: {first: Lauren, last: Levine}
  variants:
  - {first: Lauren Elizabeth, last: Levine}
- canonical: {first: Stephen C., last: Levinson}
  comment: Max-Planck-Institute for Psycholinguistics
  id: stephen-c-levinson
  similar: [stephen-e-levinson]
- canonical: {first: Stephen E., last: Levinson}
  comment: Bell Labs
  id: stephen-e-levinson
  similar: [stephen-c-levinson]
- canonical: {first: Gina-Anne, last: Levow}
  variants:
  - {first: Gina, last: Levow}
- canonical: {first: Roger, last: Levy}
  variants:
  - {first: Roger P., last: Levy}
- canonical: {first: Kristīne, last: Levāne-Petrova}
  variants:
  - {first: Kristīne, last: Levāne}
- canonical: {first: Barbara, last: Lewandowska-Tomaszyk}
  variants:
  - {first: Barbara, last: Lewandowska}
- canonical: {first: David D., last: Lewis}
  variants:
  - {first: David, last: Lewis}
- canonical: {first: Richard L., last: Lewis}
  variants:
  - {first: Richard, last: Lewis}
- canonical: {first: William, last: Lewis}
  variants:
  - {first: William D., last: Lewis}
- canonical: {first: Fernando Sánchez, last: León}
  variants:
  - {first: Fernando, last: Sánchez}
- canonical: {first: Saul, last: León}
  variants:
  - {first: Saul, last: León Silverio}
  - {first: Saúl, last: León}
- canonical: {first: Pilar, last: León-Araúz}
  variants:
  - {first: Pilar León, last: Araúz}
- canonical: {first: Belinda Z., last: Li}
  variants:
  - {first: Belinda, last: Li}
- canonical: {first: Bo, last: Li}
  comment: May refer to several people
  id: bo-li
- canonical: {first: Bo, last: Li}
  comment: BeiHang
  id: bo-li-bh
- canonical: {first: Bo, last: Li}
  comment: Vanderbilt, UIUC
  id: bo-li-vanderbilt
- canonical: {first: Bo, last: Li}
  comment: NUS, Google
  id: bo-li-nus
  variant: {first: Troy, last: Lee}
- canonical: {first: Bo, last: Li}
  comment: Chinese Academy of Sciences
  id: bo-li-cas
- canonical: {first: Huifeng, last: Li}
  variants:
  - {first: Hui-Feng, last: Li}
- canonical: {first: Jiatong, last: Li}
  comment: Hong Kong Polytechnic
  id: jiatong-li-hk
- canonical: {first: Jiatong, last: Li}
  comment: Rutgers
  id: jiatong-li-ru
- canonical: {first: Junhui, last: Li}
  variants:
  - {first: JunHui, last: Li}
- canonical: {first: Shih-Min, last: Li}
  variants:
  - {first: Shi-Min, last: Li}
- canonical: {first: Shuanglong, last: Li}
  variants:
  - {first: ShuangLong, last: Li}
- canonical: {first: Tangqiu, last: Li}
  variants:
  - {first: Tanqiu, last: Li}
- canonical: {first: Victor O.K., last: Li}
  variants:
  - {first: Victor O. K., last: Li}
- canonical: {first: Weigang, last: Li}
  variants:
  - {first: Weikang, last: Li}
- canonical: {first: Yongqi, last: Li}
  comment: Wuhan University
  id: yongqi-li-wuhan
- canonical: {first: Yongqi, last: Li}
  comment: The Hong Kong Polytechnic University
  id: yongqi-li-hk
- canonical: {first: Huizhi, last: Liang}
  variants:
  - {first: HuiZhi, last: Liang}
- canonical: {first: Po-Yu, last: Liang}
  variants:
  - {first: Po-yu, last: Liang}
- canonical: {first: Mark, last: Liberman}
  id: mark-liberman
  variants:
  - {first: Mark Y., last: Liberman}
- canonical: {first: Elizabeth D., last: Liddy}
  variants:
  - {first: Elizabeth, last: Liddy}
- canonical: {first: Chung Yong, last: Lim}
  variants:
  - {first: Daniel Chung Yong, last: Lim}
- canonical: {first: Heui-Seok, last: Lim}
  variants:
  - {first: Heuiseok, last: Lim}
- canonical: {first: KyungTae, last: Lim}
  variants:
  - {first: Kyungtae, last: Lim}
- canonical: {first: Nathalie Rose, last: Lim}
  variants:
  - {first: Nathalie, last: Lim}
- canonical: {first: Bill Yuchen, last: Lin}
  variants:
  - {first: Bill Y., last: Lin}
- canonical: {first: Bor-Shen, last: Lin}
  variants:
  - {first: Bor-shen, last: Lin}
- canonical: {first: Cheng-Yuan, last: Lin}
  variants:
  - {first: Cheng Yuan, last: Lin}
- canonical: {first: Chi-san Althon, last: Lin}
  variants:
  - {first: Chi-San, last: Lin}
  - {first: Chi-San Althon, last: Lin}
- canonical: {first: Chih-Lung, last: Lin}
  variants:
  - {first: Chih-Long, last: Lin}
- canonical: {first: Chin-Yew, last: Lin}
  variants:
  - {first: ChinYew, last: Lin}
- canonical: {first: Ching-sheng, last: Lin}
  variants:
  - {first: Ching-Sheng, last: Lin}
- canonical: {first: Cong-kai, last: Lin}
  variants:
  - {first: Cong-Kai, last: Lin}
- canonical: {first: Darren Hsin-Hung, last: Lin}
  variants:
  - {first: Darren Hsin-hung, last: Lin}
  - {first: Hsin-Hung, last: Lin}
- canonical: {first: Hing-Lung, last: Lin}
  variants:
  - {first: Hing-lung, last: Lin}
- canonical: {first: Qiguang, last: Lin}
  id: qiguang-lin
- canonical: {first: Shou-De, last: Lin}
  variants:
  - {first: Shou-de, last: Lin}
- canonical: {first: Shu-Yen, last: Lin}
  variants:
  - {first: Shu-yen, last: Lin}
- canonical: {first: Victoria, last: Lin}
  comment: CMU
  id: victoria-lin-cmu
- canonical: {first: Xi Victoria, last: Lin}
  comment: U of Washington, Meta
- canonical: {first: Xiaojun, last: Lin}
  variants:
  - {first: Xiaojun, last: Li}
- canonical: {first: Ya-Ting, last: Lin}
  variants:
  - {first: Ya-Ting, last: Li}
- canonical: {first: Georges, last: Linarès}
  variants:
  - {first: Georges, last: Linares}
- canonical: {first: Krister, last: Lindén}
  variants:
  - {first: Krister, last: Linden}
- canonical: {first: Marcia C., last: Linebarger}
  variants:
  - {first: Marcia, last: Linebarger}
- canonical: {first: Maria Teresa, last: Lino}
  variants:
  - {first: Teresa, last: Lino}
- canonical: {first: Nikos, last: Liolios}
  id: nikos-liolios
- canonical: {first: Zachary C., last: Lipton}
  variants:
  - {first: Zachary, last: Lipton}
- canonical: {first: Adam, last: Liska}
  variants:
  - {first: Adam, last: Liška}
- canonical: {first: Lucian Vlad, last: Lita}
  variants:
  - {first: Lucian, last: Lita}
- canonical: {first: Diane, last: Litman}
  variants:
  - {first: Diane J., last: Litman}
- canonical: {first: Alexa N., last: Little}
  variants:
  - {first: Alexa, last: Little}
- canonical: {first: Alex, last: Liu}
  variants:
  - {first: Alexander, last: Liu}
- canonical: {first: Bingquan, last: Liu}
  variants:
  - {first: BingQuan, last: Liu}
- canonical: {first: Chin-Ting, last: Liu}
  variants:
  - {first: Chin-Ting Jimbo, last: Liu}
- canonical: {first: Fei, last: Liu}
  comment: May refer to several people
  id: fei-liu
- canonical: {first: Fei, last: Liu}
  comment: UT Dallas, Bosch, CMU, University of Central Florida, Emory University
  id: fei-liu-utdallas
- canonical: {first: Fei, last: Liu}
  comment: Google Assistant
  id: fei-liu-gga
- canonical: {first: Fei, last: Liu}
  comment: University of Melbourne
  id: fei-liu-unimelb
- canonical: {first: Huidan, last: Liu}
  variants:
  - {first: Hui Dan, last: Liu}
- canonical: {first: Mei-Chun, last: Liu}
  variants:
  - {first: Mei-chun, last: Liu}
- canonical: {first: Nelson F., last: Liu}
  variants:
  - {first: Nelson, last: Liu}
- canonical: {first: Pengyuan, last: Liu}
  variants:
  - {first: PengYuan, last: Liu}
  - {first: Peng-Yuan, last: Liu}
- canonical: {first: Peter J., last: Liu}
  variants:
  - {first: Peter, last: Liu}
- canonical: {first: Weiyi, last: Liu}
  variants:
  - {first: Weiyi, last: Lu}
- canonical: {first: Yang, last: Liu}
  comment: Edinburgh Ph.D., Microsoft
  id: yang-liu-edinburgh
- canonical: {first: Yang, last: Liu}
  comment: Beijing Language and Culture University
  id: yang-liu-blcu
- canonical: {first: Yang, last: Liu}
  comment: The Chinese University of Hong Kong (Shenzhen)
  id: yang-liu-hk
- canonical: {first: Yang, last: Liu}
  comment: 刘扬; Ph.D Purdue; ICSI, Dallas, Facebook, Liulishuo, Amazon
  id: yang-liu-icsi
- canonical: {first: Yang, last: Liu}
  comment: 刘洋; ICT, Tsinghua, Beijing Academy of Artificial Intelligence
  id: yang-liu-ict
- canonical: {first: Yang, last: Liu}
  comment: Peking University
  id: yang-liu-pk
- canonical: {first: Yang, last: Liu}
  comment: Wilfrid Laurier University
  id: yang-liu-wl
- canonical: {first: Yang, last: Liu}
  comment: Samsung Research Center Beijing
  id: yang-liu-ss
- canonical: {first: Yang, last: Liu}
  comment: National University of Defense Technology
  id: yang-liu-dt
- canonical: {first: Yang, last: Liu}
  comment: Microsoft Cognitive Services Research
  id: yang-liu-microsoft
- canonical: {first: Yang, last: Liu}
  comment: May refer to several people
  id: yang-liu
  similar: [yang-janet-liu]
- canonical: {first: Yang, last: Liu}
  comment: Univ. of Michigan, UC Santa Cruz
  id: yang-liu-umich
- canonical: {first: Yang, last: Liu}
  comment: University of Helsinki
  id: yang-liu-Helsinki
- canonical: {first: Yang, last: Liu}
  comment: 3M Health Information Systems
  id: yang-liu-3m
- canonical: {first: Yang, last: Liu}
  comment: Tianjin University, China
  id: yang-liu-tianjin
- canonical: {first: Yang Janet, last: Liu}
  comment: Georgetown University; 刘洋
  id: yang-janet-liu
- canonical: {first: Andrej, last: Ljolje}
  id: andrej-ljolje
- canonical: {first: Peter, last: Ljunglöf}
  variants:
  - {first: Peter, last: Ljunglof}
- canonical: {first: Leonardo Campillos, last: Llanos}
  variants:
  - {first: Leonardo, last: Campillos Llanos}
- canonical: {first: Eduardo, last: Lleida}
  variants:
  - {first: Eduardo, last: LLeida}
- canonical: {first: Agusti, last: Lloberas}
  variants:
  - {first: Agusti, last: LLoberas}
- canonical: {first: Fernando, last: Llopis}
  variants:
  - {first: Fernando, last: LLopis}
- canonical: {first: David, last: Llorens}
  id: david-llorens
- canonical: {first: Héctor, last: Llorens}
  variants:
  - {first: Hector, last: Llorens}
- canonical: {first: Feng-Ju, last: Lo}
  variants:
  - {first: Fengju, last: Lo}
- canonical: {first: Wai-Kit, last: Lo}
  variants:
  - {first: Wai Kit, last: Lo}
- canonical: {first: Karen E., last: Lochbaum}
  variants:
  - {first: Karen, last: Lochbaum}
- canonical: {first: Elizaveta, last: Loginova-Clouet}
  variants:
  - {first: Elizaveta, last: Clouet}
- canonical: {first: Derek, last: Long}
  variants:
  - {first: Derek P., last: Long}
- canonical: {first: Marketa, last: Lopatkova}
  variants:
  - {first: Markéta, last: Straňáková-Lopatková}
  - {first: Markéta, last: Lopatková}
- canonical: {first: Gabriel, last: Lopes}
  variants:
  - {first: Jose Gabriel P., last: Lopes}
  - {first: Jose Gabriel, last: Lopes}
  - {first: Gabriel P., last: Lopes}
  - {first: José Gabriel Pereira, last: Lopes}
  - {first: Gabriel, last: Pereira Lopes}
  - {first: Gabriel Pereira, last: Lopes}
- canonical: {first: Roque, last: Lopez Condori}
  variants:
  - {first: Roque, last: López}
- canonical: {first: Oier, last: Lopez de Lacalle}
  variants:
  - {first: Oier López, last: de Lacalle}
  - {first: Oier Lopez, last: de Lacalle}
  - {first: Oier, last: López de Lacalle}
- canonical: {first: Alina Beatrice, last: Lorent}
  variants:
  - {first: Alina Beatrice, last: Lorenţ}
  - {first: Alina, last: Lorenț}
- canonical: {first: Natalia, last: Loukachevitch}
  id: natalia-loukachevitch
  variants:
  - {first: Natalia V., last: Loukachevitch}
- canonical: {first: John B., last: Lowe}
  variants:
  - {first: John, last: Lowe}
- canonical: {first: Eneldo, last: Loza Mencía}
  variants:
  - {first: Eneldo Loza, last: Mencía}
- canonical: {first: Bao-Liang, last: Lu}
  variants:
  - {first: Bao-liang, last: Lu}
- canonical: {first: Qin, last: Lu}
  id: qin-lu
- canonical: {first: Wei-lun, last: Lu}
  variants:
  - {first: Wei-Lwun, last: Lu}
  - {first: Louis Wei-lun, last: Lu}
- canonical: {first: Kim-Teng, last: Lua}
  variants:
  - {first: KimTeng, last: Lua}
  - {first: Kim Teng, last: Lua}
- canonical: {first: Juan Manuel, last: Lucas-Cuesta}
  variants:
  - {first: Juan Manuel, last: Lucas}
- canonical: {first: Li, last: Lucy}
  variants:
  - {first: Lucy, last: Li}
- canonical: {first: Peter J., last: Ludlow}
  variants:
  - {first: Peter, last: Ludlow}
- canonical: {first: Robert W.P., last: Luk}
  id: robert-w-p-luk
- canonical: {first: Robert Wing Pong, last: Luk}
  variants:
  - {first: Wing-Pong, last: Luk}
- canonical: {first: Stephanie, last: Lukin}
  variants:
  - {first: Stephanie M., last: Lukin}
- canonical: {first: Suen Caesar, last: Lun}
  id: suen-caesar-lun
  variants:
  - {first: Caesar Suen, last: Lun}
  - {first: Caesar, last: Lun}
  - {first: S. Caesar, last: Lun}
- canonical: {first: Xiaoqiang, last: Luo}
  id: xiaoqiang-luo
- canonical: {first: Minh-Thang, last: Luong}
  variants:
  - {first: Thang, last: Luong}
- canonical: {first: Ngoc Quang, last: Luong}
  variants:
  - {first: Ngoc-Quang, last: Luong}
- canonical: {first: Susann, last: LuperFoy}
  variants:
  - {first: Susann, last: Luperfoy}
- canonical: {first: Veronika, last: Lux}
  variants:
  - {first: Veronika, last: Lux-Pogodalla}
  - {first: Véronika, last: Lux-Pogodalla}
- canonical: {first: Gunn Inger, last: Lyse}
  variants:
  - {first: Gunn, last: Lyse}
- canonical: {first: Steven L., last: Lytinen}
  variants:
  - {first: Steven, last: Lytinen}
- canonical: {first: Eldon G., last: Lytle}
  variants:
  - {first: Eldon G., last: Lytel}
- canonical: {first: Dau-cheng, last: Lyu}
  variants:
  - {first: Dau-Cheng, last: Lyu}
- canonical: {first: Ren-Yuan, last: Lyu}
  variants:
  - {first: Ren-yuan, last: Lyu}
- canonical: {first: François, last: Lévy}
  variants:
  - {first: François, last: Levy}
- canonical: {first: Tuan Anh, last: Lê}
  variants:
  - {first: Tuan Anh, last: Le}
  - {first: Tuấn Anh, last: Lê}
- canonical: {first: M. Soledad, last: López Gambino}
  variants:
  - {first: Soledad, last: López Gambino}
- canonical: {first: Karmele, last: López de Ipiña}
  id: karmele-lopez-de-ipina
- canonical: {first: Maddalen, last: López de Lacalle}
  variants:
  - {first: Maddalen, last: Lopez de Lacalle}
- canonical: {first: Ramón, last: López-Cózar}
  id: ramon-lopez-cozar
- canonical: {first: Birte, last: Lönneker}
  variants:
  - {first: Birte, last: Lönneker-Rodman}
  - {first: Birte, last: Loenneker-Rodman}
- canonical: {first: Jia, last: Lü}
  variants:
  - {first: Jia, last: Lu}
- canonical: {first: Yajuan, last: Lü}
  variants:
  - {first: Yajuan, last: Lu}
  - {first: Yajuan, last: Lv}
- canonical: {first: Harald, last: Lüngen}
  variants:
  - {first: Harald, last: Lungen}
- canonical: {first: Marie-Claude, last: L’Homme}
  variants:
  - {first: Marie-Claude, last: L’ Homme}
- canonical: {first: Sasikumar, last: M}
  variants:
  - {first: Sasikumar, last: M.}
- canonical: {first: Ariadne, last: M. B. Rizzoni Carvalho}
  variants:
  - {first: Ariadne M. B. R., last: Carvalho}
- canonical: {first: Nagwa, last: M. El-Makky}
  variants:
  - {first: Nagwa, last: El-Makky}
- canonical: {first: Longlong, last: Ma}
  variants:
  - {first: Long Long, last: Ma}
- canonical: {first: Wei-Ying, last: Ma}
  variants:
  - {first: Wei-ying, last: Ma}
- canonical: {first: Wei-Yun, last: Ma}
  variants:
  - {first: Wei Yun, last: Ma}
- canonical: {first: Mohamed, last: Maamouri}
  variants:
  - {first: Mohammed, last: Maamouri}
- canonical: {first: Andrew, last: Maas}
  variants:
  - {first: Andrew L., last: Maas}
- canonical: {first: Rónan, last: Mac an tSaoir}
  variants:
  - {first: Ronan, last: Mac an tSaoir}
- canonical: {first: Andrew, last: MacKinlay}
  variants:
  - {first: Andrew, last: McKinlay}
- canonical: {first: Peter, last: Machonis}
  variants:
  - {first: Peter A., last: Machonis}
- canonical: {first: Catherine, last: Macleod}
  variants:
  - {first: Catherine, last: MacLeod}
- canonical: {first: Imanol, last: Madariaga}
  id: imanol-madariaga
- canonical: {first: Pranava Swaroop, last: Madhyastha}
  variants:
  - {first: Pranava, last: Madhyastha}
- canonical: {first: Bente, last: Maegaard}
  id: bente-maegaard
- canonical: {first: Kikuo, last: Maekawa}
  id: kikuo-maekawa
- canonical: {first: Valérie, last: Maffiolo}
  id: valerie-maffiolo
- canonical: {first: David M., last: Magerman}
  id: david-m-magerman
  variants:
  - {first: David, last: Magerman}
- canonical: {first: Brunelle, last: Magnana Ekoukou}
  variants:
  - {first: Brunelle Magnana, last: Ekoukou}
- canonical: {first: Bernardo, last: Magnini}
  id: bernardo-magnini
- canonical: {first: Guðrun, last: Magnúsdóttir}
  variants:
  - {first: Guðrún, last: Magnúsdóttir}
- canonical: {first: Sainik, last: Mahata}
  variants:
  - {first: Sainik Kumar, last: Mahata}
- canonical: {first: Kavi, last: Mahesh}
  variants:
  - {first: Kavitha, last: Mahesh}
  - {first: Kavitha Karimbi, last: Mahesh}
- canonical: {first: Trang, last: Mai Xuan}
  variants:
  - {first: Trang Mai, last: Xuan}
- canonical: {first: Elisabeth, last: Maier}
  variants:
  - {first: Elisabeth, last: Mager}
- canonical: {first: Frederic, last: Mailhot}
  variants:
  - {first: Fred, last: Mailhot}
  - {first: Frédéric, last: Mailhot}
- canonical: {first: Steven J., last: Maiorano}
  variants:
  - {first: Steve, last: Maiorano}
  - {first: Steven, last: Maiorano}
  - {first: Steve, last: Moiorano}
- canonical: {first: François, last: Mairesse}
  variants:
  - {first: Francois, last: Mairesse}
- canonical: {first: John, last: Makhoul}
  id: john-makhoul
- canonical: {first: Shozo, last: Makino}
  id: shozo-makino
- canonical: {first: Alfredo, last: Maldonado}
  variants:
  - {first: Alfredo, last: Maldonado Guerra}
  - {first: Alfredo, last: Maldonado-Guerra}
- canonical: {first: Nishtha, last: Malhotra}
  variants:
  - {first: Nishta, last: Malhotra}
- canonical: {first: M. G. Abbas, last: Malik}
  variants:
  - {first: M.G. Abbas, last: Malik}
  - {first: M G Abbas, last: Malik}
- canonical: {first: Deepak Kumar, last: Malladi}
  variants:
  - {first: Deepak, last: Malladi}
- canonical: {first: Shervin, last: Malmasi}
  variants:
  - {first: Shevin, last: Malmasi}
- canonical: {first: Preetam, last: Maloor}
  id: preetam-maloor
- canonical: {first: Robert, last: Malouf}
  variants:
  - {first: Rob, last: Malouf}
- canonical: {first: Liliana, last: Mamani Sanchez}
  variants:
  - {first: Liliana, last: Mamani Sánchez}
  - {first: Liliana Mamani, last: Sanchez}
- canonical: {first: Nuno, last: Mamede}
  variants:
  - {first: Nuno J., last: Mamede}
- canonical: {first: Nadia, last: Mana}
  id: nadia-mana
- canonical: {first: Esmeralda, last: Manandise}
  variants:
  - {first: Esme, last: Manandise}
- canonical: {first: Alexis, last: Manaster-Ramer}
  variants:
  - {first: Alexis, last: Manaster Ramer}
- canonical: {first: Soumil, last: Mandal}
  variants:
  - {first: Soumik, last: Mandal}
- canonical: {first: Rila, last: Mandala}
  variants:
  - {first: Mandala, last: Rila}
- canonical: {first: Michael, last: Mandel}
  variants:
  - {first: Michael, last: Mandl}
- canonical: {first: Angrosh, last: Mandya}
  variants:
  - {first: Mandya, last: Angrosh}
- canonical: {first: Mathieu, last: Mangeot}
  variants:
  - {first: Mathieu, last: Mangeot-Lerebours}
- canonical: {first: Lidia, last: Mangu}
  id: lidia-mangu
- canonical: {first: Enrique, last: Manjavacas}
  variants:
  - {first: Enrique, last: Manjavacas Arevalo}
- canonical: {first: Varun, last: Manjunatha}
  variants:
  - {first: Varun, last: Manjunath}
- canonical: {first: Gideon, last: Mann}
  variants:
  - {first: Gideon S., last: Mann}
- canonical: {first: William C., last: Mann}
  variants:
  - {first: William, last: Mann}
- canonical: {first: Prashanth, last: Mannem}
  variants:
  - {first: Prashanth Reddy, last: Mannem}
  - {first: Prashanth, last: Reddy}
- canonical: {first: Christopher D., last: Manning}
  variants:
  - {first: Christopher, last: Manning}
  - {first: Chris, last: Manning}
- canonical: {first: Andre, last: Mansikkaniemi}
  variants:
  - {first: André, last: Mansikkaniemi}
- canonical: {first: Mairgup, last: Mansur}
  variants:
  - {first: Mansur, last: Mairgup}
- canonical: {first: Ruli, last: Manurung}
  id: ruli-manurung
- canonical: {first: Ramesh, last: Manuvinakurike}
  variants:
  - {first: Ramesh, last: Manuvirakurike}
- canonical: {first: Lingshuang Jack, last: Mao}
  variants:
  - {first: Lingshuang, last: Mao}
- canonical: {first: Xinnian, last: Mao}
  variants:
  - {first: Xin, last: Mao}
- canonical: {first: Yu Hang, last: Mao}
  variants:
  - {first: Yu-Hang, last: Mao}
  - {first: Yuhang, last: Mao}
- canonical: {first: Valérie, last: Mapelli}
  variants:
  - {first: Valerie, last: Mapelli}
- canonical: {first: Yannick, last: Marchand}
  id: yannick-marchand
- canonical: {first: Giulia, last: Marchesini}
  variants:
  - {first: Giulia, last: Marchesi}
- canonical: {first: Malgorzata, last: Marciniak}
  variants:
  - {first: Małgorzata, last: Marciniak}
- canonical: {first: Mitch, last: Marcus}
  id: mitch-marcus
  variants:
  - {first: Mitchell, last: Marcus}
  - {first: Mitchell P., last: Marcus}
- canonical: {first: Joseph, last: Mariani}
  id: joseph-mariani
- canonical: {first: Montserrat, last: Marimon}
  variants:
  - {first: Montserrat, last: Marimón}
  - {first: Montserrat Marimon, last: Felipe}
- canonical: {first: Nicolas, last: Marin}
  variants:
  - {first: Nicolás, last: Marín}
- canonical: {first: Andre, last: Mariotti}
  variants:
  - {first: André, last: Mariotti}
- canonical: {first: Alberto, last: Maritxalar}
  id: alberto-maritxalar
- canonical: {first: Montse, last: Maritxalar}
  id: montse-maritxalar
- canonical: {first: José B., last: Mariño}
  variants:
  - {first: José, last: Mariño}
- canonical: {first: Stella, last: Markantonatou}
  id: stella-markantonatou
- canonical: {first: Aleksandra Zögling, last: Markuš}
  variants:
  - {first: Aleksandra, last: Zögling}
- canonical: {first: Kornél, last: Markó}
  variants:
  - {first: Kornel, last: Markó}
- canonical: {first: Iain, last: Marshall}
  variants:
  - {first: Iain J., last: Marshall}
- canonical: {first: Pierre-Francois, last: Marteau}
  variants:
  - {first: Pierre-François, last: Marteau}
- canonical: {first: Alvin, last: Martin}
  variants:
  - {first: Alvin F., last: Martin}
- canonical: {first: James H., last: Martin}
  variants:
  - {first: James, last: Martin}
- canonical: {first: Jean-Claude, last: Martin}
  id: jean-claude-martin
- canonical: {first: M. Patrick, last: Martin}
  variants:
  - {first: Pierre M., last: Martin}
  - {first: Patrick, last: Martin}
- canonical: {first: Marco, last: Martin}
  id: marco-martin
- canonical: {first: Melanie, last: Martin}
  variants:
  - {first: Melanie J., last: Martin}
- canonical: {first: William A., last: Martin}
  id: william-a-martin
- canonical: {first: Marianna, last: Martindale}
  variants:
  - {first: Marianna J., last: Martindale}
- canonical: {first: David, last: Martinez}
  variants:
  - {first: David, last: Martínez}
- canonical: {first: Miroslav, last: Martinović}
  variants:
  - {first: Miroslav, last: Martinovic}
- canonical: {first: André F. T., last: Martins}
  variants:
  - {first: Andre, last: Martins}
  - {first: André, last: Martins}
- canonical: {first: Fernando, last: Martins}
  id: fernando-martins
- canonical: {first: Ronaldo Teixeira, last: Martins}
  variants:
  - {first: Ronaldo, last: Martins}
- canonical: {first: David, last: Martins de Matos}
  variants:
  - {first: David Martins, last: de Matos}
  - {first: David M., last: de Matos}
- canonical: {first: M. Antònia, last: Martí}
  id: m-antonia-marti
  variants:
  - {first: M. Antonia, last: Martí}
  - {first: M. Antonia, last: Marti}
  - {first: Antonia, last: Martí}
  - {first: Mª Antònia, last: Martí}
  - {first: Maria Antònia, last: Martí}
  - {first: Toni, last: Martí}
- canonical: {first: M. Teresa, last: Martín-Valdivia}
  variants:
  - {first: Maite, last: Martin}
  - {first: María Teresa, last: Martín-Valdivia}
  - {first: Maria Teresa, last: Martín-Valdivia}
  - {first: Teresa, last: Martin}
  - {first: M. Teresa, last: Martín}
  - {first: Maite, last: Martín-Valdivia}
- canonical: {first: Carlos, last: Martín-Vide}
  variants:
  - {first: Carlos Martin, last: Vide}
- canonical: {first: José Manuel, last: Martínez}
  variants:
  - {first: Jose M.M., last: Martinez}
  - {first: José Manuel, last: Martínez Martínez}
  - {first: Jose Manuel, last: Martinez}
- canonical: {first: Raquel, last: Martínez}
  variants:
  - {first: Raquel, last: Martinez}
- canonical: {first: Héctor, last: Martínez Alonso}
  variants:
  - {first: Hector, last: Martinez}
  - {first: Héctor, last: Martínez}
  - {first: Héctor Martínez, last: Alonso}
  - {first: Hector, last: Martinez Alonso}
  - {first: Héctor, last: Martinez Alonso}
  - {first: Hector, last: Martínez Alonso}
- canonical: {first: Eva, last: Martínez Garcia}
  variants:
  - {first: Eva Martínez, last: Garcia}
- canonical: {first: Patricio, last: Martínez-Barco}
  id: patricio-martinez-barco
  variants:
  - {first: Patricio, last: Martinez-Barco}
  - {first: Patricio Martinez, last: Barco}
- canonical: {first: Eugenio, last: Martínez-Cámara}
  variants:
  - {first: Eugenio, last: Martinez Camara}
- canonical: {first: Carlos-D., last: Martínez-Hinarejos}
  variants:
  - {first: Carlos D., last: Martínez-Hinarejos}
  - {first: Carlos D., last: Martínez Hinarejos}
  - {first: Carlos D., last: Martínez}
- canonical: {first: Fernando, last: Martínez-Santiago}
  variants:
  - {first: Fernando, last: Martínez Santiago}
- canonical: {first: Luis, last: Marujo}
  variants:
  - {first: Luís, last: Marujo}
- canonical: {first: Andrés, last: Marzal}
  id: andres-marzal
- canonical: {first: Aaron J., last: Masino}
  variants:
  - {first: Aaron, last: Masino}
- canonical: {first: Flavio, last: Massimiliano Cecchini}
  variants:
  - {first: Flavio Massimiliano, last: Cecchini}
- canonical: {first: Demetrios, last: Master}
  variants:
  - {first: Demitrios, last: Master}
- canonical: {first: Fumito, last: Masui}
  id: fumito-masui
- canonical: {first: Hiroshi, last: Masuichi}
  variants:
  - {first: Hiroshi, last: Mashuichi}
- canonical: {first: Marco, last: Matassoni}
  id: marco-matassoni
- canonical: {first: Yannick, last: Mathieu}
  variants:
  - {first: Yvette Yannick, last: Mathieu}
  - {first: Yvette, last: Mathieu}
- canonical: {first: Ely Edison da Silva, last: Matos}
  variants:
  - {first: Ely, last: Matos}
  - {first: Ely E. S., last: Matos}
- canonical: {first: Yuji, last: Matsumoto}
  variants:
  - {first: Yūji, last: Matsumoto}
- canonical: {first: Shoichi, last: Matsunaga}
  variants:
  - {first: Sho-ichi, last: Matsunaga}
- canonical: {first: Christian M.I.M., last: Matthiessen}
  variants:
  - {first: Christian M. I. M., last: Matthiessen}
- canonical: {first: Irina, last: Matveeva}
  id: irina-matveeva
- canonical: {first: Mirjam Sepesy, last: Maucec}
  variants:
  - {first: Mirjam Sepesy, last: Maučec}
- canonical: {first: Michael L., last: Mauldin}
  variants:
  - {first: Michael, last: Mauldin}
- canonical: {first: Daniel, last: Maxwell}
  variants:
  - {first: Dan, last: Maxwell}
- canonical: {first: K. Tamsin, last: Maxwell}
  variants:
  - {first: Tamsin, last: Maxwell}
- canonical: {first: John T., last: Maxwell III}
  variants:
  - {first: John, last: Maxwell}
  - {first: John T., last: Maxwell}
- canonical: {first: Mark T., last: Maybury}
  variants:
  - {first: Mark, last: Maybury}
- canonical: {first: Aingeru, last: Mayor}
  id: aingeru-mayor
- canonical: {first: Pierre-Emmanuel, last: Mazare}
  variants:
  - {first: Pierre-Emmanuel, last: Mazaré}
- canonical: {first: Erick Galani, last: Maziero}
  variants:
  - {first: Erick, last: Maziero}
- canonical: {first: Pawel, last: Mazur}
  variants:
  - {first: Paweł, last: Mazur}
- canonical: {first: Alessandro, last: Mazzei}
  id: alessandro-mazzei
- canonical: {first: Giampaolo, last: Mazzini}
  id: giampaolo-mazzini
- canonical: {first: Manuel J., last: Maña López}
  variants:
  - {first: Manuel J., last: Maña}
  - {first: Manual Maña, last: López}
  - {first: Manuel, last: Maña López}
- canonical: {first: Michael L., last: Mc Hale}
  variants:
  - {first: Michael L., last: McHale}
- canonical: {first: Gordon I., last: McCalla}
  id: gordon-i-mccalla
  variants:
  - {first: Gordon, last: McCalla}
- canonical: {first: J. Scott, last: McCarley}
  variants:
  - {first: Scott, last: McCarley}
- canonical: {first: Arya D., last: McCarthy}
  variants:
  - {first: Arya, last: McCarthy}
- canonical: {first: Diana, last: McCarthy}
  variants:
  - {first: Diana F., last: McCarthy}
- canonical: {first: Joe, last: McCarthy}
  id: joe-mccarthy
- canonical: {first: Michael C., last: McCord}
  variants:
  - {first: Michael, last: McCord}
- canonical: {first: Kathleen F., last: McCoy}
  variants:
  - {first: Kathleen, last: McCoy}
  - {first: Kathleen E., last: McCoy}
- canonical: {first: Nancy, last: McCracken}
  variants:
  - {first: Nancy J., last: McCracken}
- canonical: {first: John Philip, last: McCrae}
  variants:
  - {first: John, last: McCrae}
  - {first: John P., last: McCrae}
- canonical: {first: David D., last: McDonald}
  comment: MIT, BBN, SIFT
  id: david-d-mcdonald
  similar: [david-w-mcdonald]
- canonical: {first: David W., last: McDonald}
  comment: Univ. of Washington
  id: david-w-mcdonald
  similar: [david-d-mcdonald]
- canonical: {first: Joyce, last: McDowell}
  id: joyce-mcdowell
- canonical: {first: Dan, last: McFarland}
  variants:
  - {first: Daniel, last: McFarland}
  - {first: Daniel A., last: McFarland}
- canonical: {first: David, last: McGee}
  variants:
  - {first: David R., last: McGee}
- canonical: {first: Bridget, last: McInnes}
  variants:
  - {first: Bridget Thomson, last: McInnes}
  - {first: Bridget T., last: McInnes}
- canonical: {first: Douglas, last: McKee}
  variants:
  - {first: Doug, last: McKee}
- canonical: {first: Kenneth J., last: McKeever}
  variants:
  - {first: Kenneth, last: McKeever}
- canonical: {first: Kathleen, last: McKeown}
  variants:
  - {first: Kathy, last: McKeown}
  - {first: Kathleen R., last: McKeown}
- canonical: {first: Danielle S., last: McNamara}
  variants:
  - {first: Danielle, last: McNamara}
- canonical: {first: John, last: McNaught}
  id: john-mcnaught
- canonical: {first: Margaret, last: McRorie}
  id: margaret-mcrorie
- canonical: {first: Susan W., last: McRoy}
  variants:
  - {first: Susan, last: McRoy}
- canonical: {first: Kevin, last: McTait}
  id: kevin-mctait
- canonical: {first: Michael F., last: McTear}
  variants:
  - {first: Michael, last: McTear}
- canonical: {first: Boubaker, last: Meddeb-Hamrouni}
  variants:
  - {first: Boubaker, last: Meddeb Hamrouni}
- canonical: {first: Christopher, last: Meek}
  variants:
  - {first: Chris, last: Meek}
- canonical: {first: Beáta, last: Megyesi}
  variants:
  - {first: Beata, last: Megyesi}
  - {first: Beáta Bandmann, last: Megyesi}
  - {first: Beáta B., last: Megyesi}
- canonical: {first: Dennis, last: Mehay}
  variants:
  - {first: Dennis Nolan, last: Mehay}
- canonical: {first: Sanket Vaibhav, last: Mehta}
  variants:
  - {first: Vaibhav, last: Mehta}
- canonical: {first: Baye Yimam, last: Mekonnen}
  variants:
  - {first: Baye, last: Yimam}
- canonical: {first: Alan K., last: Melby}
  variants:
  - {first: Alan, last: Melby}
- canonical: {first: Chris, last: Mellish}
  id: chris-mellish
  variants:
  - {first: Chris S., last: Mellish}
- canonical: {first: Igor, last: Mel’čuk}
  id: igor-melcuk
- canonical: {first: Alfonso, last: Mendes}
  variants:
  - {first: Afonso, last: Mendes}
- canonical: {first: Ana Cristina, last: Mendes}
  variants:
  - {first: Ana C., last: Mendes}
  - {first: Ana, last: Mendes}
- canonical: {first: Eneida A., last: Mendonca}
  variants:
  - {first: Eneida, last: Mendonca}
- canonical: {first: Gustavo, last: Mendonca}
  variants:
  - {first: Gustavo, last: Mendonça}
- canonical: {first: Helen, last: Meng}
  variants:
  - {first: Helen M., last: Meng}
- canonical: {first: Rakesh R, last: Menon}
  variants:
  - {first: Rakesh, last: Menon}
- canonical: {first: Robert E., last: Mercer}
  comment: Univ. of Western Ontario
  id: robert-e-mercer
  similar: [robert-l-mercer]
- canonical: {first: Robert L., last: Mercer}
  comment: IBM
  id: robert-l-mercer
  similar: [robert-e-mercer]
- canonical: {first: Roberta H., last: Merchant}
  variants:
  - {first: Roberta, last: Merchant}
- canonical: {first: Bernard, last: Merialdo}
  id: bernard-merialdo
- canonical: {first: Elizabeth, last: Merkhofer}
  variants:
  - {first: Elizabeth M., last: Merkhofer}
- canonical: {first: Marie, last: Meteer}
  variants:
  - {first: Marie W., last: Meteer}
- canonical: {first: Marie Hélène, last: Metzger}
  variants:
  - {first: Marie-Hélène, last: Metzger}
- canonical: {first: Dieter, last: Metzing}
  id: dieter-metzing
- canonical: {first: Frédéric, last: Meunier}
  variants:
  - {first: Frederic, last: Meunier}
- canonical: {first: Detmar, last: Meurers}
  variants:
  - {first: W. Detmar, last: Meurers}
  - {first: Walt Detmar, last: Meurers}
- canonical: {first: Montserrat, last: Meya}
  id: montserrat-meya
- canonical: {first: Adam, last: Meyers}
  id: adam-meyers
- canonical: {first: Benjamin S., last: Meyers}
  variants:
  - {first: Benjamin, last: Meyers}
- canonical: {first: Stephane, last: Meystre}
  variants:
  - {first: Stéphane, last: Meystre}
- canonical: {first: Ivan, last: Meza-Ruiz}
  variants:
  - {first: Ivan Vladimir, last: Meza Ruiz}
  - {first: Ivan V., last: Meza}
  - {first: Ivan, last: Meza}
  - {first: Ivan Vladimir, last: Meza-Ruiz}
- canonical: {first: Antonio Valerio, last: Miceli-Barone}
  variants:
  - {first: Antonio Valerio, last: Miceli Barone}
- canonical: {first: Lisa N., last: Michaud}
  variants:
  - {first: Lisa, last: Michaud}
- canonical: {first: Patrizia, last: Michelassi}
  id: patrizia-michelassi
- canonical: {first: Archibald, last: Michiels}
  id: archibald-michiels
- canonical: {first: Lesly, last: Miculicich Werlen}
  variants:
  - {first: Lesly, last: Miculicich}
- canonical: {first: Sabrina J., last: Mielke}
  variants:
  - {first: Sabrina, last: Mielke}
- canonical: {first: Rada, last: Mihalcea}
  variants:
  - {first: Rada F., last: Mihalcea}
- canonical: {first: France, last: Mihelic}
  variants:
  - {first: France, last: Mihelič}
- canonical: {first: Tomáš, last: Mikolov}
  variants:
  - {first: Tomas, last: Mikolov}
- canonical: {first: Sandra, last: Milena Castellanos Páez}
  variants:
  - {first: Sandra Castellanos, last: Páez}
- canonical: {first: Ruy Luiz, last: Milidiú}
  variants:
  - {first: Ruy, last: Milidiú}
- canonical: {first: Dale A., last: Miller}
  variants:
  - {first: Dale, last: Miller}
- canonical: {first: John, last: Miller}
  variants:
  - {first: John E., last: Miller}
- canonical: {first: Keith J., last: Miller}
  variants:
  - {first: Keith, last: Miller}
- canonical: {first: Lance A., last: Miller}
  id: lance-a-miller
- canonical: {first: Laura G., last: Miller}
  id: laura-g-miller
- canonical: {first: Timothy, last: Miller}
  variants:
  - {first: Tim, last: Miller}
- canonical: {first: Daniel P., last: Mills}
  variants:
  - {first: Daniel, last: Mills}
- canonical: {first: David N., last: Milne}
  variants:
  - {first: David, last: Milne}
- canonical: {first: Robert, last: Milne}
  variants:
  - {first: Rob, last: Milne}
- canonical: {first: Behrouz, last: Minaei-Bidgoli}
  variants:
  - {first: Behrouz, last: Minaei-bidgoli}
  - {first: Behrouz, last: Minaei}
- canonical: {first: Nobuaki, last: Minematsu}
  id: nobuaki-minematsu
- canonical: {first: Zhaoyan, last: Ming}
  variants:
  - {first: Zhao-Yan, last: Ming}
- canonical: {first: Michael, last: Minock}
  variants:
  - {first: Michael J., last: Minock}
- canonical: {first: T. T., last: Mirnalinee}
  variants:
  - {first: Mirnalinee, last: T T}
  - {first: T T, last: Mirnalinee}
- canonical: {first: Dipendra, last: Misra}
  variants:
  - {first: Dipendra Kumar, last: Misra}
- canonical: {first: Kei, last: Mitamura}
  id: kei-mitamura
- canonical: {first: Brian, last: Mitchell}
  id: brian-mitchell
- canonical: {first: Christopher, last: Mitchell}
  variants:
  - {first: Christopher M., last: Mitchell}
- canonical: {first: Tom, last: Mitchell}
  variants:
  - {first: Tom M., last: Mitchell}
- canonical: {first: Catalin, last: Mititelu}
  variants:
  - {first: Cătălin, last: Mititelu}
- canonical: {first: Ruslan, last: Mitkov}
  id: ruslan-mitkov
- canonical: {first: V. K., last: Mittal}
  variants:
  - {first: V.K., last: Mittal}
- canonical: {first: Vibhu O., last: Mittal}
  variants:
  - {first: Vibhu, last: Mittal}
- canonical: {first: Natalia N., last: Modjeska}
  variants:
  - {first: Natalia, last: Modjeska}
- canonical: {first: Sarah, last: Moeller}
  variants:
  - {first: Sarah R., last: Moeller}
- canonical: {first: Marie Francine, last: Moens}
  variants:
  - {first: Marie-Francine, last: Moens}
- canonical: {first: Saif, last: Mohammad}
  variants:
  - {first: Saif M., last: Mohammad}
- canonical: {first: Ehsan, last: Mohammady Ardehaly}
  variants:
  - {first: Ehsan, last: Mohammady}
- canonical: {first: Sharada Prasanna, last: Mohanty}
  variants:
  - {first: Sharada, last: Mohanty}
- canonical: {first: Muhammad Tasnim, last: Mohiuddin}
  variants:
  - {first: Tasnim, last: Mohiuddin}
- canonical: {first: Begoña Villada, last: Moirón}
  variants:
  - {first: Begoña, last: Villada Moirón}
  - {first: Begoña, last: Villada}
  - {first: M. Begoña Villada, last: Moirón}
- canonical: {first: Luis Gerardo, last: Mojica de la Vega}
  variants:
  - {first: Luis, last: Mojica de la Vega}
- canonical: {first: Christian, last: Moldovan}
  variants:
  - {first: Cristian, last: Moldovan}
- canonical: {first: Dan, last: Moldovan}
  id: dan-moldovan
  variants:
  - {first: Dan I., last: Moldovan}
- canonical: {first: M. Dolores, last: Molina-González}
  variants:
  - {first: M. Dolores, last: Molina-Gonzalez}
- canonical: {first: Diego, last: Molla}
  variants:
  - {first: Diego, last: Mollá-Aliod}
  - {first: Diego, last: Mollá Aliod}
  - {first: Diego, last: Molla-Aliod}
  - {first: Diego, last: Mollá}
- canonical: {first: Simonetta, last: Montemagni}
  id: simonetta-montemagni
- canonical: {first: Calkin S., last: Montero}
  variants:
  - {first: Calkin, last: Montero}
- canonical: {first: Juan M., last: Montero}
  variants:
  - {first: Juan Manuel, last: Montero}
- canonical: {first: Manuel, last: Montes}
  variants:
  - {first: Manuel, last: Montes-y-Gómez}
  - {first: Manuel, last: Montes y Gomez}
  - {first: Manuel, last: Montes y Gómez}
- canonical: {first: Azucena, last: Montes-Rendon}
  variants:
  - {first: Azucena, last: Montes}
- canonical: {first: Christine A., last: Montgomery}
  variants:
  - {first: Christine, last: Montgomery}
- canonical: {first: Andrés, last: Montoyo}
  variants:
  - {first: Andres, last: Montoyo}
  - {first: Andrés, last: Montoyo Guijarro}
- canonical: {first: Kyong-Hi, last: Moon}
  variants:
  - {first: Kyonghi, last: Moon}
- canonical: {first: Sungrim, last: Moon}
  variants:
  - {first: SungRim, last: Moon}
- canonical: {first: Raymond, last: Mooney}
  variants:
  - {first: Raymond J., last: Mooney}
- canonical: {first: Johanna D., last: Moore}
  id: johanna-d-moore
  variants:
  - {first: Johanna, last: Moore}
- canonical: {first: Robert C., last: Moore}
  id: robert-c-moore
  variants:
  - {first: Robert, last: Moore}
- canonical: {first: Roger K., last: Moore}
  variants:
  - {first: Roger, last: Moore}
- canonical: {first: Michael, last: Moortgat}
  id: michael-moortgat
- canonical: {first: Nafise Sadat, last: Moosavi}
  variants:
  - {first: Nafise, last: Moosavi}
- canonical: {first: Sílvia, last: Moraes}
  variants:
  - {first: Silvia, last: Moraes}
- canonical: {first: Nicolás, last: Morales}
  variants:
  - {first: Nicolas, last: Morales}
- canonical: {first: Douglas B., last: Moran}
  variants:
  - {first: Douglas, last: Moran}
  - {first: Doug, last: Moran}
- canonical: {first: Steven, last: Moran}
  variants:
  - {first: Steve, last: Moran}
- canonical: {first: Paul, last: Morarescu}
  variants:
  - {first: Paul, last: Morărescu}
  - {first: Paul C., last: Morărescu}
- canonical: {first: Christian, last: Morbidoni}
  id: christian-morbidoni
- canonical: {first: Grégoire, last: Moreau de Montcheuil}
  variants:
  - {first: Grégoire, last: de Montcheuil}
- canonical: {first: Paloma, last: Moreda Pozo}
  variants:
  - {first: Paloma, last: Moreda}
- canonical: {first: Asunción, last: Moreno}
  id: asuncion-moreno
  variants:
  - {first: Asuncion, last: Moreno}
  - {first: Asuncíon, last: Moreno}
- canonical: {first: José G., last: Moreno}
  variants:
  - {first: Jose G., last: Moreno}
  - {first: Jose, last: Moreno}
- canonical: {first: Lidia, last: Moreno}
  id: lidia-moreno
- canonical: {first: Antonio, last: Moreno Ribas}
  comment: Univ. Rovira i Virgili
  id: antonio-moreno-ribas
  similar: [antonio-moreno-ortiz, antonio-moreno-sandoval]
- canonical: {first: Julian, last: Moreno Schneider}
  variants:
  - {first: Julian, last: Moreno-Schneider}
  - {first: Julián, last: Moreno-Schneider}
  - {first: Julián, last: Moreno Schneider}
- canonical: {first: Antonio, last: Moreno-Ortiz}
  comment: Univ. of Málaga
  id: antonio-moreno-ortiz
  similar: [antonio-moreno-ribas, antonio-moreno-sandoval]
  variants:
  - {first: Antonio, last: Moreno Ortiz}
- canonical: {first: Antonio, last: Moreno-Sandoval}
  comment: NYU, Univ. Autónoma de Madrid
  id: antonio-moreno-sandoval
  similar: [antonio-moreno-ortiz, antonio-moreno-ribas]
  variants:
  - {first: Antonio Moreno, last: Sandoval}
- canonical: {first: Elliott, last: Moreton}
  variants:
  - {first: Elliot, last: Moreton}
- canonical: {first: Lorenzo, last: Moretti}
  id: lorenzo-moretti
- canonical: {first: Richard G., last: Morgan}
  variants:
  - {first: Richard, last: Morgan}
- canonical: {first: William, last: Morgan}
  variants:
  - {first: William T., last: Morgan}
- canonical: {first: Véronique, last: Moriceau}
  variants:
  - {first: Veronique, last: Moriceau}
- canonical: {first: Tsuyoshi, last: Morimoto}
  variants:
  - {first: Tsuyosi, last: Morimoto}
- canonical: {first: James G., last: Mork}
  variants:
  - {first: James, last: Mork}
- canonical: {first: Robert W., last: Morris}
  variants:
  - {first: Robert, last: Morris}
- canonical: {first: David R., last: Mortensen}
  variants:
  - {first: David, last: Mortensen}
- canonical: {first: Thomas S., last: Morton}
  variants:
  - {first: Thomas, last: Morton}
- canonical: {first: Alex, last: Moruz}
  variants:
  - {first: Mihai Alex, last: Moruz}
- canonical: {first: Ulrike, last: Mosel}
  id: ulrike-mosel
- canonical: {first: Sjur, last: Moshagen}
  variants:
  - {first: Sjur Nørstebø, last: Moshagen}
  - {first: Sjur N., last: Moshagen}
- canonical: {first: Lawrence S., last: Moss}
  variants:
  - {first: Lawrence, last: Moss}
- canonical: {first: Djamel, last: Mostefa}
  id: djamel-mostefa
- canonical: {first: Jessica, last: Moszkowicz}
  variants:
  - {first: Jessica L., last: Moszkowicz}
- canonical: {first: Abdelhak, last: Mouradi}
  id: abdelhak-mouradi
- canonical: {first: Hamed, last: Movasagh}
  id: hamed-movasagh
- canonical: {first: Danielle L., last: Mowery}
  variants:
  - {first: Danielle, last: Mowery}
  - {first: Danielle L, last: Mowery}
- canonical: {first: Joanna, last: Mrozinski}
  id: joanna-mrozinski
- canonical: {first: Christian, last: Mueller}
  variants:
  - {first: Christian, last: Müller}
- canonical: {first: Thomas, last: Mueller}
  variants:
  - {first: Thomas, last: Müller}
- canonical: {first: Chafic, last: Mukbel}
  id: chafic-mukbel
- canonical: {first: Rutu, last: Mulkar-Mehta}
  variants:
  - {first: Rutu, last: Mulkar}
- canonical: {first: Dasa, last: Munkova}
  variants:
  - {first: Daša, last: Munková}
- canonical: {first: Juan Pablo, last: Munoz}
  id: juan-pablo-munoz
  variants:
  - {first: J. Pablo, last: Muñoz}
- canonical: {first: Dragos Stefan, last: Munteanu}
  variants:
  - {first: Dragos, last: Munteanu}
- canonical: {first: William R., last: Murray}
  variants:
  - {first: William, last: Murray}
- canonical: {first: Hema A., last: Murthy}
  variants:
  - {first: Hema, last: Murthy}
- canonical: {first: Hy, last: Murveit}
  id: hy-murveit
- canonical: {first: Claudiu, last: Musat}
  variants:
  - {first: Claudiu-Cristian, last: Musat}
- canonical: {first: Gabriele, last: Musillo}
  variants:
  - {first: Gabriele Antonio, last: Musillo}
- canonical: {first: Pradeep, last: Muthukrishnan}
  variants:
  - {first: Pradeep, last: Muthukrishan}
- canonical: {first: Rafael, last: Muñoz}
  id: rafael-munoz
  variants:
  - {first: Rafael, last: Muñoz Guillena}
  - {first: Rafael, last: Muñoz-Guillena}
- canonical: {first: Sung-Hyon, last: Myaeng}
  variants:
  - {first: Sung Hyon, last: Myaeng}
  - {first: Sung H., last: Myaeng}
  - {first: Sung-hyon, last: Myaeng}
- canonical: {first: Kanthashree, last: Mysore Sathyendra}
  variants:
  - {first: Kanthashree Mysore, last: Sathyendra}
- canonical: {first: Lluís, last: Màrquez}
  id: lluis-marquez
  variants:
  - {first: Lluis, last: Marquez}
  - {first: Lluis, last: Màrquez}
  - {first: Lluis, last: Márquez}
- canonical: {first: Gildas, last: Ménier}
  variants:
  - {first: Gildas, last: Menier}
- canonical: {first: Bernd, last: Möbius}
  variants:
  - {first: Bernd, last: Mobius}
- canonical: {first: Christof, last: Müller}
  variants:
  - {first: Christof E., last: Müller}
- canonical: {first: Christoph, last: Müller}
  variants:
  - {first: Christoph, last: Mueller}
- canonical: {first: Frank Henrik, last: Müller}
  variants:
  - {first: Frank H., last: Müller}
  - {first: Frank, last: Müller}
- canonical: {first: Mark-Christoph, last: Müller}
  variants:
  - {first: Mark-Christoph, last: Mueller}
- canonical: {first: Stefan, last: Müller}
  variants:
  - {first: Stefan, last: Muller}
  - {first: Stefan, last: Mueller}
- canonical: {first: Maria, last: Nadejde}
  variants:
  - {first: Maria, last: Nădejde}
- canonical: {first: Makoto, last: Nagao}
  id: makoto-nagao
- canonical: {first: Meenakshi, last: Nagarajan}
  variants:
  - {first: Meena, last: Nagarajan}
- canonical: {first: Magdi, last: Nagi}
  variants:
  - {first: Magdy, last: Nagi}
- canonical: {first: István, last: Nagy T.}
  variants:
  - {first: István T., last: Nagy}
  - {first: István, last: Nagy}
  - {first: Istvan, last: Nagy}
- canonical: {first: Seiichi, last: Nakagawa}
  id: seiichi-nakagawa
- canonical: {first: Jun-ichi, last: Nakamura}
  variants:
  - {first: Jun’ichi, last: Nakamura}
- canonical: {first: Yukiko I., last: Nakano}
  variants:
  - {first: Yukiko, last: Nakano}
- canonical: {first: Ndapandula, last: Nakashole}
  variants:
  - {first: Ndapa, last: Nakashole}
- canonical: {first: Christine H., last: Nakatani}
  variants:
  - {first: Christine, last: Nakatani}
- canonical: {first: Shu, last: Nakazato}
  id: shu-nakazato
- canonical: {first: Preslav, last: Nakov}
  variants:
  - {first: Preslav I., last: Nakov}
- canonical: {first: Jee-sun, last: Nam}
  variants:
  - {first: Jee-Sun, last: Nam}
- canonical: {first: Fiammetta, last: Namer}
  variants:
  - {first: Fiametta, last: Namer}
- canonical: {first: Shrikanth, last: Narayanan}
  variants:
  - {first: Shri, last: Narayanan}
  - {first: Shrikanth S., last: Narayanan}
- canonical: {first: Srini, last: Narayanan}
  variants:
  - {first: Srinivas, last: Narayanan}
- canonical: {first: Maria Fernanda Bacelar do, last: Nascimento}
  variants:
  - {first: Maria Fernanda Bacelar, last: do Nascimento}
  - {first: Fernanda Bacelar, last: do Nascimento}
- canonical: {first: Jamal A., last: Nasir}
  variants:
  - {first: Jamal, last: Nasir}
- canonical: {first: Sudip Kumar, last: Naskar}
  variants:
  - {first: Sudip, last: Kumar Naskar}
  - {first: Sudip, last: Naskar}
- canonical: {first: Vivi, last: Nastase}
  variants:
  - {first: Vivi, last: Năstase}
- canonical: {first: Prem, last: Natarajan}
  variants:
  - {first: Premkumar, last: Natarajan}
- canonical: {first: P. Senthil, last: Nathan}
  variants:
  - {first: Senthil, last: Nathan}
- canonical: {first: Borja, last: Navarro}
  id: borja-navarro
  variants:
  - {first: Borja, last: Navarro-Colorado}
- canonical: {first: Eva, last: Navas}
  id: eva-navas
- canonical: {first: Jiří, last: Navrátil}
  variants:
  - {first: Jiri, last: Navratil}
- canonical: {first: Tapas, last: Nayak}
  variants:
  - {first: Tapas, last: Nayek}
- canonical: {first: Adeline, last: Nazarenko}
  id: adeline-nazarenko
  variants:
  - {first: Adeline, last: Nazarenko-Perrin}
- canonical: {first: Jeannette G., last: Neal}
  id: jeannette-g-neal
- canonical: {first: Silvia, last: Necşulescu}
  variants:
  - {first: Silvia, last: Necsulescu}
- canonical: {first: Nicolas, last: Nedobejkine}
  id: nicolas-nedobejkine
- canonical: {first: Mary S., last: Neff}
  variants:
  - {first: Mary, last: Neff}
- canonical: {first: Matteo, last: Negri}
  id: matteo-negri
- canonical: {first: Anil Kumar, last: Nelakanti}
  variants:
  - {first: Anil, last: Kumar}
- canonical: {first: Esa, last: Nelimarkka}
  id: esa-nelimarkka
- canonical: {first: Dávid Márk, last: Nemeskey}
  variants:
  - {first: David Mark, last: Nemeskey}
- canonical: {first: Goran, last: Nenadic}
  variants:
  - {first: Goran, last: Nenadić}
- canonical: {first: João P., last: Neto}
  variants:
  - {first: Joao P., last: Neto}
  - {first: Joao, last: Neto}
  - {first: João, last: Neto}
  - {first: João Paulo, last: Neto}
- canonical: {first: Yael, last: Netzer}
  variants:
  - {first: Yael Dahan, last: Netzer}
  - {first: Yael, last: Dahan}
- canonical: {first: Günter, last: Neumann}
  variants:
  - {first: Gunter, last: Neumann}
  - {first: Guenter, last: Neumann}
- canonical: {first: Aurelie, last: Neveol}
  variants:
  - {first: Aurélie, last: Névéol}
- canonical: {first: Bruce E., last: Nevin}
  variants:
  - {first: Bruce, last: Nevin}
- canonical: {first: Paula, last: Newman}
  id: paula-newman
  variants:
  - {first: Paula S., last: Newman}
- canonical: {first: Hermann, last: Ney}
  id: hermann-ney
- canonical: {first: Gunta, last: Nešpore}
  variants:
  - {first: Gunta, last: Nespore-Berzkalne}
- canonical: {first: Andrew Y., last: Ng}
  variants:
  - {first: Andrew, last: Ng}
- canonical: {first: Hong-I, last: Ng}
  variants:
  - {first: Hong I, last: Ng}
- canonical: {first: Jun Ping, last: Ng}
  variants:
  - {first: Jun-Ping, last: Ng}
- canonical: {first: Raymond, last: Ng}
  variants:
  - {first: Raymond T., last: Ng}
- canonical: {first: See Kiong, last: Ng}
  variants:
  - {first: See-Kiong, last: Ng}
- canonical: {first: Cam-Tu, last: Nguyen}
  variants:
  - {first: Cẩm Tú, last: Nguyễn}
- canonical: {first: Huy, last: Nguyen}
  comment: Stanford
  id: huy-nguyen-stanford
- canonical: {first: Huy, last: Nguyen}
  comment: UPitt, Amazon
  id: huy-nguyen-pgh
- canonical: {first: Huy, last: Nguyen}
  comment: BCL Technologies Inc.
  id: huy-nguyen-bcl
- canonical: {first: Huy, last: Nguyen}
  comment: ex-liulishuo
  id: huy-nguyen-lls
- canonical: {first: Huy Tien, last: Nguyen}
  variants:
  - {first: Huy-Tien, last: Nguyen}
- canonical: {first: Long, last: Nguyen}
  id: long-nguyen
- canonical: {first: Minh Le, last: Nguyen}
  id: minh-le-nguyen
  variants:
  - {first: Minh-Le, last: Nguyen}
  - {first: Le-Minh, last: Nguyen}
  - {first: Nguyen Le, last: Minh}
  - {first: Le Minh, last: Nguyen}
  - {first: Nguyen, last: Le Minh}
- canonical: {first: Phuong-Thai, last: Nguyen}
  variants:
  - {first: Phuong Thai, last: Nguyen}
- canonical: {first: Quy, last: Nguyen}
  variants:
  - {first: Quy T., last: Nguyen}
- canonical: {first: Thi Minh Huyen, last: Nguyen}
  id: thi-minh-huyen-nguyen
  variants:
  - {first: Thi Minh Huyền, last: Nguyễn}
  - {first: Thị Minh Huyền, last: Nguyễn}
  - {first: Thi-Minh-Huyen, last: Nguyen}
- canonical: {first: ThuyLinh, last: Nguyen}
  variants:
  - {first: Thuy Linh, last: Nguyen}
- canonical: {first: Toan Q., last: Nguyen}
  variants:
  - {first: Toan, last: Nguyen}
- canonical: {first: Tri-Thanh, last: Nguyen}
  variants:
  - {first: Tri Thanh, last: Nguyen}
- canonical: {first: Van minh, last: Nguyen}
  variants:
  - {first: Van Minh, last: Nguyen}
- canonical: {first: Viet Cuong, last: Nguyen}
  variants:
  - {first: Nguyen Viet, last: Cuong}
- canonical: {first: Vinh Van, last: Nguyen}
  variants:
  - {first: Vinh-Van, last: Nguyen}
- canonical: {first: Ngô Thanh, last: Nhàn}
  id: ngo-thanh-nhan
  variants:
  - {first: Ngo Thanh, last: Nhan}
- canonical: {first: Nicolas, last: Nicolov}
  id: nicolas-nicolov
  similar: [nikola-i-nikolov]
- canonical: {first: Jian-Yun, last: Nie}
  variants:
  - {first: Jian-yun, last: Nie}
- canonical: {first: Rodney, last: Nielsen}
  variants:
  - {first: Rodney D., last: Nielsen}
- canonical: {first: Sonja, last: Nießen}
  id: sonja-niessen
  variants:
  - {first: Sonja, last: Niessen}
- canonical: {first: Nikola I., last: Nikolov}
  id: nikola-i-nikolov
  similar: [nicolas-nicolov]
- canonical: {first: Kristina, last: Nilsson Björkenstam}
  variants:
  - {first: Kristina, last: Nilsson}
  - {first: Kristina Nilsson, last: Björkenstam}
  - {first: Kristina, last: N. Björkenstam}
- canonical: {first: Nobal Bikram, last: Niraula}
  variants:
  - {first: Nobal, last: Niraula}
- canonical: {first: Irene, last: Nirenburg}
  variants:
  - {first: Irene B., last: Nirenburg}
- canonical: {first: Sergei, last: Nirenburg}
  id: sergei-nirenburg
  variants:
  - {first: Sergei, last: Nirenberg}
- canonical: {first: Toyoaki, last: Nishida}
  variants:
  - {first: Toyo-aki, last: Nishida}
- canonical: {first: Bodil, last: Nistrup Madsen}
  variants:
  - {first: Bodil Nistrup, last: Madsen}
- canonical: {first: Zheng-Yu, last: Niu}
  variants:
  - {first: Zheng Yu, last: Niu}
  - {first: Zhengyu, last: Niu}
- canonical: {first: Pascal, last: Nocéra}
  variants:
  - {first: Pascal, last: Nocera}
- canonical: {first: Albino, last: Nogueiras}
  variants:
  - {first: Albino Nogueiras, last: Rodriguez}
- canonical: {first: Lewis M., last: Norton}
  variants:
  - {first: Lewis, last: Norton}
- canonical: {first: R., last: Nozohoor-Farshi}
  variants:
  - {first: R, last: Nozohoor-Farshi}
- canonical: {first: Rita, last: Nuebel}
  variants:
  - {first: Rita, last: Nüebel}
- canonical: {first: Minghua, last: Nuo}
  variants:
  - {first: Ming Hua, last: Nuo}
- canonical: {first: Aparna, last: Nurani Venkitasubramanian}
  variants:
  - {first: Aparna N., last: Venkitasubramanian}
- canonical: {first: Eric, last: Nyberg}
  variants:
  - {first: Eric H., last: Nyberg III}
  - {first: Eric H., last: Nyberg}
  - {first: Eric H., last: 'Nyberg, 3rd'}
- canonical: {first: Claire, last: Nédellec}
  variants:
  - {first: Claire, last: Nėdellec}
- canonical: {first: Elmar, last: Nöth}
  id: elmar-noth
  variants:
  - {first: Elmar, last: Noth}
- canonical: {first: Douglas W., last: Oard}
  variants:
  - {first: Douglas, last: Oard}
  - {first: Doug, last: Oard}
- canonical: {first: Jon, last: Oberlander}
  variants:
  - {first: Jonathan, last: Oberländer}
- canonical: {first: Laura Ana Maria, last: Oberländer}
  variants:
  - {first: Laura Ana Maria, last: Bostan}
  - {first: Laura-Ana-Maria, last: Bostan}
- canonical: {first: Ivan, last: Obradović}
  variants:
  - {first: Ivan, last: Obradoviæ}
- canonical: {first: Tomasz, last: Obrębski}
  variants:
  - {first: Tomasz, last: Obrebski}
- canonical: {first: Franz Josef, last: Och}
  id: franz-josef-och
  variants:
  - {first: Franz J., last: Och}
  - {first: Franz, last: Och}
- canonical: {first: Cheol-Young, last: Ock}
  variants:
  - {first: Cheolyoung, last: Ock}
  - {first: Cheol-young, last: Ock}
- canonical: {first: Julian J., last: Odell}
  id: julian-j-odell
- canonical: {first: Jan, last: Odijk}
  id: jan-odijk
- canonical: {first: Pinar, last: Oezden Wennerberg}
  variants:
  - {first: Pinar, last: Wennerberg}
  - {first: Pinar Oezden, last: Wennerberg}
- canonical: {first: William C., last: Ogden}
  variants:
  - {first: William, last: Ogden}
- canonical: {first: Philip, last: Ogren}
  variants:
  - {first: Philip V., last: Ogren}
- canonical: {first: Alice, last: Oh}
  variants:
  - {first: Alice H., last: Oh}
- canonical: {first: Jong-Hoon, last: Oh}
  variants:
  - {first: Jong Hoon, last: Oh}
- canonical: {first: Takahiro, last: Ohno}
  variants:
  - {first: Takahiro, last: Ono}
- canonical: {first: Atul Kr., last: Ojha}
  variants:
  - {first: Atul Ku., last: Ojha}
- canonical: {first: Naoaki, last: Okazaki}
  variants:
  - {first: Naoki, last: Okazaki}
- canonical: {first: Manabu, last: Okumura}
  variants:
  - {first: Manabu, last: Okumara}
- canonical: {first: Hiroshi G., last: Okuno}
  variants:
  - {first: Hiroshi, last: Okuno}
- canonical: {first: Duane E., last: Olawsky}
  variants:
  - {first: Duane, last: Olawsky}
- canonical: {first: Karel, last: Oliva}
  variants:
  - {first: Karel, last: Oli̊va}
- canonical: {first: José Luís, last: Oliveira}
  variants:
  - {first: Luís, last: Oliveira}
- canonical: {first: Osvaldo Novais, last: Oliveira Jr.}
  variants:
  - {first: Osvaldo, last: Oliveira Jr}
- canonical: {first: Solange, last: Oliveira Rezende}
  variants:
  - {first: Solange, last: Rezende}
- canonical: {first: Andrew, last: Olney}
  variants:
  - {first: Andrew M., last: Olney}
- canonical: {first: Mari Broman, last: Olsen}
  variants:
  - {first: Mari, last: Olsen}
- canonical: {first: Maurizio, last: Omologo}
  id: maurizio-omologo
- canonical: {first: Arturo, last: Oncevay}
  variants:
  - {first: Arturo, last: Oncevay-Marcos}
- canonical: {first: Corinna, last: Onelli}
  id: corinna-onelli
- canonical: {first: Takashi, last: Onishi}
  variants:
  - {first: Takeshi, last: Onishi}
  - {first: Takashi, last: Oonishi}
- canonical: {first: Boyan, last: Onyshkevych}
  variants:
  - {first: Boyan A., last: Onyshkevych}
- canonical: {first: Constantin, last: Orasan}
  id: constantin-orasan
  variants:
  - {first: Constantin, last: Orăsan}
- canonical: {first: Zeynep, last: Orhan}
  variants:
  - {first: Orhan, last: Zeynep}
- canonical: {first: Maite, last: Oronoz}
  id: maite-oronoz
- canonical: {first: J. Walker, last: Orr}
  variants:
  - {first: Walker, last: Orr}
- canonical: {first: Javier, last: Ortega-García}
  variants:
  - {first: Javier, last: Ortega-Garcia}
- canonical: {first: Sergio, last: Ortiz Rojas}
  variants:
  - {first: Sergio, last: Ortiz-Rojas}
  - {first: Sergio Ortiz, last: Rojas}
- canonical: {first: Pedro, last: Ortiz Suarez}
  variants:
  - {first: Pedro Javier, last: Ortiz Suárez}
- canonical: {first: Daniel, last: Ortiz-Martínez}
  variants:
  - {first: Daniel, last: Ortíz-Martínez}
  - {first: Daniel, last: Ortiz Martínez}
- canonical: {first: Beatrice, last: Oshika}
  variants:
  - {first: Beatrice T., last: Oshika}
- canonical: {first: David Yoshikazu, last: Oshima}
  variants:
  - {first: David Y., last: Oshima}
- canonical: {first: Mari, last: Ostendorf}
  id: mari-ostendorf
- canonical: {first: Julia, last: Otmakhova}
  variants:
  - {first: Yulia, last: Otmakhova}
- canonical: {first: Jahna, last: Otterbacher}
  variants:
  - {first: Jahna C., last: Otterbacher}
- canonical: {first: Cecilia, last: Ovesdotter Alm}
  variants:
  - {first: Cecilia Ovesdotter, last: Alm}
  - {first: Cecilia O., last: Alm}
  - {first: Cecilia, last: O. Alm}
- canonical: {first: Sharon, last: Oviatt}
  variants:
  - {first: Sharon L., last: Oviatt}
- canonical: {first: Hiromi Itoh, last: Ozaku}
  variants:
  - {first: Hiromi itoh, last: Ozaku}
- canonical: {first: Canberk, last: Ozdemir}
  variants:
  - {first: Canberk, last: Özdemir}
- canonical: {first: Benoît, last: Ozell}
  variants:
  - {first: Benoit, last: Ozell}
- canonical: {first: Timothy, last: O’Donnell}
  variants:
  - {first: Timothy J., last: O’Donnell}
  - {first: Tim, last: O’Donnell}
- canonical: {first: Thomas P., last: O’Hara}
  variants:
  - {first: Thomas, last: O’Hara}
- canonical: {first: Tim, last: O’Keefe}
  variants:
  - {first: Timothy, last: O’Keefe}
- canonical: {first: Dianne P., last: O’Leary}
  variants:
  - {first: Dianne, last: O’Leary}
- canonical: {first: Ian M., last: O’Neill}
  variants:
  - {first: Ian, last: O’Neill}
- canonical: {first: Douglas, last: O’Shaughnessy}
  id: douglas-oshaughnessy
  variants:
  - {first: Douglas D., last: O’Shaughnessy}
- canonical: {first: Dave, last: O’mara}
  id: dave-omara
- canonical: {first: Elaine, last: O′Mahony}
  variants:
  - {first: Elaine, last: O’Mahony}
- canonical: {first: Deepak, last: P}
  variants:
  - {first: Deepak, last: Padmanabhan}
- canonical: {first: Gerhard, last: Paaß}
  variants:
  - {first: Gerhard, last: Paass}
- canonical: {first: Gordon, last: Pace}
  variants:
  - {first: Gordon J., last: Pace}
- canonical: {first: María Leonor, last: Pacheco}
  variants:
  - {first: Maria Leonor, last: Pacheco}
- canonical: {first: Ulrike, last: Pado}
  variants:
  - {first: Ulrike, last: Padó}
- canonical: {first: Lluís, last: Padró}
  id: lluis-padro
  variants:
  - {first: Lluis, last: Padro}
  - {first: Lluis, last: Padró}
- canonical: {first: Muntsa, last: Padró}
  id: muntsa-padro
- canonical: {first: Sebastian, last: Padó}
  variants:
  - {first: Sebastian, last: Pado}
- canonical: {first: Gustavo, last: Paetzold}
  variants:
  - {first: Gustavo H., last: Paetzold}
  - {first: Gustavo, last: Henrique Paetzold}
  - {first: Gustavo Henrique, last: Paetzold}
- canonical: {first: Peteris, last: Paikens}
  variants:
  - {first: Pēteris, last: Paikens}
- canonical: {first: Jean-Pierre, last: Paillet}
  variants:
  - {first: Jean Pierre, last: Paillet}
- canonical: {first: Helen, last: Pain}
  id: helen-pain
- canonical: {first: Daniel, last: Paiva}
  id: daniel-paiva
  variants:
  - {first: Daniel S., last: Paiva}
- canonical: {first: Sergey V., last: Pakhomov}
  variants:
  - {first: Sergey, last: Pakhomov}
- canonical: {first: Serguei, last: Pakhomov}
  variants:
  - {first: Serguei V., last: Pakhomov}
- canonical: {first: Christopher, last: Pal}
  variants:
  - {first: Chris, last: Pal}
- canonical: {first: David S., last: Pallett}
  id: david-s-pallett
  variants:
  - {first: David, last: Pallett}
- canonical: {first: David D., last: Palmer}
  variants:
  - {first: David, last: Palmer}
- canonical: {first: Martha, last: Palmer}
  variants:
  - {first: Martha Stone, last: Palmer}
  - {first: Martha S., last: Palmer}
- canonical: {first: Manuel, last: Palomar}
  id: manuel-palomar
- canonical: {first: Girish, last: Palshikar}
  variants:
  - {first: Girish K., last: Palshikar}
  - {first: Girish K, last: Palshikar}
- canonical: {first: Michael J., last: Pan}
  variants:
  - {first: Michael, last: Pan}
- canonical: {first: Yi-Cheng, last: Pan}
  variants:
  - {first: Yi-cheng, last: Pan}
- canonical: {first: Onkar Arun, last: Pandit}
  variants:
  - {first: Onkar, last: Pandit}
- canonical: {first: Jarmila, last: Panevová}
  variants:
  - {first: Jarmila, last: Panevova}
- canonical: {first: Nagesh C., last: Panyam}
  variants:
  - {first: Nagesh, last: C. Panyam}
- canonical: {first: Constantine, last: Papageorgiou}
  variants:
  - {first: Constantine P., last: Papageorgiou}
- canonical: {first: Harris, last: Papageorgiou}
  variants:
  - {first: Haris, last: Papageorgiou}
- canonical: {first: Alexandros, last: Papangelis}
  variants:
  - {first: Alex, last: Papangelis}
- canonical: {first: Ivandré, last: Paraboni}
  variants:
  - {first: Ivandre, last: Paraboni}
- canonical: {first: Emerson Cabrera, last: Paraiso}
  variants:
  - {first: Emerson, last: Paraiso}
- canonical: {first: Monica Lestari, last: Paramita}
  variants:
  - {first: Monica, last: Paramita}
- canonical: {first: Jose Manuel, last: Pardo}
  variants:
  - {first: Jose M., last: Pardo}
  - {first: José M., last: Pardo}
- canonical: {first: Antonio, last: Pareja Lora}
  variants:
  - {first: Antonio, last: Pareja-Lora}
- canonical: {first: Ankur, last: Parikh}
  variants:
  - {first: Ankur P., last: Parikh}
- canonical: {first: Cecile, last: Paris}
  variants:
  - {first: Cécile, last: Paris}
  - {first: Cecile L., last: Paris}
- canonical: {first: Praveen, last: Paritosh}
  variants:
  - {first: Praveen, last: P}
- canonical: {first: HyukRo, last: Park}
  variants:
  - {first: Hyukro, last: Park}
- canonical: {first: Hyun Seok, last: Park}
  variants:
  - {first: Hyun S., last: Park}
- canonical: {first: Jong C., last: Park}
  variants:
  - {first: Jong, last: Park}
- canonical: {first: Myung-Kwan, last: Park}
  variants:
  - {first: Myungkwan, last: Park}
- canonical: {first: Sang-Kyu, last: Park}
  variants:
  - {first: Sangkyu, last: Park}
- canonical: {first: Se-Young, last: Park}
  variants:
  - {first: Se Young, last: Park}
- canonical: {first: Y. Albert, last: Park}
  variants:
  - {first: Albert, last: Park}
- canonical: {first: ‘Ōiwi, last: Parker Jones}
  variants:
  - {first: Oiwi, last: Parker Jones}
- canonical: {first: Patrick, last: Paroubek}
  id: patrick-paroubek
- canonical: {first: Carla, last: Parra Escartín}
  variants:
  - {first: Carla, last: Parra}
  - {first: Carla Parra, last: Escartín}
  - {first: Carla Parra, last: Escartin}
- canonical: {first: Barbara H., last: Partee}
  variants:
  - {first: Barbara, last: Partee}
- canonical: {first: Md. Rizwan, last: Parvez}
  variants:
  - {first: Md Rizwan, last: Parvez}
- canonical: {first: Artemis, last: Parvizi}
  variants:
  - {first: Artemis, last: Parvisi}
- canonical: {first: Marius, last: Pasca}
  variants:
  - {first: Marius A., last: Pasca}
  - {first: Marius, last: Paşca}
- canonical: {first: Elena, last: Paskaleva}
  variants:
  - {first: Elena, last: Pascaleva}
- canonical: {first: Rebecca J., last: Passonneau}
  variants:
  - {first: Rebecca, last: Passonneau}
- canonical: {first: John K., last: Pate}
  variants:
  - {first: John, last: Pate}
  - {first: John K, last: Pate}
- canonical: {first: Pratikkumar, last: Patel}
  variants:
  - {first: Pratik, last: Patel}
- canonical: {first: Jon, last: Patrick}
  variants:
  - {first: Jon D., last: Patrick}
  - {first: Jon David, last: Patrick}
- canonical: {first: Terry, last: Patten}
  id: terry-patten
- canonical: {first: Michael, last: Paul}
  variants:
  - {first: Michael J., last: Paul}
- canonical: {first: Niklas, last: Paulsson}
  id: niklas-paulsson
- canonical: {first: Jyoti, last: Pawar}
  variants:
  - {first: Jyoti D., last: Pawar}
  - {first: Jyoti D, last: Pawar}
- canonical: {first: Maria Teresa, last: Pazienza}
  id: maria-teresa-pazienza
  variants:
  - {first: Maria Teresa, last: Pazienze}
  - {first: Maria, last: Pazienza}
- canonical: {first: Bolette Sandford, last: Pedersen}
  variants:
  - {first: Bolette, last: Sandford Pedersen}
  - {first: Bolette S., last: Pedersen}
  - {first: Bolette, last: Pedersen}
  - {first: Bo, last: Pedersen}
- canonical: {first: Víctor, last: Peinado}
  variants:
  - {first: Victor, last: Peinado}
- canonical: {first: Bryan, last: Pellom}
  id: bryan-pellom
- canonical: {first: Mikel, last: Penagarikano}
  id: mikel-penagarikano
- canonical: {first: Yifan, last: Peng}
  comment: cmu
  id: yifan-peng-cmu
- canonical: {first: Christopher, last: Pennington}
  variants:
  - {first: Chris, last: Pennington}
- canonical: {first: Joseph J., last: Peper}
  variants:
  - {first: Joseph, last: Peper}
- canonical: {first: Jesús, last: Peral}
  id: jesus-peral
  variants:
  - {first: Jesus, last: Peral}
- canonical: {first: Fernando, last: Perdigão}
  variants:
  - {first: Fernando S., last: Perdigão}
- canonical: {first: Jose Manuel, last: Perea-Ortega}
  variants:
  - {first: José M., last: Perea-Ortega}
  - {first: Jose Manuel, last: Perea}
  - {first: Jose-Manuel, last: Perea-Ortega}
- canonical: {first: Daniel Bastos, last: Pereira}
  variants:
  - {first: Daniel B., last: Pereira}
- canonical: {first: Fernando C. N., last: Pereira}
  variants:
  - {first: Fernando C.N., last: Pereira}
- canonical: {first: Luísa, last: Pereira}
  variants:
  - {first: Luisa, last: Pereira}
- canonical: {first: Martín, last: Pereira-Fariña}
  id: martin-pereira-farina
- canonical: {first: Cenel-Augusto, last: Perez}
  variants:
  - {first: Cenel Augusto, last: Perez}
- canonical: {first: Álvaro, last: Peris}
  variants:
  - {first: Alvaro, last: Peris}
- canonical: {first: C. Raymond, last: Perrault}
  variants:
  - {first: Raymond, last: Perrault}
- canonical: {first: Andreas, last: Persidis}
  id: andreas-persidis
- canonical: {first: Marie-Paule, last: Pery-Woodley}
  variants:
  - {first: Marie-Paule, last: Péry-Woodley}
- canonical: {first: John, last: Pestian}
  variants:
  - {first: John P., last: Pestian}
- canonical: {first: Matthew E., last: Peters}
  variants:
  - {first: Matthew, last: Peters}
- canonical: {first: Wim, last: Peters}
  id: wim-peters
- canonical: {first: Daniel, last: Peterson}
  variants:
  - {first: Daniel W., last: Peterson}
- canonical: {first: J., last: Peterson}
  variants:
  - {first: Jill, last: Peterson}
- canonical: {first: Vladimir, last: Petkevic}
  variants:
  - {first: Vladimír, last: Petkevič}
- canonical: {first: Saša, last: Petrović}
  variants:
  - {first: Sasa, last: Petrovic}
- canonical: {first: Miriam R. L., last: Petruck}
  variants:
  - {first: Miriam R.L., last: Petruck}
  - {first: Miriam R L, last: Petruck}
- canonical: {first: Anselmo, last: Peñas}
  variants:
  - {first: Anselmo, last: Penas}
- canonical: {first: Minh Quang, last: Pham}
  comment: SYSTRAN
  id: minh-quang-pham
  similar: [minh-quang-nhat-pham]
  variants:
  - {first: MinhQuang, last: Pham}
- canonical: {first: Minh Quang Nhat, last: Pham}
  comment: JAIST, Alt Vietnam
  id: minh-quang-nhat-pham
  similar: [minh-quang-pham]
- canonical: {first: Nghia The, last: Pham}
  variants:
  - {first: Nghia, last: Pham}
- canonical: {first: Ngoc-Quan, last: Pham}
  variants:
  - {first: Ngoc Quan, last: Pham}
- canonical: {first: Tuoi Thi, last: Phan}
  variants:
  - {first: Tuoi, last: T. Phan}
- canonical: {first: John, last: Phillips}
  comment: Univ. of Manchester
  id: john-phillips
  similar: [jon-phillips]
- canonical: {first: Jon, last: Phillips}
  comment: Georgetown, MITRE
  id: jon-phillips
  similar: [john-phillips]
- canonical: {first: Michael, last: Phillips}
  id: michael-phillips
- canonical: {first: Robert, last: Phillips}
  variants:
  - {first: Rob, last: Phillips}
- canonical: {first: Fabio, last: Pianesi}
  id: fabio-pianesi
- canonical: {first: Emanuele, last: Pianta}
  id: emanuele-pianta
- canonical: {first: Scott S.L., last: Piao}
  id: scott-s-l-piao
  variants:
  - {first: Scott, last: Piao}
  - {first: Scott S. L., last: Piao}
- canonical: {first: Christine, last: Piatko}
  variants:
  - {first: Christine D., last: Piatko}
- canonical: {first: Francesco, last: Piazza}
  id: francesco-piazza
- canonical: {first: José Ramom, last: Pichel Campos}
  variants:
  - {first: José Ramom, last: Pichel}
  - {first: Jose Ramom, last: Pichel}
  - {first: Jose Ramom, last: Pichel Campos}
- canonical: {first: M. A., last: Picheny}
  variants:
  - {first: M.A., last: Picheny}
- canonical: {first: David, last: Picó}
  variants:
  - {first: David, last: Pico}
- canonical: {first: Roberto, last: Pieraccini}
  id: roberto-pieraccini
- canonical: {first: David, last: Pierce}
  variants:
  - {first: David R., last: Pierce}
- canonical: {first: Janet, last: Pierrehumbert}
  variants:
  - {first: Janet B., last: Pierrehumbert}
- canonical: {first: Paola, last: Pietrandrea}
  variants:
  - {first: Paola, last: Pietandrea}
- canonical: {first: Luis. A., last: Pineda}
  variants:
  - {first: Luis, last: Pineda}
- canonical: {first: Gisele Montilha, last: Pinheiro}
  variants:
  - {first: Gisele, last: Montilha}
- canonical: {first: Mārcis, last: Pinnis}
  variants:
  - {first: Marcis, last: Pinnis}
- canonical: {first: David, last: Pinto}
  variants:
  - {first: David Eduardo, last: Pinto Avendaño}
  - {first: David, last: Pinto Avendaño}
- canonical: {first: R., last: Piotrowski}
  variants:
  - {first: R. G., last: Piotrowski}
- canonical: {first: Stelios, last: Piperidis}
  id: stelios-piperidis
  variants:
  - {first: Stelios, last: Piperdis}
- canonical: {first: Tommi A., last: Pirinen}
  variants:
  - {first: Tommi, last: Pirinen}
  - {first: Tommi A, last: Pirinen}
- canonical: {first: John F., last: Pitrelli}
  variants:
  - {first: John, last: Pitrelli}
- canonical: {first: Luiz Augusto, last: Pizzato}
  variants:
  - {first: Luiz Augusto Sangoi, last: Pizzato}
- canonical: {first: Paul, last: Placeway}
  id: paul-placeway
- canonical: {first: Mihaela, last: Plamada-Onofrei}
  variants:
  - {first: Mihaela, last: Onofrei}
  - {first: Mihaela, last: Plămadă-Onofrei}
- canonical: {first: Magdalena, last: Plamadă}
  variants:
  - {first: Magdalena, last: Plamada}
- canonical: {first: Barbara, last: Plank}
  id: barbara-plank
- canonical: {first: Martin, last: Platek}
  variants:
  - {first: Martin, last: Plátek}
- canonical: {first: John C., last: Platt}
  variants:
  - {first: John, last: Platt}
- canonical: {first: Matúš, last: Pleva}
  variants:
  - {first: Matus, last: Pleva}
- canonical: {first: Massimo, last: Poesio}
  id: massimo-poesio
- canonical: {first: Alain, last: Polguère}
  id: alain-polguere
  variants:
  - {first: Alain, last: Polguere}
- canonical: {first: Joseph, last: Polifroni}
  variants:
  - {first: Joseph H., last: Polifroni}
- canonical: {first: Ziortza, last: Polin}
  id: ziortza-polin
- canonical: {first: Carl, last: Pollard}
  variants:
  - {first: Carl J., last: Pollard}
- canonical: {first: Petr, last: Pollák}
  variants:
  - {first: Petr, last: Pollak}
- canonical: {first: Simone Paolo, last: Ponzetto}
  variants:
  - {first: Simone P., last: Ponzetto}
  - {first: Simone, last: Ponzetto}
- canonical: {first: Diana Nicoleta, last: Popa}
  variants:
  - {first: Diana, last: Popa}
- canonical: {first: Ashok, last: Popat}
  variants:
  - {first: Ashok C., last: Popat}
- canonical: {first: Lubos, last: Popelínsky}
  variants:
  - {first: Luboš, last: Popelínský}
- canonical: {first: Andrei, last: Popescu-Belis}
  id: andrei-popescu-belis
  variants:
  - {first: Andrei, last: Popescu Belis}
- canonical: {first: Maja, last: Popović}
  variants:
  - {first: Maja, last: Popovic}
- canonical: {first: Bruce, last: Porter}
  variants:
  - {first: Bruce W., last: Porter}
- canonical: {first: Oana, last: Postolache}
  variants:
  - {first: Oana-Diana, last: Postolache}
- canonical: {first: Petra, last: Poukarová}
  variants:
  - {first: Petra, last: Klimešová}
- canonical: {first: Daniel, last: Povey}
  id: daniel-povey
- canonical: {first: David M. W., last: Powers}
  id: david-m-w-powers
  variants:
  - {first: David M W, last: Powers}
- canonical: {first: Maria, last: Pozzi}
  variants:
  - {first: María, last: Pozzi}
  - {first: Mara, last: Pozzi}
- canonical: {first: Sameer, last: Pradhan}
  id: sameer-pradhan
  variants:
  - {first: Sameer S., last: Pradhan}
- canonical: {first: K.V.S., last: Prasad}
  variants:
  - {first: K.V.S, last: Prasad}
- canonical: {first: Federico, last: Prat}
  id: federico-prat
- canonical: {first: Daniel, last: Preoţiuc-Pietro}
  variants:
  - {first: Daniel, last: Preotiuc-Pietro}
- canonical: {first: Nives Mikelić, last: Preradović}
  variants:
  - {first: Nives, last: Mikelić Preradović}
- canonical: {first: Lauma, last: Pretkalniņa}
  variants:
  - {first: Lauma, last: Pretkalnina}
  - {first: Lauma, last: Pretkalnin̨a}
- canonical: {first: Patti, last: Price}
  id: patti-price
  variants:
  - {first: Patti J., last: Price}
- canonical: {first: Belém, last: Priego Sanchez}
  variants:
  - {first: Belem, last: Priego}
- canonical: {first: Joel, last: Priestley}
  variants:
  - {first: Joel James, last: Priestley}
- canonical: {first: Danie J., last: Prinsloo}
  variants:
  - {first: Danie, last: Prinsloo}
- canonical: {first: Ruben A., last: Proano}
  variants:
  - {first: Rubén, last: Proaño}
  - {first: Rubén A., last: Proaño}
- canonical: {first: Irina, last: Prodanof}
  id: irina-prodanof
- canonical: {first: Domenico, last: Proietti}
  id: domenico-proietti
- canonical: {first: Carlos A., last: Prolo}
  variants:
  - {first: Carlos, last: Prolo}
- canonical: {first: Gabor, last: Proszeky}
  variants:
  - {first: Gábor, last: Prószéky}
  - {first: Gabor, last: Prbszeky}
- canonical: {first: Emily, last: Prud’hommeaux}
  variants:
  - {first: Emily T., last: Prud’hommeaux}
  - {first: Emily, last: Prud'hommeaux}
- canonical: {first: Mark, last: Przybocki}
  variants:
  - {first: Mark A., last: Przybocki}
- canonical: {first: Laurent, last: Prévot}
  variants:
  - {first: Laurent, last: Prevot}
- canonical: {first: Josef, last: Psutka}
  id: josef-psutka
  variants:
  - {first: Josef V., last: Psutka}
- canonical: {first: Jan, last: Ptacek}
  variants:
  - {first: Jan, last: Ptáček}
- canonical: {first: Raymond, last: Ptucha}
  variants:
  - {first: Ray, last: Ptucha}
- canonical: {first: Rajkumar, last: Pujari}
  variants:
  - {first: Pujari, last: Rajkumar}
- canonical: {first: Paolo, last: Puliti}
  id: paolo-puliti
- canonical: {first: Geoffrey K., last: Pullum}
  variants:
  - {first: Geoffrey, last: Pullum}
- canonical: {first: Stephen, last: Pulman}
  id: stephen-pulman
  variants:
  - {first: Stephen G., last: Pulman}
- canonical: {first: James, last: Pustejovsky}
  id: james-pustejovsky
  variants:
  - {first: James D., last: Pustejovsky}
- canonical: {first: Guy, last: Pérennou}
  id: guy-perennou
- canonical: {first: Chantal, last: Pérez-Hernández}
  variants:
  - {first: Chantal, last: Pérez}
- canonical: {first: Behrang, last: QasemiZadeh}
  variants:
  - {first: Behrang, last: Q. Zadeh}
  - {first: Behrang Q., last: Zadeh}
  - {first: Behrang, last: Zadeh}
  - {first: Behrang, last: Qasemizadeh}
- canonical: {first: Haoliang, last: Qi}
  variants:
  - {first: HaoLiang, last: Qi}
- canonical: {first: Longhua, last: Qian}
  variants:
  - {first: LongHua, last: Qian}
- canonical: {first: Xin Ying, last: Qiu}
  variants:
  - {first: Xinying, last: Qiu}
- canonical: {first: Yun-Qian, last: Qu}
  variants:
  - {first: Yunqian, last: Qu}
- canonical: {first: Maurice, last: Quezel-Ambrunaz}
  id: maurice-quezel-ambrunaz
- canonical: {first: Matthieu, last: Quignard}
  id: matthieu-quignard
- canonical: {first: Kevin M., last: Quinn}
  variants:
  - {first: Kevin, last: Quinn}
- canonical: {first: Pattabhi, last: RK Rao}
  variants:
  - {first: T. Pattabhi, last: R. K Rao}
  - {first: Pattabhi RK, last: Rao}
- canonical: {first: Hazem, last: Raafat}
  variants:
  - {first: Hazem, last: M. Raafat}
- canonical: {first: Lawrence R., last: Rabiner}
  id: lawrence-r-rabiner
- canonical: {first: David Nicolas, last: Racca}
  variants:
  - {first: David Nicolás, last: Racca}
- canonical: {first: Dragomir, last: Radev}
  variants:
  - {first: Dragomir R., last: Radev}
- canonical: {first: Remo, last: Raffaelli}
  id: remo-raffaelli
- canonical: {first: Anna N., last: Rafferty}
  variants:
  - {first: Anna, last: Rafferty}
- canonical: {first: Ahmed, last: Ragheb}
  id: ahmed-ragheb
- canonical: {first: Achla M., last: Raina}
  variants:
  - {first: Achla, last: Raina}
  - {first: Achla M, last: Raina}
- canonical: {first: S., last: Rajendran}
  variants:
  - {first: Rajendran, last: S}
- canonical: {first: Rajakrishnan, last: Rajkumar}
  variants:
  - {first: Rajkumar, last: Rajakrishnan}
- canonical: {first: Martin, last: Rajman}
  id: martin-rajman
- canonical: {first: Ekaterina V., last: Rakhilina}
  variants:
  - {first: Ekaterina, last: Rakhilina}
- canonical: {first: Bhuvana, last: Ramabhadran}
  id: bhuvana-ramabhadran
- canonical: {first: Ananth, last: Ramakrishnan A.}
  variants:
  - {first: Ananth, last: Ramakrishnan A}
- canonical: {first: Sv, last: Ramanan}
  variants:
  - {first: SV, last: Ramanan}
- canonical: {first: Owen, last: Rambow}
  variants:
  - {first: Owen C., last: Rambow}
- canonical: {first: Radoslaw, last: Ramocki}
  variants:
  - {first: Radosław, last: Ramocki}
- canonical: {first: Margarita Alonso, last: Ramos}
  variants:
  - {first: Margarita, last: Alonso-Ramos}
- canonical: {first: Lance, last: Ramshaw}
  variants:
  - {first: Lance A., last: Ramshaw}
- canonical: {first: Gema, last: Ramírez-Sánchez}
  variants:
  - {first: Gema, last: Ramírez}
- canonical: {first: Bali, last: Ranaivo-Malançon}
  variants:
  - {first: Bali, last: Ranaivo-Malancon}
  - {first: Bali Ranaivo, last: Malanҫon}
- canonical: {first: Peter A., last: Rankel}
  variants:
  - {first: Peter, last: Rankel}
- canonical: {first: K Sreenivasa, last: Rao}
  variants:
  - {first: K. Sreenivasa, last: Rao}
- canonical: {first: Spyros, last: Raptis}
  id: spyros-raptis
- canonical: {first: Mohsen, last: Rashwan}
  id: mohsen-rashwan
- canonical: {first: Lev, last: Ratinov}
  variants:
  - {first: Lev-Arie, last: Ratinov}
- canonical: {first: Adwait, last: Ratnaparkhi}
  id: adwait-ratnaparkhi
- canonical: {first: Esther, last: Ratsch}
  id: esther-ratsch
- canonical: {first: Lisa, last: Rau}
  variants:
  - {first: Lisa F., last: Rau}
- canonical: {first: Yael, last: Ravin}
  id: yael-ravin
- canonical: {first: Balaraman, last: Ravindran}
  id: balaraman-ravindran
- canonical: {first: Manny, last: Rayner}
  id: manny-rayner
- canonical: {first: Agha Ali, last: Raza}
  variants:
  - {first: Agha, last: Raza}
- canonical: {first: Mike, last: Reape}
  id: mike-reape
- canonical: {first: Dietrich, last: Rebholz Schuhmann}
  variants:
  - {first: Dietrich, last: Rebholz-Schuhmann}
- canonical: {first: Chris, last: Reed}
  id: chris-reed
- canonical: {first: Florence, last: Reeder}
  variants:
  - {first: Florence M., last: Reeder}
- canonical: {first: Larry H., last: Reeker}
  id: larry-h-reeker
- canonical: {first: Uwe, last: Reichel}
  variants:
  - {first: Uwe D., last: Reichel}
- canonical: {first: Ronan G., last: Reilly}
  variants:
  - {first: Ronan, last: Reilly}
- canonical: {first: Frederick, last: Reiss}
  variants:
  - {first: Frederick R., last: Reiss}
- canonical: {first: Jose, last: Relaño-Gil}
  variants:
  - {first: Jose, last: Relano Gil}
  - {first: José, last: Relaño Gil}
  - {first: José, last: Relaño}
- canonical: {first: Francesc, last: Ribas}
  variants:
  - {first: Francesc Ribas, last: Framis}
- canonical: {first: Marco Tulio, last: Ribeiro}
  variants:
  - {first: Marco, last: Ribeiro}
- canonical: {first: Ricardo, last: Ribeiro}
  variants:
  - {first: Ricardo Daniel, last: Ribeiro}
- canonical: {first: Elaine, last: Rich}
  variants:
  - {first: Elaine A., last: Rich}
- canonical: {first: Alexander, last: Richard Fabbri}
  variants:
  - {first: Alexander R., last: Fabbri}
  - {first: Alexander, last: Fabbri}
- canonical: {first: German, last: Rigau}
  id: german-rigau
- canonical: {first: Michael, last: Riley}
  variants:
  - {first: Michael D., last: Riley}
- canonical: {first: Ellen, last: Riloff}
  id: ellen-riloff
- canonical: {first: Hae Chang, last: Rim}
  variants:
  - {first: Hae-Chang, last: Rim}
- canonical: {first: Antonio, last: Rincón}
  variants:
  - {first: Antonio, last: Rincon}
- canonical: {first: Thomas C., last: Rindflesch}
  variants:
  - {first: Thomas, last: Rindflesch}
- canonical: {first: Eric, last: Ringger}
  variants:
  - {first: Eric K., last: Ringger}
- canonical: {first: Annette, last: Rios Gonzales}
  variants:
  - {first: Annette, last: Rios}
- canonical: {first: Eric Sven, last: Ristad}
  variants:
  - {first: Eric, last: Ristad}
- canonical: {first: Graeme, last: Ritchie}
  id: graeme-ritchie
  variants:
  - {first: Graeme D., last: Ritchie}
- canonical: {first: Hammam, last: Riza}
  variants:
  - {first: Ir. Hammam, last: Riza}
- canonical: {first: Albert A., last: Rizzo}
  variants:
  - {first: Albert, last: Rizzo}
  - {first: Skip, last: Rizzo}
  - {first: Albert Skip, last: Rizzo}
- canonical: {first: Nick, last: Rizzolo}
  variants:
  - {first: Nicholas, last: Rizzolo}
- canonical: {first: Jane J., last: Robinson}
  variants:
  - {first: Jane, last: Robinson}
- canonical: {first: Patricia, last: Robinson}
  id: patricia-robinson
- canonical: {first: Leonida Della, last: Rocca}
  variants:
  - {first: Leonida, last: Della-Rocca}
  - {first: Leonida, last: Della Rocca}
- canonical: {first: Martha-Alicia, last: Rocha}
  variants:
  - {first: Martha Alicia, last: Rocha}
- canonical: {first: Tim, last: Rocktäschel}
  variants:
  - {first: Tim, last: Rocktaschel}
- canonical: {first: Álvaro, last: Rodrigo}
  variants:
  - {first: Alvaro, last: Rodrigo}
- canonical: {first: Luis, last: Rodrigo-Aguado}
  variants:
  - {first: Luis, last: Rodrigo}
- canonical: {first: Irene, last: Rodrigues}
  variants:
  - {first: Irene Pimenta, last: Rodrigues}
  - {first: Irene, last: Pimenta Rodrigues}
- canonical: {first: João, last: Rodrigues}
  variants:
  - {first: João, last: António Rodrigues}
- canonical: {first: Kepa Joseba, last: Rodriguez}
  variants:
  - {first: Kepa J., last: Rodríguez}
  - {first: Kepa Joseba, last: Rodríguez}
- canonical: {first: H., last: Rodriguez Hontoria}
  variants:
  - {first: H., last: Rodriguez}
- canonical: {first: Victor, last: Rodriguez-Doncel}
  variants:
  - {first: Víctor, last: Rodríguez}
  - {first: Victor, last: Rodríguez Doncel}
- canonical: {first: Luis Javier, last: Rodriguez-Fuentes}
  variants:
  - {first: Luis Javier, last: Rodríguez-Fuentes}
- canonical: {first: Mari Carmen, last: Rodriguez-Gancedo}
  id: mari-carmen-rodriguez-gancedo
  variants:
  - {first: M. Carmen Rodríguez, last: Gancedo}
  - {first: M. Carmen, last: Rodríguez}
  - {first: Mari Carmen, last: Rodríguez}
- canonical: {first: Carlos, last: Rodriguez-Penagos}
  variants:
  - {first: Carlos, last: Rodríguez}
  - {first: Carlos Rodriguez, last: Penagos}
  - {first: Carlos, last: Rodríguez Penagos}
  - {first: Carlos, last: Rodríguez-Penagos}
- canonical: {first: Horacio, last: Rodríguez}
  variants:
  - {first: Horacio, last: Rodriguez}
- canonical: {first: Miguel, last: Rodríguez Hernández}
  variants:
  - {first: Miguel Ángel, last: Rodríguez}
  - {first: Miguel, last: Rodríguez}
- canonical: {first: Christophe, last: Roeder}
  variants:
  - {first: Chris, last: Roeder}
- canonical: {first: Ina, last: Roesiger}
  variants:
  - {first: Ina, last: Rösiger}
- canonical: {first: U., last: Rohini}
  variants:
  - {first: Rohini, last: U}
- canonical: {first: J. Robin, last: Rohlicek}
  id: j-robin-rohlicek
  variants:
  - {first: Robin, last: Rohlicek}
- canonical: {first: David M., last: Rojas}
  variants:
  - {first: David, last: Rojas}
- canonical: {first: Lina M., last: Rojas Barahona}
  variants:
  - {first: Lina M., last: Rojas-Barahona}
  - {first: Lina, last: Rojas-Barahona}
  - {first: Lina, last: Rojas}
  - {first: Lina Maria, last: Rojas-Barahona}
- canonical: {first: Norton Trevisan, last: Roman}
  variants:
  - {first: Norton T., last: Roman}
  - {first: Norton, last: Trevisan Roman}
- canonical: {first: Daniela M., last: Romano}
  variants:
  - {first: Daniela, last: Romano}
- canonical: {first: Lorenza, last: Romano}
  id: lorenza-romano
- canonical: {first: Laurent, last: Romary}
  id: laurent-romary
- canonical: {first: Tiit, last: Roosmaa}
  id: tiit-roosmaa
- canonical: {first: Paul, last: Roossin}
  id: paul-roossin
- canonical: {first: Carolyn, last: Rose}
  id: carolyn-rose
  variants:
  - {first: Carolyn P., last: Rose}
  - {first: Carolyn P., last: Rosé}
  - {first: Carolyn, last: P. Rosé}
  - {first: Carolyn Penstein, last: Rose}
  - {first: Carolyn, last: Penstein Rosé}
  - {first: Carolyn Penstein, last: Rosé}
  - {first: Carolyn, last: Penstein-Rosé}
  - {first: Carolyn, last: Rosé}
- canonical: {first: Tony, last: Rose}
  id: tony-rose
  variants:
  - {first: Tony G., last: Rose}
- canonical: {first: Ronald, last: Rosenfeld}
  id: ronald-rosenfeld
- canonical: {first: Stanley J., last: Rosenschein}
  variants:
  - {first: Stanley, last: Rosenschein}
  - {first: Stan, last: Rosenschein}
- canonical: {first: Michael, last: Rosner}
  id: michael-rosner
  variants:
  - {first: Mike, last: Rosner}
- canonical: {first: Peter, last: Rossen Skadhauge}
  variants:
  - {first: Peter Rossen, last: Skadhauge}
- canonical: {first: Sophie, last: Rosset}
  id: sophie-rosset
- canonical: {first: Piercarlo, last: Rossi}
  id: piercarlo-rossi
- canonical: {first: Stefano Dei, last: Rossi}
  variants:
  - {first: Stefano, last: Dei Rossi}
- canonical: {first: Alexandre, last: Rossi Alvares}
  variants:
  - {first: Alexandre Rossi, last: Alvares}
- canonical: {first: Antti-Veikko, last: Rosti}
  variants:
  - {first: Antti-Veikko I., last: Rosti}
- canonical: {first: Ryan, last: Roth}
  variants:
  - {first: Ryan, last: M. Roth}
- canonical: {first: Steven, last: Roth}
  variants:
  - {first: Steven F., last: Roth}
- canonical: {first: Jacques, last: Rouault}
  id: jacques-rouault
- canonical: {first: Brigitte, last: Roudaud}
  id: brigitte-roudaud
- canonical: {first: Salim, last: Roukos}
  id: salim-roukos
- canonical: {first: Grégory, last: Roulet--Guiot}
  variants:
  - {first: Grégory, last: Roulet-Guiot}
- canonical: {first: François, last: Rousselot}
  id: francois-rousselot
  variants:
  - {first: Francois, last: Rousselot}
- canonical: {first: Bryan R., last: Routledge}
  variants:
  - {first: Bryan, last: Routledge}
- canonical: {first: Justus C., last: Roux}
  id: justus-c-roux
- canonical: {first: Rachel Edita, last: Roxas}
  variants:
  - {first: Rachel Edita O., last: Roxas}
  - {first: Rachel, last: Roxas}
- canonical: {first: Deb, last: Roy}
  variants:
  - {first: Suman, last: Deb Roy}
- canonical: {first: Antje, last: Roßdeutscher}
  variants:
  - {first: Antje, last: Rossdeutscher}
- canonical: {first: Victoria L., last: Rubin}
  variants:
  - {first: Victoria, last: Rubin}
- canonical: {first: Raphael, last: Rubino}
  variants:
  - {first: Raphaël, last: Rubino}
- canonical: {first: Antonio J., last: Rubio}
  id: antonio-j-rubio
- canonical: {first: Alex, last: Rudnick}
  id: alex-rudnick
  similar: [alexander-rudnicky]
- canonical: {first: Alexander, last: Rudnicky}
  id: alexander-rudnicky
  similar: [alex-rudnick]
  variants:
  - {first: Alexander I., last: Rudnicky}
  - {first: Alex, last: Rudnicky}
- canonical: {first: Björn, last: Rudzewitz}
  variants:
  - {first: Bjoern, last: Rudzewitz}
- canonical: {first: Stefan, last: Rued}
  variants:
  - {first: Stefan, last: Rüd}
- canonical: {first: Pablo, last: Ruiz Fabo}
  variants:
  - {first: Pablo, last: Ruiz}
- canonical: {first: María, last: Ruiz-Casado}
  variants:
  - {first: Maria, last: Ruiz-Casado}
- canonical: {first: Juana María, last: Ruiz-Martínez}
  variants:
  - {first: Juana Maria, last: Ruiz-Martínez}
  - {first: Juana Maria, last: Ruiz Martinez}
- canonical: {first: C.J., last: Rupp}
  variants:
  - {first: C. J., last: Rupp}
- canonical: {first: Alexander M., last: Rush}
  variants:
  - {first: Alexander, last: Rush}
- canonical: {first: Albert, last: Russel}
  id: albert-russel
- canonical: {first: Graham, last: Russell}
  id: graham-russell
  variants:
  - {first: Graham J., last: Russell}
- canonical: {first: Martin, last: Russell}
  id: martin-russell
- canonical: {first: Natalia Kariaeva, last: Rutgers}
  variants:
  - {first: Natalia, last: Kariaeva}
- canonical: {first: Jean David, last: Ruvini}
  variants:
  - {first: Jean-David, last: Ruvini}
- canonical: {first: Tatyana, last: Ruzsics}
  variants:
  - {first: Tatiana, last: Ruzsics}
- canonical: {first: Karen L., last: Ryan}
  variants:
  - {first: Karen, last: Ryan}
- canonical: {first: Pavel, last: Rychlý}
  variants:
  - {first: Pavel, last: Rychly}
- canonical: {first: Ju-yeon, last: Ryu}
  variants:
  - {first: Ju-Yeon, last: Ryu}
- canonical: {first: Won Ho, last: Ryu}
  variants:
  - {first: Won-Ho, last: Ryu}
- canonical: {first: Eirikur, last: Rögnvaldsson}
  variants:
  - {first: Eiríkur, last: Rögnvaldsson}
- canonical: {first: Dietmar, last: Rösner}
  id: dietmar-rosner
  variants:
  - {first: Dietmar, last: Rosner}
  - {first: Dietmar F., last: Roesner}
  - {first: Dietmar, last: Roesner}
- canonical: {first: Carlos Subirats, last: Rüggeberg}
  variants:
  - {first: Carlos, last: Subirats}
- canonical: {first: Lakshmi, last: S}
  variants:
  - {first: Lakshmi, last: Saheer}
  - {first: Lakshmi, last: S.}
- canonical: {first: Houda, last: Saadane}
  variants:
  - {first: Houda, last: Saâdane}
- canonical: {first: Sari, last: Saba-Sadiya}
  variants:
  - {first: Sari, last: Sadiya}
- canonical: {first: Victor, last: Sadler}
  id: victor-sadler
- canonical: {first: Mehrnoosh, last: Sadrzadeh}
  id: mehrnoosh-sadrzadeh
- canonical: {first: Naomi, last: Sager}
  id: naomi-sager
- canonical: {first: Benoît, last: Sagot}
  variants:
  - {first: Benoit, last: Sagot}
- canonical: {first: Herve, last: Saint-Amand}
  variants:
  - {first: Hervé, last: Saint-Amand}
- canonical: {first: Patrick, last: Saint-Dizier}
  variants:
  - {first: Patrick, last: Saint Dizier}
- canonical: {first: Suguru, last: Saitô}
  variants:
  - {first: Suguru, last: Saito}
- canonical: {first: Rafa, last: Saiz}
  id: rafa-saiz
- canonical: {first: Maximiliano, last: Saiz-Noeda}
  id: maximiliano-saiz-noeda
- canonical: {first: Satoshi, last: Sakai}
  id: satoshi-sakai
- canonical: {first: Sebastián Peña, last: Saldarriaga}
  variants:
  - {first: Peña, last: Saldarriaga}
  - {first: Sebastian, last: Peña Saldarriaga}
- canonical: {first: Juliano Efson, last: Sales}
  variants:
  - {first: Juliano, last: Efson Sales}
  - {first: Juliano, last: Sales}
- canonical: {first: Morris, last: Salkoff}
  id: morris-salkoff
- canonical: {first: Ansaf, last: Salleb-Aouissi}
  variants:
  - {first: Ansaf, last: Salleb-Aoussi}
- canonical: {first: Gerard, last: Salton}
  id: gerard-salton
- canonical: {first: Giancarlo, last: Salton}
  variants:
  - {first: Giancarlo D., last: Salton}
- canonical: {first: Madis, last: Saluveer}
  id: madis-saluveer
- canonical: {first: Sethserey, last: Sam*’}
  variants:
  - {first: Sethserey, last: Sam}
- canonical: {first: Rasoul, last: Samad Zadeh Kaljahi}
  variants:
  - {first: Rasul, last: Samad Zadeh Kaljahi}
- canonical: {first: Tanja, last: Samardzic}
  variants:
  - {first: Tanja, last: Samardžić}
- canonical: {first: Nagiza, last: Samatova}
  variants:
  - {first: Nagiza F., last: Samatova}
- canonical: {first: Hossein, last: Sameti}
  id: hossein-sameti
- canonical: {first: Ken, last: Samuel}
  variants:
  - {first: Kenneth, last: Samuel}
- canonical: {first: Ruben, last: San-Segundo}
  variants:
  - {first: Rubén, last: San-Segundo}
- canonical: {first: Daniel, last: Sanchez-Cisneros}
  variants:
  - {first: Daniel, last: Sánchez}
- canonical: {first: Olivia, last: Sanchez-Graillet}
  variants:
  - {first: Olivia, last: Sanchez}
- canonical: {first: Emilio, last: Sanchis}
  variants:
  - {first: Emilio, last: Sanchís}
- canonical: {first: Germán, last: Sanchis-Trilles}
  variants:
  - {first: Germán, last: Sanchis Trilles}
  - {first: Germán, last: Sanchis}
- canonical: {first: Gregory, last: Sanders}
  variants:
  - {first: Gregory A., last: Sanders}
  - {first: Greg, last: Sanders}
- canonical: {first: Baskaran, last: Sankaran}
  variants:
  - {first: Sankaran, last: Baskaran}
- canonical: {first: Beatrice, last: Santorini}
  id: beatrice-santorini
- canonical: {first: Eddie Antonio, last: Santos}
  orcid: 0000-0001-5337-715X
  variants:
  - {first: Eddie A., last: Santos}
  - {first: Eddie, last: Antonio Santos}
  - {first: Eddie, last: Santos}
- canonical: {first: Estela, last: Saquete}
  id: estela-saquete
  variants:
  - {first: Estela, last: Saquete Boro}
- canonical: {first: Murat, last: Saraclar}
  variants:
  - {first: Murat, last: Saraçlar}
- canonical: {first: Xabier, last: Saralegi}
  id: xabier-saralegi
- canonical: {first: Kepa, last: Sarasola}
  id: kepa-sarasola
- canonical: {first: K, last: Saravanan}
  id: k-saravanan
  variants:
  - {first: Saravanan, last: K}
  - {first: K., last: Saravanan}
- canonical: {first: Ruhi, last: Sarikaya}
  variants:
  - {first: Ruhi, last: Srikaya}
- canonical: {first: Efsun, last: Sarioglu Kayi}
  variants:
  - {first: Efsun, last: Sarioglu}
- canonical: {first: Anish Das, last: Sarma}
  variants:
  - {first: Atish Das, last: Sarma}
- canonical: {first: Shikhar Kr., last: Sarma}
  variants:
  - {first: Shikhar, last: Sarma}
  - {first: Shikhar, last: Sharma}
- canonical: {first: Vaijayanthi M., last: Sarma}
  variants:
  - {first: Vaijayanthi, last: Sarma}
- canonical: {first: Satoshi, last: Sato}
  id: satoshi-sato
- canonical: {first: Pavankumar, last: Satuluri}
  variants:
  - {first: Pavan Kumar, last: Satuluri}
- canonical: {first: Baiba, last: Saulīte}
  variants:
  - {first: Baiba, last: Saulite}
- canonical: {first: Roser, last: Saurí}
  variants:
  - {first: Roser, last: Sauri}
- canonical: {first: Asad, last: Sayeed}
  variants:
  - {first: Asad B., last: Sayeed}
- canonical: {first: Yucel, last: Saygin}
  variants:
  - {first: Yücel, last: Saygın}
- canonical: {first: Carolina, last: Scarton}
  variants:
  - {first: Carolina Evaristo, last: Scarton}
- canonical: {first: Remko, last: Scha}
  id: remko-scha
  variants:
  - {first: Remko J. H., last: Scha}
- canonical: {first: Moritz, last: Schaeffer}
  variants:
  - {first: Moritz Jonas, last: Schaeffer}
- canonical: {first: Roger C., last: Schank}
  variants:
  - {first: Roger, last: Schank}
- canonical: {first: Peter, last: Schauble}
  variants:
  - {first: Peter, last: Schäuble}
- canonical: {first: Judith D., last: Schlesinger}
  variants:
  - {first: Judith, last: Schlesinger}
- canonical: {first: Michael, last: Schlichtkrull}
  variants:
  - {first: Michael Sejr, last: Schlichtkrull}
- canonical: {first: Ralf, last: Schlueter}
  variants:
  - {first: Ralf, last: Schlüter}
- canonical: {first: Julian J., last: Schlöder}
  variants:
  - {first: Julian, last: Schlöder}
- canonical: {first: Laurent, last: Schmitt}
  id: laurent-schmitt
- canonical: {first: René, last: Schneider}
  variants:
  - {first: Rene, last: Schneider}
- canonical: {first: Edward, last: Schofield}
  variants:
  - {first: Ed, last: Schofield}
- canonical: {first: Natalie M., last: Schrimpf}
  variants:
  - {first: Natalie, last: Schrimpf}
- canonical: {first: Elizabeth, last: Schroeder}
  variants:
  - {first: Elizabeth Schroeder, last: Richerson}
  - {first: Elizabeth, last: Richerson}
- canonical: {first: Lenhart, last: Schubert}
  variants:
  - {first: Lenhart K., last: Schubert}
  - {first: Len, last: Schubert}
- canonical: {first: Björn, last: Schuller}
  variants:
  - {first: Bjoern, last: Schuller}
- canonical: {first: Sabine, last: Schulte im Walde}
  variants:
  - {first: Sabine, last: Schulte Im Walde}
  - {first: Sabine, last: Schulte in Walde}
- canonical: {first: Robert T., last: Schultz}
  variants:
  - {first: Robert, last: Schultz}
- canonical: {first: Julia Maria, last: Schulz}
  variants:
  - {first: Julia, last: Schulz}
- canonical: {first: Stefan, last: Schulz}
  variants:
  - {first: Stefan, last: Schultz}
- canonical: {first: Sarah E., last: Schwarm}
  variants:
  - {first: Sarah, last: Schwarm}
- canonical: {first: Ariel, last: Schwartz}
  variants:
  - {first: Ariel S., last: Schwartz}
- canonical: {first: H. Andrew, last: Schwartz}
  variants:
  - {first: Hansen Andrew, last: Schwartz}
  - {first: Hansen A., last: Schwartz}
  - {first: H Andrew, last: Schwartz}
- canonical: {first: Richard, last: Schwartz}
  id: richard-schwartz
  variants:
  - {first: Rich, last: Schwartz}
- canonical: {first: Ulrich, last: Schäfer}
  variants:
  - {first: Ulrich, last: Schafer}
  - {first: Ulrich, last: Schaefer}
- canonical: {first: Martin, last: Schäler}
  variants:
  - {first: Martin, last: Schäfer}
- canonical: {first: Reinhard, last: Schäler}
  variants:
  - {first: Reinhard, last: Schaler}
- canonical: {first: Hinrich, last: Schütze}
  variants:
  - {first: Hinrich, last: Schutze}
  - {first: Hinrich, last: Schuetze}
- canonical: {first: Donia, last: Scott}
  id: donia-scott
  variants:
  - {first: Donia R., last: Scott}
- canonical: {first: Djamé, last: Seddah}
  variants:
  - {first: Djame, last: Seddah}
- canonical: {first: Roxane, last: Segers}
  variants:
  - {first: Roxanne, last: Segers}
- canonical: {first: Frédérique, last: Segond}
  variants:
  - {first: Frederique, last: Segond}
- canonical: {first: Jérémie, last: Segouat}
  id: jeremie-segouat
- canonical: {first: Isabel, last: Segura-Bedmar}
  variants:
  - {first: Isabel, last: Segura Bedmar}
- canonical: {first: Corrado, last: Seidenari}
  id: corrado-seidenari
- canonical: {first: Bernard, last: Seite}
  id: bernard-seite
- canonical: {first: Ethan, last: Selfridge}
  variants:
  - {first: Ethan O., last: Selfridge}
- canonical: {first: Sathiya Keerthi, last: Selvaraj}
  variants:
  - {first: Sathiya, last: Keerthi}
- canonical: {first: Jiří, last: Semecký}
  variants:
  - {first: Jirí, last: Semecky}
- canonical: {first: Giovanni, last: Semeraro}
  id: giovanni-semeraro
- canonical: {first: Stephanie, last: Seneff}
  id: stephanie-seneff
- canonical: {first: Hongsuck, last: Seo}
  variants:
  - {first: Paul Hongsuck, last: Seo}
- canonical: {first: Jungyun, last: Seo}
  variants:
  - {first: Jung Yun, last: Seo}
- canonical: {first: Luciano, last: Serafini}
  id: luciano-serafini
- canonical: {first: Iulian Vlad, last: Serban}
  variants:
  - {first: Iulian, last: Serban}
- canonical: {first: Jean-François, last: Serignat}
  id: jean-francois-serignat
- canonical: {first: Nicolás, last: Serrano}
  variants:
  - {first: Nicolas, last: Serrano}
- canonical: {first: Christophe, last: Servan}
  id: christophe-servan
- canonical: {first: Andrea, last: Setzer}
  id: andrea-setzer
- canonical: {first: Jurica, last: Seva}
  variants:
  - {first: Jurica, last: Ševa}
- canonical: {first: Ayisigi B., last: Sevdik-Calli}
  variants:
  - {first: Ayişiği, last: Sevdik-Çalli}
- canonical: {first: Binyam Ephrem, last: Seyoum}
  variants:
  - {first: Binyam, last: Ephrem}
- canonical: {first: Petr, last: Sgall}
  id: petr-sgall
- canonical: {first: Khaled, last: Shaban}
  variants:
  - {first: Khaled, last: Bashir Shaban}
- canonical: {first: Rajiv, last: Shah}
  variants:
  - {first: Rajiv Ratn, last: Shah}
- canonical: {first: Ritesh, last: Shah}
  variants:
  - {first: Ritesh M., last: Shah}
- canonical: {first: Mostafa, last: Shahin}
  id: mostafa-shahin
- canonical: {first: Adi, last: Shalev}
  variants:
  - {first: Adi, last: Bitan}
- canonical: {first: Zoya M., last: Shalyapina}
  id: zoya-m-shalyapina
  variants:
  - {first: Zoyn M., last: Shalyapina}
- canonical: {first: Stuart C., last: Shapiro}
  id: stuart-c-shapiro
- canonical: {first: Abdul-Baquee, last: Sharaf}
  variants:
  - {first: Abdul-Baquee M., last: Sharaf}
- canonical: {first: Dipti Misra, last: Sharma}
  variants:
  - {first: Dipti, last: Misra Sharma}
  - {first: Dipti, last: Sharma}
  - {first: Dipti M., last: Sharma}
  - {first: Dipti, last: Misra}
  - {first: Dipti M, last: Sharma}
- canonical: {first: Harsh Vardhan, last: Sharma}
  variants:
  - {first: Harsh, last: Sharma}
- canonical: {first: Vishnu Dutt, last: Sharma}
  variants:
  - {first: Vishnu, last: Sharma}
- canonical: {first: Richard A., last: Sharman}
  id: richard-a-sharman
- canonical: {first: Stefanie, last: Shattuck-Hufnagel}
  variants:
  - {first: S. Shattuck, last: Hufnagel}
- canonical: {first: Hassan S., last: Shavarani}
  variants:
  - {first: Hassan, last: Shavarani}
- canonical: {first: Bayan Abu, last: Shawar}
  variants:
  - {first: Bayan, last: Abu Shawar}
- canonical: {first: Kathleen M., last: Sheehan}
  variants:
  - {first: Kathleen, last: Sheehan}
- canonical: {first: Golnar, last: Sheikhshab}
  variants:
  - {first: Golnar, last: Sheikhshabbafghi}
- canonical: {first: Jia-Lin, last: Shen}
  variants:
  - {first: Jia-lin, last: Shen}
- canonical: {first: David D., last: Sherertz}
  id: david-d-sherertz
- canonical: {first: Mohamed Ahmed, last: Sherif}
  variants:
  - {first: Mohamed, last: Sherif}
- canonical: {first: Kyumars, last: Sheykh Esmaili}
  variants:
  - {first: Kyumars Sheykh, last: Esmaili}
- canonical: {first: Freda, last: Shi}
  id: freda-shi
  orcid: 0009-0009-5697-449X
  variants:
  - {first: Haoyue, last: Shi}
- canonical: {first: Stuart M., last: Shieber}
  variants:
  - {first: Stuart, last: Shieber}
- canonical: {first: Hsue-Hueh, last: Shih}
  variants:
  - {first: Rebecca Hsue-Hueh, last: Shih}
- canonical: {first: Katsumasa, last: Shimizu}
  id: katsumasa-shimizu
- canonical: {first: Tohru, last: Shimizu}
  variants:
  - {first: Toru, last: Shimizu}
- canonical: {first: Mitsuo, last: Shimohata}
  id: mitsuo-shimohata
- canonical: {first: Saim, last: Shin}
  variants:
  - {first: Sa-Im, last: Shin}
- canonical: {first: Katsuhiko, last: Shirai}
  id: katsuhiko-shirai
- canonical: {first: Satoshi, last: Shirai}
  variants:
  - {first: Satosi, last: Shirai}
- canonical: {first: Praneeth M., last: Shishtla}
  variants:
  - {first: Praneeth, last: Shishtla}
  - {first: Praneeth M, last: Shishtla}
- canonical: {first: Darla Magdalene, last: Shockley}
  variants:
  - {first: Darla, last: Shockley}
- canonical: {first: Prajwol, last: Shrestha}
  variants:
  - {first: Prajol, last: Shrestha}
- canonical: {first: Elizabeth, last: Shriberg}
  id: elizabeth-shriberg
- canonical: {first: Manish, last: Shrivastava}
  variants:
  - {first: Manish, last: Srivastava}
- canonical: {first: Heung Yeung, last: Shum}
  variants:
  - {first: Heung-Yeung, last: Shum}
- canonical: {first: Elvira I., last: Sicilia-Garcia}
  id: elvira-i-sicilia-garcia
- canonical: {first: Candace L., last: Sidner}
  variants:
  - {first: Candace, last: Sidner}
- canonical: {first: Gerardo, last: Sierra}
  variants:
  - {first: Gerardo, last: Sierra-Martínez}
- canonical: {first: Utpal Kumar, last: Sikdar}
  variants:
  - {first: Utpal, last: Sikdar}
- canonical: {first: Avirup, last: Sil}
  variants:
  - {first: Avi, last: Sil}
- canonical: {first: Max, last: Silberztein}
  variants:
  - {first: Max D., last: Silberztein}
- canonical: {first: Miikka, last: Silfverberg}
  variants:
  - {first: Miikka P., last: Silfverberg}
- canonical: {first: João, last: Silva}
  variants:
  - {first: João Ricardo, last: Silva}
- canonical: {first: Mario J., last: Silva}
  variants:
  - {first: Mário J., last: Silva}
  - {first: Mário, last: Silva}
- canonical: {first: Kim E. A., last: Silverman}
  variants:
  - {first: Kim E.A., last: Silverman}
- canonical: {first: Khe Chai, last: Sim}
  variants:
  - {first: Khe-Chai, last: Sim}
- canonical: {first: Karin, last: Sim Smith}
  variants:
  - {first: Karin Sim, last: Smith}
- canonical: {first: Khalil, last: Sima’an}
  id: khalil-simaan
- canonical: {first: Katalin Ilona, last: Simkó}
  variants:
  - {first: Katalin, last: Simkó}
- canonical: {first: Anca-Roxana, last: Simon}
  variants:
  - {first: Anca, last: Simon}
  - {first: Anca-Roxana, last: Şimon}
- canonical: {first: Nathalie, last: Simonin}
  id: nathalie-simonin
- canonical: {first: Dan, last: Simonson}
  variants:
  - {first: Daniel, last: Simonson}
- canonical: {first: Kiril, last: Simov}
  variants:
  - {first: Kiril Iv., last: Simov}
- canonical: {first: King Kui, last: Sin}
  id: king-kui-sin
  variants:
  - {first: KingKui, last: Sin}
- canonical: {first: Anil Kumar, last: Singh}
  variants:
  - {first: Anil, last: Kumar Singh}
- canonical: {first: Munindar P., last: Singh}
  variants:
  - {first: Munindar, last: Singh}
- canonical: {first: Thoudam Doren, last: Singh}
  variants:
  - {first: Thoudam, last: Doren Singh}
- canonical: {first: R Mahesh K, last: Sinha}
  variants:
  - {first: R. Mahesh K., last: Sinha}
- canonical: {first: Inguna, last: Skadiņa}
  variants:
  - {first: Inguna, last: Skadina}
  - {first: Inguna, last: Skadin̨a}
- canonical: {first: Wojciech, last: Skalmowski}
  id: wojciech-skalmowski
- canonical: {first: Romuald, last: Skiba}
  id: romuald-skiba
- canonical: {first: Steven, last: Skiena}
  variants:
  - {first: Steve, last: Skiena}
- canonical: {first: Michael, last: Skinner}
  variants:
  - {first: Michael A., last: Skinner}
- canonical: {first: Hana, last: Skoumalova}
  variants:
  - {first: Hana, last: Skoumalová}
- canonical: {first: Frank, last: Smadja}
  variants:
  - {first: Frank A., last: Smadja}
- canonical: {first: Kamel, last: Smaili}
  variants:
  - {first: Kamel, last: Smaïli}
- canonical: {first: Nasser, last: Smaili}
  id: nasser-smaili
- canonical: {first: Sharon, last: Small}
  variants:
  - {first: Sharon, last: Gower Small}
- canonical: {first: R. A., last: Smit}
  variants:
  - {first: R.A., last: Smit}
- canonical: {first: Andrew, last: Smith}
  variants:
  - {first: Andrew E., last: Smith}
- canonical: {first: Brian Cantwell, last: Smith}
  variants:
  - {first: Brian, last: Smith}
- canonical: {first: David A., last: Smith}
  variants:
  - {first: David, last: Smith}
  - {first: David Addison, last: Smith}
- canonical: {first: Francis J., last: Smith}
  id: francis-j-smith
- canonical: {first: Jason, last: Smith}
  variants:
  - {first: Jason R., last: Smith}
- canonical: {first: Mark H., last: Smith}
  variants:
  - {first: Mark, last: Smith}
- canonical: {first: Noah A., last: Smith}
  variants:
  - {first: Noah, last: Smith}
- canonical: {first: Raoul N., last: Smith}
  variants:
  - {first: Raoul N, last: Smith}
- canonical: {first: Ronnie W., last: Smith}
  variants:
  - {first: Ronnie, last: Smith}
- canonical: {first: Otakar, last: Smrz}
  variants:
  - {first: Otakar, last: Smrž}
- canonical: {first: Pavel, last: Smrz}
  variants:
  - {first: Pavel, last: Smrž}
- canonical: {first: Gyri, last: Smørdal Losnegaard}
  variants:
  - {first: Gyri S., last: Losnegaard}
  - {first: Gyri, last: Losnegaard}
- canonical: {first: Matthew, last: Snover}
  variants:
  - {first: Matthew G., last: Snover}
- canonical: {first: Marco Antonio, last: Sobrevilla Cabezudo}
  variants:
  - {first: Marco A., last: Sobrevilla Cabezudo}
  - {first: Marco, last: Sobrevilla}
- canonical: {first: Stephen, last: Soderland}
  id: stephen-soderland
- canonical: {first: Sylvana, last: Sofkova Hashemi}
  variants:
  - {first: Sylvana, last: Sofkova}
- canonical: {first: Artem, last: Sokolov}
  variants:
  - {first: Artem, last: Sokokov}
- canonical: {first: Juan José Rodríguez, last: Soler}
  variants:
  - {first: Juan José, last: Rodríguez}
- canonical: {first: Joan, last: Soler i Bou}
  variants:
  - {first: Joan, last: Soler}
- canonical: {first: Juan, last: Soler-Company}
  variants:
  - {first: Juan, last: Soler Company}
- canonical: {first: Aitor, last: Sologaistoa}
  id: aitor-sologaistoa
- canonical: {first: Harold, last: Somers}
  id: harold-somers
  variants:
  - {first: Harold L., last: Somers}
- canonical: {first: Norman K., last: Sondheimer}
  variants:
  - {first: Norman, last: Sondheimer}
- canonical: {first: Young Chol, last: Song}
  variants:
  - {first: Young C., last: Song}
- canonical: {first: Cagil, last: Sonmez}
  variants:
  - {first: Çağıl, last: Sönmez}
  - {first: Cagil, last: Sönmez}
- canonical: {first: Von-Wun, last: Soo}
  variants:
  - {first: Von-wun, last: Soo}
- canonical: {first: Frank K., last: Soong}
  variants:
  - {first: Frank, last: Soong}
- canonical: {first: Jeffrey, last: Sorensen}
  variants:
  - {first: Jeffrey S., last: Sorensen}
- canonical: {first: Aitor, last: Soroa}
  id: aitor-soroa
  variants:
  - {first: Aitor, last: Soroa Etxabe}
- canonical: {first: Ionut, last: Sorodoc}
  variants:
  - {first: Ionut-Teodor, last: Sorodoc}
- canonical: {first: William, last: Soto Martinez}
  variants:
  - {first: William, last: Soto}
- canonical: {first: Maria Clara Paixão de, last: Sousa}
  variants:
  - {first: Maria Clara, last: Paixão de Sousa}
- canonical: {first: David Cabrero, last: Souto}
  variants:
  - {first: David, last: Cabrero}
- canonical: {first: Jackson, last: Souza}
  id: jackson-souza
- canonical: {first: Vinícius Mourão Alves de, last: Souza}
  variants:
  - {first: Vinícius Mourão Alves, last: de Souza}
- canonical: {first: Irena, last: Spasić}
  variants:
  - {first: Irena, last: Spasic}
- canonical: {first: Manuela, last: Speranza}
  id: manuela-speranza
- canonical: {first: Valentin I., last: Spitkovsky}
  variants:
  - {first: Valentin, last: Spitkovsky}
- canonical: {first: Drahomíra “johanka”, last: Spoustová}
  variants:
  - {first: Johanka, last: Spoustová}
  - {first: Drahomíra „johanka“, last: Spoustová}
- canonical: {first: Richard, last: Sproat}
  variants:
  - {first: Richard W., last: Sproat}
- canonical: {first: Rachele, last: Sprugnoli}
  id: rachele-sprugnoli
- canonical: {first: Shannon L., last: Spruit}
  variants:
  - {first: Shannon, last: Spruit}
- canonical: {first: Peter, last: Spyns}
  id: peter-spyns
- canonical: {first: Constantine D., last: Spyropoulos}
  variants:
  - {first: Constantine, last: Spyropoulos}
- canonical: {first: Karen, last: Spärck Jones}
  id: karen-sparck-jones
  variants:
  - {first: Karen, last: Sparck Jones}
  - {first: Karen, last: Jones}
- canonical: {first: Rohini K., last: Srihari}
  variants:
  - {first: Rohini, last: Srihari}
  - {first: K. Rohini, last: Srihari}
- canonical: {first: Munirathnam, last: Srikanth}
  id: munirathnam-srikanth
  variants:
  - {first: Muirathnam, last: Srikanth}
- canonical: {first: Somayajulu, last: Sripada}
  variants:
  - {first: Somayajulu G., last: Sripada}
  - {first: Somayajula G., last: Sripada}
  - {first: Somayajulu Gowri, last: Sripada}
- canonical: {first: Ankit, last: Srivastava}
  variants:
  - {first: Ankit Kumar, last: Srivastava}
  - {first: Ankit K., last: Srivastava}
  - {first: Ankit, last: Kumar}
- canonical: {first: Edward, last: Stabler}
  variants:
  - {first: Edward P., last: 'Stabler, Jr.'}
  - {first: Edward P., last: Stabler}
- canonical: {first: Gregory, last: Stainhauer}
  id: gregory-stainhauer
- canonical: {first: David, last: Stallard}
  id: david-stallard
  variants:
  - {first: David G., last: Stallard}
- canonical: {first: Bonnie Glover, last: Stalls}
  variants:
  - {first: Bonnie, last: Glover}
- canonical: {first: Efstathios, last: Stamatatos}
  id: efstathios-stamatatos
- canonical: {first: Ranka, last: Stanković}
  variants:
  - {first: Ranka, last: Stankoviæ}
- canonical: {first: Ingrid, last: Starke}
  id: ingrid-starke
- canonical: {first: Anatoli, last: Starostin}
  variants:
  - {first: Anatoly, last: Starostin}
- canonical: {first: Mark, last: Steedman}
  id: mark-steedman
- canonical: {first: Dan, last: Stefanescu}
  variants:
  - {first: Dan, last: Ştefănescu}
  - {first: Dan, last: Ştefanescu}
  - {first: Dan, last: Ștefănescu}
- canonical: {first: Stefan, last: Steidl}
  id: stefan-steidl
- canonical: {first: Erich H., last: Steiner}
  variants:
  - {first: Erich, last: Steiner}
- canonical: {first: Egon, last: Stemle}
  variants:
  - {first: Egon W., last: Stemle}
- canonical: {first: Amanda, last: Stent}
  id: amanda-stent
  variants:
  - {first: Amanda J., last: Stent}
- canonical: {first: Evgeny, last: Stepanov}
  variants:
  - {first: Evgeny A., last: Stepanov}
- canonical: {first: Richard M., last: Stern}
  variants:
  - {first: Richard, last: Stern}
- canonical: {first: Rosemary, last: Stevenson}
  id: rosemary-stevenson
- canonical: {first: Brandon M., last: Stewart}
  variants:
  - {first: Brandon, last: Stewart}
- canonical: {first: Robert, last: Stewart}
  variants:
  - {first: Rob, last: Stewart}
- canonical: {first: Andreas, last: Stolcke}
  id: andreas-stolcke
- canonical: {first: Scott C., last: Stoness}
  variants:
  - {first: Scott, last: Stoness}
- canonical: {first: Dennis Ryan, last: Storoshenko}
  variants:
  - {first: Dennis R., last: Storoshenko}
- canonical: {first: Marco Antonio, last: Stranisci}
  variants:
  - {first: Marco, last: Stranisci}
- canonical: {first: Stephanie, last: Strassel}
  variants:
  - {first: Stephanie M., last: Strassel}
- canonical: {first: Helmer, last: Strik}
  id: helmer-strik
- canonical: {first: Lena, last: Stromback}
  variants:
  - {first: Lena, last: Strömbäck}
- canonical: {first: Jennifer, last: Stromer-Galley}
  variants:
  - {first: Jennifer, last: Strommer-Galley}
- canonical: {first: Tomek, last: Strzalkowski}
  id: tomek-strzalkowski
  variants:
  - {first: Tomek, last: Strzalkowskl}
- canonical: {first: Sofia, last: Strönbergsson}
  variants:
  - {first: Sofia, last: Strömbergsson}
- canonical: {first: Janienke, last: Sturm}
  id: janienke-sturm
- canonical: {first: Dean, last: Sturtevant}
  variants:
  - {first: Dean G., last: Sturtevant}
- canonical: {first: Margo, last: Stys-Budzikowska}
  variants:
  - {first: Margo, last: Budzikowska}
  - {first: Margo, last: Stys}
- canonical: {first: Marie-Hélène, last: Stéfanini}
  variants:
  - {first: Marie-Helene, last: Stefanini}
- canonical: {first: Sebastian, last: Stüker}
  variants:
  - {first: Sebastian, last: Stueker}
- canonical: {first: Cheng-chao, last: Su}
  variants:
  - {first: Cheng-Chao, last: Su}
- canonical: {first: L. Venkata, last: Subramaniam}
  id: l-venkata-subramaniam
  variants:
  - {first: L Venkata, last: Subramaniam}
- canonical: {first: Shivashankar, last: Subramanian}
  variants:
  - {first: S., last: Shivashankar}
- canonical: {first: Amarnag, last: Subramanya}
  variants:
  - {first: Amar, last: Subramanya}
- canonical: {first: Fabian, last: Suchanek}
  variants:
  - {first: Fabian M., last: Suchanek}
- canonical: {first: Vit, last: Suchomel}
  variants:
  - {first: Vít, last: Suchomel}
- canonical: {first: David, last: Suendermann-Oeft}
  variants:
  - {first: David, last: Suendermann}
- canonical: {first: Masakatsu, last: Sugimoto}
  id: masakatsu-sugimoto
- canonical: {first: Ryochi, last: Sugimura}
  id: ryochi-sugimura
- canonical: {first: Yoshi, last: Suhara}
  variants:
  - {first: Yoshihiko, last: Suhara}
- canonical: {first: '', last: Sukhada}
  variants:
  - {first: Sukhada, last: Palkar}
- canonical: {first: Jana, last: Sukkarieh}
  variants:
  - {first: Jana Z., last: Sukkarieh}
- canonical: {first: Md Arafat, last: Sultan}
  variants:
  - {first: Md. Arafat, last: Sultan}
  - {first: Md., last: Sultan}
- canonical: {first: Eiichiro, last: Sumita}
  variants:
  - {first: Eiichro, last: Sumita}
- canonical: {first: Cheng-Jie, last: Sun}
  variants:
  - {first: Chengjie, last: Sun}
- canonical: {first: Jingguang, last: Sun}
  variants:
  - {first: JingGuang, last: Sun}
- canonical: {first: Sheng-he, last: Sun}
  variants:
  - {first: Sheng-He, last: Sun}
- canonical: {first: Weiwei, last: Sun}
  comment: Shandong University
  id: weiwei-sun-sd
- canonical: {first: Yufang, last: Sun}
  variants:
  - {first: Yu-fang, last: Sun}
- canonical: {first: Vijay, last: Sundar Ram}
  variants:
  - {first: Vijay Sundar, last: Ram}
  - {first: R. Vijay Sundar, last: Ram}
  - {first: Vijay Sundar Ram, last: R}
- canonical: {first: Sowmya S., last: Sundaram}
  variants:
  - {first: Sowmya S, last: Sundaram}
- canonical: {first: Beth M., last: Sundheim}
  variants:
  - {first: Beth, last: Sundheim}
- canonical: {first: Yao-Ting, last: Sung}
  variants:
  - {first: Yao-Ting, last: Hung}
- canonical: {first: Simon, last: Suster}
  variants:
  - {first: Simon, last: Šuster}
- canonical: {first: Richard F. E., last: Sutcliffe}
  variants:
  - {first: Richard F.E., last: Sutcliffe}
- canonical: {first: Armando, last: Suárez}
  id: armando-suarez
- canonical: {first: Mari Carmen, last: Suárez-Figueroa}
  variants:
  - {first: M. Carmen, last: Suárez-Figueroa}
- canonical: {first: Piergiorgio, last: Svaizer}
  id: piergiorgio-svaizer
- canonical: {first: Ben, last: Swanson}
  variants:
  - {first: Benjamin, last: Swanson}
- canonical: {first: Daniel G., last: Swanson}
  variants:
  - {first: Daniel, last: Swanson}
- canonical: {first: Robert S., last: Swier}
  variants:
  - {first: Robert, last: Swier}
- canonical: {first: Mary, last: Swift}
  variants:
  - {first: Mary D., last: Swift}
- canonical: {first: A.J.M., last: Szanser}
  variants:
  - {first: A.J., last: Szanser}
- canonical: {first: Stan, last: Szpakowicz}
  variants:
  - {first: Stanislaw, last: Szpakowicz}
  - {first: Stanisław, last: Szpakowicz}
- canonical: {first: Marcin, last: Szummer}
  variants:
  - {first: Martin, last: Szummer}
- canonical: {first: Joan-Andreu, last: Sánchez}
  variants:
  - {first: Joan-Andreu, last: Sanchez}
  - {first: Joan Andreu, last: Sánchez}
- canonical: {first: Jon, last: Sánchez}
  id: jon-sanchez
  variants:
  - {first: Jon, last: Sanchez}
- canonical: {first: Víctor M., last: Sánchez-Cartagena}
  variants:
  - {first: Victor M., last: Sánchez-Cartagena}
- canonical: {first: Cristina, last: Sánchez-Marco}
  variants:
  - {first: Cristina, last: Marco}
  - {first: Cristina Sánchez, last: Marco}
- canonical: {first: J. Fernando, last: Sánchez-Rada}
  variants:
  - {first: Fernando, last: Sánchez-Rada}
- canonical: {first: Ágnes, last: Sándor}
  variants:
  - {first: Agnes, last: Sandor}
- canonical: {first: Anna, last: Sågvall Hein}
  variants:
  - {first: Anna Sagvall, last: Hein}
  - {first: Anna Sågvall, last: Hein}
- canonical: {first: Rune, last: Sætre}
  variants:
  - {first: Rune, last: Saetre}
- canonical: {first: Gilles, last: Sérasset}
  variants:
  - {first: Gilles, last: Serasset}
- canonical: {first: Anders, last: Søgaard}
  variants:
  - {first: Anders, last: Sogaard}
- canonical: {first: Maite, last: Taboada}
  id: maite-taboada
- canonical: {first: Martha Yifiru, last: Tachbelie}
  variants:
  - {first: Martha, last: Yifiru Tachbelie}
- canonical: {first: Thiago D., last: Tadeu}
  variants:
  - {first: Thiago, last: Tadeu}
- canonical: {first: Chia-Hung, last: Tai}
  variants:
  - {first: Chia-hung, last: Tai}
- canonical: {first: John, last: Tait}
  variants:
  - {first: John Irving, last: Tait}
- canonical: {first: Kazuya, last: Takeda}
  variants:
  - {first: Kasuya, last: Takeda}
- canonical: {first: Yuka, last: Takei}
  variants:
  - {first: Yuya, last: Takei}
- canonical: {first: Zeerak, last: Talat}
  variants:
  - {first: Zeerak, last: Waseem}
- canonical: {first: Susan W., last: Talbott}
  variants:
  - {first: Susan, last: Talbott}
- canonical: {first: Partha, last: Talukdar}
  variants:
  - {first: Partha Pratim, last: Talukdar}
  - {first: Partha, last: Pratim Talukdar}
  - {first: Partha P., last: Talukdar}
- canonical: {first: Wai Lok, last: Tam}
  variants:
  - {first: Wailok, last: Tam}
- canonical: {first: Fabio, last: Tamburini}
  id: fabio-tamburini
- canonical: {first: Noriyuki, last: Tamura}
  id: noriyuki-tamura
- canonical: {first: Chew Lim, last: Tan}
  variants:
  - {first: Chew-Lim, last: Tan}
  - {first: ChewLim, last: Tan}
- canonical: {first: Kumiko, last: Tanaka-Ishii}
  variants:
  - {first: Kumiko, last: Tanaka}
- canonical: {first: Hristo, last: Tanev}
  variants:
  - {first: Hristo, last: Tannev}
- canonical: {first: Ahmet Cüneyd, last: Tantuğ}
  variants:
  - {first: A. Cüneyd, last: Tantuǧ}
- canonical: {first: Daniel, last: Tapias}
  variants:
  - {first: Daniel Tapias, last: Merino}
- canonical: {first: Doina, last: Tatar}
  variants:
  - {first: Doina, last: Tătar}
- canonical: {first: Yuka, last: Tateisi}
  variants:
  - {first: Yuka, last: Tateishi}
- canonical: {first: Mariona, last: Taulé}
  id: mariona-taule
  variants:
  - {first: Mariona, last: Taule}
- canonical: {first: Miriam, last: Tavoni}
  id: miriam-tavoni
- canonical: {first: Sarah, last: Taylor}
  variants:
  - {first: Sarah M., last: Taylor}
- canonical: {first: Suzanne Liebowitz, last: Taylor}
  variants:
  - {first: Suzanne, last: Liebowitz}
- canonical: {first: William J., last: Teahan}
  id: william-j-teahan
  variants:
  - {first: William J, last: Teahan}
- canonical: {first: João Paulo, last: Teixeira}
  id: joao-paulo-teixeira
  variants:
  - {first: João P., last: Teixeira}
- canonical: {first: Eric Sadit, last: Tellez}
  variants:
  - {first: Eric S., last: Tellez}
- canonical: {first: Ashish V., last: Tendulkar}
  variants:
  - {first: Ashish, last: Tendulkar}
- canonical: {first: Yonglin, last: Teng}
  variants:
  - {first: Yong-lin, last: Teng}
- canonical: {first: Harry, last: Tennant}
  variants:
  - {first: Harry R., last: Tennant}
- canonical: {first: Alexandre, last: Termier}
  id: alexandre-termier
- canonical: {first: Egidio L., last: Terra}
  variants:
  - {first: Egidio, last: Terra}
- canonical: {first: Maurizio, last: Tesconi}
  variants:
  - {first: Maurizio, last: Tescon}
- canonical: {first: Joel, last: Tetreault}
  variants:
  - {first: Joel R., last: Tetreault}
- canonical: {first: Lisanne, last: Teunissen}
  variants:
  - {first: Lisa, last: Teunissen}
- canonical: {first: Mariët, last: Theune}
  id: mariet-theune
  variants:
  - {first: Mariet, last: Theune}
- canonical: {first: John C., last: Thomas}
  variants:
  - {first: John, last: Thomas}
- canonical: {first: Richmond H., last: Thomason}
  variants:
  - {first: Richmond, last: Thomason}
- canonical: {first: Henry S., last: Thompson}
  variants:
  - {first: Henry, last: Thompson}
- canonical: {first: Hanne Erdman, last: Thomsen}
  variants:
  - {first: Hanne, last: Erdman Thomsen}
- canonical: {first: Chalathip, last: Thumkanon}
  variants:
  - {first: Chalatip, last: Thumkanon}
- canonical: {first: Junfeng, last: Tian}
  variants:
  - {first: Jun Feng, last: Tian}
- canonical: {first: Jörg, last: Tiedemann}
  variants:
  - {first: Jorg, last: Tiedemann}
  - {first: Joerg, last: Tiedemann}
- canonical: {first: Laszlo, last: Tihanyi}
  variants:
  - {first: László, last: Tihanyi}
- canonical: {first: Christoph, last: Tillmann}
  id: christoph-tillmann
- canonical: {first: Harry J., last: Tily}
  variants:
  - {first: Harry, last: Tily}
- canonical: {first: Ismail, last: Timimi}
  id: ismail-timimi
  variants:
  - {first: Ismaïl, last: Timimi}
- canonical: {first: Neil, last: Tipper}
  id: neil-tipper
- canonical: {first: Erik, last: Tjong Kim Sang}
  variants:
  - {first: Erik F., last: Tjong Kim Sang}
- canonical: {first: Tomoki, last: Toda}
  variants:
  - {first: Tomiki, last: Toda}
- canonical: {first: Amalia, last: Todirascu}
  variants:
  - {first: Amalia, last: Todiraşcu}
- canonical: {first: Doroteo T., last: Toledano}
  variants:
  - {first: Doroteo Torre, last: Toledano}
  - {first: Doroteo, last: Toledano}
- canonical: {first: Gaurav Singh, last: Tomar}
  variants:
  - {first: Gaurav, last: Singh}
- canonical: {first: David, last: Tomas}
  variants:
  - {first: David, last: Tomás}
- canonical: {first: Masaru, last: Tomita}
  id: masaru-tomita
- canonical: {first: Yoshihiro, last: Tomiyama}
  id: yoshihiro-tomiyama
- canonical: {first: Laura Mayfield, last: Tomokiyo}
  variants:
  - {first: Laura, last: Mayfield}
- canonical: {first: Loong-Cheong, last: Tong}
  variants:
  - {first: Loong Cheong, last: Tong}
- canonical: {first: Fatemeh, last: Torabi Asr}
  variants:
  - {first: Fatemeh Torabi, last: Asr}
- canonical: {first: Adrià, last: Torrens Urrutia}
  variants:
  - {first: Adrià, last: Torrens-Urrutia}
- canonical: {first: Tiago Timponi, last: Torrent}
  variants:
  - {first: Tiago, last: Torrent}
  - {first: Tiago T., last: Torrent}
- canonical: {first: M. Inés, last: Torres}
  variants:
  - {first: María Inés, last: Torres}
- canonical: {first: Juan-Manuel, last: Torres-Moreno}
  variants:
  - {first: Juan-Manuel Torres, last: Moreno}
  - {first: Juan-Manuel, last: Torres}
- canonical: {first: Dilara, last: Torunoğlu-Selamet}
  variants:
  - {first: Dilara, last: Torunoǧlu}
- canonical: {first: Alejandro H., last: Toselli}
  variants:
  - {first: Alejandro Héctor, last: Toselli}
- canonical: {first: Kanokorn, last: Trakultaweekoon}
  variants:
  - {first: Kanokorn, last: Trakultaweekool}
- canonical: {first: Do-Dat, last: Tran}
  variants:
  - {first: Do Dat, last: Tran}
- canonical: {first: Duc-Vu, last: Tran}
  variants:
  - {first: Vu Duc, last: Tran}
- canonical: {first: Giang Binh, last: Tran}
  variants:
  - {first: Giang, last: Tran}
- canonical: {first: Ke M., last: Tran}
  variants:
  - {first: Ke, last: Tran}
  - {first: Ke, last: Tran Manh}
- canonical: {first: Mai-Vu, last: Tran}
  variants:
  - {first: Mai-vu, last: Tran}
- canonical: {first: Nam-Khanh, last: Tran}
  variants:
  - {first: Nam Khanh, last: Tran}
- canonical: {first: Quan Hung, last: Tran}
  variants:
  - {first: Quan, last: Tran}
- canonical: {first: Tuan, last: Tran}
  variants:
  - {first: Tuan Dung, last: Tran}
- canonical: {first: Viet Hong, last: Tran}
  variants:
  - {first: Viet-Hong, last: Tran}
- canonical: {first: Diana, last: Trandabat}
  variants:
  - {first: Diana, last: Trandabăț}
  - {first: Diana, last: Trandabăţ}
  - {first: Diana Marie, last: Trandabăţ}
- canonical: {first: David, last: Traum}
  variants:
  - {first: David R., last: Traum}
- canonical: {first: Beata, last: Trawiński}
  variants:
  - {first: Beata, last: Trawinski}
- canonical: {first: Jérémy, last: Trione}
  variants:
  - {first: Jeremy, last: Trione}
- canonical: {first: Marian, last: Trnka}
  variants:
  - {first: Marián, last: Trnka}
- canonical: {first: Cassia, last: Trojahn}
  variants:
  - {first: Cássia, last: Trojahn}
- canonical: {first: Roy, last: Tromble}
  variants:
  - {first: Roy W., last: Tromble}
- canonical: {first: Raphael, last: Troncy}
  variants:
  - {first: Raphaël, last: Troncy}
- canonical: {first: Harald, last: Trost}
  id: harald-trost
- canonical: {first: Thomas Alexander, last: Trost}
  variants:
  - {first: Thomas, last: Trost}
- canonical: {first: Khiet P., last: Truong}
  variants:
  - {first: Khiet, last: Truong}
- canonical: {first: Mei-Chih, last: Tsai}
  variants:
  - {first: Mei-chih, last: Tsai}
- canonical: {first: Ming-Feng, last: Tsai}
  variants:
  - {first: Meng-Feng, last: Tsai}
- canonical: {first: Richard Tzong-Han, last: Tsai}
  variants:
  - {first: Tzong-Han, last: Tsai}
  - {first: Tzong-Han Richard, last: Tsai}
  - {first: Richard Tzong-han, last: Tsai}
- canonical: {first: Sung-Fung, last: Tsai}
  variants:
  - {first: Sung-Feng, last: Tsai}
- canonical: {first: Chiu-yu, last: Tseng}
  variants:
  - {first: Chiu-Yu, last: Tseng}
- canonical: {first: Chiung-hui, last: Tseng}
  variants:
  - {first: Chiung-Hui, last: Tseng}
- canonical: {first: Huihsin, last: Tseng}
  variants:
  - {first: Hui-hsin, last: Tseng}
  - {first: Hui-Hsin, last: Tseng}
- canonical: {first: Yuen-Hsien, last: Tseng}
  variants:
  - {first: Yuan-Hsien, last: Tseng}
- canonical: {first: Pirros, last: Tsiakoulis}
  id: pirros-tsiakoulis
- canonical: {first: Benjamin K., last: Tsou}
  id: benjamin-k-tsou
  variants:
  - {first: Benjamin K.Y., last: Tsou}
  - {first: Benjamin K., last: T’sou}
  - {first: Benjamin, last: Tsou}
  - {first: Benjamin K, last: Tsou}
- canonical: {first: Jun’ichi, last: Tsujii}
  id: junichi-tsujii
  variants:
  - {first: Jun-ichi, last: Tsujii}
  - {first: Jun-Ichi, last: Tsujii}
  - {first: Junichi, last: Tsujii}
  - {first: Jun-ich, last: Tsujii}
- canonical: {first: Junya, last: Tsutsumi}
  id: junya-tsutsumi
- canonical: {first: Wen-Hsiang, last: Tu}
  variants:
  - {first: Wen-hsiang, last: Tu}
- canonical: {first: Ying-Chieh, last: Tu}
  variants:
  - {first: Ying-chieh, last: Tu}
- canonical: {first: Luu Anh, last: Tuan}
  variants:
  - {first: Anh, last: Luu}
  - {first: Anh Tuan, last: Luu}
- canonical: {first: Allen B., last: Tucker}
  variants:
  - {first: Allen, last: Tucker}
- canonical: {first: Catalina Oana, last: Tudor}
  variants:
  - {first: Catalina O., last: Tudor}
- canonical: {first: Dan, last: Tufiş}
  variants:
  - {first: Dan, last: Tufis}
  - {first: Dan, last: Tufiș}
- canonical: {first: Giovanni, last: Tummarello}
  id: giovanni-tummarello
- canonical: {first: Gokhan, last: Tur}
  id: gokhan-tur
  variants:
  - {first: Gokhan, last: Tür}
- canonical: {first: Umit Deniz, last: Turan}
  variants:
  - {first: Ümit Deniz, last: Turan}
- canonical: {first: Ramona Andreea, last: Turcu}
  variants:
  - {first: Ramona-Andreea, last: Turcu}
- canonical: {first: Joseph, last: Turian}
  variants:
  - {first: Joseph P., last: Turian}
- canonical: {first: Franco, last: Turini}
  id: franco-turini
- canonical: {first: Jordi, last: Turmo}
  id: jordi-turmo
- canonical: {first: Peter, last: Turney}
  variants:
  - {first: Peter D., last: Turney}
- canonical: {first: Howard R., last: Turtle}
  variants:
  - {first: Howard, last: Turtle}
- canonical: {first: Agnès, last: Tutin}
  variants:
  - {first: Agnes, last: Tutin}
- canonical: {first: Mark S., last: Tuttle}
  id: mark-s-tuttle
- canonical: {first: Francis, last: Tyers}
  variants:
  - {first: Francis M., last: Tyers}
- canonical: {first: Evelyne, last: Tzoukermann}
  id: evelyne-tzoukermann
- canonical: {first: Ferhan, last: Türe}
  variants:
  - {first: Ferhan, last: Ture}
- canonical: {first: Raghavendra, last: Udupa}
  variants:
  - {first: Raghavendra Udupa, last: U.}
- canonical: {first: Yoshihiro, last: Ueda}
  id: yoshihiro-ueda
- canonical: {first: Shunsuke, last: Uemura}
  variants:
  - {first: Syunsuke, last: Uemura}
- canonical: {first: Alexandra L., last: Uitdenbogerd}
  variants:
  - {first: Alexandra, last: Uitdenbogerd}
- canonical: {first: Nancy, last: Underwood}
  variants:
  - {first: Nancy L., last: Underwood}
- canonical: {first: Marcus, last: Uneson}
  variants:
  - {first: Markus, last: Uneson}
- canonical: {first: Lyle, last: Ungar}
  variants:
  - {first: Lyle H., last: Ungar}
- canonical: {first: L. Alfonso, last: Urena Lopez}
  variants:
  - {first: L. Alfonso, last: Ureña-López}
  - {first: L. Alfonso, last: Ureña López}
  - {first: L. Alfonso, last: Urena-López}
  - {first: L. Alfonso, last: Urena}
  - {first: Alfonso, last: Ureña-López}
  - {first: Luis Alfonso, last: Ureña-López}
  - {first: L. Alfonso, last: Ureña- López}
- canonical: {first: Zdenka, last: Uresova}
  variants:
  - {first: Zdeňka, last: Urešová}
- canonical: {first: Ruben, last: Urizar}
  id: ruben-urizar
  variants:
  - {first: Rubén, last: Urizar}
- canonical: {first: Miriam, last: Urkia}
  id: miriam-urkia
- canonical: {first: Cristian, last: Ursu}
  variants:
  - {first: Christian, last: Ursu}
- canonical: {first: Suzan, last: Uskudarli}
  variants:
  - {first: Suzan, last: Üsküdarlı}
- canonical: {first: David C., last: Uthus}
  variants:
  - {first: David, last: Uthus}
- canonical: {first: Ozlem, last: Uzuner}
  variants:
  - {first: Özlem, last: Uzuner}
- canonical: {first: Elaine, last: Uí Dhonnchadha}
  id: elaine-ui-dhonnchadha
- canonical: {first: Arjun Atreya, last: V}
  variants:
  - {first: Arjun, last: Atreya V}
  - {first: Arjun, last: Atreya}
- canonical: {first: Subbarao K., last: V}
  variants:
  - {first: K.V., last: Subbarao}
  - {first: Subbarao K, last: V.}
- canonical: {first: Devadath, last: V V}
  variants:
  - {first: Devadath V, last: V}
- canonical: {first: Mayank N., last: Vahia}
  variants:
  - {first: Mayank, last: Vahia}
- canonical: {first: Jacqueline, last: Vaissiere}
  variants:
  - {first: Jacqueline, last: Vaissière}
- canonical: {first: Antonio S., last: Valderrábanos}
  variants:
  - {first: Antonio S., last: Valderrabanos}
- canonical: {first: Oto, last: Vale}
  variants:
  - {first: Oto A., last: Vale}
- canonical: {first: Marco A., last: Valenzuela-Escárcega}
  variants:
  - {first: Marco Antonio, last: Valenzuela-Escárcega}
- canonical: {first: Andre, last: Valli}
  variants:
  - {first: André, last: Valli}
- canonical: {first: Valtcho, last: Valtchev}
  id: valtcho-valtchev
- canonical: {first: Andoni, last: Valverde}
  id: andoni-valverde
- canonical: {first: M. Pilar, last: Valverde Ibáñez}
  variants:
  - {first: M. Pilar, last: Valverde Ibañez}
- canonical: {first: Carol, last: Van Ess-Dykema}
  variants:
  - {first: Carol J., last: Van Ess-Dykema}
  - {first: Carol, last: VanEss-Dykema}
- canonical: {first: Marjo, last: Van Koppen}
  variants:
  - {first: Marjo, last: van Koppen}
- canonical: {first: Tim, last: Van de Cruys}
  variants:
  - {first: Tim, last: Van De Cruys}
- canonical: {first: Aline A., last: Vanin}
  variants:
  - {first: Aline, last: Vanin}
- canonical: {first: Tristan, last: Vanrullen}
  variants:
  - {first: Tristan, last: van Rullen}
  - {first: Tristan, last: Van Rullen}
- canonical: {first: Jerome, last: Vapillon}
  id: jerome-vapillon
- canonical: {first: Dániel, last: Varga}
  id: daniel-varga
  variants:
  - {first: Daniel, last: Varga}
- canonical: {first: István, last: Varga}
  variants:
  - {first: Istvan, last: Varga}
- canonical: {first: Giovanni Battista, last: Varile}
  id: giovanni-battista-varile
  variants:
  - {first: Giovanni B., last: Varile}
- canonical: {first: Dusan, last: Varis}
  variants:
  - {first: Dušan, last: Variš}
- canonical: {first: Ioana, last: Vasilescu}
  id: ioana-vasilescu
- canonical: {first: Gunaranjan, last: Vasireddy}
  id: gunaranjan-vasireddy
- canonical: {first: Andrejs, last: Vasiļjevs}
  variants:
  - {first: Andrejs, last: Vasiljevs}
- canonical: {first: Alexander, last: Vasserman}
  variants:
  - {first: Alex, last: Vasserman}
- canonical: {first: Dominique, last: Vaufreydaz}
  id: dominique-vaufreydaz
- canonical: {first: Bernard, last: Vauquois}
  id: bernard-vauquois
- canonical: {first: Guillaume, last: Vauvert}
  id: guillaume-vauvert
- canonical: {first: Eva Maria, last: Vecchi}
  variants:
  - {first: Eva, last: Vecchi}
- canonical: {first: Arlindo, last: Veiga}
  variants:
  - {first: Arlindo O., last: Veiga}
- canonical: {first: Nanette M., last: Veilleux}
  id: nanette-veilleux
- canonical: {first: Gerard, last: Veillon}
  id: gerard-veillon
- canonical: {first: Paola, last: Velardi}
  id: paola-velardi
- canonical: {first: Patricia, last: Velazquez-Morales}
  variants:
  - {first: Patricia, last: Velázquez-Morales}
- canonical: {first: Noortje, last: Venhuizen}
  variants:
  - {first: Noortje J., last: Venhuizen}
- canonical: {first: Pranav Narayanan, last: Venkit}
  variants:
  - {first: Pranav, last: Venkit}
- canonical: {first: Mateja, last: Verlič}
  variants:
  - {first: Mateja, last: Verlic}
- canonical: {first: Jean, last: Veronis}
  variants:
  - {first: Jean, last: Véronis}
- canonical: {first: Karin, last: Verspoor}
  variants:
  - {first: Karin M., last: Verspoor}
  - {first: Cornelia Maria, last: Verspoor}
- canonical: {first: Anita Lilla, last: Verő}
  variants:
  - {first: Anita Lilla, last: Vero}
- canonical: {first: Katerina, last: Veselá}
  variants:
  - {first: Kateřina, last: Veselá}
- canonical: {first: Grażyna, last: Vetulani}
  variants:
  - {first: Grazyna, last: Vetulani}
- canonical: {first: José Luis, last: Vicedo}
  id: jose-luis-vicedo
  variants:
  - {first: Jose-Luis, last: Vicedo}
  - {first: Jose Luis, last: Vicedo}
  - {first: José L., last: Vicedo}
- canonical: {first: Enrique, last: Vidal}
  id: enrique-vidal
- canonical: {first: Renata, last: Vieira}
  id: renata-vieira
- canonical: {first: Sarah, last: Vieweg}
  variants:
  - {first: Sarah E., last: Vieweg}
- canonical: {first: Jacob Hoover, last: Vigly}
  id: jacob-hoover-vigly
  variants:
  - {first: Jacob Louis, last: Hoover}
  - {first: Jacob, last: Hoover}
- canonical: {first: Marina, last: Vigário}
  id: marina-vigario
- canonical: {first: K., last: Vijay-Shanker}
  id: k-vijay-shanker
  variants:
  - {first: K, last: Vijay-Shanker}
  - {first: K., last: Vijay-Shankar}
  - {first: Vijay, last: Shanker}
- canonical: {first: Marc, last: Vilain}
  variants:
  - {first: Marc B., last: Vilain}
- canonical: {first: Juan Miguel, last: Vilar}
  id: juan-miguel-vilar
  variants:
  - {first: Juan-Miguel, last: Vilar}
  - {first: Juan M., last: Vilar}
- canonical: {first: Darnes, last: Vilariño}
  variants:
  - {first: Darnes, last: Vilariño Ayala}
- canonical: {first: Jorgen, last: Villadsen}
  variants:
  - {first: Jørgen, last: Villadsen}
- canonical: {first: Jeanne, last: Villaneau}
  id: jeanne-villaneau
- canonical: {first: Luís, last: Villarejo}
  variants:
  - {first: Luis, last: Villarejo}
- canonical: {first: Luis, last: Villaseñor-Pineda}
  variants:
  - {first: Luis, last: Villaseñor}
  - {first: Luis, last: Villasenor}
- canonical: {first: Éric, last: Villemonte de la Clergerie}
  variants:
  - {first: Eric, last: Villemonte de la Clergerie}
  - {first: Eric, last: de la Clergerie}
  - {first: Eric, last: de La Clergerie}
  - {first: Éric, last: de La Clergerie}
  - {first: Éric, last: de la Clergerie}
  - {first: Éric, last: Villemonte de La Clergerie}
- canonical: {first: Špela, last: Vintar}
  variants:
  - {first: Spela, last: Vintar}
- canonical: {first: S. V. N., last: Vishwanathan}
  variants:
  - {first: S.V.N., last: Vishwanathan}
- canonical: {first: George, last: Vladutz}
  id: george-vladutz
- canonical: {first: Nguyen, last: Vo}
  variants:
  - {first: Nguyen, last: Ha Vo}
- canonical: {first: Stephan, last: Vogel}
  id: stephan-vogel
  variants:
  - {first: Stephen, last: Vogel}
- canonical: {first: Maria das Graças, last: Volpe Nunes}
  variants:
  - {first: Maria, last: das Graças Volpe Nunes}
  - {first: Maria, last: das Gracas Volpe Nunes}
  - {first: Maria das Graças Volpe, last: Nunes}
  - {first: Maria, last: das Graças}
  - {first: Maria das Graças V., last: Nunes}
  - {first: Maria das Graças, last: Nunes}
  - {first: Maria das Gracas, last: Volpe}
- canonical: {first: Dirk, last: Von Gruenigen}
  variants:
  - {first: Dirk, last: von Grünigen}
- canonical: {first: Ellen M., last: Voorhees}
  variants:
  - {first: Ellen, last: Voorhees}
- canonical: {first: Clare, last: Voss}
  variants:
  - {first: Clare R., last: Voss}
- canonical: {first: Hai-Quan, last: Vu}
  variants:
  - {first: Hai Quan, last: Vu}
- canonical: {first: Thuy, last: Vu}
  variants:
  - {first: Thuy-Trang, last: Vu}
- canonical: {first: Tu, last: Vu}
  variants:
  - {first: Tu Thanh, last: Vu}
- canonical: {first: Xuan Luong, last: Vu}
  variants:
  - {first: Xuân Lương, last: Vũ}
  - {first: Xuan-Luong, last: Vu}
- canonical: {first: Kristina, last: Vuckovic}
  variants:
  - {first: Kristina, last: Vučković}
- canonical: {first: Stasa, last: Vujicic-Stankovic}
  variants:
  - {first: Staša Vujičić, last: Stanković}
  - {first: Staša, last: Vujičić Stanković}
- canonical: {first: Jan, last: Vystrčil}
  variants:
  - {first: Jan, last: Vystrcil}
- canonical: {first: Tamás, last: Váradi}
  variants:
  - {first: Tamas, last: Váradi}
- canonical: {first: Glòria, last: Vázquez}
  variants:
  - {first: Gloria, last: Vázquez}
  - {first: Gloria, last: Vazquez}
- canonical: {first: Silvia, last: Vázquez}
  variants:
  - {first: Silvia Rodríguez, last: Vázquez}
- canonical: {first: Sonia, last: Vázquez}
  variants:
  - {first: Sonia, last: Vazquez}
  - {first: Sonia, last: Vázquez Pérez}
- canonical: {first: Jaakko, last: Väyrynen}
  variants:
  - {first: Jaakko J., last: Väyrynen}
- canonical: {first: Luuk Van, last: Waes}
  variants:
  - {first: Luuk, last: Van Waes}
- canonical: {first: Peter Waiganjo, last: Wagacha}
  variants:
  - {first: Peter W., last: Wagacha}
  - {first: Peter, last: Wagacha}
- canonical: {first: Stefan, last: Wagner}
  variants:
  - {first: Stefan, last: Wager}
- canonical: {first: Wolfgang, last: Wahlster}
  id: wolfgang-wahlster
- canonical: {first: Alex, last: Waibel}
  id: alex-waibel
  variants:
  - {first: Alexander, last: Waibel}
- canonical: {first: Takahiro, last: Wakao}
  id: takahiro-wakao
- canonical: {first: Christopher R., last: Walker}
  variants:
  - {first: Christopher, last: Walker}
  - {first: Christopher R, last: Walker}
- canonical: {first: Marilyn, last: Walker}
  id: marilyn-walker
  variants:
  - {first: Marilyn A., last: Walker}
- canonical: {first: Vern, last: Walker}
  variants:
  - {first: Vern R., last: Walker}
- canonical: {first: Byron C., last: Wallace}
  variants:
  - {first: Byron, last: Wallace}
- canonical: {first: Hanna, last: Wallach}
  variants:
  - {first: Hanna M., last: Wallach}
- canonical: {first: Joel, last: Wallenberg}
  variants:
  - {first: Joel C., last: Wallenberg}
- canonical: {first: Annalu, last: Waller}
  id: annalu-waller
- canonical: {first: Alan, last: Wallington}
  id: alan-wallington
  variants:
  - {first: Alan M., last: Wallington}
- canonical: {first: David L., last: Waltz}
  id: david-l-waltz
- canonical: {first: Chi-Shing, last: Wang}
  variants:
  - {first: Chi-shing, last: Wang}
- canonical: {first: Daisy Zhe, last: Wang}
  variants:
  - {first: Zhe, last: Wang}
- canonical: {first: Flora Yu-Fang, last: Wang}
  variants:
  - {first: Yu-Fang, last: Wang}
- canonical: {first: Hsin-Min, last: Wang}
  variants:
  - {first: Hsin-min, last: Wang}
- canonical: {first: JianXiang, last: Wang}
  variants:
  - {first: Jianxiang, last: Wang}
- canonical: {first: Kexin, last: Wang}
  comment: Bytedance
  id: kexin-wang-bd
- canonical: {first: Kun-Ching, last: Wang}
  variants:
  - {first: Kun-ching, last: Wang}
- canonical: {first: Ling Xiao, last: Wang}
  variants:
  - {first: Lingxiao, last: Wang}
- canonical: {first: Lucy Lu, last: Wang}
  id: lucy-lu-wang
  variants:
  - {first: Lucy, last: Wang}
- canonical: {first: Michelle Q., last: Wang}
  variants:
  - {first: Michelle, last: Wang}
- canonical: {first: Mingwen, last: Wang}
  variants:
  - {first: MingWen, last: Wang}
  - {first: Ming-Wei, last: Wang}
- canonical: {first: Richard C., last: Wang}
  variants:
  - {first: Richard, last: Wang}
- canonical: {first: Shih-ping, last: Wang}
  variants:
  - {first: Shih-Ping, last: Wang}
- canonical: {first: Sida I., last: Wang}
  variants:
  - {first: Sida, last: Wang}
- canonical: {first: Wen, last: Wang}
  id: wen-wang
- canonical: {first: Wen Ting, last: Wang}
  variants:
  - {first: WenTing, last: Wang}
- canonical: {first: William S-Y., last: Wang}
  variants:
  - {first: William S.-Y., last: Wang}
- canonical: {first: Xia, last: Wang}
  id: xia-wang
- canonical: {first: Xiao-Long, last: Wang}
  variants:
  - {first: XiaoLong, last: Wang}
  - {first: Xiao-long, last: Wang}
- canonical: {first: Xiaolei, last: Wang}
  comment: Fudan
  id: xiaolei-wang-fudan
- canonical: {first: Xiaolei, last: Wang}
  comment: Renmin
  id: xiaolei-wang-renmin
- canonical: {first: Yih-Ru, last: Wang}
  variants:
  - {first: Yih-ru, last: Wang}
- canonical: {first: YongCheng, last: Wang}
  variants:
  - {first: Yong-Cheng, last: Wang}
  - {first: Yong Cheng, last: Wang}
- canonical: {first: Nigel, last: Ward}
  variants:
  - {first: Nigel G., last: Ward}
- canonical: {first: Wayne, last: Ward}
  id: wayne-ward
  variants:
  - {first: Wayne H., last: Ward}
- canonical: {first: David H. D., last: Warren}
  variants:
  - {first: David H.D., last: Warren}
- canonical: {first: Jonathan, last: Washington}
  variants:
  - {first: Jonathan North, last: Washington}
  - {first: Jonathan N., last: Washington}
- canonical: {first: Thomas, last: Wasow}
  variants:
  - {first: Tom, last: Wasow}
- canonical: {first: Jakub, last: Waszczuk}
  variants:
  - {first: Jakub, last: Wasczuk}
- canonical: {first: Catherine I., last: Watson}
  variants:
  - {first: Catherine, last: Watson}
- canonical: {first: J. Angus, last: Webb}
  variants:
  - {first: Angus, last: Webb}
- canonical: {first: Nick, last: Webb}
  id: nick-webb
- canonical: {first: Bonnie, last: Webber}
  id: bonnie-webber
  variants:
  - {first: Bonnie L., last: Webber}
  - {first: Bonnie Lynn, last: Webber}
- canonical: {first: Heinz J., last: Weber}
  variants:
  - {first: H-J., last: Weber}
- canonical: {first: Jonathan J., last: Webster}
  variants:
  - {first: Jonathan, last: Webster}
- canonical: {first: Jurgen, last: Wedekind}
  variants:
  - {first: Jürgen, last: Wedekind}
- canonical: {first: Eric, last: Wehrli}
  variants:
  - {first: Éric, last: Wehrli}
- canonical: {first: Xiangfeng, last: Wei}
  variants:
  - {first: XiangFeng, last: Wei}
- canonical: {first: Robert, last: Weide}
  id: robert-weide
- canonical: {first: Amy, last: Weinberg}
  variants:
  - {first: Amy S., last: Weinberg}
- canonical: {first: Steven H., last: Weinberger}
  variants:
  - {first: Steven, last: Weinberger}
- canonical: {first: Clifford J., last: Weinstein}
  variants:
  - {first: Clifford, last: Weinstein}
- canonical: {first: Mitch, last: Weintraub}
  id: mitch-weintraub
  variants:
  - {first: Mitchel, last: Weintraub}
- canonical: {first: Maxwell, last: Weinzierl}
  variants:
  - {first: Maxwell A., last: Weinzierl}
- canonical: {first: David, last: Weir}
  id: david-weir
  variants:
  - {first: David J., last: Weir}
  - {first: David, last: Wei}
- canonical: {first: Ralph, last: Weischedel}
  variants:
  - {first: Ralph M., last: Weischedel}
- canonical: {first: Zarah, last: Weiss}
  variants:
  - {first: Zarah, last: Weiß}
- canonical: {first: Davy, last: Weissenbacher}
  id: davy-weissenbacher
- canonical: {first: Daniel S., last: Weld}
  variants:
  - {first: Daniel, last: Weld}
  - {first: Dan, last: Weld}
- canonical: {first: Marion, last: Weller-Di Marco}
  variants:
  - {first: Marion, last: Di Marco}
- canonical: {first: Ben, last: Wellner}
  variants:
  - {first: Benjamin, last: Wellner}
- canonical: {first: Chris, last: Welty}
  variants:
  - {first: Christopher, last: Welty}
- canonical: {first: Christopher M., last: White}
  id: christopher-m-white
- canonical: {first: James Paul, last: White}
  variants:
  - {first: James P., last: White}
  - {first: James, last: White}
- canonical: {first: John S., last: White}
  variants:
  - {first: John, last: White}
- canonical: {first: Michael, last: White}
  id: michael-white
  variants:
  - {first: Mike, last: White}
- canonical: {first: Peter, last: White}
  variants:
  - {first: Pete, last: White}
- canonical: {first: Ryen, last: White}
  variants:
  - {first: Ryan, last: White}
- canonical: {first: Pete, last: Whitelock}
  id: pete-whitelock
- canonical: {first: Edward W. D., last: Whittaker}
  id: edward-w-d-whittaker
- canonical: {first: Steve, last: Whittaker}
  id: steve-whittaker
- canonical: {first: Daniel, last: Whyatt}
  variants:
  - {first: Dan, last: Whyatt}
- canonical: {first: Janyce, last: Wiebe}
  variants:
  - {first: Janyce M., last: Wiebe}
  - {first: Jan, last: Wiebe}
- canonical: {first: Colin W., last: Wightman}
  id: colin-w-wightman
- canonical: {first: Derry Tanti, last: Wijaya}
  variants:
  - {first: Derry, last: Wijaya}
- canonical: {first: Graham, last: Wilcock}
  id: graham-wilcock
- canonical: {first: John, last: Wilkerson}
  variants:
  - {first: John D., last: Wilkerson}
- canonical: {first: Yorick, last: Wilks}
  id: yorick-wilks
- canonical: {first: Jason D., last: Williams}
  variants:
  - {first: Jason, last: Williams}
- canonical: {first: Jay, last: Wilpon}
  variants:
  - {first: Jay G., last: Wilpon}
- canonical: {first: Andrew, last: Wilson}
  variants:
  - {first: Andrew T., last: Wilson}
- canonical: {first: Amy, last: Winarske}
  id: amy-winarske
- canonical: {first: Genta Indra, last: Winata}
  variants:
  - {first: Genta, last: Winata}
- canonical: {first: Benjamin, last: Wing}
  variants:
  - {first: Ben, last: Wing}
- canonical: {first: Mats, last: Wirén}
  variants:
  - {first: Mats, last: Wiren}
- canonical: {first: G. Bowden, last: Wise}
  variants:
  - {first: Bowden, last: Wise}
- canonical: {first: Michael J., last: Witbrock}
  variants:
  - {first: Michael, last: Witbrock}
- canonical: {first: Peter, last: Wittenburg}
  id: peter-wittenburg
- canonical: {first: Billy T.M., last: Wong}
  variants:
  - {first: Billy T. M., last: Wong}
- canonical: {first: Kam-Fai, last: Wong}
  id: kam-fai-wong
  variants:
  - {first: Kam-fai, last: Wong}
- canonical: {first: Ping Wai, last: Wong}
  variants:
  - {first: Percy Ping-Wai, last: Wong}
- canonical: {first: Raymond, last: Wong}
  variants:
  - {first: Raymond K., last: Wong}
- canonical: {first: Mary McGee, last: Wood}
  id: mary-mcgee-wood
  variants:
  - {first: Mary, last: McGee Wood}
- canonical: {first: Phil C., last: Woodland}
  id: phil-c-woodland
- canonical: {first: William A., last: Woods}
  id: william-a-woods
- canonical: {first: Karsten L., last: Worm}
  id: karsten-l-worm
  variants:
  - {first: Karsten, last: Worm}
- canonical: {first: Monika, last: Woszczyna}
  id: monika-woszczyna
- canonical: {first: Klaus, last: Wothke}
  id: klaus-wothke
- canonical: {first: Sue Ellen, last: Wright}
  variants:
  - {first: Sue, last: Wright}
- canonical: {first: Chia-Lung, last: Wu}
  variants:
  - {first: Chia-Long, last: Wu}
- canonical: {first: Chun-Kai, last: Wu}
  variants:
  - {first: Kevin Chun-Kai, last: Wu}
- canonical: {first: Horng Jyh Paul, last: Wu}
  variants:
  - {first: Horng-Jyh P., last: Wu}
- canonical: {first: Jian-Chen, last: Wu}
  variants:
  - {first: Jien-Chen, last: Wu}
- canonical: {first: Jian-Cheng, last: Wu}
  variants:
  - {first: Jian-cheng, last: Wu}
  - {first: Jiancheng, last: Wu}
- canonical: {first: Lide, last: Wu}
  variants:
  - {first: Li-de, last: Wu}
- canonical: {first: Ming-Jer, last: Wu}
  variants:
  - {first: Min-Jer, last: Wu}
- canonical: {first: Katharina, last: Wäschle}
  variants:
  - {first: Katharina, last: Waeschle}
- canonical: {first: Amelie, last: Wührl}
  variants:
  - {first: Amelie, last: Wuehrl}
- canonical: {first: Geraldo Bonorino, last: Xexéo}
  variants:
  - {first: Geraldo, last: Xexéo}
- canonical: {first: Yingju, last: Xia}
  variants:
  - {first: Ying-Ju, last: Xia}
  - {first: YingJu, last: Xia}
- canonical: {first: Jinghui, last: Xiao}
  variants:
  - {first: JingHui, last: Xiao}
- canonical: {first: Eric, last: Xing}
  variants:
  - {first: Eric P., last: Xing}
- canonical: {first: Deyi, last: Xiong}
  variants:
  - {first: De-Yi, last: Xiong}
- canonical: {first: Frank F., last: Xu}
  variants:
  - {first: Frank, last: Xu}
- canonical: {first: Jian-ming, last: Xu}
  variants:
  - {first: Jian-Ming, last: Xu}
- canonical: {first: Jinan, last: Xu}
  variants:
  - {first: JinAn, last: Xu}
- canonical: {first: Mingbin, last: Xu}
  variants:
  - {first: MingBin, last: Xu}
- canonical: {first: Zhiming, last: Xu}
  variants:
  - {first: Zhi-Ming, last: Xu}
- canonical: {first: Serge A., last: Yablonsky}
  variants:
  - {first: Serge, last: Yablonsky}
- canonical: {first: Ihsan, last: Yalcinkaya}
  variants:
  - {first: İhsan, last: Yalçinkaya}
  - {first: İhsan, last: Yalcinkaya}
- canonical: {first: Hirofumi, last: Yamamoto}
  variants:
  - {first: Hirohumi, last: Yamamoto}
- canonical: {first: Yoichi, last: Yamashita}
  id: yoichi-yamashita
- canonical: {first: Charles, last: Yang}
  variants:
  - {first: Charles D., last: Yang}
- canonical: {first: Dechuan, last: Yang}
  variants:
  - {first: De, last: Yang}
- canonical: {first: Dong, last: Yang}
  id: dong-yang
- canonical: {first: Eun-Suk, last: Yang}
  variants:
  - {first: Eunsuk, last: Yang}
- canonical: {first: Li-chin, last: Yang}
  variants:
  - {first: Li-Chin, last: Yang}
- canonical: {first: Lingpeng, last: Yang}
  variants:
  - {first: LingPeng, last: Yang}
- canonical: {first: Muyun, last: Yang}
  variants:
  - {first: MuYun, last: Yang}
  - {first: Mu-yun, last: Yang}
- canonical: {first: Ping-Che, last: Yang}
  variants:
  - {first: Ping-che, last: Yang}
- canonical: {first: Ting-hao, last: Yang}
  variants:
  - {first: Ting-Hao, last: Yang}
- canonical: {first: Yaosheng, last: Yang}
  variants:
  - {first: YaoSheng, last: Yang}
- canonical: {first: Jianmin, last: Yao}
  variants:
  - {first: Jian-min, last: Yao}
  - {first: Jian-Min, last: Yao}
- canonical: {first: Jin-ge, last: Yao}
  variants:
  - {first: Jin-Ge, last: Yao}
- canonical: {first: Yao, last: Yao}
  id: yao-yao-uwisc
- canonical: {first: Yao, last: Yao}
  id: yao-yao
- canonical: {first: Mustafa, last: Yaseen}
  id: mustafa-yaseen
- canonical: {first: Norihito, last: Yasuda}
  variants:
  - {first: Norihi, last: Yasuda}
- canonical: {first: Alexander, last: Yeh}
  variants:
  - {first: Alexander S., last: Yeh}
  - {first: Alex, last: Yeh}
- canonical: {first: Kevin C., last: Yeh}
  variants:
  - {first: Kevin, last: Yeh}
- canonical: {first: Ming-chin, last: Yen}
  variants:
  - {first: Ming-Chin, last: Yen}
- canonical: {first: Meliha, last: Yetisgen-Yildiz}
  variants:
  - {first: Meliha, last: Yetisgen}
  - {first: Meliha, last: Yetişgen}
- canonical: {first: Szu-ting, last: Yi}
  variants:
  - {first: Szuting, last: Yi}
- canonical: {first: Wen-tau, last: Yih}
  variants:
  - {first: Scott Wen-tau, last: Yih}
- canonical: {first: Matti, last: Ylilammi}
  id: matti-ylilammi
- canonical: {first: Shoichi, last: Yokoyama}
  id: shoichi-yokoyama
- canonical: {first: Aesun, last: Yoon}
  variants:
  - {first: Ae sun, last: Yoon}
  - {first: Ae-Sun, last: Yoon}
- canonical: {first: James, last: Yoon}
  variants:
  - {first: James H., last: Yoon}
- canonical: {first: Su-Youn, last: Yoon}
  variants:
  - {first: Su-youn, last: Yoon}
- canonical: {first: Kyosuke, last: Yoshida}
  variants:
  - {first: Kyôsuke, last: Yoshida}
- canonical: {first: Takehiko, last: Yoshimi}
  id: takehiko-yoshimi
- canonical: {first: Kei, last: Yoshimoto}
  id: kei-yoshimoto
- canonical: {first: Nick J., last: Youd}
  variants:
  - {first: Nick, last: Youd}
- canonical: {first: Sheryl, last: Young}
  variants:
  - {first: Sheryl R., last: Young}
- canonical: {first: Steve, last: Young}
  variants:
  - {first: Steven, last: Young}
- canonical: {first: Steve J., last: Young}
  id: steve-j-young
- canonical: {first: Clement T., last: Yu}
  variants:
  - {first: Clement, last: Yu}
- canonical: {first: Edmund, last: Yu}
  variants:
  - {first: Edmund S., last: Yu}
- canonical: {first: Liang-Chih, last: Yu}
  variants:
  - {first: Liang-chih, last: Yu}
- canonical: {first: Ming-Shing, last: Yu}
  variants:
  - {first: Ming-shing, last: Yu}
- canonical: {first: Philip S., last: Yu}
  variants:
  - {first: Philip, last: Yu}
- canonical: {first: Zaharin, last: Yusoff}
  id: zaharin-yusoff
- canonical: {first: Ertugrul, last: Yılmaz}
  variants:
  - {first: Ertuğrul, last: Yilmaz}
  - {first: Ertuǧrul, last: Yılmaz}
- canonical: {first: Osmar R., last: Zaiane}
  variants:
  - {first: Osmar, last: Zaïane}
  - {first: Osmar, last: Zaiane}
  - {first: Osmar R., last: Zaïane}
- canonical: {first: Omar, last: Zaidan}
  variants:
  - {first: Omar F., last: Zaidan}
- canonical: {first: Remi, last: Zajac}
  variants:
  - {first: Rémi, last: Zajac}
- canonical: {first: Xabier, last: Zalbide}
  id: xabier-zalbide
- canonical: {first: Jordi Porta, last: Zamorano}
  variants:
  - {first: Jordi, last: Porta}
- canonical: {first: Antonio, last: Zampolli}
  id: antonio-zampolli
- canonical: {first: Hongying, last: Zan}
  variants:
  - {first: Hong-ying, last: Zan}
- canonical: {first: Stefano, last: Zanobini}
  id: stefano-zanobini
- canonical: {first: Fabio Massimo, last: Zanzotto}
  id: fabio-massimo-zanzotto
  variants:
  - {first: Fabio, last: Massimo Zanzotto}
  - {first: Fabio, last: Zanzotto}
- canonical: {first: Carlos Mario, last: Zapata Jaramillo}
  variants:
  - {first: Carlos M., last: Zapata Jaramillo}
- canonical: {first: Gian Piero, last: Zarri}
  id: gian-piero-zarri
- canonical: {first: Sina, last: Zarrieß}
  variants:
  - {first: Sina, last: Zarriess}
- canonical: {first: George, last: Zavaliagkos}
  id: george-zavaliagkos
- canonical: {first: Britta, last: Zeller}
  variants:
  - {first: Britta D., last: Zeller}
- canonical: {first: Daniel, last: Zeman}
  variants:
  - {first: Dan, last: Zeman}
- canonical: {first: Kalliopi, last: Zervanou}
  variants:
  - {first: Kalliopi A., last: Zervanou}
- canonical: {first: Luke, last: Zettlemoyer}
  variants:
  - {first: Luke S., last: Zettlemoyer}
- canonical: {first: ChengXiang, last: Zhai}
  variants:
  - {first: Chengxiang, last: Zhai}
- canonical: {first: Chao, last: Zhang}
  comment: Tsinghua University
  id: chao-zhang-tu
- canonical: {first: Dan, last: Zhang}
  comment: Tsinghua University
  id: dan-zhang-tsinghua
- canonical: {first: Dan, last: Zhang}
  comment: May refer to several people
  id: dan-zhang
- canonical: {first: Fang-Fang, last: Zhang}
  variants:
  - {first: Fangfang, last: Zhang}
- canonical: {first: Guiping, last: Zhang}
  variants:
  - {first: GuiPing, last: Zhang}
- canonical: {first: Huarui, last: Zhang}
  variants:
  - {first: HuaRui, last: Zhang}
- canonical: {first: Ke-Jia, last: Zhang}
  variants:
  - {first: Ke-Jia, last: Chang}
- canonical: {first: Li, last: Zhang}
  comment: University of Pennsylvania
  id: li-zhang-upenn
- canonical: {first: Li, last: Zhang}
  comment: UC San Diego
  id: li-zhang-ucsandiego
- canonical: {first: Li, last: Zhang}
  comment: UK
  id: li-zhang-uk
- canonical: {first: Li, last: Zhang}
  comment: Google
  id: li-zhang-gg
- canonical: {first: Li, last: Zhang}
  comment: AWS
  id: li-zhang-aws
- canonical: {first: Li, last: Zhang}
  comment: IBM-china
  id: li-zhang-ibmc
- canonical: {first: Li, last: Zhang}
  comment: Newcastle, UK
  id: li-zhang-newcastle
- canonical: {first: Li, last: Zhang}
  comment: Teesside University
  id: li-zhang-teesside
- canonical: {first: Li, last: Zhang}
  comment: Birmingham
  id: li-zhang-birmingham
- canonical: {first: Li, last: Zhang}
  comment: Google
  id: li-zhang-google
- canonical: {first: Li, last: Zhang}
  comment: Nankai
  id: li-zhang-nankai
- canonical: {first: Li, last: Zhang}
  comment: Wuhan
  id: li-zhang-wuhan
- canonical: {first: Ranran Haoran, last: Zhang}
  comment: Penn State University
  id: ranran-haoran-zhang
- canonical: {first: Weinan, last: Zhang}
  variants:
  - {first: Wei-Nan, last: Zhang}
- canonical: {first: Xiuzhen (Jenny), last: Zhang}
  variants:
  - {first: Xiuzhen, last: Zhang}
- canonical: {first: Yao-Zhong, last: Zhang}
  id: yao-zhong-zhang
  variants:
  - {first: Yao Zhong, last: Zhang}
  - {first: Yao-zhong, last: Zhang}
- canonical: {first: Ying, last: Zhang}
  variants:
  - {first: Joy Ying, last: Zhang}
- canonical: {first: Tiejun, last: Zhao}
  variants:
  - {first: TieJun, last: Zhao}
  - {first: Tie-Jun, last: Zhao}
  - {first: Tie-jun, last: Zhao}
- canonical: {first: Wayne Xin, last: Zhao}
  variants:
  - {first: Xin, last: Zhao}
- canonical: {first: Weina, last: Zhao}
  variants:
  - {first: Wei Na, last: Zhao}
- canonical: {first: Yi-jing, last: Zhao}
  variants:
  - {first: Yi-Jing, last: Hao}
- canonical: {first: Fang, last: Zheng}
  variants:
  - {first: Thomas Fang, last: Zheng}
- canonical: {first: Jiaheng, last: Zheng}
  variants:
  - {first: Jia-heng, last: Zheng}
- canonical: {first: Ze-yu, last: Zheng}
  variants:
  - {first: Zeyu, last: Zheng}
- canonical: {first: Guodong, last: Zhou}
  variants:
  - {first: GuoDong, last: Zhou}
- canonical: {first: Huiwei, last: Zhou}
  variants:
  - {first: HuiWei, last: Zhou}
- canonical: {first: Joe, last: Zhou}
  variants:
  - {first: Joe F., last: Zhou}
- canonical: {first: Yan-Zuo, last: Zhou}
  variants:
  - {first: Yen-zuo, last: Zhou}
- canonical: {first: Zhi Min, last: Zhou}
  variants:
  - {first: Zhi-Min, last: Zhou}
- canonical: {first: Kenny, last: Zhu}
  variants:
  - {first: Kenny Q., last: Zhu}
- canonical: {first: Qiaoming, last: Zhu}
  variants:
  - {first: Qiao-ming, last: Zhu}
  - {first: Qiao-Ming, last: Zhu}
  - {first: QiaoMing, last: Zhu}
- canonical: {first: Song-chun, last: Zhu}
  variants:
  - {first: Song-Chun, last: Zhu}
- canonical: {first: Xiaojin, last: Zhu}
  variants:
  - {first: Xiaojin Jerry, last: Zhu}
- canonical: {first: Janez, last: Zibert}
  variants:
  - {first: Janez, last: Žibert}
- canonical: {first: Ute, last: Ziegenhain}
  id: ute-ziegenhain
- canonical: {first: Harald H., last: Zimmermann}
  id: harald-h-zimmermann
- canonical: {first: Cäcilia, last: Zirn}
  variants:
  - {first: Caecilia, last: Zirn}
- canonical: {first: Arturs, last: Znotins}
  variants:
  - {first: Artūrs, last: Znotiņš}
- canonical: {first: Chengqing, last: Zong}
  variants:
  - {first: Cheng-qing, last: Zong}
- canonical: {first: Enrico, last: Zovato}
  id: enrico-zovato
- canonical: {first: Richard, last: Zuber}
  id: richard-zuber
- canonical: {first: Victor, last: Zue}
  id: victor-zue
  variants:
  - {first: Victor W., last: Zue}
- canonical: {first: Geoffrey, last: Zweig}
  id: geoffrey-zweig
  variants:
  - {first: Geoff, last: Zweig}
- canonical: {first: Pierre, last: Zweigenbaum}
  id: pierre-zweigenbaum
- canonical: {first: Iria, last: da Cunha}
  id: iria-da-cunha
- canonical: {first: William, last: de Beaumont}
  variants:
  - {first: Will, last: de Beaumont}
- canonical: {first: Martine, last: de Calmès}
  id: martine-de-calmes
- canonical: {first: Guadalupe Aguado, last: de Cea}
  variants:
  - {first: Guadalupe, last: Aguado de Cea}
  - {first: Guadalupe, last: Aguado-de-Cea}
- canonical: {first: Ricardo, last: de Córdoba}
  variants:
  - {first: Ricardo, last: de Cordoba}
- canonical: {first: Adrià, last: de Gispert}
  variants:
  - {first: Adrià, last: Gispert}
  - {first: Adrià, last: De Gispert}
- canonical: {first: Clément, last: de Groc}
  variants:
  - {first: Clément, last: De Groc}
- canonical: {first: Vera Lucia Strube, last: de Lima}
  variants:
  - {first: Vera Lúcia Strube, last: de Lima}
- canonical: {first: Céline, last: de Looze}
  variants:
  - {first: Céline, last: Delooze}
  - {first: Céline, last: De Looze}
  - {first: Celine, last: De Looze}
- canonical: {first: Claude, last: de Loupy}
  variants:
  - {first: Claude, last: De Loupy}
- canonical: {first: Carl, last: de Marcken}
  variants:
  - {first: Carl G., last: de Marcken}
- canonical: {first: Marie-Catherine, last: de Marneffe}
  variants:
  - {first: Marie Catherine, last: de Marneffe}
- canonical: {first: Paulo C F, last: de Oliveira}
  variants:
  - {first: Paulo C. F., last: de Oliveira}
- canonical: {first: Valeria, last: de Paiva}
  id: valeria-de-paiva
- canonical: {first: Maarten, last: de Rijke}
  variants:
  - {first: Maarten, last: De Rijke}
- canonical: {first: Folkert, last: de Vriend}
  id: folkert-de-vriend
- canonical: {first: Peter V., last: deSouza}
  id: peter-v-desouza
- canonical: {first: Louis, last: des Tombe}
  id: louis-des-tombe
- canonical: {first: Daniela Oliveira F., last: do Amaral}
  variants:
  - {first: Daniela O. F., last: do Amaral}
- canonical: {first: Cicero, last: dos Santos}
  variants:
  - {first: Cícero, last: dos Santos}
  - {first: Cícero Nogueira, last: dos Santos}
  - {first: Cicero, last: Nogueira dos Santos}
  - {first: Cícero, last: Nogueira dos Santos}
- canonical: {first: Johan Adam, last: du Preez}
  id: johan-adam-du-preez
- canonical: {first: Hugo Van, last: hamme}
  variants:
  - {first: Hugo, last: Van hamme}
- canonical: {first: Kees, last: van Deemter}
  variants:
  - {first: Kees, last: Van Deemter}
- canonical: {first: Josef, last: van Genabith}
  id: josef-van-genabith
  variants:
  - {first: Josef, last: Van Genabith}
- canonical: {first: Willem Robert, last: van Hage}
  variants:
  - {first: Willem, last: Van Hage}
  - {first: Willem, last: van Hage}
- canonical: {first: Hans, last: van Halteren}
  variants:
  - {first: Hans, last: Van Halteren}
- canonical: {first: Gerhard B., last: van Huyssteen}
  variants:
  - {first: Gerhard, last: Van Huyssteen}
  - {first: Gerhard, last: van Huyssteen}
  - {first: Gerhard B, last: van Huyssteen}
- canonical: {first: Marcel P., last: van Lohuizen}
  variants:
  - {first: Marcel P., last: Van Lohuizen}
- canonical: {first: Erik, last: van Mulligen}
  variants:
  - {first: Erik M., last: van Mulligen}
- canonical: {first: Gertjan, last: van Noord}
  variants:
  - {first: Gertjan, last: Van Noord}
- canonical: {first: Marten, last: van Schijndel}
  variants:
  - {first: Marten, last: Van Schijndel}
  - {first: Martin, last: van Schijndel}
- canonical: {first: Dieter, last: van Uytvanck}
  variants:
  - {first: Dieter, last: Van Uytvanck}
- canonical: {first: Menno, last: van Zaanen}
  variants:
  - {first: Menno, last: van Zannen}
- canonical: {first: Antal, last: van den Bosch}
  variants:
  - {first: Antal, last: Van den Bosch}
  - {first: Antal, last: Van Den Bosch}
- canonical: {first: Henk, last: van den Heuvel}
  id: henk-van-den-heuvel
- canonical: {first: Erik, last: van der Goot}
  variants:
  - {first: Erik, last: Van der Goot}
- canonical: {first: P. H. J., last: van der Kamp}
  variants:
  - {first: P.H.J., last: van der Kamp}
- canonical: {first: Lonneke, last: van der Plas}
  variants:
  - {first: Lonneke, last: Van Der Plas}
- canonical: {first: Hennie, last: van der Vliet}
  variants:
  - {first: Hennie, last: VanderVliet}
- canonical: {first: Rene, last: van der Wal}
  variants:
  - {first: René, last: van der Wal}
  - {first: Rene, last: Van Der Wal}
- canonical: {first: Walther, last: von Hahn}
  variants:
  - {first: Walther, last: v. Hahn}
- canonical: {first: Katharina, last: von der Wense}
  variants:
  - {first: Katharina, last: Kann}
- canonical: {first: Aitor, last: Álvarez}
  variants:
  - {first: Aitor, last: Arronte Álvarez}
- canonical: {first: Ruket, last: Çakıcı}
  variants:
  - {first: Ruket, last: Cakici}
  - {first: Ruken, last: Cakici}
  - {first: Ruken, last: Çakıcı}
- canonical: {first: Özlem, last: Çetinoğlu}
  variants:
  - {first: Ozlem, last: Cetinoglu}
  - {first: Özlem, last: Çetinoglu}
- canonical: {first: Haldur, last: Õim}
  id: haldur-oim
  variants:
  - {first: Haldur, last: Oim}
- canonical: {first: Hale, last: Ögel Balaban}
  variants:
  - {first: Hale, last: Ogel}
- canonical: {first: Berkay Furkan, last: Önder}
  variants:
  - {first: Berkay, last: Önder}
- canonical: {first: Annette, last: Östling Andersson}
  variants:
  - {first: Annette, last: Östling}
- canonical: {first: Gözde, last: Özbal}
  variants:
  - {first: Gozde, last: Ozbal}
- canonical: {first: Arzucan, last: Özgür}
  variants:
  - {first: Arzucan, last: Ozgur}
- canonical: {first: Lilja, last: Øvrelid}
  variants:
  - {first: Lilja, last: Ovrelid}
- canonical: {first: Damir, last: Ćavar}
  variants:
  - {first: Damir, last: Cavar}
- canonical: {first: Matej, last: Ďurčo}
  variants:
  - {first: Matej, last: Durco}
- canonical: {first: Ozan, last: İrsoy}
  variants:
  - {first: Ozan, last: Irsoy}
- canonical: {first: Gözde Gül, last: Şahin}
  variants:
  - {first: Gözde, last: Şahin}
  - {first: Gözde Gül, last: İşgüder}
- canonical: {first: Gabriela, last: Şerban}
  variants:
  - {first: Gabriela, last: Serban}
- canonical: {first: Octavia-Maria, last: Şulea}
  variants:
  - {first: Maria, last: Sulea}
  - {first: Octavia-Maria, last: Sulea}
  - {first: Maria-Octavia, last: Sulea}
- canonical: {first: Jana, last: Šindlerová}
  variants:
  - {first: Jana, last: Sindlerova}
- canonical: {first: Sanja, last: Štajner}
  variants:
  - {first: Sanja, last: Stajner}
- canonical: {first: Zdeněk, last: Žabokrtský}
  variants:
  - {first: Zdenek, last: Zabokrtsky}
  - {first: Zdenĕk, last: Žabokrtský}
  - {first: Zdenek, last: Žabokrtsky}
- canonical: {first: Lukáš, last: Žilka}
  variants:
  - {first: Lukas, last: Zilka}
<<<<<<< HEAD
- canonical: {first: Akash Kumar, last: Gautam}
  variants:
  - {first: Akash, last: Gautam}
- canonical: {first: Matthew E., last: Peters}
  variants:
  - {first: Matthew, last: Peters}
- canonical: {first: Tatsunori B., last: Hashimoto}
  variants:
  - {first: Tatsunori, last: Hashimoto}
- canonical: {first: Leon, last: Derczynski}
  variants:
  - {first: Leon, last: Strømberg-Derczynski}
- canonical: {first: Harshit, last: Kumar}
  id: harshit-kumar
- canonical: {first: Harshit, last: Kumar}
  id: harshit-kumar-iit
- canonical: {first: Pedro, last: Ortiz Suarez}
  variants:
  - {first: Pedro Javier, last: Ortiz Suárez}
- canonical: {first: Lucy Lu, last: Wang}
  id: lucy-lu-wang
  variants:
  - {first: Lucy, last: Wang}
  - {first: Lucy L., last: Wang}
- canonical: {first: Huy, last: Nguyen}
  comment: Stanford
  id: huy-nguyen-stanford
  variants:
  - {first: Huy T, last: Nguyen}
- canonical: {first: Huy, last: Nguyen}
  comment: UPitt, Amazon
  id: huy-nguyen-pgh
  variants:
  - {first: Huy Viet, last: Nguyen}
- canonical: {first: Huy, last: Nguyen}
  comment: BCL Technologies Inc.
  id: huy-nguyen-bcl
- canonical: {first: Huy, last: Nguyen}
  comment: ex-liulishuo
  id: huy-nguyen-lls
- canonical: {first: Sabrina J., last: Mielke}
  variants:
  - {first: Sabrina, last: Mielke}
- canonical: {first: Yongqi, last: Li}
  comment: Wuhan University
  id: yongqi-li-wuhan
- canonical: {first: Yongqi, last: Li}
  comment: The Hong Kong Polytechnic University
  id: yongqi-li-hk
- canonical: {first: Pablo, last: Ruiz Fabo}
  variants:
  - {first: Pablo, last: Ruiz}
- canonical: {first: Donghun, last: Lee}
  comment: Kakao Brain
  id: donghun-lee-kb
- canonical: {first: Donghun, last: Lee}
  comment: Korea University
  id: donghun-lee-ku
- canonical: {first: Catherine, last: Chen}
  comment: UC Berkley
  id: catherine-chen-ucberkley
- canonical: {first: Catherine, last: Chen}
  comment: Brown
  id: catherine-chen-bu
- canonical: {first: Zhicheng, last: Guo}
  comment: Tsinghua
  id: zhicheng-guo-tsinghua
- canonical: {first: Zhicheng, last: Guo}
  comment: xidian
  id: zhicheng-guo-xidian
- canonical: {first: Ranran Haoran, last: Zhang}
  comment: Penn State University
  id: ranran-haoran-zhang
- canonical: {first: Michael, last: Schlichtkrull}
  variants:
  - {first: Michael Sejr, last: Schlichtkrull}
- canonical: {first: Luu Anh, last: Tuan}
  variants:
  - {first: Anh, last: Luu}
  - {first: Anh Tuan, last: Luu}
- canonical: {first: Xiaolei, last: Wang}
  comment: Fudan
  id: xiaolei-wang-fudan
- canonical: {first: Xiaolei, last: Wang}
  comment: Renmin
  id: xiaolei-wang-renmin
- canonical: {first: Joseph J., last: Peper}
  variants:
  - {first: Joseph, last: Peper}
- canonical: {first: Rakesh R, last: Menon}
  variants:
  - {first: Rakesh, last: Menon}
- canonical: {first: Yoshi, last: Suhara}
  variants:
  - {first: Yoshihiko, last: Suhara}
- canonical: {first: Lucas, last: Georges Gabriel Charpentier}
  variants:
  - {first: Lucas, last: Charpentier}
- canonical: {first: Agha Ali, last: Raza}
  variants:
  - {first: Agha, last: Raza}
- canonical: {first: Pranav Narayanan, last: Venkit}
  variants:
  - {first: Pranav, last: Venkit}
- canonical: {first: Amelie, last: Wührl}
  variants:
  - {first: Amelie, last: Wuehrl}
- canonical: {first: Hyuhng Joon, last: Kim}
  variants:
  - {first: Hyuhng, last: Kim}
- canonical: {first: Jiatong, last: Li}
  comment: Hong Kong Polytechnic
  id: jiatong-li-hk
- canonical: {first: Jiatong, last: Li}
  comment: Rutgers
  id: jiatong-li-ru
- canonical: {first: Katharina, last: von der Wense}
  variants:
  - {first: Katharina, last: Kann}
- canonical: {first: Maxwell, last: Weinzierl}
  variants:
  - {first: Maxwell A., last: Weinzierl}
- canonical: {first: Yifan, last: Peng}
  comment: cmu
  id: yifan-peng-cmu
- canonical: {first: Kexin, last: Wang}
  comment: Bytedance
  id: kexin-wang-bd
- canonical: {first: Weiwei, last: Sun}
  comment: Shandong University
  id: weiwei-sun-sd
- canonical: {first: Chao, last: Zhang}
  comment:  Tsinghua University
  id: chao-zhang-tu
- canonical: {first: Mathew, last: Huerta-Enochian}
  id: mathew-huerta-enochian
  variants:
  - {first: Mathew John, last: Huerta-Enochian}
- canonical: {first: Derry Tanti, last: Wijaya}
  variants:
  - {first: Derry, last: Wijaya}
- canonical: {first: HyoJung, last: Han}
  variants:
  - {first: Hou Jeung, last: Han}
- canonical: {first: Chandra Kiran Reddy, last: Evuru}
  variants:
  - {first: Chandra Kiran, last: Evuru}
- canonical: {first: Genta Indra, last: Winata}
  variants:
  - {first: Genta, last: Winata}
- canonical: {first: Juan Pablo, last: Munoz}
  id: juan-pablo-munoz
  variants:
  - {first: J. Pablo, last: Munoz}
  - {first: J. P., last: Munoz}
  - {first: Juan P., last: Munoz}
  - {first: Juan Pablo, last: Muñoz}
  - {first: J. Pablo, last: Muñoz}
- canonical: {first: Li, last: Zhang}
  comment: University of Pennsylvania
  id: li-zhang-upenn
- canonical: {first: Li, last: Zhang}
  comment: UC San Diego
  id: li-zhang-ucsandiego
- canonical: {first: Li, last: Zhang}
  comment: UK
  id: li-zhang-uk
- canonical: {first: Li, last: Zhang}
  comment: Google
  id: li-zhang-gg
- canonical: {first: Li, last: Zhang}
  comment: AWS
  id: li-zhang-aws
- canonical: {first: Li, last: Zhang}
  comment: IBM-china
  id: li-zhang-ibmc
- canonical: {first: Li, last: Zhang}
  comment: Newcastle, UK
  id: li-zhang-newcastle
- canonical: {first: Li, last: Zhang}
  comment: Teesside University
  id: li-zhang-teesside
- canonical: {first: Li, last: Zhang}
  comment: Birmingham
  id: li-zhang-birmingham
- canonical: {first: Li, last: Zhang}
  comment: Google
  id: li-zhang-google
- canonical: {first: Li, last: Zhang}
  comment: Nankai
  id: li-zhang-nankai
- canonical: {first: Li, last: Zhang}
  comment: Wuhan
  id: li-zhang-wuhan
- canonical: {first: Patrick, last: Haller}
  id: patrick-haller-zurich
  note: University of Zurich
  orcid: 0000-0002-8968-7587
- canonical: {first: Eddie Antonio, last: Santos}
  orcid: 0000-0001-5337-715X
  variants:
  - {first: Eddie A., last: Santos}
  - {first: Eddie, last: Antonio Santos}
  - {first: Eddie, last: Santos}
- canonical: {first: Freda, last: Shi}
  id: freda-shi
  orcid: 0009-0009-5697-449X
  variants:
  - {first: Haoyue, last: Shi}
  - {first: Haoyue Freda, last: Shi}
=======
- canonical: {first: Anirudh, last: Sundar}
  variants:
  - {first: Anirudh S., last: Sundar}
  - {first: Anirudh S, last: Sundar}
- canonical: {first: Cong, last: Liu}
  comment: Florida Atlantic University
  id: cong-liu-fau
- canonical: {first: Cong, last: Liu}
  comment: May refer to several people
  id: cong-liu
- canonical: {first: Cong, last: Liu}
  comment: University of California, Riverside
  id: cong-liu-ucr
- canonical: {first: Cong, last: Liu}
  comment: iFLYTEK Research
  id: cong-liu-iflytek
- canonical: {first: Kyuyoung, last: Kim}
  variants:
  - {first: Kyu-Young, last: Kim}
- canonical: {first: Jann Railey, last: Montalan}
  id: jann-railey-montalan
  variants:
  - {first: Jann, last: Montalan}
  - {first: Railey, last: Montalan}
  - {first: Jann Railey E., last: Montalan}
- canonical: {first: R. Thomas, last: McCoy}
  id: r-thomas-mccoy
  variants:
  - {first: Tom, last: McCoy}
- canonical: {first: Hannah, last: Cyberey}
  id: hannah-cyberey
  variants:
  - {first: Hannah, last: Chen}
- canonical: {first: Marten, last: During}
  comment: University of Luxembourg
  id: marten-during-ul
- canonical: {first: Marten, last: Düring}
  comment: May refer to several people
  id: marten-during
>>>>>>> 7b24987d
<|MERGE_RESOLUTION|>--- conflicted
+++ resolved
@@ -1,32 +1,3 @@
-<<<<<<< HEAD
-- canonical: {first: Hakaze, last: Cho}
-  id: hakaze-cho
-  variants:
-  - {first: Yufeng, last: Zhao}
-- canonical: {first: Dan, last: Zhang}
-  id: dan-zhang-tsinghua
-  comment: Tsinghua University
-- canonical: {first: Dan, last: Zhang}
-  id: dan-zhang
-  comment: May refer to several people
-- canonical: {first: Vanja M., last: Karan}
-  variants:
-  - {first: Vanja Mladen, last: Karan}
-- canonical: {first: Marco Antonio, last: Stranisci}
-  variants:
-  - {first: Marco, last: Stranisci}
-- canonical: {first: Marion, last: Weller-Di Marco}
-  variants:
-  - {first: Marion, last: Di Marco}
-- canonical: {first: Léon, last: Dostert}
-  variants:
-  - {first: Leon, last: Dostert}
-  - {first: L. E., last: Dostert}
-- canonical: {first: Maria, last: Berger}
-  variants:
-  - {first: Maria, last: Moritz}
-=======
->>>>>>> 7b24987d
 - canonical: {first: Pranav, last: A}
   comment: UC Santa Cruz
   id: pranav-a
@@ -3021,12 +2992,6 @@
 - canonical: {first: Radovan, last: Garabík}
   variants:
   - {first: Radovan, last: Garabik}
-- canonical: {first: Gonçal V., last: Garcés Díaz-Munío}
-  orcid: 0000-0002-2594-5858
-  variants:
-  - {first: Gonçal, last: Garcés Díaz-Munío}
-  - {first: Gonzalo, last: Garcés Díaz-Munío}
-  - {first: Gonzalo V., last: Garcés Díaz-Munío}
 - canonical: {first: Fernando, last: Garcia}
   variants:
   - {first: Fernando, last: García-Granada}
@@ -10726,218 +10691,6 @@
 - canonical: {first: Lukáš, last: Žilka}
   variants:
   - {first: Lukas, last: Zilka}
-<<<<<<< HEAD
-- canonical: {first: Akash Kumar, last: Gautam}
-  variants:
-  - {first: Akash, last: Gautam}
-- canonical: {first: Matthew E., last: Peters}
-  variants:
-  - {first: Matthew, last: Peters}
-- canonical: {first: Tatsunori B., last: Hashimoto}
-  variants:
-  - {first: Tatsunori, last: Hashimoto}
-- canonical: {first: Leon, last: Derczynski}
-  variants:
-  - {first: Leon, last: Strømberg-Derczynski}
-- canonical: {first: Harshit, last: Kumar}
-  id: harshit-kumar
-- canonical: {first: Harshit, last: Kumar}
-  id: harshit-kumar-iit
-- canonical: {first: Pedro, last: Ortiz Suarez}
-  variants:
-  - {first: Pedro Javier, last: Ortiz Suárez}
-- canonical: {first: Lucy Lu, last: Wang}
-  id: lucy-lu-wang
-  variants:
-  - {first: Lucy, last: Wang}
-  - {first: Lucy L., last: Wang}
-- canonical: {first: Huy, last: Nguyen}
-  comment: Stanford
-  id: huy-nguyen-stanford
-  variants:
-  - {first: Huy T, last: Nguyen}
-- canonical: {first: Huy, last: Nguyen}
-  comment: UPitt, Amazon
-  id: huy-nguyen-pgh
-  variants:
-  - {first: Huy Viet, last: Nguyen}
-- canonical: {first: Huy, last: Nguyen}
-  comment: BCL Technologies Inc.
-  id: huy-nguyen-bcl
-- canonical: {first: Huy, last: Nguyen}
-  comment: ex-liulishuo
-  id: huy-nguyen-lls
-- canonical: {first: Sabrina J., last: Mielke}
-  variants:
-  - {first: Sabrina, last: Mielke}
-- canonical: {first: Yongqi, last: Li}
-  comment: Wuhan University
-  id: yongqi-li-wuhan
-- canonical: {first: Yongqi, last: Li}
-  comment: The Hong Kong Polytechnic University
-  id: yongqi-li-hk
-- canonical: {first: Pablo, last: Ruiz Fabo}
-  variants:
-  - {first: Pablo, last: Ruiz}
-- canonical: {first: Donghun, last: Lee}
-  comment: Kakao Brain
-  id: donghun-lee-kb
-- canonical: {first: Donghun, last: Lee}
-  comment: Korea University
-  id: donghun-lee-ku
-- canonical: {first: Catherine, last: Chen}
-  comment: UC Berkley
-  id: catherine-chen-ucberkley
-- canonical: {first: Catherine, last: Chen}
-  comment: Brown
-  id: catherine-chen-bu
-- canonical: {first: Zhicheng, last: Guo}
-  comment: Tsinghua
-  id: zhicheng-guo-tsinghua
-- canonical: {first: Zhicheng, last: Guo}
-  comment: xidian
-  id: zhicheng-guo-xidian
-- canonical: {first: Ranran Haoran, last: Zhang}
-  comment: Penn State University
-  id: ranran-haoran-zhang
-- canonical: {first: Michael, last: Schlichtkrull}
-  variants:
-  - {first: Michael Sejr, last: Schlichtkrull}
-- canonical: {first: Luu Anh, last: Tuan}
-  variants:
-  - {first: Anh, last: Luu}
-  - {first: Anh Tuan, last: Luu}
-- canonical: {first: Xiaolei, last: Wang}
-  comment: Fudan
-  id: xiaolei-wang-fudan
-- canonical: {first: Xiaolei, last: Wang}
-  comment: Renmin
-  id: xiaolei-wang-renmin
-- canonical: {first: Joseph J., last: Peper}
-  variants:
-  - {first: Joseph, last: Peper}
-- canonical: {first: Rakesh R, last: Menon}
-  variants:
-  - {first: Rakesh, last: Menon}
-- canonical: {first: Yoshi, last: Suhara}
-  variants:
-  - {first: Yoshihiko, last: Suhara}
-- canonical: {first: Lucas, last: Georges Gabriel Charpentier}
-  variants:
-  - {first: Lucas, last: Charpentier}
-- canonical: {first: Agha Ali, last: Raza}
-  variants:
-  - {first: Agha, last: Raza}
-- canonical: {first: Pranav Narayanan, last: Venkit}
-  variants:
-  - {first: Pranav, last: Venkit}
-- canonical: {first: Amelie, last: Wührl}
-  variants:
-  - {first: Amelie, last: Wuehrl}
-- canonical: {first: Hyuhng Joon, last: Kim}
-  variants:
-  - {first: Hyuhng, last: Kim}
-- canonical: {first: Jiatong, last: Li}
-  comment: Hong Kong Polytechnic
-  id: jiatong-li-hk
-- canonical: {first: Jiatong, last: Li}
-  comment: Rutgers
-  id: jiatong-li-ru
-- canonical: {first: Katharina, last: von der Wense}
-  variants:
-  - {first: Katharina, last: Kann}
-- canonical: {first: Maxwell, last: Weinzierl}
-  variants:
-  - {first: Maxwell A., last: Weinzierl}
-- canonical: {first: Yifan, last: Peng}
-  comment: cmu
-  id: yifan-peng-cmu
-- canonical: {first: Kexin, last: Wang}
-  comment: Bytedance
-  id: kexin-wang-bd
-- canonical: {first: Weiwei, last: Sun}
-  comment: Shandong University
-  id: weiwei-sun-sd
-- canonical: {first: Chao, last: Zhang}
-  comment:  Tsinghua University
-  id: chao-zhang-tu
-- canonical: {first: Mathew, last: Huerta-Enochian}
-  id: mathew-huerta-enochian
-  variants:
-  - {first: Mathew John, last: Huerta-Enochian}
-- canonical: {first: Derry Tanti, last: Wijaya}
-  variants:
-  - {first: Derry, last: Wijaya}
-- canonical: {first: HyoJung, last: Han}
-  variants:
-  - {first: Hou Jeung, last: Han}
-- canonical: {first: Chandra Kiran Reddy, last: Evuru}
-  variants:
-  - {first: Chandra Kiran, last: Evuru}
-- canonical: {first: Genta Indra, last: Winata}
-  variants:
-  - {first: Genta, last: Winata}
-- canonical: {first: Juan Pablo, last: Munoz}
-  id: juan-pablo-munoz
-  variants:
-  - {first: J. Pablo, last: Munoz}
-  - {first: J. P., last: Munoz}
-  - {first: Juan P., last: Munoz}
-  - {first: Juan Pablo, last: Muñoz}
-  - {first: J. Pablo, last: Muñoz}
-- canonical: {first: Li, last: Zhang}
-  comment: University of Pennsylvania
-  id: li-zhang-upenn
-- canonical: {first: Li, last: Zhang}
-  comment: UC San Diego
-  id: li-zhang-ucsandiego
-- canonical: {first: Li, last: Zhang}
-  comment: UK
-  id: li-zhang-uk
-- canonical: {first: Li, last: Zhang}
-  comment: Google
-  id: li-zhang-gg
-- canonical: {first: Li, last: Zhang}
-  comment: AWS
-  id: li-zhang-aws
-- canonical: {first: Li, last: Zhang}
-  comment: IBM-china
-  id: li-zhang-ibmc
-- canonical: {first: Li, last: Zhang}
-  comment: Newcastle, UK
-  id: li-zhang-newcastle
-- canonical: {first: Li, last: Zhang}
-  comment: Teesside University
-  id: li-zhang-teesside
-- canonical: {first: Li, last: Zhang}
-  comment: Birmingham
-  id: li-zhang-birmingham
-- canonical: {first: Li, last: Zhang}
-  comment: Google
-  id: li-zhang-google
-- canonical: {first: Li, last: Zhang}
-  comment: Nankai
-  id: li-zhang-nankai
-- canonical: {first: Li, last: Zhang}
-  comment: Wuhan
-  id: li-zhang-wuhan
-- canonical: {first: Patrick, last: Haller}
-  id: patrick-haller-zurich
-  note: University of Zurich
-  orcid: 0000-0002-8968-7587
-- canonical: {first: Eddie Antonio, last: Santos}
-  orcid: 0000-0001-5337-715X
-  variants:
-  - {first: Eddie A., last: Santos}
-  - {first: Eddie, last: Antonio Santos}
-  - {first: Eddie, last: Santos}
-- canonical: {first: Freda, last: Shi}
-  id: freda-shi
-  orcid: 0009-0009-5697-449X
-  variants:
-  - {first: Haoyue, last: Shi}
-  - {first: Haoyue Freda, last: Shi}
-=======
 - canonical: {first: Anirudh, last: Sundar}
   variants:
   - {first: Anirudh S., last: Sundar}
@@ -10976,5 +10729,4 @@
   id: marten-during-ul
 - canonical: {first: Marten, last: Düring}
   comment: May refer to several people
-  id: marten-during
->>>>>>> 7b24987d
+  id: marten-during