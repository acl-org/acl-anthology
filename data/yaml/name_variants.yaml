- canonical: {first: Benjamin Matthias, last: Ruppik}
  id: benjamin-matthias-ruppik
  orcid: 0000-0001-9035-9217
  variants:
  - {first: Benjamin, last: Ruppik}
- canonical: {first: Kranti, last: Chalamalasetti}
  id: kranti-chalamalasetti
  variants:
  - {first: Chalamalasetti, last: Kranti}
- canonical: {first: Felicia, last: Körner}
  id: felicia-koerner
  variants:
  - {first: Felicia, last: Koerner}
- canonical: {first: Pranav, last: A}
  comment: UC Santa Cruz
  id: pranav-a
  similar: [pranav-anand]
- canonical: {first: Balamurali, last: AR}
  variants:
  - {first: Balamurali, last: A.R.}
  - {first: Balamurali, last: A.R}
- canonical: {first: Solomon Teferra, last: Abate}
  variants:
  - {first: Solomon, last: Teferra Abate}
  - {first: Solomon, last: Teferra}
- canonical: {first: Ramzi, last: Abbès}
  variants:
  - {first: Ramzi, last: Abbes}
- canonical: {first: Samir, last: AbdelRahman}
  variants:
  - {first: Samir, last: Abdelrahman}
- canonical: {first: Anne, last: Abeillé}
  variants:
  - {first: Anne, last: Abeille}
- canonical: {first: Steven, last: Abney}
  id: steven-abney
  variants:
  - {first: Steve, last: Abney}
  - {first: Steven P., last: Abney}
- canonical: {first: Victor, last: Abrash}
  id: victor-abrash
- canonical: {first: José I., last: Abreu}
  variants:
  - {first: Jose I., last: Abreu}
  - {first: José, last: Abreu}
- canonical: {first: Sarkis, last: Abrilian}
  id: sarkis-abrilian
- canonical: {first: Ahmed, last: AbuRa’ed}
  variants:
  - {first: Ahmed, last: Abura’ed}
- canonical: {first: Esref, last: Adali}
  variants:
  - {first: Eşref, last: Adalı}
  - {first: Eşref, last: Adali}
- canonical: {first: Gilles, last: Adda}
  id: gilles-adda
- canonical: {first: Martine, last: Adda-Decker}
  id: martine-adda-decker
  variants:
  - {first: Martine, last: Adda-decker}
- canonical: {first: David Ifeoluwa, last: Adelani}
  variants:
  - {first: David, last: Adelani}
  - {first: David I., last: Adelani}
- canonical: {first: Giovanni, last: Adorni}
  id: giovanni-adorni
- canonical: {first: Geert, last: Adriaens}
  id: geert-adriaens
- canonical: {first: Itziar, last: Aduriz}
  id: itziar-aduriz
- canonical: {first: Rodrigo, last: Agerri}
  id: rodrigo-agerri
- canonical: {first: Eneko, last: Agirre}
  id: eneko-agirre
- canonical: {first: Željko, last: Agić}
  variants:
  - {first: Zeljko, last: Agic}
- canonical: {first: Shyam Sundar, last: Agrawal}
  variants:
  - {first: Shyam, last: Agrawal}
- canonical: {first: David W., last: Aha}
  variants:
  - {first: David, last: Aha}
- canonical: {first: Thomas, last: Ahlswede}
  variants:
  - {first: Thomas E., last: Ahlswede}
- canonical: {first: Elisabeth, last: Ahlsén}
  variants:
  - {first: Elisabeth, last: Ahlsen}
- canonical: {first: Faisal, last: Ahmad}
  variants:
  - {first: Faisal, last: Ahmed}
- canonical: {first: Wasi, last: Ahmad}
  variants:
  - {first: Wasi Uddin, last: Ahmad}
- canonical: {first: Tafseer, last: Ahmed}
  variants:
  - {first: Tafseer, last: Ahmed Khan}
- canonical: {first: Byung-Gyu, last: Ahn}
  variants:
  - {first: Byung Gyu, last: Ahn}
- canonical: {first: Gregory, last: Aist}
  variants:
  - {first: Greg, last: Aist}
- canonical: {first: Salah, last: Ait-Mokhtar}
  variants:
  - {first: Salah, last: Aït-Mokhtar}
- canonical: {first: Akiko, last: Aizawa}
  variants:
  - {first: Akiko N., last: Aizawa}
- canonical: {first: Gianmaria, last: Ajani}
  id: gianmaria-ajani
- canonical: {first: Hiroyuki, last: Akama}
  variants:
  - {first: Hiroyuki, last: Akam}
- canonical: {first: Mohammad, last: Akbar}
  id: mohammad-akbar
- canonical: {first: A., last: Akilandeswari}
  variants:
  - {first: Akilandeswari, last: A}
- canonical: {first: Berfin, last: Aktaş}
  variants:
  - {first: Berfin, last: Aktas}
- canonical: {first: Khalid, last: Al Khatib}
  variants:
  - {first: Khalid, last: Al-Khatib}
- canonical: {first: Mosleh Hmoud, last: Al-Adhaileh}
  variants:
  - {first: Mosleh H., last: Al-Adhaileh}
- canonical: {first: Adil, last: Al-Kufaishi}
  id: adil-al-kufaishi
- canonical: {first: Yaser, last: Al-Onaizan}
  variants:
  - {first: Yaser, last: Al-onaizan}
- canonical: {first: Amal, last: Al-Saif}
  variants:
  - {first: Amal, last: Alsaif}
- canonical: {first: Vicent, last: Alabau}
  variants:
  - {first: Vicente, last: Alabau}
- canonical: {first: Jesujoba, last: Alabi}
  variants:
  - {first: Jesujoba O., last: Alabi}
  - {first: Jesujoba Oluwadara, last: Alabi}
- canonical: {first: Danniel Liwanag, last: Alcantara}
  variants:
  - {first: Danniel, last: Alcantara}
- canonical: {first: Izaskun, last: Aldezabal}
  id: izaskun-aldezabal
- canonical: {first: Iñaki, last: Alegría}
  id: inaki-alegria
  variants:
  - {first: Iñaki, last: Alegria}
  - {first: Inaki, last: Alegria}
- canonical: {first: Beatrice, last: Alex}
  variants:
  - {first: Bea, last: Alex}
- canonical: {first: Zoltán, last: Alexin}
  id: zoltan-alexin
- canonical: {first: James, last: Allan}
  comment: UMass Amherst
  id: james-allan
  similar: [james-allen]
- canonical: {first: James, last: Allen}
  comment: Rochester
  id: james-allen
  similar: [james-allan]
  variants:
  - {first: James F., last: Allen}
- canonical: {first: Jonathan, last: Allen}
  variants:
  - {first: Jonathan, last: All}
- canonical: {first: Hector, last: Allende-Cid}
  variants:
  - {first: Héctor, last: Allende}
  - {first: Héctor, last: Allende-Cid}
- canonical: {first: Fil, last: Alleva}
  id: fil-alleva
  variants:
  - {first: Fileno, last: Alleva}
- canonical: {first: José João, last: Almeida}
  variants:
  - {first: Jose Joao, last: Almeida}
- canonical: {first: Miguel B., last: Almeida}
  variants:
  - {first: Miguel, last: Almeida}
- canonical: {first: Huda, last: Almuzaini}
  id: huda-almuzaini
- canonical: {first: Jose M., last: Alonso}
  variants:
  - {first: Jose, last: Alonso}
- canonical: {first: Miguel A., last: Alonso}
  variants:
  - {first: Miguel, last: Alonso Pardo}
  - {first: Miguel A., last: Alonso Pardo}
- canonical: {first: Laura, last: Alonso Alemany}
  variants:
  - {first: Laura, last: Alonso i Alemany}
  - {first: Laura, last: Alonso}
- canonical: {first: Erick, last: Alphonse}
  id: erick-alphonse
- canonical: {first: Hiyan, last: Alshawi}
  variants:
  - {first: Hiyan, last: Alsawi}
- canonical: {first: Romina, last: Altamirano}
  variants:
  - {first: Ivana Romina, last: Altamirano}
- canonical: {first: Mohamed, last: Altantawy}
  variants:
  - {first: Mohamed, last: AlTantawy}
- canonical: {first: Sandra, last: Aluísio}
  variants:
  - {first: Sandra Maria, last: Aluísio}
  - {first: Sandra, last: Aluisio}
  - {first: Sandra M., last: Aluísio}
- canonical: {first: Carlos, last: Alzate}
  variants:
  - {first: Carlos, last: Alzate Perez}
- canonical: {first: Diego Raphael, last: Amancio}
  variants:
  - {first: Diego, last: Amancio}
- canonical: {first: Shin-ya, last: Amano}
  variants:
  - {first: Sin-ya, last: Amano}
- canonical: {first: Fredy A., last: Amaya}
  id: fredy-a-amaya
- canonical: {first: Juan Carlos, last: Amengual}
  id: juan-carlos-amengual
- canonical: {first: Mohamed R., last: Amer}
  variants:
  - {first: Mohamed, last: Amer}
- canonical: {first: Enrique, last: Amigó}
  variants:
  - {first: Enrique, last: Amigo}
- canonical: {first: Massih R., last: Amini}
  variants:
  - {first: Massih-Reza, last: Amini}
- canonical: {first: Reinald Kim, last: Amplayo}
  variants:
  - {first: Reinald, last: Kim Amplayo}
- canonical: {first: Marcelo Adriano, last: Amâncio}
  variants:
  - {first: Marcelo, last: Amancio}
- canonical: {first: Pranav, last: Anand}
  comment: Dayta AI
  id: pranav-anand
  similar: [pranav-a]
- canonical: {first: Animashree, last: Anandkumar}
  variants:
  - {first: Anima, last: Anandkumar}
- canonical: {first: Øistein E., last: Andersen}
  variants:
  - {first: Øistein, last: Andersen}
- canonical: {first: Andrew J., last: Anderson}
  variants:
  - {first: Andrew, last: Anderson}
- canonical: {first: Anne H., last: Anderson}
  variants:
  - {first: Anne, last: Anderson}
- canonical: {first: Kenneth M., last: Anderson}
  variants:
  - {first: Kenneth, last: Anderson}
  - {first: Ken, last: Anderson}
- canonical: {first: Tim, last: Anderson}
  variants:
  - {first: Timothy, last: Anderson}
- canonical: {first: Winston N, last: Anderson}
  variants:
  - {first: Winston, last: Anderson}
- canonical: {first: Shinichi, last: Ando}
  variants:
  - {first: Sinichi, last: Ando}
  - {first: Shin-ichi, last: Ando}
  - {first: Shin-Ichi, last: Ando}
- canonical: {first: Elisabeth, last: Andre}
  variants:
  - {first: Elisabeth, last: André}
- canonical: {first: Alexandre, last: Andreewsky}
  comment: LIMSI
  id: alexandre-andreewsky
  similar: [alexander-andreyewsky]
- canonical: {first: Alexander, last: Andreyewsky}
  comment: IBM
  id: alexander-andreyewsky
  similar: [alexandre-andreewsky]
- canonical: {first: Peter, last: Anick}
  variants:
  - {first: Peter G., last: Anick}
- canonical: {first: Olatz, last: Ansa}
  id: olatz-ansa
- canonical: {first: Georges, last: Antoniadis}
  id: georges-antoniadis
- canonical: {first: Juliano D., last: Antonio}
  id: juliano-d-antonio
- canonical: {first: Waqas, last: Anwar}
  variants:
  - {first: Muhammad Waqas, last: Anwar}
- canonical: {first: Douglas, last: Appelt}
  variants:
  - {first: Douglas E., last: Appelt}
  - {first: Doug, last: Appelt}
- canonical: {first: Noriko H., last: Arai}
  variants:
  - {first: Noriko, last: Arai}
- canonical: {first: Kenji, last: Araki}
  id: kenji-araki
- canonical: {first: Masahiro, last: Araki}
  id: masahiro-araki
- canonical: {first: Mihael, last: Arcan}
  variants:
  - {first: Mihael, last: Arčan}
- canonical: {first: Nikolay, last: Arefyev}
  variants:
  - {first: Nikolay, last: Arefiev}
- canonical: {first: Nerea, last: Areta}
  id: nerea-areta
- canonical: {first: Susan, last: Armstrong}
  id: susan-armstrong
  variants:
  - {first: Susan, last: Warwick-Armstrong}
  - {first: Susan, last: Warwick}
- canonical: {first: Alan R., last: Aronson}
  variants:
  - {first: Alan, last: Aronson}
- canonical: {first: Xabier, last: Arregi}
  id: xabier-arregi
- canonical: {first: Jose Mari, last: Arriola}
  id: jose-mari-arriola
- canonical: {first: Núria, last: Artigas}
  id: nuria-artigas
- canonical: {first: Xabier, last: Artola}
  id: xabier-artola
- canonical: {first: Kavosh, last: Asadi Atui}
  variants:
  - {first: Kavosh, last: Asadi}
- canonical: {first: Noushin Rezapour, last: Asheghi}
  variants:
  - {first: Noushin, last: Rezapour Asheghi}
- canonical: {first: Nicholas, last: Asher}
  variants:
  - {first: Nicolas, last: Asher}
- canonical: {first: Kevin D., last: Ashley}
  variants:
  - {first: Kevin, last: Ashley}
- canonical: {first: Àlex R., last: Atrio}
  variants:
  - {first: Àlex, last: Atrio}
- canonical: {first: Jordi, last: Atserias}
  id: jordi-atserias
  variants:
  - {first: Jordi, last: Atserias Batalla}
- canonical: {first: Mohamed, last: Attia}
  id: mohamed-attia
- canonical: {first: Eric, last: Atwell}
  variants:
  - {first: Eric Steven, last: Atwell}
  - {first: Eric S., last: Atwell}
- canonical: {first: Steve, last: Austin}
  id: steve-austin
- canonical: {first: Luciana Beatriz, last: Avila}
  variants:
  - {first: Luciana Beatriz, last: Ávila}
  - {first: Luciana, last: Ávila}
- canonical: {first: Aiti, last: Aw}
  variants:
  - {first: AiTi, last: Aw}
  - {first: Ai Ti, last: Aw}
- canonical: {first: Christelle, last: Ayache}
  id: christelle-ayache
- canonical: {first: Necip Fazil, last: Ayan}
  variants:
  - {first: Necip, last: Fazil Ayan}
- canonical: {first: Damaris, last: Ayuso}
  id: damaris-ayuso
  variants:
  - {first: Damaris M., last: Ayuso}
- canonical: {first: Saliha, last: Azzam}
  id: saliha-azzam
- canonical: {first: Harald, last: Baayen}
  variants:
  - {first: R. Harald, last: Baayen}
- canonical: {first: Ismail, last: Babaoğlu}
  variants:
  - {first: Ismail, last: Babaoglu}
- canonical: {first: Ciprian, last: Bacalu}
  id: ciprian-bacalu
- canonical: {first: Ngo Xuan, last: Bach}
  variants:
  - {first: Ngo, last: Xuan Bach}
- canonical: {first: Joan, last: Bachenko}
  id: joan-bachenko
- canonical: {first: Daniel, last: Bachut}
  id: daniel-bachut
- canonical: {first: Brett W., last: Bader}
  variants:
  - {first: Brett, last: Bader}
- canonical: {first: Adriana, last: Badulescu}
  variants:
  - {first: Adriana, last: Bădulescu}
- canonical: {first: Hee-Sook, last: Bae}
  variants:
  - {first: Hee Sook, last: Bae}
- canonical: {first: Erik, last: Baert}
  id: erik-baert
- canonical: {first: Mirko, last: Baglioni}
  id: mirko-baglioni
- canonical: {first: Jeanne, last: Baguenier Desormeaux}
  variants:
  - {first: Jeanne, last: Baguenier-Desormeaux}
- canonical: {first: Lalit R., last: Bahl}
  id: lalit-r-bahl
- canonical: {first: Mohammad, last: Bahrani}
  id: mohammad-bahrani
- canonical: {first: Ruzena, last: Bajcsy}
  id: ruzena-bajcsy
- canonical: {first: Ondřej, last: Bajgar}
  variants:
  - {first: Ondrej, last: Bajgar}
- canonical: {first: Stylianos, last: Bakamidis}
  id: stylianos-bakamidis
- canonical: {first: Collin F., last: Baker}
  variants:
  - {first: Collin, last: Baker}
- canonical: {first: George, last: Baker}
  id: george-baker
  variants:
  - {first: George Arthur, last: Baker}
- canonical: {first: James, last: Baker}
  variants:
  - {first: James K., last: Baker}
- canonical: {first: Janet, last: Baker}
  variants:
  - {first: Janet M., last: Baker}
- canonical: {first: Kathryn, last: Baker}
  variants:
  - {first: Kathryn L., last: Baker}
- canonical: {first: Pedro, last: Balage Filho}
  variants:
  - {first: Pedro, last: Balage}
  - {first: Pedro Paulo, last: Balage Filho}
  - {first: Pedro P. Balage, last: Filho}
  - {first: Pedro, last: Filho}
- canonical: {first: Alexandra, last: Balahur}
  variants:
  - {first: Alexandra, last: Balahur-Dobrescu}
- canonical: {first: Timothy, last: Baldwin}
  variants:
  - {first: Tim, last: Baldwin}
- canonical: {first: Catherine N., last: Ball}
  variants:
  - {first: Catherine, last: Ball}
- canonical: {first: Bruce W., last: Ballard}
  id: bruce-w-ballard
  variants:
  - {first: Bruce, last: Ballard}
- canonical: {first: Rafael E., last: Banchs}
  variants:
  - {first: Rafael, last: Banchs}
- canonical: {first: Sivaji, last: Bandyopadhyay}
  variants:
  - {first: Sivaji, last: Bandopadhyay}
  - {first: Sivaju, last: Bandyopadhyay}
  - {first: Sivaji, last: B}
- canonical: {first: Eduardo R., last: Banga}
  id: eduardo-r-banga
  variants:
  - {first: Eduardo, last: R. Banga}
  - {first: Eduardo Rodríguez, last: Banga}
- canonical: {first: Srinivas, last: Bangalore}
  variants:
  - {first: B., last: Srinivas}
  - {first: '', last: Srinivas}
- canonical: {first: Forrest, last: Bao}
  variants:
  - {first: Forrest Sheng, last: Bao}
- canonical: {first: Petra, last: Barancikova}
  variants:
  - {first: Petra, last: Barančíková}
- canonical: {first: Cătălina, last: Barbu}
  id: catalina-barbu
  variants:
  - {first: Catalina, last: Barbu}
- canonical: {first: Verginica, last: Barbu Mititelu}
  variants:
  - {first: Verginica Barbu, last: Mititelu}
- canonical: {first: Anup, last: Barman}
  variants:
  - {first: Anup Kr., last: Barman}
- canonical: {first: John, last: Barnden}
  id: john-barnden
  variants:
  - {first: John A., last: Barnden}
- canonical: {first: Marco, last: Baroni}
  id: marco-baroni
- canonical: {first: Roberto, last: Barra-Chicote}
  variants:
  - {first: Roberto Barra, last: Chicote}
- canonical: {first: Sergio, last: Barrachina}
  id: sergio-barrachina
- canonical: {first: Claude, last: Barras}
  id: claude-barras
- canonical: {first: Caroline, last: Barriere}
  variants:
  - {first: Caroline, last: Barrière}
- canonical: {first: Chris, last: Barry}
  id: chris-barry
- canonical: {first: Valentina, last: Bartalesi Lenzi}
  id: valentina-bartalesi-lenzi
- canonical: {first: François, last: Barthélemy}
  variants:
  - {first: Francois, last: Barthelemy}
- canonical: {first: G. Edward, last: Barton}
  variants:
  - {first: G. Edward, last: 'Barton, Jr.'}
- canonical: {first: Guntis, last: Barzdins}
  variants:
  - {first: Guntis, last: Bārzdiņš}
- canonical: {first: Karine, last: Baschung}
  id: karine-baschung
- canonical: {first: Roberto, last: Basili}
  id: roberto-basili
- canonical: {first: Colin, last: Batchelor}
  variants:
  - {first: Colin R., last: Batchelor}
- canonical: {first: John, last: Bateman}
  variants:
  - {first: John A., last: Bateman}
- canonical: {first: Madeleine, last: Bates}
  id: madeleine-bates
  variants:
  - {first: Madeline, last: Bates}
- canonical: {first: Riza Theresa, last: Batista-Navarro}
  variants:
  - {first: Riza, last: Batista-Navarro}
- canonical: {first: Anton, last: Batliner}
  id: anton-batliner
- canonical: {first: Istvan, last: Batori}
  id: istvan-batori
- canonical: {first: Marco, last: Battista}
  id: marco-battista
- canonical: {first: William A., last: 'Baumgartner, Jr.'}
  variants:
  - {first: William A., last: Baumgartner Jr.}
  - {first: William A., last: Baumgartner}
  - {first: William, last: Baumgartner}
  - {first: William, last: Baumgartner Jr.}
- canonical: {first: Samuel, last: Bayer}
  variants:
  - {first: Sam, last: Bayer}
- canonical: {first: Andrew David, last: Beale}
  variants:
  - {first: Andrew, last: David}
- canonical: {first: David L., last: Bean}
  variants:
  - {first: David, last: Bean}
- canonical: {first: John, last: Bear}
  id: john-bear
- canonical: {first: Hannah, last: Bechara}
  variants:
  - {first: Hanna, last: Béchara}
  - {first: Hanna, last: Bechara}
  - {first: Hannah, last: Béchara}
- canonical: {first: Frederic, last: Bechet}
  id: frederic-bechet
  variants:
  - {first: Frédéric, last: Bechét}
  - {first: Frédéric, last: Béchet}
  - {first: Frederic, last: Béchet}
- canonical: {first: Chedi, last: Bechikh Ali}
  variants:
  - {first: Chedi, last: Bechikh}
- canonical: {first: Daniel, last: Beck}
  variants:
  - {first: Daniel Emilio, last: Beck}
- canonical: {first: Lee, last: Becker}
  variants:
  - {first: Lee A., last: Becker}
- canonical: {first: Russell, last: Beckley}
  variants:
  - {first: Russ, last: Beckley}
- canonical: {first: Paul, last: Bedaride}
  variants:
  - {first: Paul, last: Bédaride}
- canonical: {first: Cosmin Adrian, last: Bejan}
  variants:
  - {first: Cosmin, last: Adrian Bejan}
  - {first: Cosmin, last: Bejan}
- canonical: {first: Núria, last: Bel}
  variants:
  - {first: Nuria, last: Bel}
- canonical: {first: Gemma, last: Bel-Enguix}
  variants:
  - {first: Gemma Bel, last: Enguix}
  - {first: Gemma, last: Bel Enguix}
- canonical: {first: Julie, last: Belião}
  variants:
  - {first: Julie, last: Beliao}
- canonical: {first: Narjès, last: Bellamine Ben Saoud}
  variants:
  - {first: Narjès Bellamine Ben, last: Saoud}
- canonical: {first: Patrice, last: Bellot}
  id: patrice-bellot
- canonical: {first: Valérie, last: Bellynck}
  variants:
  - {first: Valerie, last: Bellynck}
- canonical: {first: Islam, last: Beltagy}
  id: islam-beltagy
- canonical: {first: Robert S., last: Belvin}
  variants:
  - {first: Robert, last: Belvin}
  - {first: Robert S., last: Melvin}
- canonical: {first: Anja, last: Belz}
  variants:
  - {first: Anya, last: Belz}
- canonical: {first: Roni, last: Ben Aharon}
  variants:
  - {first: Roni, last: Ben-Aharon}
- canonical: {first: Abdelmajid, last: Ben Hamadou}
  variants:
  - {first: Abdelmajid, last: Ben hamadou}
  - {first: Abdelmajid, last: Benhamadou}
  - {first: Abdelmajid-Lin, last: Ben Hamadou}
- canonical: {first: Abderrahim, last: Benabbou}
  id: abderrahim-benabbou
- canonical: {first: Farah, last: Benamara}
  variants:
  - {first: Farah, last: Beanamara}
  - {first: Farah, last: Benamara Zitoune}
- canonical: {first: Chomicha, last: Bendahman}
  id: chomicha-bendahman
- canonical: {first: Emily M., last: Bender}
  variants:
  - {first: Emily, last: Bender}
- canonical: {first: José-Miguel, last: Benedí}
  id: jose-miguel-benedi
  variants:
  - {first: Jose-Miguel, last: Benedi}
  - {first: José Miguel, last: Benedí}
  - {first: José Miguel, last: Benedí Ruíz}
  - {first: José-M., last: Benedí}
  - {first: José Miguel, last: Benedi Ruiz}
  - {first: José-Miguel, last: Benedí Ruíz}
- canonical: {first: Simon, last: Benigeri}
  id: simon-benigeri
  variants:
  - {first: Simon, last: Ben Igeri}
- canonical: {first: Andrew, last: Bennett}
  id: andrew-bennett
  similar: [andrew-bennetts]
- canonical: {first: Paul, last: Bennett}
  variants:
  - {first: Paul N., last: Bennett}
- canonical: {first: Andrew, last: Bennetts}
  id: andrew-bennetts
  similar: [andrew-bennett]
- canonical: {first: Alexander, last: Berg}
  variants:
  - {first: Alex, last: Berg}
  - {first: Alexander C, last: Berg}
- canonical: {first: Tamara, last: Berg}
  variants:
  - {first: Tamara L., last: Berg}
  - {first: Tamara L, last: Berg}
- canonical: {first: Carole, last: Bergamini}
  id: carole-bergamini
- canonical: {first: Adam, last: Berger}
  variants:
  - {first: Adam L., last: Berger}
- canonical: {first: Maria, last: Berger}
  variants:
  - {first: Maria, last: Moritz}
- canonical: {first: Raffaella, last: Bernardi}
  id: raffaella-bernardi
- canonical: {first: Niels Ole, last: Bernsen}
  variants:
  - {first: Niels Ole, last: Bernse}
  - {first: Niels O., last: Bernsen}
- canonical: {first: Elisa, last: Bertino}
  id: elisa-bertino
- canonical: {first: Núria, last: Bertomeu}
  variants:
  - {first: Nuria, last: Bertomeu}
  - {first: Núria, last: Bertomeu Castelló}
  - {first: Núria Bertomeu, last: Castelló}
- canonical: {first: Robert C., last: Berwick}
  variants:
  - {first: Robert, last: Berwick}
  - {first: Robert Cregar, last: Berwick}
- canonical: {first: Gabriel G., last: Bes}
  id: gabriel-g-bes
  variants:
  - {first: Gabriel G., last: Bès}
  - {first: Gabriel, last: Bès}
- canonical: {first: Laurent, last: Besacier}
  id: laurent-besacier
- canonical: {first: Štefan, last: Beňuš}
  variants:
  - {first: Stefan, last: Benus}
  - {first: S̆tefan, last: Ben̆us̆}
- canonical: {first: Akshar, last: Bharati}
  variants:
  - {first: Akshar, last: Bharathi}
- canonical: {first: Irshad, last: Bhat}
  variants:
  - {first: Irshad A., last: Bhat}
- canonical: {first: Rajesh, last: Bhat}
  id: rajesh-bhat
  similar: [rajesh-bhatt]
- canonical: {first: Riyaz Ahmad, last: Bhat}
  variants:
  - {first: Riyaz A., last: Bhat}
- canonical: {first: Rajesh, last: Bhatt}
  comment: UMass Amherst
  id: rajesh-bhatt
  similar: [rajesh-bhat]
- canonical: {first: Pushpak, last: Bhattacharyya}
  variants:
  - {first: Pushpak, last: Bhattacharya}
- canonical: {first: Virendrakumar, last: Bhavsar}
  variants:
  - {first: Virendra, last: Bhavsar}
- canonical: {first: Plaban Kr., last: Bhowmick}
  variants:
  - {first: Plaban, last: Bhowmick}
- canonical: {first: Ergun, last: Bicici}
  variants:
  - {first: Ergun, last: Biçici}
- canonical: {first: Eckhard, last: Bick}
  id: eckhard-bick
- canonical: {first: Timothy W., last: Bickmore}
  variants:
  - {first: Timothy, last: Bickmore}
- canonical: {first: Chris, last: Biemann}
  variants:
  - {first: Christian, last: Biemann}
- canonical: {first: Janusz Stanisław, last: Bien}
  variants:
  - {first: Janusz Stanislaw, last: Bien}
  - {first: Janusz S., last: Bień}
  - {first: Janusz S., last: Bien}
- canonical: {first: Marie A., last: Bienkowski}
  variants:
  - {first: Marie, last: Bienkowski}
- canonical: {first: Alan W., last: Biermann}
  id: alan-w-biermann
  variants:
  - {first: Alan, last: Biermann}
- canonical: {first: Jeffrey P., last: Bigham}
  variants:
  - {first: Jeffrey, last: Bigham}
- canonical: {first: Daniel M., last: Bikel}
  variants:
  - {first: Daniel, last: Bikel}
  - {first: Dan, last: Bikel}
- canonical: {first: Dimitrios, last: Bilidas}
  variants:
  - {first: Dimitris, last: Bilidas}
- canonical: {first: Eric, last: Bilinski}
  variants:
  - {first: Éric, last: Bilinski}
- canonical: {first: Mokhtar B., last: Billami}
  variants:
  - {first: Mokhtar-Boumedyen, last: Billami}
- canonical: {first: Jeff, last: Bilmes}
  variants:
  - {first: Jeff A., last: Bilmes}
- canonical: {first: Matthew W., last: Bilotti}
  variants:
  - {first: Matthew, last: Bilotti}
- canonical: {first: Milan, last: Bily}
  variants:
  - {first: Milan, last: Bílý}
- canonical: {first: Diana, last: Binnenpoorte}
  id: diana-binnenpoorte
- canonical: {first: Elizabeth, last: Bishop}
  id: elizabeth-bishop
- canonical: {first: Alan W., last: Black}
  id: alan-w-black
  variants:
  - {first: Alan, last: Black}
  - {first: Alan W, last: Black}
- canonical: {first: Ezra, last: Black}
  id: ezra-black
  variants:
  - {first: Ezra W., last: Black}
- canonical: {first: Lois M., last: Black}
  variants:
  - {first: Lois, last: Black}
- canonical: {first: William J., last: Black}
  id: william-j-black
  variants:
  - {first: William J, last: Black}
  - {first: William, last: Black}
- canonical: {first: Frédéric, last: Blain}
  variants:
  - {first: Frederic, last: Blain}
- canonical: {first: Hervé, last: Blanchon}
  variants:
  - {first: Herve, last: Blanchon}
- canonical: {first: Christian, last: Blaschke}
  id: christian-blaschke
- canonical: {first: Nate, last: Blaylock}
  id: nate-blaylock
- canonical: {first: David, last: Blei}
  variants:
  - {first: David M., last: Blei}
- canonical: {first: Hatte, last: Blejer}
  variants:
  - {first: Hatte R., last: Blejer}
- canonical: {first: André, last: Blessing}
  variants:
  - {first: Andre, last: Blessing}
- canonical: {first: Hans Ulrich, last: Block}
  variants:
  - {first: Hans-Ulrich, last: Block}
- canonical: {first: Marsden S., last: Blois}
  id: marsden-s-blois
- canonical: {first: Phil, last: Blunsom}
  variants:
  - {first: Philip, last: Blunsom}
- canonical: {first: Tamara, last: Bobić}
  variants:
  - {first: Tamara, last: Bobic}
- canonical: {first: Daniel, last: Bobrow}
  variants:
  - {first: Daniel G., last: Bobrow}
- canonical: {first: Robert, last: Bobrow}
  id: robert-bobrow
  variants:
  - {first: Robert J., last: Bobrow}
  - {first: Rusty, last: Bobrow}
- canonical: {first: Péter Pál, last: Boda}
  variants:
  - {first: Péter, last: Boda}
- canonical: {first: Adams B., last: Bodomo}
  variants:
  - {first: Adams, last: Bodomo}
- canonical: {first: Guido, last: Boella}
  id: guido-boella
- canonical: {first: Katharina, last: Boesefeldt}
  id: katharina-boesefeldt
- canonical: {first: Christopher, last: Bogart}
  variants:
  - {first: Chris, last: Bogart}
- canonical: {first: Branimir, last: Boguraev}
  id: branimir-boguraev
  variants:
  - {first: Branimir K., last: Boguraev}
  - {first: Bran, last: Boguraev}
- canonical: {first: Igor, last: Boguslavsky}
  variants:
  - {first: Igor M., last: Boguslavsky}
- canonical: {first: Dan, last: Bohus}
  id: dan-bohus
  variants:
  - {first: Dan, last: Bohuş}
- canonical: {first: Sean, last: Boisen}
  id: sean-boisen
- canonical: {first: Christian, last: Boitet}
  id: christian-boitet
- canonical: {first: Loic, last: Boizou}
  variants:
  - {first: Loïc, last: Boizou}
- canonical: {first: Ondřej, last: Bojar}
  variants:
  - {first: Ondrej, last: Bojar}
- canonical: {first: Julie E., last: Boland}
  variants:
  - {first: Julie, last: Boland}
- canonical: {first: Daniel, last: Bolaños}
  variants:
  - {first: Daniel, last: Bolanos}
- canonical: {first: Gemma, last: Boleda}
  variants:
  - {first: Gemma, last: Boleda Torrent}
- canonical: {first: Andrea, last: Bolognesi}
  id: andrea-bolognesi
- canonical: {first: Igor A., last: Bolshakov}
  variants:
  - {first: Igor, last: Bolshakov}
- canonical: {first: Antonio, last: Bonafonte}
  id: antonio-bonafonte
- canonical: {first: Jean-François, last: Bonastre}
  id: jean-francois-bonastre
  variants:
  - {first: Jean-Francois, last: Bonastre}
- canonical: {first: Guillaume, last: Bonfante}
  variants:
  - {first: Guillame, last: Bonfante}
- canonical: {first: Claire, last: Bonial}
  variants:
  - {first: Claire N., last: Bonial}
- canonical: {first: Marco Aldo Piccolino, last: Boniforti}
  variants:
  - {first: Marco Aldo, last: Piccolino Boniforti}
- canonical: {first: Hélène, last: Bonneau-Maynard}
  id: helene-bonneau-maynard
  variants:
  - {first: Hélène, last: Maynard}
- canonical: {first: Kalina, last: Bontcheva}
  id: kalina-bontcheva
  similar: [katina-bontcheva]
- canonical: {first: Katina, last: Bontcheva}
  id: katina-bontcheva
  similar: [kalina-bontcheva]
- canonical: {first: German, last: Bordel}
  id: german-bordel
  variants:
  - {first: Germán, last: Bordel}
- canonical: {first: Emanuela, last: Boroş}
  variants:
  - {first: Emanuela, last: Boroș}
  - {first: Emanuela, last: Boros}
- canonical: {first: Tiberiu, last: Boroş}
  variants:
  - {first: Tiberiu, last: Boroș}
  - {first: Tiberiu, last: Boros}
- canonical: {first: Sonja, last: Bosch}
  variants:
  - {first: Sonja E., last: Bosch}
- canonical: {first: Matko, last: Bosnjak}
  variants:
  - {first: Matko, last: Bošnjak}
- canonical: {first: Elizabeth C., last: Botha}
  id: elizabeth-c-botha
- canonical: {first: Alexandre, last: Bouchard-Côté}
  variants:
  - {first: Alexandre, last: Bouchard}
- canonical: {first: Abdessalam, last: Bouchekif}
  variants:
  - {first: Abdesselam, last: Bouchekif}
- canonical: {first: Mohamed Mahdi, last: Boudabous}
  variants:
  - {first: Mohamed, last: Boudabous}
- canonical: {first: Aicha, last: Bouhjar}
  variants:
  - {first: Aïcha, last: Bouhjar}
- canonical: {first: Pierrette, last: Bouillon}
  id: pierrette-bouillon
- canonical: {first: Philippe, last: Boula de Mareüil}
  id: philippe-boula-de-mareuil
  variants:
  - {first: Philippe Boula, last: de Mareüil}
- canonical: {first: Gilles, last: Boulianne}
  id: gilles-boulianne
- canonical: {first: Paolo, last: Bouquet}
  id: paolo-bouquet
- canonical: {first: Laurent, last: Bourbeau}
  id: laurent-bourbeau
- canonical: {first: Caroline, last: Bousquet-Vernhettes}
  variants:
  - {first: Caroline, last: Bousquet}
- canonical: {first: Lou, last: Boves}
  variants:
  - {first: Louis, last: Boves}
- canonical: {first: Samuel, last: Bowman}
  variants:
  - {first: Samuel R., last: Bowman}
  - {first: Sam, last: Bowman}
- canonical: {first: Stephen, last: Boxwell}
  variants:
  - {first: Stephen A., last: Boxwell}
- canonical: {first: Richard D., last: Boyce}
  variants:
  - {first: Richard, last: Boyce}
- canonical: {first: Andrew, last: Boyd}
  variants:
  - {first: Andrew D., last: Boyd}
- canonical: {first: Amber, last: Boydstun}
  variants:
  - {first: Amber E., last: Boydstun}
- canonical: {first: Kristy, last: Boyer}
  variants:
  - {first: Kristy Elizabeth, last: Boyer}
- canonical: {first: Cem, last: Bozsahin}
  variants:
  - {first: Cem, last: Bozşahin}
  - {first: H. Cem, last: Bozsahin}
- canonical: {first: Olivier, last: Boëffard}
  variants:
  - {first: Olivier, last: Boeffard}
- canonical: {first: Lisa, last: Braden-Harder}
  variants:
  - {first: Lisa C., last: Braden-Harder}
- canonical: {first: Deborah, last: Brady}
  variants:
  - {first: Deb, last: Brady}
- canonical: {first: Annelies, last: Braffort}
  id: annelies-braffort
- canonical: {first: S.R.K., last: Branavan}
  variants:
  - {first: S. R. K., last: Branavan}
- canonical: {first: António, last: Branco}
  variants:
  - {first: Antonio, last: Branco}
  - {first: Antonio H., last: Branco}
  - {first: António Horta, last: Branco}
- canonical: {first: Andrew, last: Brasher}
  id: andrew-brasher
- canonical: {first: Harry, last: Bratt}
  id: harry-bratt
- canonical: {first: Adrian, last: Braşoveanu}
  variants:
  - {first: Adrian, last: Brasoveanu}
- canonical: {first: Eric, last: Breck}
  variants:
  - {first: Eric J., last: Breck}
- canonical: {first: D. S., last: Bree}
  variants:
  - {first: D.S., last: Bree}
- canonical: {first: Jason, last: Brenier}
  variants:
  - {first: Jason M., last: Brenier}
- canonical: {first: Susan E., last: Brennan}
  variants:
  - {first: Susan, last: Brennan}
- canonical: {first: Xavier, last: Briffault}
  id: xavier-briffault
- canonical: {first: Ted, last: Briscoe}
  id: ted-briscoe
  variants:
  - {first: Edward, last: Briscoe}
- canonical: {first: George Aaron, last: Broadwell}
  variants:
  - {first: Aaron, last: Broadwell}
  - {first: G. Aaron, last: Broadwell}
- canonical: {first: Daan, last: Broeder}
  id: daan-broeder
- canonical: {first: Michael K., last: Brown}
  variants:
  - {first: Michael, last: Brown}
- canonical: {first: Peter F., last: Brown}
  id: peter-f-brown
- canonical: {first: Ralf D., last: Brown}
  variants:
  - {first: Ralf, last: Brown}
- canonical: {first: Susan Windisch, last: Brown}
  variants:
  - {first: Susan, last: Windisch Brown}
  - {first: Susan, last: Brown}
  - {first: Susan W., last: Brown}
- canonical: {first: Rebecca, last: Bruce}
  variants:
  - {first: Rebecca F., last: Bruce}
- canonical: {first: Hennie, last: Brugman}
  id: hennie-brugman
- canonical: {first: Ernst, last: Buchberger}
  id: ernst-buchberger
- canonical: {first: Chris, last: Buckley}
  id: chris-buckley
- canonical: {first: Sven, last: Buechel}
  variants:
  - {first: Sven, last: Büchel}
- canonical: {first: Alberto, last: Bugarín Diz}
  variants:
  - {first: Alberto, last: Bugarín}
  - {first: Alberto, last: Bugarin}
- canonical: {first: Trung, last: Bui}
  variants:
  - {first: Trung H., last: Bui}
- canonical: {first: Florin, last: Bulgarov}
  variants:
  - {first: Florin Adrian, last: Bulgarov}
- canonical: {first: Barbara, last: Bullock}
  variants:
  - {first: Barbara E., last: Bullock}
- canonical: {first: Razvan, last: Bunescu}
  variants:
  - {first: Razvan C., last: Bunescu}
- canonical: {first: Harry, last: Bunt}
  id: harry-bunt
- canonical: {first: Laura, last: Burdick}
  variants:
  - {first: Laura, last: Wendlandt}
- canonical: {first: Gaston, last: Burek}
  variants:
  - {first: Gaston G., last: Burek}
- canonical: {first: Clint, last: Burfoot}
  variants:
  - {first: Clinton, last: Burfoot}
- canonical: {first: John D., last: Burger}
  comment: MITRE
  id: john-d-burger
  similar: [john-f-burger]
- canonical: {first: John F., last: Burger}
  comment: System Development Corporation
  id: john-f-burger
  similar: [john-d-burger]
- canonical: {first: Christopher J.C., last: Burges}
  variants:
  - {first: Chris J.C., last: Burges}
- canonical: {first: Diego A., last: Burgos}
  variants:
  - {first: Diego, last: Burgos}
- canonical: {first: Bianka, last: Buschbeck}
  id: bianka-buschbeck
  variants:
  - {first: Bianka, last: Buschbeck-Wolf}
- canonical: {first: Andrei, last: Butnaru}
  variants:
  - {first: Andrei M., last: Butnaru}
- canonical: {first: Bill, last: Byrne}
  comment: University of Cambridge
  id: bill-byrne
- canonical: {first: Bill, last: Byrne}
  comment: UCSD Ph.d; https://www.linkedin.com/in/billb/
  id: bill-byrne-ucsd
- canonical: {first: Donna, last: Byron}
  id: donna-byron
  variants:
  - {first: Donna K., last: Byron}
- canonical: {first: Tamás, last: Bíró}
  variants:
  - {first: Tamás, last: Biró}
- canonical: {first: Benjamin, last: Börschinger}
  variants:
  - {first: Benjamin, last: Boerschinger}
- canonical: {first: Kenneth S., last: Bøgh}
  variants:
  - {first: Kenneth, last: Bøgh}
- canonical: {first: Alena, last: Bŏhmová}
  variants:
  - {first: Alena, last: Bohmova}
  - {first: Alena, last: Böhmová}
- canonical: {first: Sheila, last: C. M. de Sousa}
  variants:
  - {first: Sheila C.M., last: de Sousa}
- canonical: {first: José G., last: C. de Souza}
  variants:
  - {first: José G.C., last: de Souza}
  - {first: Jose G.C., last: de Souza}
  - {first: José Guilherme, last: Camargo de Souza}
  - {first: José G., last: Camargo de Souza}
  - {first: José Guilherme, last: C. de Souza}
- canonical: {first: Malarkodi, last: C.S.}
  variants:
  - {first: Malarkodi, last: C.S}
  - {first: CS., last: Malarkodi}
- canonical: {first: Joao Paulo, last: Cabral}
  variants:
  - {first: João P., last: Cabral}
- canonical: {first: Luís Miguel, last: Cabral}
  variants:
  - {first: Luís, last: Cabral}
- canonical: {first: Luis-Adrián, last: Cabrera-Diego}
  variants:
  - {first: Luis Adrián, last: Cabrera-Diego}
- canonical: {first: Maria Teresa, last: Cabré}
  id: maria-teresa-cabre
  variants:
  - {first: M. Teresa, last: Cabré}
  - {first: Teresa, last: Cabré}
- canonical: {first: Whitney L., last: Cade}
  variants:
  - {first: Whitney, last: Cade}
- canonical: {first: Anais, last: Cadilhac}
  variants:
  - {first: Anaïs, last: Cadilhac}
- canonical: {first: Michael J., last: Cafarella}
  variants:
  - {first: Michael, last: Cafarella}
- canonical: {first: Lynne, last: Cahill}
  id: lynne-cahill
  variants:
  - {first: Lynne J., last: Cahill}
- canonical: {first: Dongfeng, last: Cai}
  variants:
  - {first: DongFeng, last: Cai}
- canonical: {first: Jun Fu, last: Cai}
  variants:
  - {first: Junfu, last: Cai}
- canonical: {first: Qingqing, last: Cai}
  variants:
  - {first: Qing-qing, last: Cai}
- canonical: {first: Jo, last: Calder}
  variants:
  - {first: Jonathan, last: Calder}
- canonical: {first: Mary Elaine, last: Califf}
  id: mary-elaine-califf
- canonical: {first: Charles B., last: Callaway}
  variants:
  - {first: Charles, last: Callaway}
- canonical: {first: Diego, last: Calvanese}
  id: diego-calvanese
- canonical: {first: Nicoletta, last: Calzolari}
  id: nicoletta-calzolari
  variants:
  - {first: Nicoletta Calzolari, last: Zamorani}
- canonical: {first: Jose, last: Camacho-Collados}
  variants:
  - {first: José, last: Camacho-Collados}
- canonical: {first: Ellen, last: Campana}
  id: ellen-campana
- canonical: {first: Joseph P., last: Campbell}
  variants:
  - {first: Joseph, last: Campbell}
- canonical: {first: Francisco, last: Campillo}
  variants:
  - {first: Francisco Campillo, last: Díaz}
- canonical: {first: Doğan, last: Can}
  variants:
  - {first: Dogan, last: Can}
- canonical: {first: Arnaldo, last: 'Candido, Jr.'}
  variants:
  - {first: Arnaldo, last: Candido Jr.}
  - {first: Arnaldo, last: Candido Jr}
  - {first: Arnaldo, last: Candido}
- canonical: {first: Marie, last: Candito}
  variants:
  - {first: Marie-Helene, last: Candito}
  - {first: Marie-Hélène, last: Candito}
- canonical: {first: Amparo Elizabeth, last: Cano Basave}
  variants:
  - {first: Amparo Elizabeth, last: Cano-Basave}
- canonical: {first: Xuan-Nga, last: Cao}
  variants:
  - {first: Xuân-Nga, last: Cao}
  - {first: Xuân-Nga Cao, last: Kam}
- canonical: {first: Amedeo, last: Cappelli}
  id: amedeo-cappelli
- canonical: {first: George, last: Carayannis}
  id: george-carayannis
- canonical: {first: José María, last: Carazo}
  variants:
  - {first: José-María, last: Carazo}
- canonical: {first: Sandra, last: Carberry}
  variants:
  - {first: M. Sandra, last: Carberry}
- canonical: {first: Jaime G., last: Carbonell}
  comment: CMU
  id: jaime-g-carbonell
  similar: [jaime-r-carbonell]
  variants:
  - {first: Jaime, last: Carbonell}
  - {first: Jaime G., last: Carbonell Jr}
- canonical: {first: Jaime R., last: Carbonell}
  comment: BBN; d. 1973
  id: jaime-r-carbonell
  similar: [jaime-g-carbonell]
- canonical: {first: Antonio, last: Cardenal}
  variants:
  - {first: Antonio, last: Cardenal-Lopez}
- canonical: {first: Claire, last: Cardie}
  id: claire-cardie
- canonical: {first: Patrick, last: Cardinal}
  id: patrick-cardinal
- canonical: {first: Paula, last: Cardoso}
  id: paula-cardoso
  variants:
  - {first: Paula C. Figueira, last: Cardoso}
  - {first: Paula C. F., last: Cardoso}
- canonical: {first: George, last: Caridakis}
  id: george-caridakis
- canonical: {first: Kathleen M., last: Carley}
  variants:
  - {first: Kathleen, last: Carley}
- canonical: {first: Mark, last: Carman}
  variants:
  - {first: Mark J., last: Carman}
  - {first: Mark James, last: Carman}
- canonical: {first: Jorge, last: Carrillo de Albornoz}
  variants:
  - {first: Jorge Carrillo, last: de Albornoz}
- canonical: {first: Jeremy J., last: Carroll}
  variants:
  - {first: Jeremy, last: Carroll}
- canonical: {first: John A., last: Carroll}
  comment: Cambridge, Sussex
  id: john-a-carroll
  similar: [john-b-carroll]
  variants:
  - {first: John, last: Carroll}
- canonical: {first: John B., last: Carroll}
  comment: UNC
  id: john-b-carroll
  similar: [john-a-carroll]
- canonical: {first: Julie, last: Carson-Berndsen}
  variants:
  - {first: Julie, last: Carson}
  - {first: Julle, last: Carson-Berndsen}
- canonical: {first: David, last: Carter}
  variants:
  - {first: David M., last: Carter}
- canonical: {first: Christopher, last: Caruso}
  variants:
  - {first: Chris, last: Caruso}
- canonical: {first: Vitor, last: Carvalho}
  variants:
  - {first: Vitor R., last: Carvalho}
- canonical: {first: Francisco, last: Casacuberta}
  id: francisco-casacuberta
- canonical: {first: Bernardino, last: Casas}
  id: bernardino-casas
- canonical: {first: Helena de Medeiros, last: Caseli}
  variants:
  - {first: Helena, last: de Medeiros Caseli}
- canonical: {first: Arantza, last: Casillas}
  id: arantza-casillas
- canonical: {first: Asunción, last: Castaño}
  id: asuncion-castano
- canonical: {first: José, last: Castaño}
  variants:
  - {first: José M., last: Castaño}
- canonical: {first: João Miguel, last: Casteleiro}
  variants:
  - {first: João, last: Casteleiro}
- canonical: {first: Núria, last: Castell}
  variants:
  - {first: Nuria, last: Castell}
- canonical: {first: Antonio, last: Castellanos}
  id: antonio-castellanos
- canonical: {first: Eric, last: Castelli’}
  variants:
  - {first: Eric, last: Castelli}
- canonical: {first: Irene, last: Castellón}
  variants:
  - {first: Irene, last: Castellon}
- canonical: {first: Julio, last: Castillo}
  variants:
  - {first: Julio Javier, last: Castillo}
- canonical: {first: Thiago, last: Castro Ferreira}
  variants:
  - {first: Thiago, last: Ferreira}
- canonical: {first: Maria Lucia, last: Castro Jorge}
  variants:
  - {first: Maria Lucía Castro, last: Jorge}
  - {first: Maria Lucía, last: Castro Jorge}
- canonical: {first: Maria Jose, last: Castro-Bleda}
  variants:
  - {first: María José, last: Castro}
  - {first: María-José, last: Castro}
- canonical: {first: Dolors, last: Català}
  variants:
  - {first: Dolors, last: Catala}
- canonical: {first: Maria Novella, last: Catarsi}
  id: maria-novella-catarsi
- canonical: {first: Roberta, last: Catizone}
  id: roberta-catizone
- canonical: {first: Gabriela, last: Cavaglià}
  variants:
  - {first: Gabriela, last: Cavaglia}
- canonical: {first: Alexandru, last: Ceauşu}
  variants:
  - {first: Alexandru, last: Ceausu}
- canonical: {first: Guillermo A., last: Cecchi}
  variants:
  - {first: Guillermo, last: Cecchi}
- canonical: {first: Ali Hadian, last: Cefidekhanie}
  variants:
  - {first: Ali, last: Hadian}
- canonical: {first: Pedro Concejero, last: Cerezo}
  variants:
  - {first: Pedro, last: Concejero}
- canonical: {first: Scott A., last: Hale}
  variants:
  - {first: Scott, last: Hale}
- canonical: {first: Jeong-Won, last: Cha}
  variants:
  - {first: Jeongwon, last: Cha}
- canonical: {first: Seungho, last: Cha}
  id: seungho-cha
- canonical: {first: Joyce, last: Chai}
  variants:
  - {first: Joyce Yue, last: Chai}
  - {first: Joyce Y., last: Chai}
- canonical: {first: Kian Ming A., last: Chai}
  variants:
  - {first: Kian Ming Adam, last: Chai}
- canonical: {first: Aimilios, last: Chalamandaris}
  id: aimilios-chalamandaris
  variants:
  - {first: Chalamandaris, last: Aimilios}
- canonical: {first: Nathanael, last: Chambers}
  variants:
  - {first: Nathan, last: Chambers}
- canonical: {first: Gary K. K., last: Chan}
  id: gary-k-k-chan
- canonical: {first: Kwok-Ping, last: Chan}
  variants:
  - {first: Kwok Ping, last: Chan}
- canonical: {first: Samuel W. K., last: Chan}
  id: samuel-w-k-chan
  variants:
  - {first: Samuel W.K., last: Chan}
- canonical: {first: Brian J., last: Chandler}
  id: brian-j-chandler
  variants:
  - {first: Brian, last: Chandler}
- canonical: {first: Sharath, last: Chandra Guntuku}
  variants:
  - {first: Sharath Chandra, last: Guntuku}
- canonical: {first: Raman, last: Chandrasekar}
  id: raman-chandrasekar
- canonical: {first: Muthu Kumar, last: Chandrasekaran}
  variants:
  - {first: Muthu, last: Kumar Chandrasekaran}
- canonical: {first: Angel, last: Chang}
  variants:
  - {first: Angel X., last: Chang}
- canonical: {first: Baobao, last: Chang}
  variants:
  - {first: Bao-Bao, last: Chang}
- canonical: {first: Ching Yun, last: Chang}
  variants:
  - {first: Ching-Yun, last: Chang}
- canonical: {first: Edward Y., last: Chang}
  variants:
  - {first: Edward, last: Chang}
- canonical: {first: Jason S., last: Chang}
  variants:
  - {first: Jason, last: Chang}
  - {first: Jason J. S., last: Chang}
  - {first: Jason J.S., last: Chang}
  - {first: Jason J., last: Chang}
- canonical: {first: Jim, last: Chang}
  variants:
  - {first: Jimmy, last: Chang}
- canonical: {first: Joseph Z., last: Chang}
  variants:
  - {first: Joseph, last: Chang}
  - {first: Joseph Z, last: Chang}
- canonical: {first: Jyun-Sheng, last: Chang}
  variants:
  - {first: Jyun-sheng, last: Chang}
- canonical: {first: Kai-min Kevin, last: Chang}
  variants:
  - {first: Kai-Min, last: Chang}
  - {first: Kai-min K., last: Chang}
- canonical: {first: Li-Li, last: Chang}
  variants:
  - {first: Li-li, last: Chang}
- canonical: {first: Li-Ping, last: Chang}
  variants:
  - {first: Li-ping, last: Chang}
- canonical: {first: Pi-Chuan, last: Chang}
  variants:
  - {first: Pichuan, last: Chang}
- canonical: {first: Shih-Fu, last: Chang}
  variants:
  - {first: Shih-fu, last: Chang}
- canonical: {first: Yu-wei, last: Chang}
  variants:
  - {first: Yu-Wei, last: Chang}
- canonical: {first: F. Y. August, last: Chao}
  variants:
  - {first: F.Y. August, last: Chao}
- canonical: {first: Wenhan, last: Chao}
  variants:
  - {first: WenHan, last: Chao}
  - {first: Wen-Han, last: Chao}
- canonical: {first: Wendy, last: Chapman}
  variants:
  - {first: Wendy W, last: Chapman}
- canonical: {first: Marcela, last: Charfuelan}
  variants:
  - {first: Marcela, last: Charfuelán}
- canonical: {first: Eric, last: Charton}
  variants:
  - {first: Éric, last: Charton}
- canonical: {first: Noël, last: Chateau}
  id: noel-chateau
- canonical: {first: Niladri, last: Chatterjee}
  id: niladri-chatterjee
- canonical: {first: Rajen, last: Chatterjee}
  variants:
  - {first: Rajan, last: Chatterjee}
- canonical: {first: Jacques, last: Chauché}
  id: jacques-chauche
- canonical: {first: Himani, last: Chaudhry}
  variants:
  - {first: Himani, last: Chaudhary}
- canonical: {first: Bidyut Baran, last: Chaudhuri}
  id: bidyut-baran-chaudhuri
  variants:
  - {first: Bidyut B., last: Chaudhuri}
- canonical: {first: Chiwei, last: Che}
  id: chiwei-che
- canonical: {first: Alvin Cheng-Hsien, last: Chen}
  variants:
  - {first: Cheng-Hsien, last: Chen}
- canonical: {first: Catherine, last: Chen}
  comment: UC Berkley
  id: catherine-chen-ucberkley
- canonical: {first: Catherine, last: Chen}
  comment: Brown
  id: catherine-chen-bu
- canonical: {first: Chao-Jan, last: Chen}
  variants:
  - {first: Chao-jan, last: Chen}
- canonical: {first: Cheng-Der, last: Chen}
  variants:
  - {first: Cheng-der, last: Chen}
- canonical: {first: Feng-Yi, last: Chen}
  variants:
  - {first: Feng-yi, last: Chen}
- canonical: {first: Francine, last: Chen}
  variants:
  - {first: Francine R., last: Chen}
- canonical: {first: Helen Kaiyun, last: Chen}
  variants:
  - {first: Kai-Yun, last: Chen}
  - {first: Kai-yun, last: Chen}
  - {first: Helen Kai-yun, last: Chen}
- canonical: {first: Huey-Chyun, last: Chen}
  variants:
  - {first: Mathis Huey-chyun, last: Chen}
- canonical: {first: Jen Nan, last: Chen}
  variants:
  - {first: Jen-Nan, last: Chen}
  - {first: Jen-nan, last: Chen}
- canonical: {first: Jiajun, last: Chen}
  variants:
  - {first: Jia-jun, last: Chen}
  - {first: Jia-Jun, last: Chen}
- canonical: {first: Keh-Jiann, last: Chen}
  variants:
  - {first: Keh-jiann, last: Chen}
  - {first: Ke-Jiann, last: Chen}
  - {first: K. J., last: Chen}
- canonical: {first: Kuang-hua, last: Chen}
  variants:
  - {first: Kuang-Hua, last: Chen}
- canonical: {first: Li-mei, last: Chen}
  variants:
  - {first: Li-Mei, last: Chen}
- canonical: {first: Liang-Yu, last: Chen}
  variants:
  - {first: Liangyu, last: Chen}
- canonical: {first: Mei-hua, last: Chen}
  variants:
  - {first: Mei-Hua, last: Chen}
- canonical: {first: Mia Xu, last: Chen}
  variants:
  - {first: Mia, last: Chen}
- canonical: {first: Nancy, last: Chen}
  variants:
  - {first: Nancy F., last: Chen}
- canonical: {first: Po Chun, last: Chen}
  variants:
  - {first: Po-Chun, last: Chen}
- canonical: {first: Po Hsuan, last: Chen}
  variants:
  - {first: Po-Hsuan, last: Chen}
- canonical: {first: Shun-Der, last: Chen}
  variants:
  - {first: Shun-Der, last: Cheng}
- canonical: {first: Ssu-Cheng, last: Chen}
  variants:
  - {first: Su-Cheng, last: Chen}
- canonical: {first: Stanley F., last: Chen}
  variants:
  - {first: Stanley, last: Chen}
- canonical: {first: Tsong-yi, last: Chen}
  variants:
  - {first: Tsong-Yi, last: Chen}
- canonical: {first: Xixian, last: Chen}
  variants:
  - {first: XiXian, last: Chen}
- canonical: {first: Yi-Rong, last: Chen}
  variants:
  - {first: YiRong, last: Chen}
  - {first: Yi-Rung, last: Chen}
- canonical: {first: YiChun, last: Chen}
  variants:
  - {first: Yi-Chun, last: Chen}
- canonical: {first: Yuanzhu Peter, last: Chen}
  variants:
  - {first: Peter, last: Chen}
- canonical: {first: Charles, last: 'Chen, Jr.'}
  variants:
  - {first: Charles, last: Chen}
  - {first: Charles, last: Chen Jr.}
- canonical: {first: Noureddine, last: Chenfour}
  id: noureddine-chenfour
- canonical: {first: Wen-Huei, last: Cheng}
  variants:
  - {first: Wen-Hui, last: Cheng}
- canonical: {first: Xueqi, last: Cheng}
  variants:
  - {first: Xue-Qi, last: Cheng}
- canonical: {first: Chi-Shun, last: Cheung}
  variants:
  - {first: Chi Shun, last: Cheung}
- canonical: {first: Jackie Chi Kit, last: Cheung}
  variants:
  - {first: Jackie C. K., last: Cheung}
  - {first: Jackie C.K., last: Cheung}
  - {first: Jackie, last: Cheung}
- canonical: {first: Lawrence Y. L., last: Cheung}
  id: lawrence-y-l-cheung
  variants:
  - {first: Lawrence Y.L., last: Cheung}
- canonical: {first: Peter A., last: Chew}
  variants:
  - {first: Peter, last: Chew}
- canonical: {first: Adam, last: Cheyer}
  id: adam-cheyer
- canonical: {first: Tung-Hui, last: Chiang}
  variants:
  - {first: TungHui, last: Chiang}
- canonical: {first: Yuang-Chin, last: Chiang}
  variants:
  - {first: Yuang-chin, last: Chiang}
- canonical: {first: Jen-Tzung, last: Chien}
  variants:
  - {first: Jen-Tzong, last: Chien}
- canonical: {first: Lois C., last: Childs}
  variants:
  - {first: Lois, last: Childs}
- canonical: {first: Odbayar, last: Chimeddorj}
  variants:
  - {first: Chimeddorj, last: Odbayar}
- canonical: {first: Nancy, last: Chinchor}
  id: nancy-chinchor
  variants:
  - {first: Nancy A., last: Chinchor}
- canonical: {first: P. C., last: Ching}
  variants:
  - {first: P.C., last: Ching}
- canonical: {first: Manoj, last: Chinnakotla}
  variants:
  - {first: Manoj K., last: Chinnakotla}
  - {first: Manoj Kumar, last: Chinnakotla}
- canonical: {first: Luminita, last: Chiran}
  id: luminita-chiran
- canonical: {first: Mahesh V., last: Chitrao}
  variants:
  - {first: Mahesh, last: Chitrao}
- canonical: {first: Chih-Ming, last: Chiu}
  variants:
  - {first: Chih-ming, last: Chiu}
- canonical: {first: Hsun-Wen, last: Chiu}
  variants:
  - {first: Hsun-wen, last: Chiu}
- canonical: {first: Timothy, last: Chklovski}
  variants:
  - {first: Tim, last: Chklovski}
- canonical: {first: Hakaze, last: Cho}
  id: hakaze-cho
  variants:
  - {first: Yufeng, last: Zhao}
- canonical: {first: Martin, last: Chodorow}
  variants:
  - {first: Martin S., last: Chodorow}
- canonical: {first: GyuHyeon, last: Choi}
  variants:
  - {first: Gyu-Hyeon, last: Choi}
- canonical: {first: Jinho D., last: Choi}
  variants:
  - {first: Jinho, last: Choi}
- canonical: {first: Key-Sun, last: Choi}
  variants:
  - {first: Key-sun, last: Choi}
- canonical: {first: Annick, last: Choisier}
  id: annick-choisier
- canonical: {first: Mickey W. C., last: Chong}
  variants:
  - {first: Mickey W.C., last: Chong}
- canonical: {first: George, last: Chou}
  id: george-chou
- canonical: {first: Seng-Cho T., last: Chou}
  variants:
  - {first: Seng-cho T., last: Chou}
- canonical: {first: Prafulla Kumar, last: Choubey}
  variants:
  - {first: Prafulla, last: Choubey}
- canonical: {first: Khalid, last: Choukri}
  id: khalid-choukri
  variants:
  - {first: Kalid, last: Choukri}
- canonical: {first: Yen-Lu, last: Chow}
  variants:
  - {first: Yen-lu, last: Chow}
- canonical: {first: Thomas Ulrich, last: Christiansen}
  variants:
  - {first: Thomas, last: Christiansen}
- canonical: {first: Dimitris, last: Christodoulakis}
  variants:
  - {first: Dimitris N., last: Christodoulakis}
- canonical: {first: C. Mario, last: Christoudias}
  variants:
  - {first: Mario, last: Christoudias}
- canonical: {first: Grzegorz, last: Chrupała}
  variants:
  - {first: Grzegorz, last: Chrupala}
- canonical: {first: Jennifer, last: Chu-Carroll}
  variants:
  - {first: Jennifer, last: Chu}
- canonical: {first: Tat-Seng, last: Chua}
  variants:
  - {first: Tat Seng, last: Chua}
- canonical: {first: Ka-Wai, last: Chui}
  variants:
  - {first: Kawai, last: Chui}
- canonical: {first: Grace, last: Chung}
  variants:
  - {first: Grace Y, last: Chung}
- canonical: {first: Hee Sung, last: Chung}
  variants:
  - {first: Hee-Sung, last: Chung}
- canonical: {first: HooJung, last: Chung}
  variants:
  - {first: Hoojung, last: Chung}
- canonical: {first: Siaw-Fong, last: Chung}
  variants:
  - {first: Siaw Fong, last: Chung}
- canonical: {first: You-Shan, last: Chung}
  variants:
  - {first: You-shan, last: Chung}
- canonical: {first: Kenneth, last: Church}
  variants:
  - {first: Kenneth Ward, last: Church}
  - {first: Ken, last: Church}
  - {first: Kenneth W., last: Church}
- canonical: {first: Christopher, last: Chute}
  variants:
  - {first: Christopher G., last: Chute}
- canonical: {first: Ilyas, last: Cicekli}
  variants:
  - {first: İlyas, last: Çiçekli}
- canonical: {first: Christopher, last: Cieri}
  variants:
  - {first: Chris, last: Cieri}
- canonical: {first: Philipp, last: Cimiano}
  id: philipp-cimiano
- canonical: {first: Alina Maria, last: Ciobanu}
  variants:
  - {first: Alina, last: Ciobanu}
- canonical: {first: Manuel R., last: Ciosici}
  variants:
  - {first: Manuel, last: Ciosici}
- canonical: {first: Fabio, last: Ciravegna}
  id: fabio-ciravegna
- canonical: {first: Montserrat, last: Civit}
  id: montserrat-civit
- canonical: {first: Chris, last: Clark}
  variants:
  - {first: Christine, last: Clark}
- canonical: {first: Jonathan H., last: Clark}
  variants:
  - {first: Jonathan, last: Clark}
- canonical: {first: Charles L. A., last: Clarke}
  id: charles-l-a-clarke
- canonical: {first: Luka A., last: Clarke}
  variants:
  - {first: Luka, last: Clarke}
- canonical: {first: Mark A., last: Clements}
  variants:
  - {first: Mark, last: Clements}
- canonical: {first: Miruna, last: Clinciu}
  variants:
  - {first: Miruna-Adriana, last: Clinciu}
- canonical: {first: John H., last: 'Clippinger, Jr.'}
  variants:
  - {first: John Henry, last: 'Clippinger, Jr.'}
- canonical: {first: Paul, last: Clough}
  variants:
  - {first: Paul D., last: Clough}
- canonical: {first: Martin, last: Cmejrek}
  variants:
  - {first: Martin, last: Čmejrek}
- canonical: {first: Noah, last: Coccaro}
  id: noah-coccaro
- canonical: {first: Jose, last: Coch}
  variants:
  - {first: José, last: Coch}
- canonical: {first: John, last: Cocke}
  id: john-cocke
- canonical: {first: Joan, last: Codina-Filba}
  variants:
  - {first: Joan, last: Codina-Filbà}
  - {first: Joan, last: Codina}
- canonical: {first: Jordan, last: Cohen}
  variants:
  - {first: Jordan R., last: Cohen}
- canonical: {first: K. Bretonnel, last: Cohen}
  variants:
  - {first: Kevin Bretonnel, last: Cohen}
  - {first: Kevin B., last: Cohen}
  - {first: Kevin, last: Cohen}
- canonical: {first: Philip R., last: Cohen}
  variants:
  - {first: Philip, last: Cohen}
  - {first: Phil R., last: Cohen}
- canonical: {first: Shay B., last: Cohen}
  variants:
  - {first: Shay, last: Cohen}
- canonical: {first: Trevor, last: Cohen}
  comment: University of Washington
  id: trevor-cohen
  similar: [trevor-cohn]
- canonical: {first: William, last: Cohen}
  variants:
  - {first: William W., last: Cohen}
- canonical: {first: Yael, last: Cohen-Sygal}
  variants:
  - {first: Yael, last: Sygal}
- canonical: {first: Luísa, last: Coheur}
  variants:
  - {first: Luisa, last: Coheur}
- canonical: {first: Trevor, last: Cohn}
  comment: University of Melbourne
  id: trevor-cohn
  similar: [trevor-cohen]
- canonical: {first: Andrew W., last: Cole}
  variants:
  - {first: Andrew, last: Cole}
- canonical: {first: Ronald, last: Cole}
  id: ronald-cole
  variants:
  - {first: Ron, last: Cole}
  - {first: Ronald A., last: Cole}
- canonical: {first: Mariona, last: Coll Ardanuy}
  variants:
  - {first: Mariona Coll, last: Ardanuy}
- canonical: {first: Christophe, last: Collet}
  id: christophe-collet
- canonical: {first: Jean-Marc, last: Colletta}
  id: jean-marc-colletta
- canonical: {first: Edward, last: Collins}
  variants:
  - {first: Ed, last: Collins}
- canonical: {first: Michael, last: Collins}
  variants:
  - {first: Michael John, last: Collins}
  - {first: Mike, last: Collins}
- canonical: {first: Sandra, last: Collovini}
  id: sandra-collovini
- canonical: {first: Pere, last: Comas}
  variants:
  - {first: Pere R., last: Comas}
- canonical: {first: Donald C., last: Comeau}
  variants:
  - {first: Don, last: Comeau}
  - {first: Donald, last: Comeau}
  - {first: Donald C, last: Comeau}
- canonical: {first: Elisabet, last: Comelles}
  id: elisabet-comelles
- canonical: {first: Kristian, last: Concepcion}
  variants:
  - {first: Kris, last: Concepcion}
- canonical: {first: Sherri, last: Condon}
  variants:
  - {first: Sherri L., last: Condon}
- canonical: {first: John, last: Conroy}
  variants:
  - {first: John M., last: Conroy}
- canonical: {first: Matthieu, last: Constant}
  variants:
  - {first: Mathieu, last: Constant}
- canonical: {first: Susan P., last: Converse}
  variants:
  - {first: Susan, last: Converse}
- canonical: {first: Helen V., last: Cook}
  variants:
  - {first: Helen, last: Cook}
  - {first: Helen V, last: Cook}
- canonical: {first: Peter-Arno, last: Coppen}
  id: peter-arno-coppen
- canonical: {first: Ornella, last: Corazzari}
  id: ornella-corazzari
- canonical: {first: Greville C., last: Corbett}
  variants:
  - {first: Greville, last: Corbett}
  - {first: Greville G., last: Corbett}
- canonical: {first: Peter, last: Corbett}
  variants:
  - {first: Peter T., last: Corbett}
- canonical: {first: João Paulo, last: Cordeiro}
  variants:
  - {first: João, last: Cordeiro}
- canonical: {first: Silvio, last: Cordeiro}
  variants:
  - {first: Silvio Ricardo, last: Cordeiro}
- canonical: {first: Mark G., last: Core}
  variants:
  - {first: Mark, last: Core}
- canonical: {first: Courtney D., last: Corley}
  variants:
  - {first: Courtney, last: Corley}
- canonical: {first: Annick, last: Corluy}
  id: annick-corluy
- canonical: {first: Thomas L., last: Cornell}
  variants:
  - {first: Thomas, last: Cornell}
- canonical: {first: Gloria, last: Corpas Pastor}
  variants:
  - {first: Gloria, last: Corpas}
  - {first: Gloria Corpas, last: Pastor}
- canonical: {first: Simon, last: Corston-Oliver}
  variants:
  - {first: Simon H., last: Corston-Oliver}
- canonical: {first: Louise, last: Corti}
  id: louise-corti
- canonical: {first: Santiago, last: Cortés Vaíllo}
  variants:
  - {first: Santiago, last: Cortes}
  - {first: Santiago Cortés, last: Vaíllo}
- canonical: {first: William J., last: Corvey}
  variants:
  - {first: William, last: Corvey}
- canonical: {first: Angela, last: Costa}
  variants:
  - {first: Ângela, last: Costa}
- canonical: {first: Luís Fernando, last: Costa}
  variants:
  - {first: Luís, last: Costa}
- canonical: {first: Christophe, last: Costa Florêncio}
  variants:
  - {first: Christophe Costa, last: Florencio}
- canonical: {first: Marta R., last: Costa-jussà}
  variants:
  - {first: Marta, last: R. Costa-jussà}
  - {first: Marta R., last: Costa-Jussà}
  - {first: Marta R., last: Costa-Jussa}
  - {first: Marta, last: Ruiz Costa-jussà}
  - {first: Marta Ruiz, last: Costa-jussà}
- canonical: {first: Fintan J., last: Costello}
  variants:
  - {first: Fintan, last: Costello}
- canonical: {first: William, last: Coster}
  variants:
  - {first: Will, last: Coster}
- canonical: {first: Louise-Amélie, last: Cougnon}
  variants:
  - {first: Louis-Amélie, last: Cougnon}
- canonical: {first: Francisco M., last: Couto}
  variants:
  - {first: Francisco, last: Couto}
- canonical: {first: Daniel, last: Couto Vale}
  variants:
  - {first: Daniel, last: Couto-Vale}
  - {first: Daniel, last: Vale}
- canonical: {first: Jim, last: Cowie}
  id: jim-cowie
- canonical: {first: Roddy, last: Cowie}
  id: roddy-cowie
- canonical: {first: Benoit, last: Crabbé}
  variants:
  - {first: Benoît, last: Crabbé}
- canonical: {first: Gregory, last: Crane}
  variants:
  - {first: Gregory R., last: Crane}
- canonical: {first: Lambros, last: Cranias}
  variants:
  - {first: Lambros, last: Kranias}
- canonical: {first: Josep M., last: Crego}
  variants:
  - {first: Josep Maria, last: Crego}
  - {first: Josep, last: Crego}
- canonical: {first: Luca, last: Cristoforetti}
  id: luca-cristoforetti
- canonical: {first: Matthew, last: Crocker}
  variants:
  - {first: Matthew W., last: Crocker}
- canonical: {first: W. Bruce, last: Croft}
  variants:
  - {first: Bruce, last: Croft}
- canonical: {first: Fabien, last: Cromieres}
  variants:
  - {first: Fabien, last: Cromières}
- canonical: {first: Paul A., last: Crook}
  variants:
  - {first: Paul, last: Crook}
- canonical: {first: Noa P., last: Cruz Diaz}
  variants:
  - {first: Noa P., last: Cruz}
  - {first: Noa, last: Cruz}
  - {first: Noa P., last: Cruz Díaz}
- canonical: {first: Michael, last: Crystal}
  variants:
  - {first: Michael R., last: Crystal}
- canonical: {first: Andras, last: Csomai}
  variants:
  - {first: András, last: Csomai}
- canonical: {first: Catia, last: Cucchiarini}
  id: catia-cucchiarini
- canonical: {first: Silviu, last: Cucerzan}
  variants:
  - {first: Silviu-Petru, last: Cucerzan}
- canonical: {first: Chris, last: Culy}
  variants:
  - {first: Christopher, last: Culy}
- canonical: {first: Hamish, last: Cunningham}
  id: hamish-cunningham
- canonical: {first: Arturo, last: Curiel}
  variants:
  - {first: Arturo, last: Curiel Díaz}
- canonical: {first: James R., last: Curran}
  variants:
  - {first: James, last: Curran}
- canonical: {first: Douglass, last: Cutting}
  variants:
  - {first: Doug, last: Cutting}
- canonical: {first: Jan, last: Cuřín}
  id: jan-curin
- canonical: {first: Agata, last: Cybulska}
  variants:
  - {first: Agata Katarzyna, last: Cybulska}
- canonical: {first: Scott, last: Cyphers}
  variants:
  - {first: D. Scott, last: Cyphers}
- canonical: {first: Marianne, last: Dabbadie}
  id: marianne-dabbadie
- canonical: {first: Walter, last: Daelemans}
  id: walter-daelemans
- canonical: {first: Deborah A., last: Dahl}
  id: deborah-a-dahl
  variants:
  - {first: Deborah, last: Dahl}
- canonical: {first: Kathleen, last: Dahlgren}
  id: kathleen-dahlgren
- canonical: {first: Li-Rong, last: Dai}
  variants:
  - {first: LiRong, last: Dai}
- canonical: {first: Xiang, last: Dai}
  variants:
  - {first: Xiangying, last: Dai}
- canonical: {first: Xinyu, last: Dai}
  variants:
  - {first: Xin-yu, last: Dai}
  - {first: Xin-Yu, last: Dai}
- canonical: {first: Béatrice, last: Daille}
  variants:
  - {first: Beatrice, last: Daille}
- canonical: {first: Bojana, last: Dalbelo Bašić}
  variants:
  - {first: Bojana Dalbelo, last: Bašić}
- canonical: {first: Patrice, last: Dalle}
  id: patrice-dalle
- canonical: {first: Bhavana, last: Dalvi}
  variants:
  - {first: Bhavana, last: Dalvi Mishra}
- canonical: {first: Om P., last: Damani}
  variants:
  - {first: Om, last: Damani}
- canonical: {first: Fred, last: Damerau}
  variants:
  - {first: Fred J., last: Damerau}
- canonical: {first: Laurie, last: Damianos}
  variants:
  - {first: Laurie E., last: Damianos}
- canonical: {first: Danica, last: Damljanović}
  variants:
  - {first: Danica, last: Damljanovic}
- canonical: {first: Géraldine, last: Damnati}
  variants:
  - {first: Geraldine, last: Damnati}
- canonical: {first: Robert I., last: Damper}
  id: robert-i-damper
- canonical: {first: Sandipan, last: Dandapat}
  variants:
  - {first: Sandipan, last: Dandpat}
- canonical: {first: Hoa Trang, last: Dang}
  variants:
  - {first: Hoa, last: Dang}
- canonical: {first: Ron, last: 'Daniel, Jr.'}
  variants:
  - {first: Ron, last: Daniel}
  - {first: Ron, last: Daniel Jr.}
- canonical: {first: Masatake, last: Dantsuji}
  id: masatake-dantsuji
- canonical: {first: Aswarth Abhilash, last: Dara}
  variants:
  - {first: Aswarth, last: Dara}
- canonical: {first: Stéfan, last: Darmoni}
  variants:
  - {first: Stefan, last: Darmoni}
- canonical: {first: Vidas, last: Daudaravicius}
  variants:
  - {first: Vidas, last: Daudaravičius}
- canonical: {first: Jordi, last: Daudé}
  id: jordi-daude
- canonical: {first: Hal, last: Daumé III}
  variants:
  - {first: Hal, last: Daume III}
  - {first: Hal, last: Daume}
  - {first: Hal, last: Daumé}
- canonical: {first: Chris Irwin, last: Davis}
  variants:
  - {first: Chris, last: Davis}
- canonical: {first: James, last: Davis}
  variants:
  - {first: James Raymond, last: Davis}
- canonical: {first: Mark W., last: Davis}
  variants:
  - {first: Mark, last: Davis}
- canonical: {first: Sashka T., last: Davis}
  variants:
  - {first: Sashka, last: Davis}
- canonical: {first: Ian P., last: Davy}
  variants:
  - {first: Ian, last: Davy}
  - {first: Ian P, last: Davy}
- canonical: {first: David, last: Day}
  variants:
  - {first: David S., last: Day}
- canonical: {first: Antonella, last: De Angeli}
  variants:
  - {first: Antonella, last: DeAngeli}
- canonical: {first: Vitor, last: De Araujo}
  variants:
  - {first: Vítor, last: Araújo}
- canonical: {first: Orphee, last: De Clercq}
  variants:
  - {first: Orphée, last: De Clercq}
- canonical: {first: Georges, last: De Moor}
  id: georges-de-moor
- canonical: {first: Renato, last: De Mori}
  variants:
  - {first: Renato, last: de Mori}
- canonical: {first: Anne, last: De Roeck}
  variants:
  - {first: Anne, last: DeRoeck}
  - {first: Anne, last: de Roeck}
  - {first: Anne, last: deRoeck}
  - {first: A.N., last: De Roeck}
  - {first: Anne N., last: De Roeck}
- canonical: {first: Gianluca, last: De Rossi}
  variants:
  - {first: Gianluca, last: Rossi}
- canonical: {first: Koenraad, last: De Smedt}
  variants:
  - {first: Koenraad, last: de Smedt}
  - {first: Koenraad, last: DeSmedt}
- canonical: {first: Ángel, last: De la Torre}
  id: angel-de-la-torre
- canonical: {first: Jonathan, last: DeCristofaro}
  variants:
  - {first: Jonathan D., last: DeCristofaro}
- canonical: {first: Rosa, last: Del Gaudio}
  variants:
  - {first: Rosa, last: Gaudio}
- canonical: {first: Riccardo, last: Del Gratta}
  variants:
  - {first: Riccardo, last: del Gratta}
- canonical: {first: Iria, last: Del Río Gayo}
  variants:
  - {first: Iria, last: del Río Gayo}
  - {first: Iria, last: del Río}
  - {first: Iria, last: del Rio}
- canonical: {first: Elisabeth, last: Delais-Roussarie}
  variants:
  - {first: Élisabeth, last: Delais-Roussarie}
- canonical: {first: Jean-François, last: Delannoy}
  variants:
  - {first: Jean-Francois, last: Delannoy}
- canonical: {first: Stephen A., last: Della Pietra}
  id: stephen-a-della-pietra
  variants:
  - {first: Stephen, last: Della Pietra}
  - {first: Stephen, last: DellaPietra}
- canonical: {first: Vincent J., last: Della Pietra}
  id: vincent-j-della-pietra
  variants:
  - {first: Vincent, last: DellaPietra}
- canonical: {first: Rodolfo, last: Delmonte}
  id: rodolfo-delmonte
- canonical: {first: Paul, last: Deléglise}
  variants:
  - {first: Paul, last: Deleglise}
- canonical: {first: George, last: Demetriou}
  variants:
  - {first: George C., last: Demetriou}
- canonical: {first: Isin, last: Demirsahin}
  variants:
  - {first: Işin, last: Demirşahin}
  - {first: Isin, last: Demirşahin}
- canonical: {first: Peter, last: Deng}
  id: peter-deng
- canonical: {first: Xinyu, last: Deng}
  variants:
  - {first: XinYu, last: Deng}
- canonical: {first: Zhi-Hong, last: Deng}
  variants:
  - {first: Zhihong, last: Deng}
- canonical: {first: Alexandre, last: Denis}
  id: alexandre-denis
- canonical: {first: Leon, last: Derczynski}
  variants:
  - {first: Leon, last: Strømberg-Derczynski}
- canonical: {first: Jan Milan, last: Deriu}
  variants:
  - {first: Jan, last: Deriu}
- canonical: {first: Julien, last: Derivière}
  id: julien-deriviere
- canonical: {first: Maunendra Sankar, last: Desarkar}
  variants:
  - {first: Maunendra, last: Sankar Desarkar}
- canonical: {first: Théo, last: Desbordes}
  variants:
  - {first: Theo, last: Desbordes}
- canonical: {first: Jean-Pierre, last: Descles}
  variants:
  - {first: Jean-Pierre, last: Desclés}
  - {first: Jean Pierre, last: Descles}
- canonical: {first: Elina, last: Desipri}
  id: elina-desipri
  variants:
  - {first: Elina, last: Desypri}
- canonical: {first: José, last: Deulofeu}
  variants:
  - {first: Jose, last: Deulofeu}
- canonical: {first: Arturo Calvo, last: Devesa}
  variants:
  - {first: Arturo, last: Calvo}
- canonical: {first: Laurence, last: Devillers}
  id: laurence-devillers
- canonical: {first: Pradip, last: Dey}
  variants:
  - {first: Paradip, last: Dey}
- canonical: {first: Arnab, last: Dhar}
  variants:
  - {first: Arnad, last: Dhar}
- canonical: {first: Paramveer S., last: Dhillon}
  variants:
  - {first: Paramveer, last: Dhillon}
- canonical: {first: Luigi, last: Di Caro}
  variants:
  - {first: Luigi, last: di Caro}
- canonical: {first: Giuseppe, last: Di Fabbrizio}
  variants:
  - {first: Giuseppe, last: Fabbrizio}
- canonical: {first: Mattia A., last: Di Gangi}
  variants:
  - {first: Mattia Antonino, last: Di Gangi}
  - {first: Mattia, last: Di Gangi}
- canonical: {first: Mauro, last: Di Manzo}
  id: mauro-di-manzo
- canonical: {first: Giorgio Maria, last: Di Nunzio}
  variants:
  - {first: Giorgio, last: Di Nunzio}
- canonical: {first: Vittorio, last: Di Tomaso}
  id: vittorio-di-tomaso
- canonical: {first: Chrysanne, last: DiMarco}
  variants:
  - {first: Chrysanne, last: Di Marco}
- canonical: {first: Denise, last: DiPersio}
  variants:
  - {first: Denise, last: Dipersio}
- canonical: {first: Mona, last: Diab}
  variants:
  - {first: Mona T., last: Diab}
- canonical: {first: Gaël, last: Dias}
  variants:
  - {first: Gael, last: Dias}
  - {first: Gäel, last: Dias}
- canonical: {first: Miguel Sales, last: Dias}
  variants:
  - {first: Miguel, last: Dias}
- canonical: {first: Bento Carlos, last: Dias-da-Silva}
  variants:
  - {first: Bento Carlos Dias, last: da Silva}
- canonical: {first: Javier, last: Dieguez-Tirado}
  variants:
  - {first: Javier, last: Dieguez}
- canonical: {first: Dinh, last: Dien}
  variants:
  - {first: Dien, last: Dinh}
- canonical: {first: Mireia, last: Diez}
  variants:
  - {first: Mireia, last: Díez}
- canonical: {first: Vassilios, last: Digalakis}
  id: vassilios-digalakis
- canonical: {first: Brian W., last: Dillon}
  variants:
  - {first: Brian, last: Dillon}
- canonical: {first: Davis Muhajereen D., last: Dimalen}
  variants:
  - {first: Davis Muhajereen, last: Dimalen}
- canonical: {first: Vania, last: Dimitrova}
  variants:
  - {first: Vanya, last: Dimitrova}
- canonical: {first: Luca, last: Dini}
  id: luca-dini
- canonical: {first: Norbert, last: Dinstl}
  id: norbert-dinstl
- canonical: {first: Georgiana, last: Dinu}
  id: georgiana-dinu
- canonical: {first: Liviu P., last: Dinu}
  variants:
  - {first: Liviu, last: Dinu}
  - {first: Liviu Petrisor, last: Dinu}
- canonical: {first: Cheikh M. Bamba, last: Dione}
  variants:
  - {first: Cheikh Bamba, last: Dione}
- canonical: {first: Bayu, last: Distiawan}
  variants:
  - {first: Bayu Distiawan, last: Trisedya}
- canonical: {first: Shirley, last: Dita}
  variants:
  - {first: Shirley N., last: Dita}
- canonical: {first: Paul, last: Dixon}
  variants:
  - {first: Paul R., last: Dixon}
- canonical: {first: Quoc Khanh, last: Do}
  variants:
  - {first: Quoc-Khanh, last: Do}
- canonical: {first: Simon, last: Dobrisek}
  variants:
  - {first: Simon, last: Dobrišek}
- canonical: {first: Boris V., last: Dobrov}
  id: boris-v-dobrov
  variants:
  - {first: Boris, last: Dobrov}
- canonical: {first: Laura, last: Docio-Fernandez}
  variants:
  - {first: Laura, last: Docío-Fernández}
- canonical: {first: George R., last: Doddington}
  variants:
  - {first: George, last: Doddington}
- canonical: {first: Ellen K., last: Dodge}
  variants:
  - {first: Ellen, last: Dodge}
- canonical: {first: Shinichi, last: Doi}
  variants:
  - {first: Shin’ichi, last: Doi}
- canonical: {first: Charles P., last: Dolan}
  variants:
  - {first: Charles, last: Dolan}
- canonical: {first: William B., last: Dolan}
  variants:
  - {first: William, last: Dolan}
  - {first: Bill, last: Dolan}
- canonical: {first: Ioannis, last: Dologlou}
  id: ioannis-dologlou
- canonical: {first: Martin Ariel, last: Dominguez}
  variants:
  - {first: Martín, last: Domínguez}
  - {first: Martin Ariel, last: Domínguez}
- canonical: {first: Ming Chui, last: Dong}
  variants:
  - {first: Ming-Chui, last: Dong}
- canonical: {first: Xin Luna, last: Dong}
  variants:
  - {first: Xin, last: Dong}
- canonical: {first: Christine, last: Doran}
  id: christine-doran
- canonical: {first: Bonnie, last: Dorr}
  variants:
  - {first: Bonnie J., last: Dorr}
- canonical: {first: Jochen, last: Dorre}
  variants:
  - {first: Jochen, last: Dörre}
- canonical: {first: Léon, last: Dostert}
  variants:
  - {first: Leon, last: Dostert}
  - {first: L. E., last: Dostert}
- canonical: {first: Ellen, last: Douglas-Cowie}
  id: ellen-douglas-cowie
- canonical: {first: Yerai, last: Doval}
  variants:
  - {first: Yerai, last: Doval Mosquera}
- canonical: {first: John, last: Dowding}
  id: john-dowding
- canonical: {first: Jennifer, last: Doyon}
  variants:
  - {first: Jennifer B., last: Doyon}
- canonical: {first: Christopher, last: Dozier}
  variants:
  - {first: Christopher C., last: Dozier}
- canonical: {first: Elliott Franco, last: Drabek}
  variants:
  - {first: Elliott, last: Drabek}
  - {first: Elliott, last: Drábek}
- canonical: {first: Felix, last: Dreizin}
  id: felix-dreizin
- canonical: {first: Biljana, last: Drndarević}
  variants:
  - {first: Biljana, last: Drndarevic}
- canonical: {first: Witold, last: Drożdżyński}
  variants:
  - {first: Witold, last: Drozdzynski}
- canonical: {first: Sebastian, last: Drude}
  id: sebastian-drude
- canonical: {first: Jianyong, last: Duan}
  variants:
  - {first: Jian-Yong, last: Duan}
- canonical: {first: Yuguang, last: Duan}
  variants:
  - {first: Yu, last: Duan}
- canonical: {first: Pablo, last: Duboue}
  variants:
  - {first: Pablo A., last: Duboue}
  - {first: Pablo Ariel, last: Duboue}
- canonical: {first: Loic, last: Dugast}
  variants:
  - {first: Loïc, last: Dugast}
- canonical: {first: Stefan Daniel, last: Dumitrescu}
  variants:
  - {first: Ștefan Daniel, last: Dumitrescu}
  - {first: Ștefan, last: Dumitrescu}
- canonical: {first: Pierre, last: Dumouchel}
  id: pierre-dumouchel
- canonical: {first: Ted E., last: Dunning}
  variants:
  - {first: Ted, last: Dunning}
- canonical: {first: Long, last: Duong}
  variants:
  - {first: Long, last: Duong Thanh}
- canonical: {first: Magali Sanches, last: Duran}
  variants:
  - {first: Magali, last: Sanches Duran}
  - {first: Magali, last: Duran}
- canonical: {first: Ilknur, last: Durgar El-Kahlout}
  variants:
  - {first: Ilknur Durgar, last: El-Kahlout}
  - {first: İlknur, last: Durgar El-Kahlout}
  - {first: İlknur Durgar, last: El-Kahlout}
- canonical: {first: Koel, last: Dutta Chowdhury}
  variants:
  - {first: Koel Dutta, last: Chowdhury}
- canonical: {first: Arienne, last: Dwyer}
  id: arienne-dwyer
- canonical: {first: Hans, last: Dybkjaer}
  variants:
  - {first: Hans, last: Dybkjær}
- canonical: {first: Laila, last: Dybkjaer}
  variants:
  - {first: Laila, last: Dybkjær}
- canonical: {first: Chris, last: Dyer}
  variants:
  - {first: Christopher, last: Dyer}
  - {first: Christopher J., last: Dyer}
- canonical: {first: Michael G., last: Dyer}
  variants:
  - {first: Michael, last: Dyer}
- canonical: {first: Myroslava O., last: Dzikovska}
  variants:
  - {first: Myroslava, last: Dzikovska}
- canonical: {first: Daniel, last: Déchelotte}
  variants:
  - {first: Daniel, last: Dechelotte}
- canonical: {first: Hervé, last: Déjean}
  id: herve-dejean
  variants:
  - {first: Herve, last: Dejean}
- canonical: {first: Víctor J., last: Díaz}
  variants:
  - {first: Victor J., last: Díaz}
- canonical: {first: Jesús E., last: Díaz Verdejo}
  id: jesus-e-diaz-verdejo
- canonical: {first: Arantza, last: Díaz de Ilarraza}
  id: arantza-diaz-de-ilarraza
  variants:
  - {first: Arantza, last: Diaz de Ilarraza}
- canonical: {first: Elisabeth, last: D’Halleweyn}
  variants:
  - {first: Elizabeth, last: D’Halleweyn}
- canonical: {first: Luis Fernando, last: D’Haro}
  variants:
  - {first: Luis F., last: d’Haro}
- canonical: {first: Susana, last: Early}
  id: susana-early
- canonical: {first: Hiroshi, last: Echizen-ya}
  variants:
  - {first: Hiroshi, last: Echizen’ya}
- canonical: {first: Philip, last: Edmonds}
  variants:
  - {first: Philip G., last: Edmonds}
- canonical: {first: Angels, last: Egea}
  variants:
  - {first: Àngels, last: Egea}
- canonical: {first: Liat, last: Ein Dor}
  variants:
  - {first: Liat, last: Ein-Dor}
- canonical: {first: Andreas, last: Eisele}
  id: andreas-eisele
- canonical: {first: Jason, last: Eisner}
  variants:
  - {first: Jason M., last: Eisner}
- canonical: {first: Eva, last: Ejerhed}
  variants:
  - {first: Eva I., last: Ejerhed}
- canonical: {first: Kerstin Severinson, last: Eklundh}
  variants:
  - {first: Kerstin, last: Severinson Eklundh}
  - {first: Kerstin, last: Severinson}
- canonical: {first: Said Ouatik, last: El Alaoui}
  variants:
  - {first: Said, last: Ouatik El Alaoui}
- canonical: {first: Adil, last: El Ghali}
  variants:
  - {first: Adil, last: El-Ghali}
- canonical: {first: Ismail, last: El Maarouf}
  variants:
  - {first: Ismaïl, last: El Maarouf}
- canonical: {first: Samhaa R., last: El-Beltagy}
  variants:
  - {first: Samhaa, last: El-Beltagy}
- canonical: {first: Marc, last: El-Bèze}
  id: marc-el-beze
  variants:
  - {first: Marc, last: El-Beze}
- canonical: {first: Wassim, last: El-Hajj}
  variants:
  - {first: Wassim, last: El Hajj}
- canonical: {first: Mohab, last: El-karef}
  variants:
  - {first: Mohab, last: Elkaref}
- canonical: {first: Noémie, last: Elhadad}
  variants:
  - {first: Noemie, last: Elhadad}
- canonical: {first: Frédéric, last: Eliséi}
  variants:
  - {first: Frederic, last: Elisei}
- canonical: {first: Faiza, last: Elkateb-Gara}
  variants:
  - {first: Faiza, last: Gara}
  - {first: Faïza, last: Elkateb-Gara}
- canonical: {first: John, last: Elliott}
  variants:
  - {first: John, last: Elliot}
- canonical: {first: David, last: Ellis}
  variants:
  - {first: David Ellis, last: Rogers}
- canonical: {first: T. Mark, last: Ellison}
  id: t-mark-ellison
- canonical: {first: Samira, last: Ellouze}
  variants:
  - {first: Samira Walha, last: Ellouze}
- canonical: {first: Mariem, last: Ellouze Khemekhem}
  variants:
  - {first: Mariem, last: Ellouze Khemakhem}
  - {first: Mariem, last: Ellouze}
  - {first: Mariem Ellouze, last: Khmekhem}
  - {first: Mariem, last: Ellouze khemekhem}
- canonical: {first: Michael, last: Ellsworth}
  variants:
  - {first: Michael J., last: Ellsworth}
- canonical: {first: David, last: Elson}
  variants:
  - {first: David K., last: Elson}
- canonical: {first: Martin C., last: Emele}
  variants:
  - {first: Martin, last: Emele}
- canonical: {first: Louisette, last: Emirkanian}
  id: louisette-emirkanian
- canonical: {first: Chantal, last: Enguehard}
  id: chantal-enguehard
- canonical: {first: Mark, last: Epstein}
  id: mark-epstein
- canonical: {first: Adoram, last: Erell}
  id: adoram-erell
- canonical: {first: Tomaž, last: Erjavec}
  variants:
  - {first: Tomaz, last: Erjavec}
- canonical: {first: Gunes, last: Erkan}
  variants:
  - {first: Güneş, last: Erkan}
- canonical: {first: Gülşen, last: Eryiğit}
  variants:
  - {first: Gülşen, last: Eryiǧit}
- canonical: {first: Mahbaneh, last: Eshaghzadeh Torbati}
  variants:
  - {first: Mahbaneh, last: Eshaghzadeh}
- canonical: {first: Iris, last: Eshkol}
  variants:
  - {first: Iris, last: Eshkol-Taravella}
- canonical: {first: Salvador, last: España}
  id: salvador-espana
- canonical: {first: Luis, last: Espinosa Anke}
  variants:
  - {first: Luis, last: Espinosa-Anke}
  - {first: Luis Espinosa, last: Anke}
- canonical: {first: Miquel, last: Esplà-Gomis}
  variants:
  - {first: Miquel, last: Esplà}
- canonical: {first: Dominique, last: Estival}
  id: dominique-estival
- canonical: {first: David A., last: Evans}
  variants:
  - {first: David Andreoff, last: Evans}
- canonical: {first: David K., last: Evans}
  variants:
  - {first: David, last: Evans}
  - {first: David Kirk, last: Evans}
- canonical: {first: Edmund Grimley, last: Evans}
  variants:
  - {first: Edmund, last: Grimley-Evans}
- canonical: {first: Richard, last: Evans}
  id: richard-evans
- canonical: {first: Roger, last: Evans}
  id: roger-evans
- canonical: {first: Martha, last: Evens}
  variants:
  - {first: Martha W., last: Evens}
  - {first: Martha W, last: Evens}
- canonical: {first: Stephanie S., last: Everett}
  variants:
  - {first: Stephanie, last: Everett}
- canonical: {first: Lindsay J., last: Evett}
  id: lindsay-j-evett
- canonical: {first: Chandra Kiran Reddy, last: Evuru}
  variants:
  - {first: Chandra Kiran, last: Evuru}
- canonical: {first: Frank Van, last: Eynde}
  variants:
  - {first: Frank, last: van Eynde}
  - {first: Frank, last: Van Eynde}
- canonical: {first: Nerea, last: Ezeiza}
  id: nerea-ezeiza
- canonical: {first: Cécile, last: Fabre}
  variants:
  - {first: Cecile, last: Fabre}
- canonical: {first: Karoly, last: Fabricz}
  id: karoly-fabricz
- canonical: {first: Marcos Didonet Del, last: Fabro}
  variants:
  - {first: Marcus Didonet, last: Del Fabro}
- canonical: {first: Hakimeh, last: Fadaee}
  variants:
  - {first: Hakimeh, last: Fadaei}
- canonical: {first: Cédrick, last: Fairon}
  variants:
  - {first: Cedrick, last: Fairon}
- canonical: {first: Nikos, last: Fakotakis}
  id: nikos-fakotakis
  variants:
  - {first: Nikos D., last: Fakotakis}
- canonical: {first: Agnieszka, last: Falenska}
  variants:
  - {first: Agnieszka, last: Faleńska}
- canonical: {first: Shixi, last: Fan}
  variants:
  - {first: ShiXi, last: Fan}
- canonical: {first: Alex Chengyu, last: Fang}
  variants:
  - {first: Alex C., last: Fang}
- canonical: {first: M. Amin, last: Farajian}
  variants:
  - {first: Mohammad Amin, last: Farajian}
- canonical: {first: Richárd, last: Farkas}
  variants:
  - {first: Richard, last: Farkas}
- canonical: {first: Javier, last: Farreres}
  variants:
  - {first: Xavier, last: Farreres}
- canonical: {first: Tanveer A., last: Faruquie}
  variants:
  - {first: Tanveer, last: Faruquie}
  - {first: Tanveer A, last: Faruquie}
- canonical: {first: David, last: Farwell}
  id: david-farwell
- canonical: {first: Nicolas R., last: Fauceglia}
  variants:
  - {first: Nicolas, last: Fauceglia}
- canonical: {first: Benoit, last: Favre}
  variants:
  - {first: Benoît, last: Favre}
- canonical: {first: Steven, last: Feiner}
  variants:
  - {first: Steven K., last: Feiner}
- canonical: {first: Laurie, last: Feldman}
  variants:
  - {first: Laurie Beth, last: Feldman}
- canonical: {first: Naomi, last: Feldman}
  variants:
  - {first: Naomi H., last: Feldman}
- canonical: {first: Laszlo, last: Felfoldi}
  variants:
  - {first: László, last: Felföldi}
- canonical: {first: Ariani Di, last: Felippo}
  variants:
  - {first: Ariani, last: Di-Felippo}
  - {first: Ariani, last: Di Felippo}
- canonical: {first: Valéria Delisandra, last: Feltrim}
  variants:
  - {first: Valéria, last: Feltrim}
  - {first: Valéria D., last: Feltrim}
- canonical: {first: Fangfang, last: Feng}
  id: fangfang-feng
- canonical: {first: Jens Erik, last: Fenstad}
  variants:
  - {first: Jens-Erik, last: Fenstad}
- canonical: {first: Eraldo, last: Fernandes}
  variants:
  - {first: Eraldo Rezende, last: Fernandes}
- canonical: {first: Ana, last: Fernandez}
  variants:
  - {first: Ana Fernández, last: Montraveta}
  - {first: Ana, last: Fernández-Montraveta}
- canonical: {first: Ramón, last: Fernandez Astudillo}
  variants:
  - {first: Ramón, last: Astudillo}
  - {first: Ramón, last: F. Astudillo}
  - {first: Ramon, last: F. Astudillo}
- canonical: {first: Diego, last: Fernandez Slezak}
  variants:
  - {first: Diego, last: Fernández Slezak}
- canonical: {first: Raquel, last: Fernández}
  variants:
  - {first: Raquel, last: Fernandez}
- canonical: {first: Antonio, last: Fernández Orquín}
  variants:
  - {first: Antonio, last: Fernandez Orquín}
  - {first: Antonio, last: Fernández-Orquín}
  - {first: Antonio, last: Fernández}
- canonical: {first: David, last: Fernández-Amorós}
  variants:
  - {first: David, last: Fernández}
  - {first: David, last: Férnandez-Amorós}
- canonical: {first: Fernando, last: Fernández-Martínez}
  variants:
  - {first: Fernando Fernández, last: Martínez}
- canonical: {first: Stéphane, last: Ferrari}
  variants:
  - {first: Stephane, last: Ferrari}
- canonical: {first: Kathleen, last: Ferraro}
  variants:
  - {first: Kathleen, last: Ferrara}
- canonical: {first: Antonio, last: Ferrández}
  id: antonio-ferrandez
  variants:
  - {first: Antonio, last: Ferrandez}
- canonical: {first: Óscar, last: Ferrández}
  variants:
  - {first: Oscar, last: Ferrandez}
  - {first: Oscar, last: Ferrández}
- canonical: {first: Gaëlle, last: Ferré}
  variants:
  - {first: Gaelle, last: Ferré}
- canonical: {first: Daniel, last: Ferrés}
  variants:
  - {first: Dani, last: Ferrés}
- canonical: {first: Hanne, last: Fersøe}
  id: hanne-fersoe
  variants:
  - {first: Hanne, last: Fersoe}
- canonical: {first: Charles J., last: Fillmore}
  variants:
  - {first: Charles, last: Fillmore}
- canonical: {first: Maria José B., last: Finatto}
  variants:
  - {first: Maria José, last: Finatto}
  - {first: Maria José Bocorny, last: Finatto}
- canonical: {first: Alex, last: Fine}
  variants:
  - {first: Alex B., last: Fine}
- canonical: {first: Linda, last: Fineman}
  id: linda-fineman
- canonical: {first: Tim, last: Finin}
  variants:
  - {first: Timothy W., last: Finin}
- canonical: {first: Pamela E., last: Fink}
  id: pamela-e-fink
- canonical: {first: Jenny Rose, last: Finkel}
  variants:
  - {first: Jenny, last: Finkel}
- canonical: {first: Mark, last: Finlayson}
  variants:
  - {first: Mark A., last: Finlayson}
- canonical: {first: Gregory, last: Finley}
  variants:
  - {first: Greg, last: Finley}
- canonical: {first: Therese, last: Firmin}
  variants:
  - {first: Therese Firmin, last: Hand}
- canonical: {first: Jonathan G., last: Fiscus}
  id: jonathan-g-fiscus
  variants:
  - {first: Jonathan C., last: Fiscus}
  - {first: Jonathan, last: Fiscus}
- canonical: {first: David, last: Fisher}
  id: david-fisher
- canonical: {first: William M., last: Fisher}
  id: william-m-fisher
  variants:
  - {first: William, last: Fisher}
- canonical: {first: Sisay, last: Fissaha Adafre}
  variants:
  - {first: Sisay, last: Fissaha}
  - {first: Sisay Fissaha, last: Adafre}
- canonical: {first: Eileen, last: Fitzpatrick}
  id: eileen-fitzpatrick
- canonical: {first: James L., last: Flanagan}
  id: james-l-flanagan
- canonical: {first: Sébastien, last: Flavier}
  variants:
  - {first: Sebastien, last: Flavier}
- canonical: {first: Iuliana Alexandra, last: Fleşcan-Lovin-Arseni}
  variants:
  - {first: Iuliana Alexandra, last: Fleșcan-Lovin-Arseni}
  - {first: Iuliana-Alexandra, last: Flescan-Lovin-Arseni}
- canonical: {first: Dan, last: Flickinger}
  id: dan-flickinger
  variants:
  - {first: Daniel, last: Flickinger}
  - {first: Daniel P., last: Flickinger}
- canonical: {first: Radu, last: Florian}
  id: radu-florian
- canonical: {first: Christian, last: Fluhr}
  id: christian-fluhr
- canonical: {first: Achille, last: Fokoue-Nkoutche}
  variants:
  - {first: Achille, last: Fokoue}
- canonical: {first: Helka, last: Folch}
  id: helka-folch
- canonical: {first: Peter, last: Foltz}
  variants:
  - {first: Peter W., last: Foltz}
- canonical: {first: José A. R., last: Fonollosa}
  variants:
  - {first: Jose A., last: R. Fonollosa}
  - {first: José A.R., last: Fonollosa}
  - {first: José A., last: R. Fonollosa}
  - {first: Jose A. R., last: Fonollosa}
- canonical: {first: Erick, last: Fonseca}
  variants:
  - {first: Erick Rocha, last: Fonseca}
  - {first: Erick R., last: Fonseca}
- canonical: {first: Evandro B., last: Fonseca}
  variants:
  - {first: Evandro, last: Fonseca}
- canonical: {first: Ariadna, last: Font Llitjós}
  variants:
  - {first: Ariadna, last: Font-Llitjos}
  - {first: Ariadna, last: Font Llitjos}
- canonical: {first: Josep Maria, last: Fontana}
  variants:
  - {first: Josep, last: Fontana}
- canonical: {first: Kate, last: Forbes-Riley}
  variants:
  - {first: Kate, last: Forbes}
  - {first: Katherine, last: Forbes-Riley}
  - {first: Katherine, last: Forbes}
  - {first: Katherine, last: Forbes Riley}
- canonical: {first: Kenneth, last: Forbus}
  variants:
  - {first: Kenneth D., last: Forbus}
- canonical: {first: Mikel L., last: Forcada}
  variants:
  - {first: Mikel, last: Forcada}
- canonical: {first: Cameron Shaw, last: Fordyce}
  variants:
  - {first: Cameron, last: Fordyce}
- canonical: {first: Lluis, last: Formiga}
  variants:
  - {first: Lluís, last: Formiga}
- canonical: {first: David, last: Forsyth}
  variants:
  - {first: David A., last: Forsyth}
- canonical: {first: Corina, last: Forăscu}
  variants:
  - {first: Corina, last: Forascu}
- canonical: {first: Eric, last: Fosler-Lussier}
  variants:
  - {first: J. Eric, last: Fosler}
  - {first: Eric, last: Fosler}
- canonical: {first: Victoria, last: Fossum}
  variants:
  - {first: Victoria Li, last: Fossum}
- canonical: {first: Dean, last: Foster}
  variants:
  - {first: Dean P., last: Foster}
- canonical: {first: Mary Ellen, last: Foster}
  variants:
  - {first: Mary E., last: Foster}
- canonical: {first: Kilian A., last: Foth}
  variants:
  - {first: Kilian, last: Foth}
- canonical: {first: Stavroula-Evita, last: Fotinea}
  id: stavroula-evita-fotinea
- canonical: {first: Christophe, last: Fouqueré}
  id: christophe-fouquere
- canonical: {first: Sébastien, last: Fournier}
  variants:
  - {first: Sebastien, last: Fournier}
- canonical: {first: Heidi, last: Fox}
  variants:
  - {first: Heidi J., last: Fox}
- canonical: {first: Jean E., last: Fox Tree}
  variants:
  - {first: Jean Fox, last: Tree}
  - {first: Jean, last: Fox Tree}
- canonical: {first: Michael C., last: Frank}
  variants:
  - {first: Michael, last: Frank}
- canonical: {first: Stefan L., last: Frank}
  variants:
  - {first: Stefan, last: Frank}
- canonical: {first: Alexander, last: Franz}
  variants:
  - {first: Alexander M., last: Franz}
- canonical: {first: Claire, last: François}
  variants:
  - {first: Claire, last: Francois}
- canonical: {first: Alexander, last: Fraser}
  variants:
  - {first: Alex, last: Fraser}
- canonical: {first: Kathleen C., last: Fraser}
  variants:
  - {first: Kathleen, last: Fraser}
- canonical: {first: Norman M., last: Fraser}
  variants:
  - {first: Norman, last: Fraser}
- canonical: {first: Elisabeth, last: Frasnelli}
  id: elisabeth-frasnelli
- canonical: {first: Zuzana, last: Fraterova}
  variants:
  - {first: Zuzana, last: Fráterová}
- canonical: {first: Robert, last: Frederking}
  variants:
  - {first: Robert E., last: Frederking}
- canonical: {first: Dayne, last: Freitag}
  id: dayne-freitag
- canonical: {first: André, last: Freitas}
  variants:
  - {first: Andre, last: Freitas}
- canonical: {first: Cláudia, last: Freitas}
  variants:
  - {first: Claudia, last: Freitas}
- canonical: {first: Karin, last: Friberg Heppin}
  variants:
  - {first: Karin Friberg, last: Heppin}
  - {first: Karin, last: Friberg}
- canonical: {first: Carol, last: Friedman}
  id: carol-friedman
- canonical: {first: Richard, last: Fritzson}
  variants:
  - {first: Rich, last: Fritzson}
- canonical: {first: Sónia, last: Frota}
  id: sonia-frota
- canonical: {first: Eva, last: Fucikova}
  variants:
  - {first: Eva, last: Fučíková}
- canonical: {first: Maria, last: Fuentes}
  variants:
  - {first: Maria, last: Fuentes Fort}
- canonical: {first: Jun’ichi, last: Fukumoto}
  variants:
  - {first: Junichi, last: Fukumoto}
- canonical: {first: Shun-ya, last: Fukunaga}
  variants:
  - {first: Shunya, last: Fukunaga}
- canonical: {first: Sean A., last: Fulop}
  variants:
  - {first: Sean, last: Fulop}
- canonical: {first: Sadaoki, last: Furui}
  id: sadaoki-furui
- canonical: {first: Robert P., last: Futrelle}
  variants:
  - {first: Robert, last: Futrelle}
- canonical: {first: Luana, last: Fǎgǎrǎşan}
  variants:
  - {first: Luana, last: Fagarasan}
- canonical: {first: Kiran, last: GVR}
  variants:
  - {first: Kiran, last: Gvr}
- canonical: {first: Raghu Pujitha, last: Gade}
  variants:
  - {first: Pujitha, last: Gade}
- canonical: {first: Benoit, last: Gaillard}
  variants:
  - {first: Benoît, last: Gaillard}
- canonical: {first: Robert, last: Gaizauskas}
  id: robert-gaizauskas
  variants:
  - {first: Robert J., last: Gaizauskas}
  - {first: Rob, last: Gaizauskas}
- canonical: {first: Nuria, last: Gala}
  variants:
  - {first: Núria, last: Gala}
  - {first: Nùria, last: Gala}
- canonical: {first: Dimitrios, last: Galanis}
  variants:
  - {first: Dimitris, last: Galanis}
- canonical: {first: William A., last: Gale}
  variants:
  - {first: William, last: Gale}
- canonical: {first: Stephen L., last: Gallant}
  variants:
  - {first: Stephen, last: Gallant}
- canonical: {first: Ascension, last: Gallardo-Antolin}
  variants:
  - {first: Ascension, last: Gallardo}
- canonical: {first: Sylvain, last: Galliano}
  id: sylvain-galliano
- canonical: {first: Björn, last: Gambäck}
  variants:
  - {first: Bjorn, last: Gamback}
  - {first: Björn, last: Gämback}
- canonical: {first: Iñaki, last: Gaminde}
  id: inaki-gaminde
- canonical: {first: Kok Wee, last: Gan}
  variants:
  - {first: Kok-Wee, last: Gan}
- canonical: {first: Surya, last: Ganesh}
  variants:
  - {first: Surya Ganesh, last: V}
  - {first: Surya Ganesh, last: Veeravalli}
- canonical: {first: Barathi, last: Ganesh H. B.}
  variants:
  - {first: Barathi, last: Ganesh HB}
- canonical: {first: Vikas, last: Ganjigunte Ashok}
  variants:
  - {first: Vikas, last: Ashok}
- canonical: {first: Helena Hong, last: Gao}
  variants:
  - {first: Helena, last: Gao}
- canonical: {first: Zhao Ming, last: Gao}
  variants:
  - {first: Zhao-Ming, last: Gao}
  - {first: Zhao-ming, last: Gao}
- canonical: {first: Radovan, last: Garabík}
  variants:
  - {first: Radovan, last: Garabik}
- canonical: {first: Fernando, last: Garcia}
  variants:
  - {first: Fernando, last: García-Granada}
  - {first: Fernando, last: García}
- canonical: {first: Marie-Neige, last: Garcia}
  id: marie-neige-garcia
- canonical: {first: Jorge, last: Garcia Flores}
  variants:
  - {first: Jorge, last: García Flores}
  - {first: Jorge J., last: García Flores}
- canonical: {first: Alberto, last: Garcia-Duran}
  variants:
  - {first: Alberto, last: García-Durán}
- canonical: {first: Carmen, last: Garcia-Mateo}
  variants:
  - {first: Carmen, last: García-Mateo}
- canonical: {first: Gonçal V., last: Garcés Díaz-Munío}
  orcid: 0000-0002-2594-5858
- canonical: {first: Mar, last: García}
  id: mar-garcia
- canonical: {first: José M., last: García Miguel}
  variants:
  - {first: José M., last: García-Miguel}
- canonical: {first: Marcos, last: García Salido}
  variants:
  - {first: Marcos, last: García-Salido}
- canonical: {first: Miguel Ángel, last: García-Cumbreras}
  variants:
  - {first: M. Ángel, last: García}
  - {first: Miguel, last: García-Cumbreras}
  - {first: Miguel Á., last: García Cumbreras}
- canonical: {first: Mercedes, last: García-Martínez}
  variants:
  - {first: Mercedes García, last: Martínez}
- canonical: {first: Ana, last: García-Serrano}
  variants:
  - {first: Ana M., last: García-Serrano}
- canonical: {first: Ismael, last: García-Varea}
  variants:
  - {first: Ismael García, last: Varea}
  - {first: Ismael, last: García Varea}
- canonical: {first: Manuel, last: García-Vega}
  variants:
  - {first: Manuel, last: García}
- canonical: {first: Roberto, last: Garigliano}
  id: roberto-garigliano
- canonical: {first: John S., last: Garofolo}
  id: john-s-garofolo
  variants:
  - {first: John, last: Garofolo}
- canonical: {first: Juan María, last: Garrido}
  variants:
  - {first: Juan Maria, last: Garrido}
- canonical: {first: Marta, last: Garrote-Salazar}
  variants:
  - {first: Marta, last: Garrote}
- canonical: {first: Paul H., last: Garthwaite}
  variants:
  - {first: Paul, last: Garthwaite}
  - {first: Paul H, last: Garthwaite}
- canonical: {first: E. Gabriela, last: Garza}
  variants:
  - {first: Gabriela, last: Garza}
- canonical: {first: Aina, last: Garí Soler}
  variants:
  - {first: Aina Garí, last: Soler}
- canonical: {first: Milica, last: Gasic}
  variants:
  - {first: Milica, last: Gašić}
- canonical: {first: Donna, last: Gates}
  variants:
  - {first: Donna M., last: Gates}
- canonical: {first: Maíra, last: Gatti}
  variants:
  - {first: Maira, last: Gatti}
- canonical: {first: Eric, last: Gaussier}
  variants:
  - {first: Éric, last: Gaussier}
- canonical: {first: Akash Kumar, last: Gautam}
  variants:
  - {first: Akash, last: Gautam}
- canonical: {first: Gauri Shankar, last: Gautam}
  variants:
  - {first: Gauri, last: S. Gautam}
- canonical: {first: Marsal, last: Gavalda}
  variants:
  - {first: Marsal, last: Gavaldà}
- canonical: {first: Maria, last: Gavrilidou}
  id: maria-gavrilidou
- canonical: {first: Jean Mark, last: Gawron}
  id: jean-mark-gawron
  variants:
  - {first: Mark, last: Gawron}
  - {first: J. Mark, last: Gawron}
- canonical: {first: Barbara, last: Gawronska}
  variants:
  - {first: Barbara, last: Gawronska-Werngren}
  - {first: Barbara, last: Gawrońska-Werngren}
- canonical: {first: Claudia, last: Gdaniec}
  id: claudia-gdaniec
- canonical: {first: Binyam Gebrekidan, last: Gebre}
  variants:
  - {first: Binyam, last: Gebre}
- canonical: {first: T. V., last: Geetha}
  variants:
  - {first: Geetha, last: T V}
  - {first: T V, last: Geetha}
- canonical: {first: Maayan, last: Geffet}
  variants:
  - {first: Maayan, last: Zhitomirsky-Geffet}
- canonical: {first: Johanna, last: Geiß}
  variants:
  - {first: Johanna, last: Geiss}
- canonical: {first: Alexander, last: Gelbukh}
  variants:
  - {first: Alexander F., last: Gelbukh}
- canonical: {first: Debela Tesfaye, last: Gemechu}
  variants:
  - {first: Debela, last: Tesfaye}
- canonical: {first: Jort Florent, last: Gemmeke}
  variants:
  - {first: Jort F., last: Gemmeke}
  - {first: Jort, last: Gemmeke}
- canonical: {first: Cédric, last: Gendrot}
  variants:
  - {first: Cedric, last: Gendrot}
- canonical: {first: Edouard, last: Geoffrois}
  id: edouard-geoffrois
- canonical: {first: Lucas, last: Georges Gabriel Charpentier}
  variants:
  - {first: Lucas, last: Charpentier}
- canonical: {first: Panayiotis, last: Georgiou}
  variants:
  - {first: Panayiotis G., last: Georgiou}
- canonical: {first: Matthew, last: Gerber}
  variants:
  - {first: Matt, last: Gerber}
  - {first: Matthew S., last: Gerber}
  - {first: Matthew, last: Garber}
- canonical: {first: Abigail S., last: Gertner}
  variants:
  - {first: Abigail, last: Gertner}
- canonical: {first: Pablo, last: Gervás}
  id: pablo-gervas
- canonical: {first: Gholamreza, last: Ghassem-Sani}
  variants:
  - {first: Gholamreza, last: Ghassem-sani}
  - {first: Gholamreza, last: Ghasem-Sani}
- canonical: {first: Samik, last: Ghosh}
  variants:
  - {first: Samik, last: Gosh}
- canonical: {first: Soumya Sankar, last: Ghosh}
  variants:
  - {first: Soumya, last: Ghosh}
- canonical: {first: Egidio, last: Giachin}
  id: egidio-giachin
- canonical: {first: Daniela, last: Gifu}
  variants:
  - {first: Daniela, last: Gîfu}
- canonical: {first: Helen M., last: Gigley}
  variants:
  - {first: Helen, last: Gigley}
- canonical: {first: Luca, last: Gilardoni}
  id: luca-gilardoni
- canonical: {first: Laurent, last: Gillard}
  id: laurent-gillard
- canonical: {first: Dan, last: Gillick}
  variants:
  - {first: Daniel, last: Gillick}
- canonical: {first: Laurence, last: Gillick}
  variants:
  - {first: Laurence S., last: Gillick}
- canonical: {first: Jesús, last: Giménez}
  variants:
  - {first: Jesus, last: Gimenez}
- canonical: {first: Mireia, last: Ginestí-Rosell}
  variants:
  - {first: Mireia, last: Ginestí Rosell}
- canonical: {first: Alexandru-Lucian, last: Ginsca}
  variants:
  - {first: Alexandru, last: Ginsca}
  - {first: Alexandru-Lucian, last: Gînscă}
- canonical: {first: Voula, last: Giouli}
  id: voula-giouli
- canonical: {first: Emiliano, last: Giovannetti}
  variants:
  - {first: Emiliano, last: Giovanetti}
- canonical: {first: Joan, last: Giralt Duran}
  variants:
  - {first: Joan Giralt, last: Duran}
- canonical: {first: Christian, last: Girardi}
  id: christian-girardi
- canonical: {first: Roxana, last: Girju}
  variants:
  - {first: Roxana, last: Gîrju}
- canonical: {first: Herbert, last: Gish}
  variants:
  - {first: Herb, last: Gish}
- canonical: {first: Claudio, last: Giuliano}
  id: claudio-giuliano
- canonical: {first: Sheila R., last: Glasbey}
  id: sheila-r-glasbey
  variants:
  - {first: Sheila, last: Glasbey}
- canonical: {first: James, last: Glass}
  variants:
  - {first: James R., last: Glass}
- canonical: {first: Michael, last: Glass}
  variants:
  - {first: Michael R., last: Glass}
- canonical: {first: Meghan, last: Glenn}
  variants:
  - {first: Meghan Lammie, last: Glenn}
- canonical: {first: Alfio, last: Gliozzo}
  variants:
  - {first: Alfio, last: Massimiliano Gliozzo}
  - {first: Alfio Massimiliano, last: Gliozzo}
  - {first: Alfio M., last: Gliozzo}
- canonical: {first: Daniele, last: Godard}
  variants:
  - {first: Danièle, last: Godard}
- canonical: {first: Guenther, last: Goerz}
  id: guenther-goerz
- canonical: {first: Sebastian, last: Goeser}
  id: sebastian-goeser
- canonical: {first: Chooi-Ling, last: Goh}
  variants:
  - {first: Chooi Ling, last: Goh}
- canonical: {first: Koldo, last: Gojenola}
  id: koldo-gojenola
  variants:
  - {first: Koldobika, last: Gojenola}
  - {first: Koldo, last: Gojenola Galletebeitia}
- canonical: {first: Adele, last: Goldberg}
  variants:
  - {first: Adele E., last: Goldberg}
- canonical: {first: Andrew B., last: Goldberg}
  variants:
  - {first: Andrew, last: Goldberg}
- canonical: {first: Eli, last: Goldberg}
  id: eli-goldberg
- canonical: {first: Jade, last: Goldstein}
  variants:
  - {first: Jade, last: Goldstein-Stewart}
- canonical: {first: Sharon, last: Goldwater}
  variants:
  - {first: Sharon J., last: Goldwater}
- canonical: {first: Sujatha Das, last: Gollapalli}
  variants:
  - {first: Sujatha, last: Das Gollapalli}
  - {first: Sujatha, last: Das}
- canonical: {first: Helena, last: Gomez}
  variants:
  - {first: Helena, last: Gómez}
- canonical: {first: Jose Maria, last: Gomez-Hidalgo}
  variants:
  - {first: Jose Maria Gomez, last: Hidalgo}
  - {first: José M. Gómez, last: Hidalgo}
- canonical: {first: Junping, last: Gong}
  variants:
  - {first: Jun-ping, last: Gong}
- canonical: {first: Zhengxian, last: Gong}
  variants:
  - {first: ZhengXian, last: Gong}
- canonical: {first: Graciela, last: Gonzalez}
  variants:
  - {first: Graciela, last: Gonzalez-Hernandez}
- canonical: {first: Meritxell, last: Gonzàlez}
  id: meritxell-gonzalez
  variants:
  - {first: Meritxell, last: González}
- canonical: {first: Edgar, last: Gonzàlez Pellicer}
  variants:
  - {first: Edgar, last: Gonzàlez}
- canonical: {first: Fabio A., last: González}
  variants:
  - {first: Fabio, last: González}
- canonical: {first: Aitor, last: González-Agirre}
  variants:
  - {first: Aitor, last: Gonzalez-Agirre}
- canonical: {first: Francisco Javier, last: González-Castaño}
  variants:
  - {first: Francisco J., last: González-Castaño}
- canonical: {first: Ana, last: González-Ledesma}
  variants:
  - {first: Ana, last: Gonzalez}
- canonical: {first: Joaquín, last: González-Rodríguez}
  variants:
  - {first: Joaquin, last: Gonzalez-Rodriguez}
- canonical: {first: Jesús, last: González-Rubio}
  variants:
  - {first: Jesús, last: González Rubio}
- canonical: {first: Hugo, last: Gonçalo Oliveira}
  variants:
  - {first: Hugo Gonçalo, last: Oliveira}
- canonical: {first: Patricia, last: Gonçalves}
  variants:
  - {first: Patricia Nunes, last: Gonçalves}
  - {first: Patrícia, last: Gonçalves}
- canonical: {first: Teresa, last: Gonçalves}
  variants:
  - {first: Teresa, last: Goncalves}
- canonical: {first: David, last: Goodine}
  id: david-goodine
- canonical: {first: Joshua, last: Goodman}
  variants:
  - {first: Joshua T., last: Goodman}
- canonical: {first: Michael Wayne, last: Goodman}
  variants:
  - {first: Michael, last: Goodman}
- canonical: {first: Noah, last: Goodman}
  variants:
  - {first: Noah D., last: Goodman}
- canonical: {first: Andrew, last: Gordon}
  variants:
  - {first: Andrew S., last: Gordon}
- canonical: {first: Joshua B., last: Gordon}
  variants:
  - {first: Joshua, last: Gordon}
- canonical: {first: Yonael, last: Gorfu}
  id: yonael-gorfu
- canonical: {first: Allen L., last: Gorin}
  variants:
  - {first: Allen, last: Gorin}
- canonical: {first: Philip, last: Gorinski}
  variants:
  - {first: Philip John, last: Gorinski}
- canonical: {first: Matthew R., last: Gormley}
  variants:
  - {first: Matthew, last: Gormley}
- canonical: {first: Genevieve, last: Gorrell}
  id: genevieve-gorrell
- canonical: {first: Didzis, last: Gosko}
  variants:
  - {first: Didzis, last: Goško}
- canonical: {first: Thilo, last: Gotz}
  variants:
  - {first: Thilo, last: Götz}
- canonical: {first: Jérôme, last: Goulian}
  id: jerome-goulian
- canonical: {first: Cyril, last: Goutte}
  id: cyril-goutte
- canonical: {first: Arthur C., last: Graesser}
  variants:
  - {first: Art, last: Graesser}
  - {first: Arthur, last: Graesser}
- canonical: {first: Joseph F., last: Grafsgaard}
  variants:
  - {first: Joseph, last: Grafsgaard}
- canonical: {first: Naida, last: Graham}
  variants:
  - {first: Naida L., last: Graham}
- canonical: {first: Filip, last: Gralinski}
  variants:
  - {first: Filip, last: Graliński}
- canonical: {first: Ramon, last: Granell}
  variants:
  - {first: Ramón, last: Granell}
- canonical: {first: Robert, last: Granville}
  variants:
  - {first: Robert Alan, last: Granville}
- canonical: {first: Agustin, last: Gravano}
  variants:
  - {first: Agustín, last: Gravano}
- canonical: {first: Édouard, last: Grave}
  variants:
  - {first: Edouard, last: Grave}
- canonical: {first: Guillaume, last: Gravier}
  id: guillaume-gravier
- canonical: {first: João, last: Graça}
  variants:
  - {first: Joao, last: Graca}
  - {first: João V., last: Graça}
- canonical: {first: Jordan R., last: Green}
  variants:
  - {first: Jordan, last: Green}
- canonical: {first: Matthew J., last: Green}
  variants:
  - {first: Matthew, last: Green}
- canonical: {first: Nancy, last: Green}
  variants:
  - {first: Nancy L., last: Green}
- canonical: {first: Stephen J., last: Green}
  variants:
  - {first: Stephen, last: Green}
  - {first: Stephen J, last: Green}
- canonical: {first: Mark A., last: Greenwood}
  variants:
  - {first: Mark, last: Greenwood}
- canonical: {first: Edward, last: Grefenstette}
  id: edward-grefenstette
- canonical: {first: Michelle, last: Gregory}
  id: michelle-gregory
  variants:
  - {first: Michelle L., last: Gregory}
- canonical: {first: Warren, last: Greiff}
  variants:
  - {first: Warren R., last: Greiff}
- canonical: {first: Thomas L., last: Griffiths}
  variants:
  - {first: Thomas, last: Griffiths}
- canonical: {first: Gintarė, last: Grigonytė}
  variants:
  - {first: Gintare, last: Grigonyte}
  - {first: Gintarė, last: Grigonyte}
- canonical: {first: Ralph, last: Grishman}
  id: ralph-grishman
- canonical: {first: Hendrik Johannes, last: Groenewald}
  variants:
  - {first: Hendrik J., last: Groenewald}
- canonical: {first: Leif, last: Groenqvist}
  variants:
  - {first: Leif, last: Gronqvist}
- canonical: {first: Maria Toporowska, last: Gronostaj}
  variants:
  - {first: Maria, last: Toporowska Gronostaj}
- canonical: {first: Jerneja, last: Gros}
  variants:
  - {first: Jerneja Žganec, last: Gros}
- canonical: {first: Justin H., last: Gross}
  variants:
  - {first: Justin, last: Gross}
- canonical: {first: Barbara J., last: Grosz}
  variants:
  - {first: Barbara, last: Grosz}
- canonical: {first: Laszlo, last: Grunfeld}
  id: laszlo-grunfeld
- canonical: {first: Normunds, last: Gruzitis}
  variants:
  - {first: Normunds, last: Grūzītis}
- canonical: {first: Nicole, last: Grégoire}
  variants:
  - {first: Nicole, last: Gregoire}
- canonical: {first: Hung-Yan, last: Gu}
  variants:
  - {first: Hung-yan, last: Gu}
- canonical: {first: Franz, last: Guenthner}
  id: franz-guenthner
- canonical: {first: Emiliano Raul, last: Guevara}
  variants:
  - {first: Emiliano, last: Guevara}
- canonical: {first: Pierre, last: Guillaume}
  id: pierre-guillaume
- canonical: {first: Thierry, last: Guillotin}
  id: thierry-guillotin
- canonical: {first: Curry I., last: Guinn}
  variants:
  - {first: Curry, last: Guinn}
- canonical: {first: José M., last: Guirao}
  variants:
  - {first: José María, last: Guirao}
- canonical: {first: Greg, last: Gul-rajani}
  variants:
  - {first: Greg, last: Gulrajani}
- canonical: {first: Omer Farukhan, last: Gunes}
  variants:
  - {first: Omer, last: Gunes}
- canonical: {first: Cheng-ming, last: Guo}
  variants:
  - {first: Cheng Ming, last: Guo}
- canonical: {first: Ying-Mei, last: Guo}
  variants:
  - {first: YingMei, last: Guo}
- canonical: {first: Yuqing, last: Guo}
  variants:
  - {first: Yuqing, last: Gao}
- canonical: {first: Zhicheng, last: Guo}
  comment: Tsinghua
  id: zhicheng-guo-tsinghua
- canonical: {first: Zhicheng, last: Guo}
  comment: xidian
  id: zhicheng-guo-xidian
- canonical: {first: Deepak, last: Gupta}
  variants:
  - {first: Deepak Kumar, last: Gupta}
  - {first: Deepa, last: Gupta}
- canonical: {first: Naman K., last: Gupta}
  variants:
  - {first: Naman, last: Gupta}
- canonical: {first: Vineet, last: Gupta}
  id: vineet-gupta
- canonical: {first: Antton, last: Gurrutxaga}
  id: antton-gurrutxaga
- canonical: {first: Sofia, last: Gustafson-Capková}
  variants:
  - {first: Sofia, last: Gustafson Capková}
- canonical: {first: Louise, last: Guthrie}
  id: louise-guthrie
- canonical: {first: E. Dario, last: Gutierrez}
  variants:
  - {first: Elkin, last: Darío Gutiérrez}
  - {first: E. Darío, last: Gutiérrez}
- canonical: {first: Yoan, last: Gutiérrez}
  variants:
  - {first: Yoan, last: Gutiérrez Vázquez}
- canonical: {first: Gualberto A., last: Guzman}
  variants:
  - {first: Gualberto, last: Guzmán}
- canonical: {first: Francisco, last: Guzmán}
  variants:
  - {first: Francisco, last: Guzman}
- canonical: {first: Tibor, last: Gyimóthy}
  id: tibor-gyimothy
- canonical: {first: José M., last: Gómez}
  variants:
  - {first: José Manuel, last: Gómez}
  - {first: Jose Manuel, last: Gómez}
  - {first: Jose M., last: Gomez}
- canonical: {first: Xavier, last: Gómez Guinovart}
  variants:
  - {first: Xavier, last: Gómez-Guinovart}
- canonical: {first: Asunción, last: Gómez-Pérez}
  variants:
  - {first: Asunción Gómez, last: Pérez}
- canonical: {first: José Manuel, last: Gómez-Pérez}
  variants:
  - {first: Jose Manuel, last: Gomez-Perez}
- canonical: {first: Anne, last: Göhring}
  variants:
  - {first: Anne, last: Goehring}
- canonical: {first: Memduh, last: Gökırmak}
  variants:
  - {first: Memduh, last: Gokirmak}
- canonical: {first: Jana, last: Götze}
  variants:
  - {first: Jana, last: Goetze}
- canonical: {first: Shachi, last: H. Kumar}
  variants:
  - {first: Shachi H, last: Kumar}
- canonical: {first: Eun Young, last: Ha}
  variants:
  - {first: Eun, last: Ha}
  - {first: Eun Y., last: Ha}
- canonical: {first: Le Quan, last: Ha}
  variants:
  - {first: Le Q, last: Ha}
- canonical: {first: Quang Thuy, last: Ha}
  variants:
  - {first: Quang-Thuy, last: Ha}
- canonical: {first: Yaakov, last: HaCohen-Kerner}
  variants:
  - {first: Yaakov, last: Hacohen-Kerner}
- canonical: {first: Anne, last: Haake}
  variants:
  - {first: Anne R., last: Haake}
- canonical: {first: Salah, last: Haamid}
  id: salah-haamid
- canonical: {first: Andrew, last: Haas}
  variants:
  - {first: Andrew R., last: Haas}
- canonical: {first: Christopher, last: Habel}
  variants:
  - {first: Christopher U., last: Habel}
- canonical: {first: Benoit, last: Habert}
  id: benoit-habert
  variants:
  - {first: Benoît, last: Habert}
- canonical: {first: Kadri, last: Hacioglu}
  id: kadri-hacioglu
- canonical: {first: Bassam, last: Haddad}
  id: bassam-haddad
- canonical: {first: Nicholas J., last: Haddock}
  variants:
  - {first: Nicholas, last: Haddock}
- canonical: {first: Widad Mustafa El, last: Hadi}
  id: widad-mustafa-el-hadi
  variants:
  - {first: Widad Mustafa, last: El Hadi}
  - {first: Widad, last: Mustafa El Hadi}
- canonical: {first: Mohamed Nassime, last: Hadjadj}
  variants:
  - {first: Mohamed, last: Hadjadj}
- canonical: {first: Lamia, last: Hadrich Belguith}
  variants:
  - {first: Lamia Hadrich, last: Belguith}
  - {first: Lamia, last: Hadrich-Belguith}
  - {first: Lamia, last: Belguith}
  - {first: Lamia, last: Belguith Hadrich}
- canonical: {first: Walter, last: Haeseryn}
  id: walter-haeseryn
- canonical: {first: Nazila, last: Hafezi}
  id: nazila-hafezi
- canonical: {first: Gholamreza, last: Haffari}
  variants:
  - {first: Reza, last: Haffari}
- canonical: {first: Younggyun, last: Hahm}
  variants:
  - {first: YoungGyun, last: Hahm}
- canonical: {first: Gus, last: Hahn-Powell}
  variants:
  - {first: Gustave, last: Hahn-Powell}
- canonical: {first: Negacy, last: Hailu}
  variants:
  - {first: Negacy D., last: Hailu}
- canonical: {first: Horst-Udo, last: Hain}
  id: horst-udo-hain
- canonical: {first: Jan, last: Hajic}
  id: jan-hajic
  similar: [jan-hajic-jr]
  variants:
  - {first: Jan, last: Hajič}
- canonical: {first: Eva, last: Hajicova}
  id: eva-hajicova
  variants:
  - {first: Eva, last: Hajicová}
  - {first: Eva, last: Hajičová}
- canonical: {first: Jan, last: Hajič jr.}
  id: jan-hajic-jr
  similar: [jan-hajic]
- canonical: {first: Dilek, last: Hakkani-Tur}
  id: dilek-hakkani-tur
  variants:
  - {first: Dilek, last: Hakkani-Tür}
  - {first: Dilek Zeynep, last: Hakkani}
- canonical: {first: John, last: Hale}
  variants:
  - {first: John T., last: Hale}
- canonical: {first: Keith, last: Hall}
  variants:
  - {first: Keith B., last: Hall}
- canonical: {first: Mark, last: Hall}
  variants:
  - {first: Mark Michael, last: Hall}
- canonical: {first: Patrick, last: Haller}
  id: patrick-haller-zurich
  note: University of Zurich
  orcid: 0000-0002-8968-7587
- canonical: {first: Susan, last: Haller}
  id: susan-haller
  variants:
  - {first: Susan M., last: Haller}
- canonical: {first: Péter, last: Halácsy}
  variants:
  - {first: Péter, last: Halácsky}
- canonical: {first: Olivier, last: Hamon}
  id: olivier-hamon
- canonical: {first: Thierry, last: Hamon}
  id: thierry-hamon
- canonical: {first: Julien, last: Hamonic}
  id: julien-hamonic
- canonical: {first: Chung-hye, last: Han}
  variants:
  - {first: Chung-Hye, last: Han}
  - {first: Chunghye, last: Han}
- canonical: {first: HyoJung, last: Han}
  variants:
  - {first: Hou Jeung, last: Han}
- canonical: {first: Jingguang, last: Han}
  variants:
  - {first: Jing Guang, last: Han}
- canonical: {first: Kenji, last: Hanakata}
  id: kenji-hanakata
- canonical: {first: Philip, last: Hanna}
  id: philip-hanna
- canonical: {first: Dorte Haltrup, last: Hansen}
  variants:
  - {first: Dorte H., last: Hansen}
- canonical: {first: Silvia, last: Hansen-Schirra}
  variants:
  - {first: Silvia, last: Hansen}
- canonical: {first: Sanda, last: Harabagiu}
  variants:
  - {first: Sanda M., last: Harabagiu}
- canonical: {first: Robert M., last: Haralick}
  variants:
  - {first: Robert, last: Haralick}
- canonical: {first: Mary, last: Harper}
  id: mary-harper
  variants:
  - {first: Mary P., last: Harper}
- canonical: {first: Phil, last: Harrison}
  id: phil-harrison
  variants:
  - {first: Philip, last: Harrison}
- canonical: {first: Anthony, last: Hartley}
  id: anthony-hartley
  variants:
  - {first: Anthony F., last: Hartley}
- canonical: {first: Matthias, last: Hartung}
  id: matthias-hartung
- canonical: {first: Md. Maruf, last: Hasan}
  variants:
  - {first: Md Maruf, last: Hasan}
  - {first: Maruf, last: Hasan}
- canonical: {first: Sadid A., last: Hasan}
  variants:
  - {first: Sadid, last: Hasan}
- canonical: {first: Saša, last: Hasan}
  variants:
  - {first: Sasa, last: Hasan}
- canonical: {first: Tatsunori B., last: Hashimoto}
  variants:
  - {first: Tatsunori, last: Hashimoto}
- canonical: {first: Koiti, last: Hasida}
  variants:
  - {first: Kôiti, last: Hasida}
- canonical: {first: Ahmed, last: Hassan}
  variants:
  - {first: Ahmed Hassan, last: Awadallah}
- canonical: {first: Hany, last: Hassan Awadalla}
  variants:
  - {first: Hany, last: Hassan}
- canonical: {first: Helen, last: Hastie}
  variants:
  - {first: Helen Wright, last: Hastie}
- canonical: {first: Alexander G., last: Hauptmann}
  variants:
  - {first: Alex, last: Hauptmann}
  - {first: Alexander, last: Hauptmann}
- canonical: {first: Roland R., last: Hausser}
  variants:
  - {first: Roland, last: Hausser}
- canonical: {first: Annette, last: Hautli}
  variants:
  - {first: Annette, last: Hautli-Janisz}
- canonical: {first: Jiří, last: Havelka}
  variants:
  - {first: Jiri, last: Havelka}
- canonical: {first: Jennifer, last: Hay}
  variants:
  - {first: Jennifer B., last: Hay}
- canonical: {first: Yoshihiko, last: Hayashi}
  id: yoshihiko-hayashi
- canonical: {first: Cory, last: Hayes}
  variants:
  - {first: Cory J., last: Hayes}
- canonical: {first: Jer, last: Hayes}
  variants:
  - {first: Jeremiah, last: Hayes}
- canonical: {first: Timothy J., last: Hazen}
  variants:
  - {first: T. J., last: Hazen}
- canonical: {first: Patrick, last: Healey}
  variants:
  - {first: Pat, last: Healey}
  - {first: Patrick G. T., last: Healey}
  - {first: Patrick G.T., last: Healey}
- canonical: {first: Marti A., last: Hearst}
  variants:
  - {first: Marti, last: Hearst}
- canonical: {first: Peter A., last: Heeman}
  variants:
  - {first: Peter, last: Heeman}
- canonical: {first: George E., last: Heidorn}
  id: george-e-heidorn
- canonical: {first: Katarina, last: Heimann Mühlenbock}
  variants:
  - {first: Katarina, last: Mühlenbock}
- canonical: {first: Jindřich, last: Helcl}
  variants:
  - {first: Jindrich, last: Helcl}
- canonical: {first: Randall A., last: Helzerman}
  id: randall-a-helzerman
- canonical: {first: Christian F., last: Hempelmann}
  variants:
  - {first: Christian, last: Hempelmann}
- canonical: {first: Charles T., last: Hemphill}
  variants:
  - {first: Charles, last: Hemphill}
- canonical: {first: James, last: Henderson}
  variants:
  - {first: James B., last: Henderson}
- canonical: {first: John, last: Henderson}
  variants:
  - {first: John C., last: Henderson}
- canonical: {first: James, last: Hendler}
  variants:
  - {first: James A., last: Hendler}
- canonical: {first: Robert J., last: Hendley}
  variants:
  - {first: Robert, last: Hendley}
- canonical: {first: Gary G., last: Hendrix}
  variants:
  - {first: Gary, last: Hendrix}
- canonical: {first: Enrique, last: Henestroza Anguiano}
  variants:
  - {first: Enrique Henestroza, last: Anguiano}
- canonical: {first: Peter Juel, last: Henrichsen}
  variants:
  - {first: Peter, last: Juel Henrichsen}
- canonical: {first: Carlos, last: Henríquez}
  variants:
  - {first: Carlos, last: Henriquez}
  - {first: Carlos A., last: Henríquez Q.}
- canonical: {first: Renate, last: Henschel}
  id: renate-henschel
- canonical: {first: Aurélie, last: Herbelot}
  variants:
  - {first: Aurelie, last: Herbelot}
- canonical: {first: Amaç, last: Herdaǧdelen}
  variants:
  - {first: Amaç, last: Herdağdelen}
- canonical: {first: Myriam, last: Hernandez}
  variants:
  - {first: Myriam, last: Hernández A}
  - {first: Myriam, last: Hernández}
- canonical: {first: Daniel, last: Hernandez-Lopez}
  variants:
  - {first: Daniel Hernández, last: López}
- canonical: {first: Inmaculada, last: Hernáez}
  id: inmaculada-hernaez
  variants:
  - {first: Inmaculada, last: Hernaez}
  - {first: Inma, last: Hernaez}
  - {first: Inma, last: Hernáez}
- canonical: {first: Gregorio, last: Hernández}
  id: gregorio-hernandez
  variants:
  - {first: Gregorio, last: Hernandez}
- canonical: {first: Luis, last: Hernández}
  variants:
  - {first: Luis Hernández, last: Gomez}
  - {first: Luis Hernández, last: Gómez}
  - {first: Luis A., last: Hernandez}
  - {first: Luis A., last: Hernández}
  - {first: Luis A. Hernández, last: Gómez}
- canonical: {first: Adolfo, last: Hernández H.}
  variants:
  - {first: Adolfo, last: Hernández}
- canonical: {first: John R., last: Hershey}
  variants:
  - {first: John, last: Hershey}
- canonical: {first: James, last: Hieronymus}
  id: james-hieronymus
- canonical: {first: Almut Silja, last: Hildebrand}
  variants:
  - {first: Silja, last: Hildebrand}
  - {first: Almut, last: Hildebrand}
- canonical: {first: Lucas Welter, last: Hilgert}
  variants:
  - {first: Lucas, last: Hilgert}
- canonical: {first: Robin L., last: Hill}
  variants:
  - {first: Robin, last: Hill}
- canonical: {first: Dustin, last: Hillard}
  id: dustin-hillard
- canonical: {first: Donald, last: Hindle}
  id: donald-hindle
  variants:
  - {first: Don, last: Hindle}
- canonical: {first: Elizabeth A., last: Hinkelman}
  variants:
  - {first: Elizabeth, last: Hinkelman}
- canonical: {first: Erhard, last: Hinrichs}
  variants:
  - {first: Erhard W., last: Hinrichs}
- canonical: {first: Marie, last: Hinrichs}
  variants:
  - {first: Marie, last: Boyle-Hinrichs}
- canonical: {first: Hideki, last: Hirakawa}
  id: hideki-hirakawa
- canonical: {first: Julia, last: Hirschberg}
  variants:
  - {first: Julia B., last: Hirschberg}
- canonical: {first: Lynette, last: Hirschman}
  id: lynette-hirschman
  variants:
  - {first: Lynette, last: Hirshman}
- canonical: {first: Toru, last: Hitaka}
  variants:
  - {first: Tooru, last: Hitaka}
- canonical: {first: Janet, last: Hitzeman}
  id: janet-hitzeman
- canonical: {first: Barbora, last: Hladká}
  id: barbora-hladka
  variants:
  - {first: Barbora, last: Hladka}
- canonical: {first: Bao Quoc, last: Ho}
  variants:
  - {first: Quoc, last: Ho}
  - {first: Quoc, last: Ho Bao}
- canonical: {first: Hing-cheung, last: Ho}
  variants:
  - {first: Hing-Cheung, last: Ho}
- canonical: {first: Tu-Bao, last: Ho}
  variants:
  - {first: Tu Bao, last: Ho}
- canonical: {first: Lydia-Mai, last: Ho-Dac}
  variants:
  - {first: Mai, last: Ho-dac}
- canonical: {first: Jerry R., last: Hobbs}
  id: jerry-r-hobbs
  variants:
  - {first: Jerry, last: Hobbs}
- canonical: {first: Beth Ann, last: Hockey}
  id: beth-ann-hockey
  variants:
  - {first: Beth A., last: Hockey}
  - {first: Beth, last: Hockey}
- canonical: {first: Edward, last: Hoenkamp}
  variants:
  - {first: Eduard, last: Hoenkamp}
- canonical: {first: Wolfgang, last: Hoeppner}
  id: wolfgang-hoeppner
- canonical: {first: Anja, last: Hoethker}
  variants:
  - {first: Anja, last: Höthker}
- canonical: {first: Holger, last: Hoffmann}
  variants:
  - {first: Holger, last: Hoffman}
- canonical: {first: Raphael, last: Hoffmann}
  variants:
  - {first: Raphael, last: Hoffman}
- canonical: {first: Th. R., last: Hofmann}
  variants:
  - {first: T. R., last: Hofmann}
- canonical: {first: Martin, last: Hofmann--Apitius}
  variants:
  - {first: Martin, last: Hofmann-Apitius}
- canonical: {first: Chris, last: Hokamp}
  variants:
  - {first: Christopher, last: Hokamp}
- canonical: {first: Tomáš, last: Holan}
  variants:
  - {first: Tomas, last: Holan}
- canonical: {first: Natsuko, last: Holden}
  id: natsuko-holden
- canonical: {first: Gordana Ilić, last: Holen}
  variants:
  - {first: Gordana Ilic, last: Holen}
- canonical: {first: Hsiao-Wuen, last: Hon}
  id: hsiao-wuen-hon
- canonical: {first: Jia-Fei, last: Hong}
  variants:
  - {first: Jia-Fei, last: Hung}
- canonical: {first: Philip, last: Hoole}
  variants:
  - {first: Phil, last: Hoole}
- canonical: {first: Heather, last: Horsfall}
  id: heather-horsfall
- canonical: {first: Tamás, last: Horváth}
  id: tamas-horvath
- canonical: {first: Iris, last: Hoser}
  id: iris-hoser
- canonical: {first: Veronique, last: Hoste}
  variants:
  - {first: Véronique, last: Hoste}
- canonical: {first: Wen-Juan, last: Hou}
  variants:
  - {first: Wen, last: Juan Hou}
  - {first: Juan, last: Wen}
- canonical: {first: Eduard, last: Hovy}
  variants:
  - {first: Eduard H., last: Hovy}
  - {first: Ed, last: Hovy}
- canonical: {first: Blake, last: Howald}
  variants:
  - {first: Blake Stephen, last: Howald}
- canonical: {first: David M., last: Howcroft}
  variants:
  - {first: David, last: Howcroft}
- canonical: {first: Frederick M., last: Hoyt}
  variants:
  - {first: Frederick, last: Hoyt}
- canonical: {first: Daniel, last: Hromada}
  variants:
  - {first: Daniel Devatman, last: Hromada}
  - {first: Daniel, last: Devatman Hromada}
- canonical: {first: Estevam R., last: 'Hruschka, Jr.'}
  variants:
  - {first: Estevam R., last: Hruschka Jr.}
- canonical: {first: Hung-ting, last: Hsieh}
  variants:
  - {first: Hung-Ting, last: Hsieh}
- canonical: {first: Shelley Ching-Yu, last: Hsieh}
  variants:
  - {first: Ching-yu, last: Hsieh}
  - {first: Shelley Ching-yu, last: Hsieh}
  - {first: Ching-yu Shelley, last: Hsieh}
- canonical: {first: Shu-Kai, last: Hsieh}
  variants:
  - {first: Shu-kai, last: Hsieh}
  - {first: ShuKai, last: Hsieh}
- canonical: {first: Wen-Chi, last: Hsien}
  variants:
  - {first: Wen-Chi, last: Hsie}
- canonical: {first: Bo-June (Paul), last: Hsu}
  variants:
  - {first: Bo-june Paul, last: Hsu}
  - {first: Bo-June Paul, last: Hsu}
- canonical: {first: Chun-nan, last: Hsu}
  variants:
  - {first: Chun-Nan, last: Hsu}
- canonical: {first: Wen-Lian, last: Hsu}
  variants:
  - {first: Wen-lian, last: Hsu}
- canonical: {first: Yu-Ling Una, last: Hsu}
  variants:
  - {first: Yu-Ling, last: Hsu}
- canonical: {first: Dong Cheng, last: Hu}
  variants:
  - {first: Dong-Cheng, last: Hu}
- canonical: {first: An-Ta, last: Huang}
  variants:
  - {first: Anta, last: Huang}
- canonical: {first: Changning, last: Huang}
  variants:
  - {first: Chang-Ning, last: Huang}
  - {first: Chang-ning, last: Huang}
- canonical: {first: Chung-Chi, last: Huang}
  variants:
  - {first: Chung-chi, last: Huang}
- canonical: {first: Degen, last: Huang}
  variants:
  - {first: De-Gen, last: Huang}
- canonical: {first: Eric H., last: Huang}
  variants:
  - {first: Eric, last: Huang}
- canonical: {first: Feng-Long, last: Huang}
  variants:
  - {first: Feng-Long, last: Hwang}
- canonical: {first: He-Yan, last: Huang}
  variants:
  - {first: He-yan, last: Huang}
  - {first: Heyan, last: Huang}
- canonical: {first: Jin Hu, last: Huang}
  variants:
  - {first: JinHu, last: Huang}
- canonical: {first: Jui Ting, last: Huang}
  variants:
  - {first: Jui-Ting, last: Huang}
- canonical: {first: Lian′en, last: Huang}
  variants:
  - {first: Lian’en, last: Huang}
- canonical: {first: Qi-quan, last: Huang}
  variants:
  - {first: Qi-Quan, last: Huang}
- canonical: {first: Shih-Ting, last: Huang}
  variants:
  - {first: Shih-ting, last: Huang}
  - {first: Shi-Ting, last: Huang}
- canonical: {first: Shuan-fan, last: Huang}
  variants:
  - {first: Shuan-Fan, last: Huang}
- canonical: {first: Ting-Hao, last: Huang}
  variants:
  - {first: Ting-Hao ‘Kenneth’, last: Huang}
  - {first: Ting-Hao Kenneth, last: Huang}
- canonical: {first: Xiangji, last: Huang}
  variants:
  - {first: Jimmy Xiangji, last: Huang}
- canonical: {first: Xuan-Jing, last: Huang}
  variants:
  - {first: Xuan-jing, last: Huang}
  - {first: Xuanjing, last: Huang}
- canonical: {first: Xuedong, last: Huang}
  id: xuedong-huang
- canonical: {first: Richard A., last: Hudson}
  variants:
  - {first: Richard, last: Hudson}
- canonical: {first: Manuela, last: Huerlimann}
  variants:
  - {first: Manuela, last: Hürlimann}
  - {first: Manuela, last: Huerliman}
- canonical: {first: Mathew, last: Huerta-Enochian}
  id: mathew-huerta-enochian
- canonical: {first: Kevin, last: Humphreys}
  id: kevin-humphreys
- canonical: {first: Jeih-weih, last: Hung}
  variants:
  - {first: Jeih-Weih, last: Hung}
- canonical: {first: Kate, last: Hunicke-Smith}
  id: kate-hunicke-smith
- canonical: {first: Dan, last: Hunter}
  id: dan-hunter
- canonical: {first: Lawrence, last: Hunter}
  variants:
  - {first: Lawrence E., last: Hunter}
- canonical: {first: Lluís-F., last: Hurtado}
  variants:
  - {first: Lluís F., last: Hurtado}
  - {first: LLuís-F., last: Hurtado}
- canonical: {first: Mazhar Mehdi, last: Hussain}
  variants:
  - {first: Mazhar, last: Hussain}
- canonical: {first: W. John, last: Hutchins}
  variants:
  - {first: John, last: Hutchins}
- canonical: {first: Christian, last: Huyck}
  id: christian-huyck
- canonical: {first: Mei-Yuh, last: Hwang}
  id: mei-yuh-hwang
- canonical: {first: Sebastian G. M., last: Händschke}
  variants:
  - {first: Sebastian G.M., last: Händschke}
- canonical: {first: Christian, last: Hänig}
  variants:
  - {first: Christian, last: Haenig}
- canonical: {first: Harald, last: Höge}
  id: harald-hoge
  variants:
  - {first: Harald, last: Hoege}
- canonical: {first: Ali, last: Hürriyetoğlu}
  variants:
  - {first: Ali, last: Hurriyetoglu}
  - {first: Ali, last: Hürriyetoǧlu}
- canonical: {first: Fidelia, last: Ibekwe-SanJuan}
  variants:
  - {first: Fidelia, last: Ibekwe-Sanjuan}
- canonical: {first: Nancy, last: Ide}
  variants:
  - {first: Nancy M., last: Ide}
- canonical: {first: Carlos A., last: Iglesias}
  variants:
  - {first: Carlos, last: Iglesias}
- canonical: {first: Suzana, last: Ilic}
  variants:
  - {first: Suzana, last: Ilić}
- canonical: {first: Sathish Reddy, last: Indurthi}
  variants:
  - {first: Sathish, last: Reddy}
  - {first: Sathish, last: Indurthi}
- canonical: {first: Anton Karl, last: Ingason}
  variants:
  - {first: Anton K., last: Ingason}
- canonical: {first: Robert, last: Ingria}
  id: robert-ingria
- canonical: {first: Diana, last: Inkpen}
  variants:
  - {first: Diana Zaiu, last: Inkpen}
  - {first: Diana, last: Zaiu}
- canonical: {first: Leonid, last: Iomdin}
  variants:
  - {first: Leonid L., last: Iomdin}
- canonical: {first: Molly, last: Ireland}
  variants:
  - {first: Molly E., last: Ireland}
- canonical: {first: José, last: Iria}
  variants:
  - {first: Jose, last: Iria}
- canonical: {first: Mikel, last: Iruskieta}
  id: mikel-iruskieta
- canonical: {first: Anas El, last: Isbihani}
  variants:
  - {first: Anas, last: El Isbihani}
- canonical: {first: Masato, last: Ishizaki}
  id: masato-ishizaki
- canonical: {first: Aminul, last: Islam}
  variants:
  - {first: Md. Aminul, last: Islam}
- canonical: {first: Zahurul, last: Islam}
  variants:
  - {first: Zahrul, last: Islam}
- canonical: {first: Rezarta, last: Islamaj Dogan}
  variants:
  - {first: Rezarta, last: Islamaj Doğan}
- canonical: {first: David, last: Israel}
  variants:
  - {first: David J., last: Israel}
- canonical: {first: Shuichi, last: Itahashi}
  variants:
  - {first: Shuich, last: Itahashi}
- canonical: {first: Yukihiro, last: Itoh}
  variants:
  - {first: Yukihiro, last: Ito}
- canonical: {first: Abe, last: Ittycheriah}
  id: abe-ittycheriah
- canonical: {first: Un-Gian, last: Iunn}
  variants:
  - {first: Un-gian, last: Iun}
  - {first: Ún-giân, last: Iû}
- canonical: {first: Alexei V., last: Ivanov}
  variants:
  - {first: Alexei, last: Ivanov}
- canonical: {first: Krasimira, last: Ivanova}
  variants:
  - {first: Krassimira, last: Ivanova}
- canonical: {first: Lucja, last: Iwanska}
  variants:
  - {first: Lucja M., last: Iwanska}
- canonical: {first: Shun’ya, last: Iwasawa}
  variants:
  - {first: Shunya, last: Iwasawa}
- canonical: {first: Rubén, last: Izquierdo}
  variants:
  - {first: Ruben, last: Izquierdo Bevia}
  - {first: Ruben, last: Izquierdo}
- canonical: {first: Litton, last: J Kurisinkel}
  variants:
  - {first: Litton J, last: Kurisinkel}
- canonical: {first: Eric, last: Jackson}
  id: eric-jackson
- canonical: {first: Cassandra L., last: Jacobs}
  variants:
  - {first: Cassandra, last: Jacobs}
- canonical: {first: Paul S., last: Jacobs}
  id: paul-s-jacobs
  variants:
  - {first: Paul, last: Jacobs}
- canonical: {first: T. Florian, last: Jaeger}
  variants:
  - {first: Florian, last: Jaeger}
- canonical: {first: Somayeh, last: Jafaritazehjani}
  variants:
  - {first: Somayeh, last: Jafaritazehjan}
- canonical: {first: Abhyuday, last: Jagannatha}
  variants:
  - {first: Abhyuday N, last: Jagannatha}
- canonical: {first: Michael E., last: Jahr}
  variants:
  - {first: Michael, last: Jahr}
- canonical: {first: Brage Ekroll, last: Jahren}
  variants:
  - {first: Brage, last: Jahren}
- canonical: {first: Siddharth, last: Jain}
  variants:
  - {first: Siddhanth, last: Jain}
- canonical: {first: Primož, last: Jakopin}
  variants:
  - {first: Primoz, last: Jakopin}
- canonical: {first: Anthony, last: Jameson}
  id: anthony-jameson
- canonical: {first: Srinivasan, last: Janarthanam}
  variants:
  - {first: Srini, last: Janarthanam}
- canonical: {first: Jyh-Shing Roger, last: Jang}
  variants:
  - {first: Jyh-Shing, last: Jang}
  - {first: Jyh-Shing, last: Roger Jang}
  - {first: Roger Jyh-Shing, last: Jang}
- canonical: {first: Myung-Gil, last: Jang}
  variants:
  - {first: Myoung-Gil, last: Jang}
- canonical: {first: Seok Bae, last: Jang}
  variants:
  - {first: Seok B., last: Jang}
- canonical: {first: Peter, last: Jansen}
  variants:
  - {first: Peter J., last: Jansen}
- canonical: {first: Michèle, last: Jardino}
  id: michele-jardino
  variants:
  - {first: Michele, last: Jardino}
- canonical: {first: Gaja, last: Jarosz}
  variants:
  - {first: Gaja E., last: Jarosz}
- canonical: {first: Timo, last: Jarvinen}
  variants:
  - {first: Timo, last: Järvinen}
- canonical: {first: Jisha P., last: Jayan}
  variants:
  - {first: Jisha, last: P Jayan}
  - {first: Jisha P, last: Jayan}
- canonical: {first: Arun Kumar, last: Jayapal}
  variants:
  - {first: Arun, last: Jayapal}
- canonical: {first: Frederick, last: Jelinek}
  id: frederick-jelinek
  variants:
  - {first: Fred, last: Jelinek}
  - {first: Fredrick, last: Jelinek}
- canonical: {first: Karen, last: Jensen}
  id: karen-jensen
- canonical: {first: Lars Juhl, last: Jensen}
  variants:
  - {first: Lars J., last: Jensen}
- canonical: {first: Hyung-Bae, last: Jeon}
  variants:
  - {first: Hyungbae, last: Jeon}
- canonical: {first: Girish Nath, last: Jha}
  variants:
  - {first: Girish, last: Jha}
- canonical: {first: Donghong, last: Ji}
  variants:
  - {first: DongHong, last: Ji}
  - {first: Dong-Hong, last: Ji}
  - {first: Dong Hong, last: Ji}
- canonical: {first: Paul D, last: Ji}
  variants:
  - {first: Paul D., last: Ji}
- canonical: {first: Jia-Yan, last: Jian}
  variants:
  - {first: Jia Yan, last: Jian}
- canonical: {first: Mike Tian-Jian, last: Jiang}
  variants:
  - {first: Tian-Jian, last: Jiang}
- canonical: {first: Zheng Ping, last: Jiang}
  variants:
  - {first: Zhengping, last: Jiang}
- canonical: {first: Antonio, last: Jimeno Yepes}
  variants:
  - {first: Antonio Jimeno, last: Yepes}
  - {first: Antonio José, last: Jimeno Yepes}
  - {first: Antonio, last: Jimeno-Yepes}
- canonical: {first: M. Dolores, last: Jiménez-López}
  variants:
  - {first: Maria Dolores, last: Jiménez-López}
- canonical: {first: Salud María, last: Jiménez-Zafra}
  variants:
  - {first: Salud M., last: Jiménez-Zafra}
  - {first: Salud M., last: Jiménez Zafra}
- canonical: {first: Hongyan, last: Jing}
  id: hongyan-jing
- canonical: {first: Petr, last: Jirku}
  id: petr-jirku
- canonical: {first: Amanda C., last: Jobbins}
  id: amanda-c-jobbins
- canonical: {first: Janne Bondi, last: Johannessen}
  variants:
  - {first: Janne, last: Bondi Johannessen}
- canonical: {first: Anders, last: Johannsen}
  variants:
  - {first: Anders, last: Johanssen}
- canonical: {first: David E., last: Johnson}
  variants:
  - {first: David, last: Johnson}
- canonical: {first: Helen L., last: Johnson}
  variants:
  - {first: Helen, last: Johnson}
- canonical: {first: Kristen, last: Johnson}
  variants:
  - {first: Kristen Marie, last: Johnson}
- canonical: {first: Michael T., last: Johnson}
  id: michael-t-johnson
- canonical: {first: Rie, last: Johnson}
  variants:
  - {first: Rie, last: Ando}
  - {first: Rie Kubota, last: Ando}
- canonical: {first: Roderick L., last: Johnson}
  id: roderick-l-johnson
- canonical: {first: Michael, last: Johnston}
  id: michael-johnston
- canonical: {first: Kristiina, last: Jokinen}
  variants:
  - {first: Päivi Kristiina, last: Jokinen}
- canonical: {first: Bevan, last: Jones}
  variants:
  - {first: Bevan K., last: Jones}
  - {first: Bevan Keeley, last: Jones}
- canonical: {first: Christopher, last: Jones}
  variants:
  - {first: Chris, last: Jones}
- canonical: {first: Dominic R., last: Jones}
  variants:
  - {first: Dominic, last: Jones}
- canonical: {first: Douglas, last: Jones}
  variants:
  - {first: Douglas A., last: Jones}
  - {first: Doug, last: Jones}
- canonical: {first: Gareth J. F., last: Jones}
  variants:
  - {first: Gareth J.F., last: Jones}
- canonical: {first: Mark, last: Jones}
  variants:
  - {first: Mark A., last: Jones}
  - {first: Mark Alan, last: Jones}
- canonical: {first: Michael, last: Jones}
  variants:
  - {first: Michael P., last: Jones}
- canonical: {first: Steven JM, last: Jones}
  variants:
  - {first: Steven, last: Jones}
- canonical: {first: Clement, last: Jonquet}
  variants:
  - {first: Clément, last: Jonquet}
- canonical: {first: Michael I., last: Jordan}
  variants:
  - {first: Michael, last: Jordan}
- canonical: {first: Pamela, last: Jordan}
  variants:
  - {first: Pamela W., last: Jordan}
- canonical: {first: Alipio, last: Jorge}
  variants:
  - {first: Alípio, last: Jorge}
- canonical: {first: Aravind, last: Joshi}
  id: aravind-joshi
  variants:
  - {first: Aravind K., last: Joshi}
- canonical: {first: Sachindra, last: Joshi}
  variants:
  - {first: Sachin, last: Joshi}
- canonical: {first: Shafiq, last: Joty}
  variants:
  - {first: Shafiq R., last: Joty}
- canonical: {first: Yun-Cheng, last: Ju}
  variants:
  - {first: Yun Cheng, last: Ju}
- canonical: {first: Alfons, last: Juan}
  variants:
  - {first: Alfons, last: Juan-Císcar}
- canonical: {first: Yau-Tarng, last: Juang}
  variants:
  - {first: Yau-Tang, last: Juang}
- canonical: {first: Jozef, last: Juhár}
  variants:
  - {first: Jozef, last: Juhar}
- canonical: {first: Cléo, last: Jullien}
  variants:
  - {first: Cleo, last: Jullien}
- canonical: {first: Han-Min, last: Jung}
  variants:
  - {first: Hanmin, last: Jung}
- canonical: {first: Sangkeun, last: Jung}
  variants:
  - {first: SangKeun, last: Jung}
- canonical: {first: Sung Young, last: Jung}
  variants:
  - {first: Sung-Young, last: Jung}
- canonical: {first: Simeon, last: Junker}
  variants:
  - {first: Simeon, last: Schüz}
- canonical: {first: Dan, last: Jurafsky}
  variants:
  - {first: Daniel, last: Jurafsky}
- canonical: {first: Filip, last: Jurcicek}
  variants:
  - {first: Filip, last: Jurčíček}
- canonical: {first: Marcel Adam, last: Just}
  variants:
  - {first: Marcel, last: Just}
- canonical: {first: Harri, last: Jäppinen}
  id: harri-jappinen
  variants:
  - {first: Harri, last: Jappinen}
- canonical: {first: Arne, last: Jönsson}
  variants:
  - {first: Arne, last: Jonsson}
- canonical: {first: Brigitte, last: Jörg}
  variants:
  - {first: Brigitte, last: Jorg}
- canonical: {first: Bhadran V., last: K}
  variants:
  - {first: Bhadran, last: V K}
  - {first: Bhadran V, last: K}
- canonical: {first: Heiki-Jaan, last: Kaalep}
  variants:
  - {first: Heiki Jaan, last: Kaalep}
- canonical: {first: Mijail, last: Kabadjov}
  id: mijail-kabadjov
  variants:
  - {first: Mijail A., last: Kabadjov}
  - {first: Mijail, last: Alexandrov-Kabadjov}
- canonical: {first: Michael B., last: Kac}
  variants:
  - {first: Michael, last: Kac}
- canonical: {first: Vladimír, last: Kadlec}
  variants:
  - {first: Vladimir, last: Kadlec}
- canonical: {first: Jeremy G., last: Kahn}
  variants:
  - {first: Jeremy, last: Kahn}
- canonical: {first: Łukasz, last: Kaiser}
  variants:
  - {first: Lukasz, last: Kaiser}
- canonical: {first: Michael, last: Kaisser}
  variants:
  - {first: Michael, last: Kaißer}
- canonical: {first: Ioannis, last: Kakadiaris}
  variants:
  - {first: Ioannis A., last: Kakadiaris}
- canonical: {first: Jun’ichi, last: Kakegawa}
  variants:
  - {first: Jun-ichi, last: Kakegawa}
- canonical: {first: Jugal, last: Kalita}
  id: jugal-kalita
  variants:
  - {first: Jugal K., last: Kalita}
- canonical: {first: Rihards, last: Kalniņš}
  variants:
  - {first: Rihards, last: Kalnins}
- canonical: {first: Nanda, last: Kambhatla}
  id: nanda-kambhatla
  variants:
  - {first: Nandakishore, last: Kambhatla}
- canonical: {first: Shin-ichiro, last: Kamei}
  variants:
  - {first: Shinichiro, last: Kamei}
- canonical: {first: Prathusha, last: Kameswara Sarma}
  variants:
  - {first: Prathusha, last: K Sarma}
- canonical: {first: Candace A., last: Kamm}
  variants:
  - {first: Candace, last: Kamm}
- canonical: {first: Bo-Yeong, last: Kang}
  variants:
  - {first: Bo-yeong, last: Kang}
- canonical: {first: Rose Catherine, last: Kanjirathinkal}
  variants:
  - {first: Rose, last: Catherine}
- canonical: {first: Ashvin, last: Kannan}
  id: ashvin-kannan
- canonical: {first: Paul, last: Kantor}
  variants:
  - {first: Paul B., last: Kantor}
- canonical: {first: Cheng-yan, last: Kao}
  variants:
  - {first: Cheng-Yan, last: Kao}
  - {first: Cheng Yan, last: Kao}
- canonical: {first: Ting-hui, last: Kao}
  variants:
  - {first: Ting-Hui, last: Kao}
- canonical: {first: Randy M., last: Kaplan}
  variants:
  - {first: Randy, last: Kaplan}
- canonical: {first: Ronald M., last: Kaplan}
  variants:
  - {first: Ronald, last: Kaplan}
  - {first: Ron, last: Kaplan}
- canonical: {first: Jurgita, last: Kapočiūtė-Dzikienė}
  variants:
  - {first: Jurgita, last: Kapociute-Dzikiene}
- canonical: {first: Diman, last: Karagyozov}
  variants:
  - {first: Diman, last: Karagiozov}
- canonical: {first: Rafael - Michael, last: Karampatsis}
  variants:
  - {first: Rafael Michael, last: Karampatsis}
- canonical: {first: Vanja M., last: Karan}
  variants:
  - {first: Vanja Mladen, last: Karan}
- canonical: {first: David R., last: Karger}
  variants:
  - {first: David, last: Karger}
- canonical: {first: Kostas, last: Karpouzis}
  id: kostas-karpouzis
- canonical: {first: Hideki, last: Kashioka}
  id: hideki-kashioka
- canonical: {first: Robert T., last: Kasper}
  variants:
  - {first: Robert, last: Kasper}
- canonical: {first: Walter, last: Kasper}
  id: walter-kasper
- canonical: {first: Rohit, last: Kate}
  variants:
  - {first: Rohit J., last: Kate}
- canonical: {first: Naoto, last: Kato}
  variants:
  - {first: Naoto, last: Katoh}
- canonical: {first: Yoshihide, last: Kato}
  variants:
  - {first: Yoshihide, last: Sato}
- canonical: {first: Graham, last: Katz}
  variants:
  - {first: E. Graham, last: Katz}
- canonical: {first: Jason, last: Katz-Brown}
  variants:
  - {first: Jason, last: Brown}
- canonical: {first: Ergina, last: Kavallieratou}
  id: ergina-kavallieratou
- canonical: {first: Hisashi, last: Kawai}
  variants:
  - {first: Kawai, last: Hisashi}
- canonical: {first: Jun′ichi, last: Kazama}
  variants:
  - {first: Jun’ichi, last: Kazama}
- canonical: {first: Zdravko, last: Kačič}
  variants:
  - {first: Zdravko, last: Kacic}
- canonical: {first: John, last: Keane}
  variants:
  - {first: John, last: Kane}
- canonical: {first: Michael S., last: Kearns}
  variants:
  - {first: Michael, last: Kearns}
- canonical: {first: Gail M., last: Keenan}
  variants:
  - {first: Gail, last: Keenan}
  - {first: Gail M, last: Keenan}
- canonical: {first: Thomas A., last: Keenan}
  variants:
  - {first: Thomas, last: Keenan}
- canonical: {first: Judy Anne, last: Kegl}
  variants:
  - {first: Judy, last: Kegl}
- canonical: {first: Andrew, last: Kehler}
  variants:
  - {first: Andy, last: Kehler}
- canonical: {first: Daniel, last: Keim}
  variants:
  - {first: Daniel A., last: Keim}
- canonical: {first: John, last: Kelleher}
  variants:
  - {first: John D., last: Kelleher}
- canonical: {first: Andre, last: Kempe}
  variants:
  - {first: André, last: Kempe}
- canonical: {first: Casey, last: Kennington}
  variants:
  - {first: Casey Redd, last: Kennington}
- canonical: {first: Fabio, last: Kepler}
  id: fabio-kepler
  variants:
  - {first: Fabio N., last: Kepler}
  - {first: Fabio Natanael, last: Kepler}
- canonical: {first: Sue J., last: Ker}
  variants:
  - {first: Sur-Jin, last: Ker}
  - {first: Su-Jin, last: Ker}
  - {first: Sue-Jin, last: Ker}
  - {first: Sue-jin, last: Ker}
- canonical: {first: Katia Lida, last: Kermanidis}
  variants:
  - {first: Katia, last: Kermanidis}
- canonical: {first: Margaret, last: Kern}
  variants:
  - {first: Margaret L., last: Kern}
- canonical: {first: Stephan M., last: Kerpedjiev}
  variants:
  - {first: Stephan, last: Kerpedjiev}
- canonical: {first: Vlado, last: Keselj}
  variants:
  - {first: Vlado, last: Kešelj}
- canonical: {first: Fahad, last: Khan}
  variants:
  - {first: Anas Fahad, last: Khan}
- canonical: {first: Md. Anwarus Salam, last: Khan}
  variants:
  - {first: Khan Md. Anwarus, last: Salam}
  - {first: Khan Md., last: Anwarus Salam}
- canonical: {first: Mohammed Arif, last: Khan}
  variants:
  - {first: Arif, last: Khan}
  - {first: Arif Md., last: Khan}
- canonical: {first: Vikash, last: Khandelwal}
  variants:
  - {first: Vikas, last: Khandelwal}
- canonical: {first: Mitesh M., last: Khapra}
  variants:
  - {first: Mitesh, last: Khapra}
  - {first: Mitesh, last: M. Khapra}
  - {first: Mitesh M, last: Khapra}
  - {first: Mitesh Shantadevi, last: Khapra}
- canonical: {first: Sanjeev, last: Khudanpur}
  id: sanjeev-khudanpur
- canonical: {first: Rodger, last: Kibble}
  id: rodger-kibble
- canonical: {first: Chloé, last: Kiddon}
  variants:
  - {first: Chloe, last: Kiddon}
- canonical: {first: Bernd, last: Kiefer}
  id: bernd-kiefer
- canonical: {first: Hoang, last: Kiem}
  variants:
  - {first: Kiem, last: Hoang}
- canonical: {first: Scott F., last: Kiesling}
  variants:
  - {first: Scott, last: Kiesling}
- canonical: {first: Hideaki, last: Kikuchi}
  id: hideaki-kikuchi
- canonical: {first: Gen-ichiro, last: Kikui}
  variants:
  - {first: Gen’ichiro, last: Kikui}
- canonical: {first: Chiharu Uda, last: Kikuta}
  variants:
  - {first: Chiharu, last: Uda}
- canonical: {first: Bong-Wan, last: Kim}
  variants:
  - {first: Jong Wan, last: Kim}
- canonical: {first: Chang-Hyun, last: Kim}
  variants:
  - {first: Changhyun, last: Kim}
  - {first: Chang Hyun, last: Kim}
- canonical: {first: Deok-bong, last: Kim}
  variants:
  - {first: Deok-Bong, last: Kim}
- canonical: {first: Dong-Il, last: Kim}
  variants:
  - {first: Dong-il, last: Kim}
- canonical: {first: Eun-kyung, last: Kim}
  variants:
  - {first: Eun-Kyung, last: Kim}
- canonical: {first: Gil Chang, last: Kim}
  variants:
  - {first: GilChang, last: Kim}
  - {first: Gil-Chang, last: Kim}
  - {first: Gilchang, last: Kim}
- canonical: {first: Hyuhng Joon, last: Kim}
  variants:
  - {first: Hyuhng, last: Kim}
- canonical: {first: Jung-jae, last: Kim}
  variants:
  - {first: Jung-Jae, last: Kim}
- canonical: {first: Kyoung-young, last: Kim}
  variants:
  - {first: Kyoung-Young, last: Kim}
- canonical: {first: Sung Dong, last: Kim}
  variants:
  - {first: Sung-Dong, last: Kim}
- canonical: {first: Sunghwan Mac, last: Kim}
  variants:
  - {first: Sunghwan, last: Kim}
- canonical: {first: Young-Gil, last: Kim}
  variants:
  - {first: Young-Kil, last: Kim}
  - {first: Young Kil, last: Kim}
  - {first: Young-Kill, last: Kim}
  - {first: YoungKil, last: Kim}
- canonical: {first: Yung Taek, last: Kim}
  variants:
  - {first: Yung-Taek, last: Kim}
- canonical: {first: Owen, last: Kimball}
  id: owen-kimball
- canonical: {first: David, last: King}
  variants:
  - {first: David L., last: King}
- canonical: {first: Tracy Holloway, last: King}
  variants:
  - {first: Tracy H., last: King}
- canonical: {first: Brian, last: Kingsbury}
  id: brian-kingsbury
- canonical: {first: Jim, last: Kinzey}
  variants:
  - {first: Jim, last: Kimzey}
- canonical: {first: Karin, last: Kipper}
  variants:
  - {first: Karin Christine, last: Kipper}
  - {first: Karin, last: Schuler}
  - {first: Karin, last: Kipper Schuler}
  - {first: Karin, last: Kipper-Schuler}
- canonical: {first: George Anton, last: Kiraz}
  variants:
  - {first: George, last: Kiraz}
- canonical: {first: Andreas Søeborg, last: Kirkedal}
  variants:
  - {first: Andreas, last: Søeborg Kirkedal}
- canonical: {first: Jamie, last: Kiros}
  variants:
  - {first: Jamie Ryan, last: Kiros}
- canonical: {first: Atanas, last: Kiryakov}
  variants:
  - {first: Atanas K., last: Kiryakov}
- canonical: {first: Balázs, last: Kis}
  variants:
  - {first: Balazs, last: Kis}
- canonical: {first: Imre, last: Kiss}
  id: imre-kiss
- canonical: {first: Chunyu, last: Kit}
  variants:
  - {first: Chun-yu, last: Kit}
- canonical: {first: Sotaro, last: Kita}
  id: sotaro-kita
- canonical: {first: Richard, last: Kittredge}
  id: richard-kittredge
- canonical: {first: Poul Søren, last: Kjærsgaard}
  variants:
  - {first: Poul Soren, last: Kjaersgaard}
- canonical: {first: Esther, last: Klabbers}
  id: esther-klabbers
- canonical: {first: Ioannis, last: Klapaftis}
  variants:
  - {first: Ioannis P., last: Klapaftis}
- canonical: {first: Alex, last: Klassmann}
  variants:
  - {first: Alexander, last: Klassmann}
- canonical: {first: Judith L., last: Klavans}
  id: judith-l-klavans
  variants:
  - {first: Judith, last: Klavans}
- canonical: {first: Wolfgang, last: Klein}
  id: wolfgang-klein
- canonical: {first: Jörg, last: Kleinz}
  variants:
  - {first: Jorg, last: Kleinz}
- canonical: {first: Gerda, last: Klimonow}
  id: gerda-klimonow
- canonical: {first: Tor, last: Klingberg}
  id: tor-klingberg
- canonical: {first: Natalia, last: Klyueva}
  variants:
  - {first: Natalia, last: Kljueva}
- canonical: {first: Tina, last: Klüwer}
  variants:
  - {first: Tina, last: Kluewer}
- canonical: {first: Krzysztof, last: Kochut}
  id: krzysztof-kochut
- canonical: {first: Andras, last: Kocsor}
  variants:
  - {first: András, last: Kocsor}
- canonical: {first: Hanae, last: Koiso}
  id: hanae-koiso
- canonical: {first: Mare, last: Koit}
  id: mare-koit
- canonical: {first: Atsuko, last: Koizumi}
  id: atsuko-koizumi
- canonical: {first: George, last: Kokkinakis}
  id: george-kokkinakis
  variants:
  - {first: George K., last: Kokkinakis}
- canonical: {first: Sofie Johansson, last: Kokkinakis}
  variants:
  - {first: Sofie, last: Johansson Kokkinakis}
- canonical: {first: Sia, last: Kolkovska}
  variants:
  - {first: Siya, last: Kolkovska}
- canonical: {first: David, last: Kolovratnik}
  variants:
  - {first: David, last: Kolovratník}
- canonical: {first: Anup Kumar, last: Kolya}
  variants:
  - {first: Anup, last: Kumar Kolya}
  - {first: Anup, last: Kolya}
- canonical: {first: Ravikumar, last: Komandur}
  variants:
  - {first: K, last: Ravikumar}
- canonical: {first: Rik, last: Koncel-Kedziorski}
  id: rik-koncel-kedziorski
- canonical: {first: Ravikumar, last: Kondadadi}
  variants:
  - {first: Ravi, last: Kondadadi}
  - {first: Ravi Kumar, last: Kondadadi}
- canonical: {first: Alexis, last: Konstantinidis}
  variants:
  - {first: Alexis, last: Konstandinidis}
- canonical: {first: Selcuk, last: Kopru}
  variants:
  - {first: Selçuk, last: Köprü}
- canonical: {first: Jan, last: Kors}
  variants:
  - {first: Jan, last: Korst}
- canonical: {first: Govind, last: Kothari}
  variants:
  - {first: '', last: Govind}
- canonical: {first: Guy-Noel, last: Kouarata}
  variants:
  - {first: Guy-Noël, last: Kouarata}
- canonical: {first: Eleni, last: Koutsogeorgos}
  id: eleni-koutsogeorgos
- canonical: {first: John J., last: Kovarik}
  variants:
  - {first: John, last: Kovarik}
- canonical: {first: Vojtěch, last: Kovář}
  variants:
  - {first: Vojtech, last: Kovář}
- canonical: {first: Marek, last: Kozlowski}
  variants:
  - {first: Marek, last: Kozłowski}
- canonical: {first: Emiel, last: Krahmer}
  variants:
  - {first: Emiel J., last: Krahmer}
- canonical: {first: Olivier, last: Kraif}
  id: olivier-kraif
- canonical: {first: Martin, last: Krallinger}
  id: martin-krallinger
- canonical: {first: Steven, last: Krauwer}
  id: steven-krauwer
- canonical: {first: Jana, last: Kravalová}
  variants:
  - {first: Jana, last: Kravalova}
- canonical: {first: Hans-Ulrich, last: Krieger}
  variants:
  - {first: HansUlrich, last: Krieger}
- canonical: {first: Raghava, last: Krishnan}
  id: raghava-krishnan
- canonical: {first: Rihards, last: Krišlauks}
  variants:
  - {first: Rihards, last: Krislauks}
- canonical: {first: Anthony, last: Kroch}
  variants:
  - {first: Anthony S., last: Kroch}
- canonical: {first: Geert-Jan M., last: Kruijff}
  variants:
  - {first: Geert-Jan, last: Kruijff}
- canonical: {first: Ivana, last: Kruijff-Korbayová}
  variants:
  - {first: Ivana, last: Kruijff-Korbayova}
  - {first: Ivana, last: Kruijff-Korbayovà}
- canonical: {first: George, last: Krupka}
  variants:
  - {first: George R., last: Krupka}
- canonical: {first: Udo, last: Kruschwitz}
  id: udo-kruschwitz
- canonical: {first: Germán, last: Kruszewski}
  variants:
  - {first: German, last: Kruszewski}
- canonical: {first: Francis, last: Kubala}
  id: francis-kubala
- canonical: {first: Vladislav, last: Kubon}
  variants:
  - {first: Vladislav, last: Kuboň}
  - {first: Vladlslav, last: Kubon}
- canonical: {first: Taku, last: Kudo}
  variants:
  - {first: Taku, last: Kudoh}
- canonical: {first: Ulrike, last: Kugler}
  id: ulrike-kugler
- canonical: {first: Anne, last: Kuhn}
  id: anne-kuhn
- canonical: {first: Robert J., last: Kuhns}
  variants:
  - {first: Robert, last: Kuhns}
- canonical: {first: Malhar, last: Kulkarni}
  variants:
  - {first: Malhar A., last: Kulkarni}
- canonical: {first: Ayush, last: Kumar}
  variants:
  - {first: Kumar, last: Ayush}
- canonical: {first: Harshit, last: Kumar}
  id: harshit-kumar
- canonical: {first: Harshit, last: Kumar}
  id: harshit-kumar-iit
- canonical: {first: Anand, last: Kumar M}
  variants:
  - {first: Anand Kumar, last: Madasamy}
  - {first: Anand Kumar, last: M}
- canonical: {first: A, last: Kumaran}
  variants:
  - {first: A., last: Kumaran}
- canonical: {first: Masako, last: Kume}
  id: masako-kume
- canonical: {first: Andrew L., last: Kun}
  variants:
  - {first: Andrew, last: Kun}
- canonical: {first: Stephen, last: Kunath}
  variants:
  - {first: Stephen A., last: Kunath}
- canonical: {first: Kerstin, last: Kunz}
  variants:
  - {first: Kerstin Anna, last: Kunz}
- canonical: {first: Chan-hung, last: Kuo}
  variants:
  - {first: Chan-Hung, last: Kuo}
- canonical: {first: Sankar, last: Kuppan}
  variants:
  - {first: Sankar, last: K}
- canonical: {first: Anna, last: Kupść}
  variants:
  - {first: Anna, last: Kupsc}
- canonical: {first: Yurii, last: Kuratov}
  variants:
  - {first: Yuri, last: Kuratov}
- canonical: {first: Mohamed Zakaria, last: Kurdi}
  variants:
  - {first: Mohamed-Zakaria, last: Kurdi}
- canonical: {first: Emina, last: Kurtić}
  variants:
  - {first: Emina, last: Kurtic}
- canonical: {first: Nicholas, last: Kushmerick}
  id: nicholas-kushmerick
- canonical: {first: Andreas, last: Kustner}
  id: andreas-kustner
- canonical: {first: Sergey O., last: Kuznetsov}
  variants:
  - {first: Sergei O., last: Kuznetsov}
- canonical: {first: Ivona, last: Kučerová}
  variants:
  - {first: Ivona, last: Kuc̆erová}
- canonical: {first: Pavel, last: Kvĕtoň}
  variants:
  - {first: Pavel, last: Kveton}
  - {first: Pavel, last: Květoň}
- canonical: {first: Stan C., last: Kwasny}
  variants:
  - {first: Stan, last: Kwasny}
- canonical: {first: Cheol Jung, last: Kweon}
  variants:
  - {first: Cheoljung, last: Kweon}
- canonical: {first: Kui-Lam, last: Kwok}
  id: kui-lam-kwok
  variants:
  - {first: Kui Lam, last: Kwok}
- canonical: {first: Olivia O.Y., last: Kwong}
  variants:
  - {first: O.Y., last: Kwong}
  - {first: Oi Yee, last: Kwong}
- canonical: {first: Gunnel, last: Källgren}
  variants:
  - {first: Gunnel, last: Kallgren}
- canonical: {first: Joachim, last: Köhler}
  variants:
  - {first: Joachim, last: Koehler}
- canonical: {first: Natalie, last: Kübler}
  variants:
  - {first: Natalie, last: Kubler}
- canonical: {first: Sandra, last: Kübler}
  variants:
  - {first: Sandra, last: Kubler}
  - {first: Sandra, last: Kuebler}
- canonical: {first: Sobha, last: L}
  variants:
  - {first: L., last: Sobha}
- canonical: {first: Abhay, last: L. Kashyap}
  variants:
  - {first: Abhay, last: Kashyap}
- canonical: {first: Gorka, last: Labaka}
  id: gorka-labaka
- canonical: {first: Penny, last: Labropoulou}
  id: penny-labropoulou
- canonical: {first: Martin, last: Labský}
  variants:
  - {first: Martin, last: Labsky}
- canonical: {first: Finley, last: Lacatusu}
  variants:
  - {first: V. Finley, last: Lacatusu}
- canonical: {first: Anne, last: Lacheret}
  variants:
  - {first: Anne, last: Lacheret-Dujour}
- canonical: {first: John, last: Lafferty}
  id: john-lafferty
  variants:
  - {first: John D., last: Lafferty}
  - {first: John, last: Lafrerty}
- canonical: {first: Frederique, last: Laforest}
  variants:
  - {first: Frédérique, last: Laforest}
- canonical: {first: Antonio-L., last: Lagarda}
  variants:
  - {first: Antonio, last: Lagarda}
  - {first: Antonio L., last: Lagarda}
- canonical: {first: Torbjörn, last: Lager}
  variants:
  - {first: Torbjorn, last: Lager}
  - {first: Torbjoern, last: Lager}
- canonical: {first: Albert M., last: Lai}
  variants:
  - {first: Albert, last: Lai}
  - {first: Albert M, last: Lai}
- canonical: {first: Jennifer C., last: Lai}
  variants:
  - {first: Jenifer C., last: Lai}
  - {first: Jennifer, last: Lai}
- canonical: {first: Min-Hua, last: Lai}
  variants:
  - {first: Min Hua, last: Lai}
- canonical: {first: Tom B.Y., last: Lai}
  id: tom-b-y-lai
  variants:
  - {first: Tom B. Y., last: Lai}
  - {first: Tom B.Y, last: Lai}
- canonical: {first: Tom Bong-yeung, last: Lai}
  variants:
  - {first: Bong-Yeung, last: Lai}
- canonical: {first: Tuan, last: Lai}
  variants:
  - {first: Tuan Manh, last: Lai}
- canonical: {first: Yu-da, last: Lai}
  variants:
  - {first: Yu-Da, last: Lai}
- canonical: {first: Meriama, last: Laib}
  variants:
  - {first: Meriama, last: Laïb}
  - {first: Mariama, last: Laib}
- canonical: {first: Sobha, last: Lalitha Devi}
  variants:
  - {first: Lalitha Devi, last: Sobha}
  - {first: Sobha Lalitha, last: Devi}
- canonical: {first: John P., last: Lalor}
  variants:
  - {first: John, last: Lalor}
- canonical: {first: Lori, last: Lamel}
  id: lori-lamel
  variants:
  - {first: Lori F., last: Lamel}
- canonical: {first: André, last: Lamúrias}
  variants:
  - {first: Andre, last: Lamurias}
- canonical: {first: Man, last: Lan}
  variants:
  - {first: Lan, last: Man}
- canonical: {first: Thomas, last: Landauer}
  variants:
  - {first: Thomas K, last: Landauer}
- canonical: {first: Shari, last: Landes}
  variants:
  - {first: Shari, last: Land}
- canonical: {first: Jan, last: Landsbergen}
  variants:
  - {first: S. P. J., last: Landsbergen}
  - {first: S.P.J., last: Landsbergen}
- canonical: {first: Francois-Michel, last: Lang}
  variants:
  - {first: Francois M., last: Lang}
- canonical: {first: Patrick L., last: Lange}
  variants:
  - {first: Patrick, last: Lange}
- canonical: {first: D. Terence, last: Langendoen}
  variants:
  - {first: Terence, last: Langendoen}
- canonical: {first: Irene, last: Langkilde}
  variants:
  - {first: Irene, last: Langkilde-Geary}
- canonical: {first: Philippe, last: Langlais}
  variants:
  - {first: Phillippe, last: Langlais}
- canonical: {first: Eric, last: Laporte}
  variants:
  - {first: Éric, last: Laporte}
- canonical: {first: Christophe, last: Laprun}
  variants:
  - {first: Christophe D., last: Laprun}
- canonical: {first: Septina Dian, last: Larasati}
  variants:
  - {first: Septina, last: Larasati}
- canonical: {first: Walter, last: Lasecki}
  variants:
  - {first: Walter S., last: Lasecki}
- canonical: {first: Olga N., last: Lashevskaja}
  variants:
  - {first: Olga, last: Lashevskaja}
- canonical: {first: Naveen Kumar, last: Laskari}
  variants:
  - {first: Naveen, last: Kumar}
- canonical: {first: Kiat-gak, last: Lau}
  variants:
  - {first: Kiat-Gak, last: Lau}
  - {first: Kiãt-gãk, last: Lâu}
- canonical: {first: Alberto, last: Lavelli}
  id: alberto-lavelli
- canonical: {first: Julia, last: Lavid-López}
  variants:
  - {first: Julia, last: Lavid}
- canonical: {first: Alon, last: Lavie}
  id: alon-lavie
- canonical: {first: Benoit, last: Lavoie}
  id: benoit-lavoie
- canonical: {first: Seamus, last: Lawless}
  variants:
  - {first: Séamus, last: Lawless}
- canonical: {first: Audrey, last: Le}
  variants:
  - {first: Audrey N., last: Le}
- canonical: {first: Hai-Son, last: Le}
  variants:
  - {first: Hai Son, last: Le}
  - {first: Hai-son, last: Le}
- canonical: {first: Hoang Quynh, last: Le}
  variants:
  - {first: Hoang-Quynh, last: Le}
- canonical: {first: Quoc, last: Le}
  variants:
  - {first: Quoc V., last: Le}
- canonical: {first: Nathalie, last: Le Brun}
  variants:
  - {first: Nathalie Le, last: Brun}
- canonical: {first: Phuong, last: Le Hong}
  id: phuong-le-hong
  variants:
  - {first: Phuong, last: Le-Hong}
  - {first: Hồng Phương, last: Lê}
  - {first: Phương, last: Lê Hồng}
  - {first: Hong-Phuong, last: Le}
- canonical: {first: Sébastien, last: Le Maguer}
  variants:
  - {first: Sébastien Le, last: Maguer}
- canonical: {first: Quang, last: Le Minh}
  variants:
  - {first: Minh Quang, last: Le}
- canonical: {first: Joseph, last: Le Roux}
  variants:
  - {first: Joseph Le, last: Roux}
- canonical: {first: Jean-Luc, last: LeBrun}
  variants:
  - {first: Jean-Luc, last: Lebrun}
- canonical: {first: Gianluca E., last: Lebani}
  variants:
  - {first: Gianluca, last: Lebani}
- canonical: {first: Gilles, last: Lechenadec}
  id: gilles-lechenadec
- canonical: {first: C. H., last: Lee}
  variants:
  - {first: C.-H., last: Lee}
- canonical: {first: Charles C., last: Lee}
  variants:
  - {first: Charles, last: Lee}
- canonical: {first: Chi-Chun, last: Lee}
  variants:
  - {first: Chi-Chun (Jeremy), last: Lee}
  - {first: Chi-Chun Jeremy, last: Lee}
- canonical: {first: Chi-Yao, last: Lee}
  variants:
  - {first: Chih-yao, last: Lee}
  - {first: Chih-Yao, last: Lee}
- canonical: {first: Chia-Ying, last: Lee}
  variants:
  - {first: Chia-ying, last: Lee}
- canonical: {first: Chia-ming, last: Lee}
  variants:
  - {first: Chia-Ming, last: Lee}
- canonical: {first: Chun-Jen, last: Lee}
  variants:
  - {first: Chun-Jun, last: Lee}
- canonical: {first: Chungmin, last: Lee}
  variants:
  - {first: Chong Min, last: Lee}
  - {first: Chung-min, last: Lee}
- canonical: {first: Donghun, last: Lee}
  comment: Kakao Brain
  id: donghun-lee-kb
- canonical: {first: Donghun, last: Lee}
  comment: Korea University
  id: donghun-lee-ku
- canonical: {first: Gary Geunbae, last: Lee}
  variants:
  - {first: Geunbae, last: Lee}
- canonical: {first: Hsiang-Pin, last: Lee}
  variants:
  - {first: Hsiang-Ping, last: Lee}
- canonical: {first: Hyeon-gu, last: Lee}
  variants:
  - {first: Hyeon-Gu, last: Lee}
- canonical: {first: Ik-Hwan, last: Lee}
  variants:
  - {first: Ik-hwan, last: Lee}
- canonical: {first: Jae-Won, last: Lee}
  variants:
  - {first: Jae-won, last: Lee}
- canonical: {first: JaeSung, last: Lee}
  variants:
  - {first: Jae-Sung, last: Lee}
- canonical: {first: Jaesong, last: Lee}
  variants:
  - {first: JaeSong, last: Lee}
- canonical: {first: Jin-seok, last: Lee}
  variants:
  - {first: Jin-Seok, last: Lee}
- canonical: {first: John S. Y., last: Lee}
  variants:
  - {first: John, last: Lee}
- canonical: {first: Joo-Young, last: Lee}
  variants:
  - {first: JooYoung, last: Lee}
- canonical: {first: Kai-Fu, last: Lee}
  id: kai-fu-lee
- canonical: {first: Kyung-Soon, last: Lee}
  variants:
  - {first: KyungSoon, last: Lee}
- canonical: {first: Lianhau, last: Lee}
  variants:
  - {first: Lian Hau, last: Lee}
- canonical: {first: Lin-Shan, last: Lee}
  variants:
  - {first: Lin-shan, last: Lee}
- canonical: {first: Mark, last: Lee}
  id: mark-lee
  variants:
  - {first: Mark G., last: Lee}
- canonical: {first: Sang-Jo, last: Lee}
  variants:
  - {first: Sang Jo, last: Lee}
- canonical: {first: Sophia Y. M., last: Lee}
  variants:
  - {first: Sophia Y.M., last: Lee}
- canonical: {first: Sophia Yat Mei, last: Lee}
  variants:
  - {first: Yat-Mei, last: Lee}
- canonical: {first: Sungjin, last: Lee}
  variants:
  - {first: Sung-Jin, last: Lee}
- canonical: {first: Vivian K., last: Lee}
  variants:
  - {first: Vivian, last: Lee}
- canonical: {first: Woong Ki, last: Lee}
  variants:
  - {first: Woong-Ki, last: Lee}
- canonical: {first: Yeon Su, last: Lee}
  variants:
  - {first: Yeon-Su, last: Lee}
- canonical: {first: Yong-Hun, last: Lee}
  variants:
  - {first: Yong-hun, last: Lee}
- canonical: {first: Yoong Keok, last: Lee}
  variants:
  - {first: Yoong, last: Keok Lee}
- canonical: {first: Nicolas, last: Lefebvre}
  variants:
  - {first: Nicolas, last: Lefèbvre}
- canonical: {first: Anaïs, last: Lefeuvre}
  variants:
  - {first: Anaïs, last: Lefeuvre-Haftermeyer}
- canonical: {first: Fabrice, last: Lefèvre}
  id: fabrice-lefevre
  variants:
  - {first: Fabrice, last: Lefevre}
- canonical: {first: Gurpreet Singh, last: Lehal}
  variants:
  - {first: Gurpreet, last: Singh Lehal}
  - {first: Gurpreet, last: Lehal}
- canonical: {first: Jill Fain, last: Lehman}
  variants:
  - {first: Jill F., last: Lehman}
- canonical: {first: Wendy, last: Lehnert}
  id: wendy-lehnert
  variants:
  - {first: Wendy G., last: Lehnert}
- canonical: {first: Aarno, last: Lehtola}
  id: aarno-lehtola
- canonical: {first: Richard E, last: Leibbrandt}
  variants:
  - {first: Richard E., last: Leibbrandt}
- canonical: {first: Jochen L., last: Leidner}
  variants:
  - {first: Jochen, last: Leidner}
- canonical: {first: Marielle, last: Leijten}
  variants:
  - {first: Mariëlle, last: Leijten}
- canonical: {first: Luis A., last: Leiva}
  variants:
  - {first: Luis, last: Leiva}
- canonical: {first: Jeremy, last: Leixa}
  variants:
  - {first: Jérémy, last: Leixa}
- canonical: {first: Pietro, last: Leo}
  id: pietro-leo
- canonical: {first: Jacqueline, last: Leon}
  variants:
  - {first: Jacqueline, last: Léon}
- canonical: {first: Chee Wee, last: Leong}
  variants:
  - {first: Chee Wee (Ben), last: Leong}
- canonical: {first: Haley, last: Lepp}
  variants:
  - {first: Haley M., last: Lepp}
- canonical: {first: Mikel, last: Lersundi}
  id: mikel-lersundi
- canonical: {first: Leonardo, last: Lesmo}
  id: leonardo-lesmo
- canonical: {first: Dessi Puji, last: Lestari}
  variants:
  - {first: Dessi, last: Lestari}
- canonical: {first: James, last: Lester}
  variants:
  - {first: James C., last: Lester}
- canonical: {first: Igor, last: Leturia}
  id: igor-leturia
- canonical: {first: Hong, last: Leung}
  variants:
  - {first: Hong C., last: Leung}
- canonical: {first: Lori, last: Levin}
  variants:
  - {first: Lori S., last: Levin}
- canonical: {first: Lauren, last: Levine}
  variants:
  - {first: Lauren Elizabeth, last: Levine}
- canonical: {first: Stephen C., last: Levinson}
  comment: Max-Planck-Institute for Psycholinguistics
  id: stephen-c-levinson
  similar: [stephen-e-levinson]
- canonical: {first: Stephen E., last: Levinson}
  comment: Bell Labs
  id: stephen-e-levinson
  similar: [stephen-c-levinson]
- canonical: {first: Gina-Anne, last: Levow}
  variants:
  - {first: Gina, last: Levow}
- canonical: {first: Roger, last: Levy}
  variants:
  - {first: Roger P., last: Levy}
- canonical: {first: Kristīne, last: Levāne-Petrova}
  variants:
  - {first: Kristīne, last: Levāne}
- canonical: {first: Barbara, last: Lewandowska-Tomaszyk}
  variants:
  - {first: Barbara, last: Lewandowska}
- canonical: {first: David D., last: Lewis}
  variants:
  - {first: David, last: Lewis}
- canonical: {first: Richard L., last: Lewis}
  variants:
  - {first: Richard, last: Lewis}
- canonical: {first: William, last: Lewis}
  variants:
  - {first: William D., last: Lewis}
- canonical: {first: Fernando Sánchez, last: León}
  variants:
  - {first: Fernando, last: Sánchez}
- canonical: {first: Saul, last: León}
  variants:
  - {first: Saul, last: León Silverio}
  - {first: Saúl, last: León}
- canonical: {first: Pilar, last: León-Araúz}
  variants:
  - {first: Pilar León, last: Araúz}
- canonical: {first: Belinda Z., last: Li}
  variants:
  - {first: Belinda, last: Li}
- canonical: {first: Bo, last: Li}
  comment: May refer to several people
  id: bo-li
- canonical: {first: Bo, last: Li}
  comment: BeiHang
  id: bo-li-bh
- canonical: {first: Bo, last: Li}
  comment: Vanderbilt, UIUC
  id: bo-li-vanderbilt
- canonical: {first: Bo, last: Li}
  comment: NUS, Google
  id: bo-li-nus
  variant: {first: Troy, last: Lee}
- canonical: {first: Bo, last: Li}
  comment: Chinese Academy of Sciences
  id: bo-li-cas
- canonical: {first: Huifeng, last: Li}
  variants:
  - {first: Hui-Feng, last: Li}
- canonical: {first: Jiatong, last: Li}
  comment: Hong Kong Polytechnic
  id: jiatong-li-hk
- canonical: {first: Jiatong, last: Li}
  comment: Rutgers
  id: jiatong-li-ru
- canonical: {first: Junhui, last: Li}
  variants:
  - {first: JunHui, last: Li}
- canonical: {first: Shih-Min, last: Li}
  variants:
  - {first: Shi-Min, last: Li}
- canonical: {first: Shuanglong, last: Li}
  variants:
  - {first: ShuangLong, last: Li}
- canonical: {first: Tangqiu, last: Li}
  variants:
  - {first: Tanqiu, last: Li}
- canonical: {first: Victor O.K., last: Li}
  variants:
  - {first: Victor O. K., last: Li}
- canonical: {first: Weigang, last: Li}
  variants:
  - {first: Weikang, last: Li}
- canonical: {first: Yongqi, last: Li}
  comment: Wuhan University
  id: yongqi-li-wuhan
- canonical: {first: Yongqi, last: Li}
  comment: The Hong Kong Polytechnic University
  id: yongqi-li-hk
- canonical: {first: Huizhi, last: Liang}
  variants:
  - {first: HuiZhi, last: Liang}
- canonical: {first: Po-Yu, last: Liang}
  variants:
  - {first: Po-yu, last: Liang}
- canonical: {first: Mark, last: Liberman}
  id: mark-liberman
  variants:
  - {first: Mark Y., last: Liberman}
- canonical: {first: Elizabeth D., last: Liddy}
  variants:
  - {first: Elizabeth, last: Liddy}
- canonical: {first: Chung Yong, last: Lim}
  variants:
  - {first: Daniel Chung Yong, last: Lim}
- canonical: {first: Heui-Seok, last: Lim}
  variants:
  - {first: Heuiseok, last: Lim}
- canonical: {first: KyungTae, last: Lim}
  variants:
  - {first: Kyungtae, last: Lim}
- canonical: {first: Nathalie Rose, last: Lim}
  variants:
  - {first: Nathalie, last: Lim}
- canonical: {first: Bill Yuchen, last: Lin}
  variants:
  - {first: Bill Y., last: Lin}
- canonical: {first: Bor-Shen, last: Lin}
  variants:
  - {first: Bor-shen, last: Lin}
- canonical: {first: Cheng-Yuan, last: Lin}
  variants:
  - {first: Cheng Yuan, last: Lin}
- canonical: {first: Chi-san Althon, last: Lin}
  variants:
  - {first: Chi-San, last: Lin}
  - {first: Chi-San Althon, last: Lin}
- canonical: {first: Chih-Lung, last: Lin}
  variants:
  - {first: Chih-Long, last: Lin}
- canonical: {first: Chin-Yew, last: Lin}
  variants:
  - {first: ChinYew, last: Lin}
- canonical: {first: Ching-sheng, last: Lin}
  variants:
  - {first: Ching-Sheng, last: Lin}
- canonical: {first: Cong-kai, last: Lin}
  variants:
  - {first: Cong-Kai, last: Lin}
- canonical: {first: Darren Hsin-Hung, last: Lin}
  variants:
  - {first: Darren Hsin-hung, last: Lin}
  - {first: Hsin-Hung, last: Lin}
- canonical: {first: Hing-Lung, last: Lin}
  variants:
  - {first: Hing-lung, last: Lin}
- canonical: {first: Qiguang, last: Lin}
  id: qiguang-lin
- canonical: {first: Shou-De, last: Lin}
  variants:
  - {first: Shou-de, last: Lin}
- canonical: {first: Shu-Yen, last: Lin}
  variants:
  - {first: Shu-yen, last: Lin}
- canonical: {first: Victoria, last: Lin}
  comment: CMU
  id: victoria-lin-cmu
- canonical: {first: Xi Victoria, last: Lin}
  comment: U of Washington, Meta
- canonical: {first: Xiaojun, last: Lin}
  variants:
  - {first: Xiaojun, last: Li}
- canonical: {first: Ya-Ting, last: Lin}
  variants:
  - {first: Ya-Ting, last: Li}
- canonical: {first: Georges, last: Linarès}
  variants:
  - {first: Georges, last: Linares}
- canonical: {first: Krister, last: Lindén}
  variants:
  - {first: Krister, last: Linden}
- canonical: {first: Marcia C., last: Linebarger}
  variants:
  - {first: Marcia, last: Linebarger}
- canonical: {first: Maria Teresa, last: Lino}
  variants:
  - {first: Teresa, last: Lino}
- canonical: {first: Nikos, last: Liolios}
  id: nikos-liolios
- canonical: {first: Zachary C., last: Lipton}
  variants:
  - {first: Zachary, last: Lipton}
- canonical: {first: Adam, last: Liska}
  variants:
  - {first: Adam, last: Liška}
- canonical: {first: Lucian Vlad, last: Lita}
  variants:
  - {first: Lucian, last: Lita}
- canonical: {first: Diane, last: Litman}
  variants:
  - {first: Diane J., last: Litman}
- canonical: {first: Alexa N., last: Little}
  variants:
  - {first: Alexa, last: Little}
- canonical: {first: Alex, last: Liu}
  variants:
  - {first: Alexander, last: Liu}
- canonical: {first: Bingquan, last: Liu}
  variants:
  - {first: BingQuan, last: Liu}
- canonical: {first: Chin-Ting, last: Liu}
  variants:
  - {first: Chin-Ting Jimbo, last: Liu}
- canonical: {first: Fei, last: Liu}
  comment: May refer to several people
  id: fei-liu
- canonical: {first: Fei, last: Liu}
  comment: UT Dallas, Bosch, CMU, University of Central Florida, Emory University
  id: fei-liu-utdallas
- canonical: {first: Fei, last: Liu}
  comment: Google Assistant
  id: fei-liu-gga
- canonical: {first: Fei, last: Liu}
  comment: University of Melbourne
  id: fei-liu-unimelb
- canonical: {first: Huidan, last: Liu}
  variants:
  - {first: Hui Dan, last: Liu}
- canonical: {first: Mei-Chun, last: Liu}
  variants:
  - {first: Mei-chun, last: Liu}
- canonical: {first: Nelson F., last: Liu}
  variants:
  - {first: Nelson, last: Liu}
- canonical: {first: Pengyuan, last: Liu}
  variants:
  - {first: PengYuan, last: Liu}
  - {first: Peng-Yuan, last: Liu}
- canonical: {first: Peter J., last: Liu}
  variants:
  - {first: Peter, last: Liu}
- canonical: {first: Weiyi, last: Liu}
  variants:
  - {first: Weiyi, last: Lu}
- canonical: {first: Yang, last: Liu}
  comment: Edinburgh Ph.D., Microsoft
  id: yang-liu-edinburgh
- canonical: {first: Yang, last: Liu}
  comment: Beijing Language and Culture University
  id: yang-liu-blcu
- canonical: {first: Yang, last: Liu}
  comment: The Chinese University of Hong Kong (Shenzhen)
  id: yang-liu-hk
- canonical: {first: Yang, last: Liu}
  comment: 刘扬; Ph.D Purdue; ICSI, Dallas, Facebook, Liulishuo, Amazon
  id: yang-liu-icsi
- canonical: {first: Yang, last: Liu}
  comment: 刘洋; ICT, Tsinghua, Beijing Academy of Artificial Intelligence
  id: yang-liu-ict
- canonical: {first: Yang, last: Liu}
  comment: Peking University
  id: yang-liu-pk
- canonical: {first: Yang, last: Liu}
  comment: Wilfrid Laurier University
  id: yang-liu-wl
- canonical: {first: Yang, last: Liu}
  comment: Samsung Research Center Beijing
  id: yang-liu-ss
- canonical: {first: Yang, last: Liu}
  comment: National University of Defense Technology
  id: yang-liu-dt
- canonical: {first: Yang, last: Liu}
  comment: Microsoft Cognitive Services Research
  id: yang-liu-microsoft
- canonical: {first: Yang, last: Liu}
  comment: May refer to several people
  id: yang-liu
  similar: [yang-janet-liu]
- canonical: {first: Yang, last: Liu}
  comment: Univ. of Michigan, UC Santa Cruz
  id: yang-liu-umich
- canonical: {first: Yang, last: Liu}
  comment: University of Helsinki
  id: yang-liu-Helsinki
- canonical: {first: Yang, last: Liu}
  comment: 3M Health Information Systems
  id: yang-liu-3m
- canonical: {first: Yang, last: Liu}
  comment: Tianjin University, China
  id: yang-liu-tianjin
- canonical: {first: Yang Janet, last: Liu}
  comment: Georgetown University; 刘洋
  id: yang-janet-liu
- canonical: {first: Andrej, last: Ljolje}
  id: andrej-ljolje
- canonical: {first: Peter, last: Ljunglöf}
  variants:
  - {first: Peter, last: Ljunglof}
- canonical: {first: Leonardo Campillos, last: Llanos}
  variants:
  - {first: Leonardo, last: Campillos Llanos}
- canonical: {first: Eduardo, last: Lleida}
  variants:
  - {first: Eduardo, last: LLeida}
- canonical: {first: Agusti, last: Lloberas}
  variants:
  - {first: Agusti, last: LLoberas}
- canonical: {first: Fernando, last: Llopis}
  variants:
  - {first: Fernando, last: LLopis}
- canonical: {first: David, last: Llorens}
  id: david-llorens
- canonical: {first: Héctor, last: Llorens}
  variants:
  - {first: Hector, last: Llorens}
- canonical: {first: Feng-Ju, last: Lo}
  variants:
  - {first: Fengju, last: Lo}
- canonical: {first: Wai-Kit, last: Lo}
  variants:
  - {first: Wai Kit, last: Lo}
- canonical: {first: Karen E., last: Lochbaum}
  variants:
  - {first: Karen, last: Lochbaum}
- canonical: {first: Elizaveta, last: Loginova-Clouet}
  variants:
  - {first: Elizaveta, last: Clouet}
- canonical: {first: Derek, last: Long}
  variants:
  - {first: Derek P., last: Long}
- canonical: {first: Marketa, last: Lopatkova}
  variants:
  - {first: Markéta, last: Straňáková-Lopatková}
  - {first: Markéta, last: Lopatková}
- canonical: {first: Gabriel, last: Lopes}
  variants:
  - {first: Jose Gabriel P., last: Lopes}
  - {first: Jose Gabriel, last: Lopes}
  - {first: Gabriel P., last: Lopes}
  - {first: José Gabriel Pereira, last: Lopes}
  - {first: Gabriel, last: Pereira Lopes}
  - {first: Gabriel Pereira, last: Lopes}
- canonical: {first: Roque, last: Lopez Condori}
  variants:
  - {first: Roque, last: López}
- canonical: {first: Oier, last: Lopez de Lacalle}
  variants:
  - {first: Oier López, last: de Lacalle}
  - {first: Oier Lopez, last: de Lacalle}
  - {first: Oier, last: López de Lacalle}
- canonical: {first: Alina Beatrice, last: Lorent}
  variants:
  - {first: Alina Beatrice, last: Lorenţ}
  - {first: Alina, last: Lorenț}
- canonical: {first: Natalia, last: Loukachevitch}
  id: natalia-loukachevitch
  variants:
  - {first: Natalia V., last: Loukachevitch}
- canonical: {first: John B., last: Lowe}
  variants:
  - {first: John, last: Lowe}
- canonical: {first: Eneldo, last: Loza Mencía}
  variants:
  - {first: Eneldo Loza, last: Mencía}
- canonical: {first: Bao-Liang, last: Lu}
  variants:
  - {first: Bao-liang, last: Lu}
- canonical: {first: Qin, last: Lu}
  id: qin-lu
- canonical: {first: Wei-lun, last: Lu}
  variants:
  - {first: Wei-Lwun, last: Lu}
  - {first: Louis Wei-lun, last: Lu}
- canonical: {first: Kim-Teng, last: Lua}
  variants:
  - {first: KimTeng, last: Lua}
  - {first: Kim Teng, last: Lua}
- canonical: {first: Juan Manuel, last: Lucas-Cuesta}
  variants:
  - {first: Juan Manuel, last: Lucas}
- canonical: {first: Li, last: Lucy}
  variants:
  - {first: Lucy, last: Li}
- canonical: {first: Peter J., last: Ludlow}
  variants:
  - {first: Peter, last: Ludlow}
- canonical: {first: Robert W.P., last: Luk}
  id: robert-w-p-luk
- canonical: {first: Robert Wing Pong, last: Luk}
  variants:
  - {first: Wing-Pong, last: Luk}
- canonical: {first: Stephanie, last: Lukin}
  variants:
  - {first: Stephanie M., last: Lukin}
- canonical: {first: Suen Caesar, last: Lun}
  id: suen-caesar-lun
  variants:
  - {first: Caesar Suen, last: Lun}
  - {first: Caesar, last: Lun}
  - {first: S. Caesar, last: Lun}
- canonical: {first: Xiaoqiang, last: Luo}
  id: xiaoqiang-luo
- canonical: {first: Minh-Thang, last: Luong}
  variants:
  - {first: Thang, last: Luong}
- canonical: {first: Ngoc Quang, last: Luong}
  variants:
  - {first: Ngoc-Quang, last: Luong}
- canonical: {first: Susann, last: LuperFoy}
  variants:
  - {first: Susann, last: Luperfoy}
- canonical: {first: Veronika, last: Lux}
  variants:
  - {first: Veronika, last: Lux-Pogodalla}
  - {first: Véronika, last: Lux-Pogodalla}
- canonical: {first: Gunn Inger, last: Lyse}
  variants:
  - {first: Gunn, last: Lyse}
- canonical: {first: Steven L., last: Lytinen}
  variants:
  - {first: Steven, last: Lytinen}
- canonical: {first: Eldon G., last: Lytle}
  variants:
  - {first: Eldon G., last: Lytel}
- canonical: {first: Dau-cheng, last: Lyu}
  variants:
  - {first: Dau-Cheng, last: Lyu}
- canonical: {first: Ren-Yuan, last: Lyu}
  variants:
  - {first: Ren-yuan, last: Lyu}
- canonical: {first: François, last: Lévy}
  variants:
  - {first: François, last: Levy}
- canonical: {first: Tuan Anh, last: Lê}
  variants:
  - {first: Tuan Anh, last: Le}
  - {first: Tuấn Anh, last: Lê}
- canonical: {first: M. Soledad, last: López Gambino}
  variants:
  - {first: Soledad, last: López Gambino}
- canonical: {first: Karmele, last: López de Ipiña}
  id: karmele-lopez-de-ipina
- canonical: {first: Maddalen, last: López de Lacalle}
  variants:
  - {first: Maddalen, last: Lopez de Lacalle}
- canonical: {first: Ramón, last: López-Cózar}
  id: ramon-lopez-cozar
- canonical: {first: Birte, last: Lönneker}
  variants:
  - {first: Birte, last: Lönneker-Rodman}
  - {first: Birte, last: Loenneker-Rodman}
- canonical: {first: Jia, last: Lü}
  variants:
  - {first: Jia, last: Lu}
- canonical: {first: Yajuan, last: Lü}
  variants:
  - {first: Yajuan, last: Lu}
  - {first: Yajuan, last: Lv}
- canonical: {first: Harald, last: Lüngen}
  variants:
  - {first: Harald, last: Lungen}
- canonical: {first: Marie-Claude, last: L’Homme}
  variants:
  - {first: Marie-Claude, last: L’ Homme}
- canonical: {first: Sasikumar, last: M}
  variants:
  - {first: Sasikumar, last: M.}
- canonical: {first: Ariadne, last: M. B. Rizzoni Carvalho}
  variants:
  - {first: Ariadne M. B. R., last: Carvalho}
- canonical: {first: Nagwa, last: M. El-Makky}
  variants:
  - {first: Nagwa, last: El-Makky}
- canonical: {first: Longlong, last: Ma}
  variants:
  - {first: Long Long, last: Ma}
- canonical: {first: Wei-Ying, last: Ma}
  variants:
  - {first: Wei-ying, last: Ma}
- canonical: {first: Wei-Yun, last: Ma}
  variants:
  - {first: Wei Yun, last: Ma}
- canonical: {first: Mohamed, last: Maamouri}
  variants:
  - {first: Mohammed, last: Maamouri}
- canonical: {first: Andrew, last: Maas}
  variants:
  - {first: Andrew L., last: Maas}
- canonical: {first: Rónan, last: Mac an tSaoir}
  variants:
  - {first: Ronan, last: Mac an tSaoir}
- canonical: {first: Andrew, last: MacKinlay}
  variants:
  - {first: Andrew, last: McKinlay}
- canonical: {first: Peter, last: Machonis}
  variants:
  - {first: Peter A., last: Machonis}
- canonical: {first: Catherine, last: Macleod}
  variants:
  - {first: Catherine, last: MacLeod}
- canonical: {first: Imanol, last: Madariaga}
  id: imanol-madariaga
- canonical: {first: Pranava Swaroop, last: Madhyastha}
  variants:
  - {first: Pranava, last: Madhyastha}
- canonical: {first: Bente, last: Maegaard}
  id: bente-maegaard
- canonical: {first: Kikuo, last: Maekawa}
  id: kikuo-maekawa
- canonical: {first: Valérie, last: Maffiolo}
  id: valerie-maffiolo
- canonical: {first: David M., last: Magerman}
  id: david-m-magerman
  variants:
  - {first: David, last: Magerman}
- canonical: {first: Brunelle, last: Magnana Ekoukou}
  variants:
  - {first: Brunelle Magnana, last: Ekoukou}
- canonical: {first: Bernardo, last: Magnini}
  id: bernardo-magnini
- canonical: {first: Guðrun, last: Magnúsdóttir}
  variants:
  - {first: Guðrún, last: Magnúsdóttir}
- canonical: {first: Sainik, last: Mahata}
  variants:
  - {first: Sainik Kumar, last: Mahata}
- canonical: {first: Kavi, last: Mahesh}
  variants:
  - {first: Kavitha, last: Mahesh}
  - {first: Kavitha Karimbi, last: Mahesh}
- canonical: {first: Trang, last: Mai Xuan}
  variants:
  - {first: Trang Mai, last: Xuan}
- canonical: {first: Elisabeth, last: Maier}
  variants:
  - {first: Elisabeth, last: Mager}
- canonical: {first: Frederic, last: Mailhot}
  variants:
  - {first: Fred, last: Mailhot}
  - {first: Frédéric, last: Mailhot}
- canonical: {first: Steven J., last: Maiorano}
  variants:
  - {first: Steve, last: Maiorano}
  - {first: Steven, last: Maiorano}
  - {first: Steve, last: Moiorano}
- canonical: {first: François, last: Mairesse}
  variants:
  - {first: Francois, last: Mairesse}
- canonical: {first: John, last: Makhoul}
  id: john-makhoul
- canonical: {first: Shozo, last: Makino}
  id: shozo-makino
- canonical: {first: Alfredo, last: Maldonado}
  variants:
  - {first: Alfredo, last: Maldonado Guerra}
  - {first: Alfredo, last: Maldonado-Guerra}
- canonical: {first: Nishtha, last: Malhotra}
  variants:
  - {first: Nishta, last: Malhotra}
- canonical: {first: M. G. Abbas, last: Malik}
  variants:
  - {first: M.G. Abbas, last: Malik}
  - {first: M G Abbas, last: Malik}
- canonical: {first: Deepak Kumar, last: Malladi}
  variants:
  - {first: Deepak, last: Malladi}
- canonical: {first: Shervin, last: Malmasi}
  variants:
  - {first: Shevin, last: Malmasi}
- canonical: {first: Preetam, last: Maloor}
  id: preetam-maloor
- canonical: {first: Robert, last: Malouf}
  variants:
  - {first: Rob, last: Malouf}
- canonical: {first: Liliana, last: Mamani Sanchez}
  variants:
  - {first: Liliana, last: Mamani Sánchez}
  - {first: Liliana Mamani, last: Sanchez}
- canonical: {first: Nuno, last: Mamede}
  variants:
  - {first: Nuno J., last: Mamede}
- canonical: {first: Nadia, last: Mana}
  id: nadia-mana
- canonical: {first: Esmeralda, last: Manandise}
  variants:
  - {first: Esme, last: Manandise}
- canonical: {first: Alexis, last: Manaster-Ramer}
  variants:
  - {first: Alexis, last: Manaster Ramer}
- canonical: {first: Soumil, last: Mandal}
  variants:
  - {first: Soumik, last: Mandal}
- canonical: {first: Rila, last: Mandala}
  variants:
  - {first: Mandala, last: Rila}
- canonical: {first: Michael, last: Mandel}
  variants:
  - {first: Michael, last: Mandl}
- canonical: {first: Angrosh, last: Mandya}
  variants:
  - {first: Mandya, last: Angrosh}
- canonical: {first: Mathieu, last: Mangeot}
  variants:
  - {first: Mathieu, last: Mangeot-Lerebours}
- canonical: {first: Lidia, last: Mangu}
  id: lidia-mangu
- canonical: {first: Enrique, last: Manjavacas}
  variants:
  - {first: Enrique, last: Manjavacas Arevalo}
- canonical: {first: Varun, last: Manjunatha}
  variants:
  - {first: Varun, last: Manjunath}
- canonical: {first: Gideon, last: Mann}
  variants:
  - {first: Gideon S., last: Mann}
- canonical: {first: William C., last: Mann}
  variants:
  - {first: William, last: Mann}
- canonical: {first: Prashanth, last: Mannem}
  variants:
  - {first: Prashanth Reddy, last: Mannem}
  - {first: Prashanth, last: Reddy}
- canonical: {first: Christopher D., last: Manning}
  variants:
  - {first: Christopher, last: Manning}
  - {first: Chris, last: Manning}
- canonical: {first: Andre, last: Mansikkaniemi}
  variants:
  - {first: André, last: Mansikkaniemi}
- canonical: {first: Mairgup, last: Mansur}
  variants:
  - {first: Mansur, last: Mairgup}
- canonical: {first: Ruli, last: Manurung}
  id: ruli-manurung
- canonical: {first: Ramesh, last: Manuvinakurike}
  variants:
  - {first: Ramesh, last: Manuvirakurike}
- canonical: {first: Lingshuang Jack, last: Mao}
  variants:
  - {first: Lingshuang, last: Mao}
- canonical: {first: Xinnian, last: Mao}
  variants:
  - {first: Xin, last: Mao}
- canonical: {first: Yu Hang, last: Mao}
  variants:
  - {first: Yu-Hang, last: Mao}
  - {first: Yuhang, last: Mao}
- canonical: {first: Valérie, last: Mapelli}
  variants:
  - {first: Valerie, last: Mapelli}
- canonical: {first: Yannick, last: Marchand}
  id: yannick-marchand
- canonical: {first: Giulia, last: Marchesini}
  variants:
  - {first: Giulia, last: Marchesi}
- canonical: {first: Malgorzata, last: Marciniak}
  variants:
  - {first: Małgorzata, last: Marciniak}
- canonical: {first: Mitch, last: Marcus}
  id: mitch-marcus
  variants:
  - {first: Mitchell, last: Marcus}
  - {first: Mitchell P., last: Marcus}
- canonical: {first: Joseph, last: Mariani}
  id: joseph-mariani
- canonical: {first: Montserrat, last: Marimon}
  variants:
  - {first: Montserrat, last: Marimón}
  - {first: Montserrat Marimon, last: Felipe}
- canonical: {first: Nicolas, last: Marin}
  variants:
  - {first: Nicolás, last: Marín}
- canonical: {first: Andre, last: Mariotti}
  variants:
  - {first: André, last: Mariotti}
- canonical: {first: Alberto, last: Maritxalar}
  id: alberto-maritxalar
- canonical: {first: Montse, last: Maritxalar}
  id: montse-maritxalar
- canonical: {first: José B., last: Mariño}
  variants:
  - {first: José, last: Mariño}
- canonical: {first: Stella, last: Markantonatou}
  id: stella-markantonatou
- canonical: {first: Aleksandra Zögling, last: Markuš}
  variants:
  - {first: Aleksandra, last: Zögling}
- canonical: {first: Kornél, last: Markó}
  variants:
  - {first: Kornel, last: Markó}
- canonical: {first: Iain, last: Marshall}
  variants:
  - {first: Iain J., last: Marshall}
- canonical: {first: Pierre-Francois, last: Marteau}
  variants:
  - {first: Pierre-François, last: Marteau}
- canonical: {first: Alvin, last: Martin}
  variants:
  - {first: Alvin F., last: Martin}
- canonical: {first: James H., last: Martin}
  variants:
  - {first: James, last: Martin}
- canonical: {first: Jean-Claude, last: Martin}
  id: jean-claude-martin
- canonical: {first: M. Patrick, last: Martin}
  variants:
  - {first: Pierre M., last: Martin}
  - {first: Patrick, last: Martin}
- canonical: {first: Marco, last: Martin}
  id: marco-martin
- canonical: {first: Melanie, last: Martin}
  variants:
  - {first: Melanie J., last: Martin}
- canonical: {first: William A., last: Martin}
  id: william-a-martin
- canonical: {first: Marianna, last: Martindale}
  variants:
  - {first: Marianna J., last: Martindale}
- canonical: {first: David, last: Martinez}
  variants:
  - {first: David, last: Martínez}
- canonical: {first: Miroslav, last: Martinović}
  variants:
  - {first: Miroslav, last: Martinovic}
- canonical: {first: André F. T., last: Martins}
  variants:
  - {first: Andre, last: Martins}
  - {first: André, last: Martins}
- canonical: {first: Fernando, last: Martins}
  id: fernando-martins
- canonical: {first: Ronaldo Teixeira, last: Martins}
  variants:
  - {first: Ronaldo, last: Martins}
- canonical: {first: David, last: Martins de Matos}
  variants:
  - {first: David Martins, last: de Matos}
  - {first: David M., last: de Matos}
- canonical: {first: M. Antònia, last: Martí}
  id: m-antonia-marti
  variants:
  - {first: M. Antonia, last: Martí}
  - {first: M. Antonia, last: Marti}
  - {first: Antonia, last: Martí}
  - {first: Mª Antònia, last: Martí}
  - {first: Maria Antònia, last: Martí}
  - {first: Toni, last: Martí}
- canonical: {first: M. Teresa, last: Martín-Valdivia}
  variants:
  - {first: Maite, last: Martin}
  - {first: María Teresa, last: Martín-Valdivia}
  - {first: Maria Teresa, last: Martín-Valdivia}
  - {first: Teresa, last: Martin}
  - {first: M. Teresa, last: Martín}
  - {first: Maite, last: Martín-Valdivia}
- canonical: {first: Carlos, last: Martín-Vide}
  variants:
  - {first: Carlos Martin, last: Vide}
- canonical: {first: José Manuel, last: Martínez}
  variants:
  - {first: Jose M.M., last: Martinez}
  - {first: José Manuel, last: Martínez Martínez}
  - {first: Jose Manuel, last: Martinez}
- canonical: {first: Raquel, last: Martínez}
  variants:
  - {first: Raquel, last: Martinez}
- canonical: {first: Héctor, last: Martínez Alonso}
  variants:
  - {first: Hector, last: Martinez}
  - {first: Héctor, last: Martínez}
  - {first: Héctor Martínez, last: Alonso}
  - {first: Hector, last: Martinez Alonso}
  - {first: Héctor, last: Martinez Alonso}
  - {first: Hector, last: Martínez Alonso}
- canonical: {first: Eva, last: Martínez Garcia}
  variants:
  - {first: Eva Martínez, last: Garcia}
- canonical: {first: Patricio, last: Martínez-Barco}
  id: patricio-martinez-barco
  variants:
  - {first: Patricio, last: Martinez-Barco}
  - {first: Patricio Martinez, last: Barco}
- canonical: {first: Eugenio, last: Martínez-Cámara}
  variants:
  - {first: Eugenio, last: Martinez Camara}
- canonical: {first: Carlos-D., last: Martínez-Hinarejos}
  variants:
  - {first: Carlos D., last: Martínez-Hinarejos}
  - {first: Carlos D., last: Martínez Hinarejos}
  - {first: Carlos D., last: Martínez}
- canonical: {first: Fernando, last: Martínez-Santiago}
  variants:
  - {first: Fernando, last: Martínez Santiago}
- canonical: {first: Luis, last: Marujo}
  variants:
  - {first: Luís, last: Marujo}
- canonical: {first: Andrés, last: Marzal}
  id: andres-marzal
- canonical: {first: Aaron J., last: Masino}
  variants:
  - {first: Aaron, last: Masino}
- canonical: {first: Flavio, last: Massimiliano Cecchini}
  variants:
  - {first: Flavio Massimiliano, last: Cecchini}
- canonical: {first: Demetrios, last: Master}
  variants:
  - {first: Demitrios, last: Master}
- canonical: {first: Fumito, last: Masui}
  id: fumito-masui
- canonical: {first: Hiroshi, last: Masuichi}
  variants:
  - {first: Hiroshi, last: Mashuichi}
- canonical: {first: Marco, last: Matassoni}
  id: marco-matassoni
- canonical: {first: Yannick, last: Mathieu}
  variants:
  - {first: Yvette Yannick, last: Mathieu}
  - {first: Yvette, last: Mathieu}
- canonical: {first: Ely Edison da Silva, last: Matos}
  variants:
  - {first: Ely, last: Matos}
  - {first: Ely E. S., last: Matos}
- canonical: {first: Yuji, last: Matsumoto}
  variants:
  - {first: Yūji, last: Matsumoto}
- canonical: {first: Shoichi, last: Matsunaga}
  variants:
  - {first: Sho-ichi, last: Matsunaga}
- canonical: {first: Christian M.I.M., last: Matthiessen}
  variants:
  - {first: Christian M. I. M., last: Matthiessen}
- canonical: {first: Irina, last: Matveeva}
  id: irina-matveeva
- canonical: {first: Mirjam Sepesy, last: Maucec}
  variants:
  - {first: Mirjam Sepesy, last: Maučec}
- canonical: {first: Michael L., last: Mauldin}
  variants:
  - {first: Michael, last: Mauldin}
- canonical: {first: Daniel, last: Maxwell}
  variants:
  - {first: Dan, last: Maxwell}
- canonical: {first: K. Tamsin, last: Maxwell}
  variants:
  - {first: Tamsin, last: Maxwell}
- canonical: {first: John T., last: Maxwell III}
  variants:
  - {first: John, last: Maxwell}
  - {first: John T., last: Maxwell}
- canonical: {first: Mark T., last: Maybury}
  variants:
  - {first: Mark, last: Maybury}
- canonical: {first: Aingeru, last: Mayor}
  id: aingeru-mayor
- canonical: {first: Pierre-Emmanuel, last: Mazare}
  variants:
  - {first: Pierre-Emmanuel, last: Mazaré}
- canonical: {first: Erick Galani, last: Maziero}
  variants:
  - {first: Erick, last: Maziero}
- canonical: {first: Pawel, last: Mazur}
  variants:
  - {first: Paweł, last: Mazur}
- canonical: {first: Alessandro, last: Mazzei}
  id: alessandro-mazzei
- canonical: {first: Giampaolo, last: Mazzini}
  id: giampaolo-mazzini
- canonical: {first: Manuel J., last: Maña López}
  variants:
  - {first: Manuel J., last: Maña}
  - {first: Manual Maña, last: López}
  - {first: Manuel, last: Maña López}
- canonical: {first: Michael L., last: Mc Hale}
  variants:
  - {first: Michael L., last: McHale}
- canonical: {first: Gordon I., last: McCalla}
  id: gordon-i-mccalla
  variants:
  - {first: Gordon, last: McCalla}
- canonical: {first: J. Scott, last: McCarley}
  variants:
  - {first: Scott, last: McCarley}
- canonical: {first: Arya D., last: McCarthy}
  variants:
  - {first: Arya, last: McCarthy}
- canonical: {first: Diana, last: McCarthy}
  variants:
  - {first: Diana F., last: McCarthy}
- canonical: {first: Joe, last: McCarthy}
  id: joe-mccarthy
- canonical: {first: Michael C., last: McCord}
  variants:
  - {first: Michael, last: McCord}
- canonical: {first: Kathleen F., last: McCoy}
  variants:
  - {first: Kathleen, last: McCoy}
  - {first: Kathleen E., last: McCoy}
- canonical: {first: Nancy, last: McCracken}
  variants:
  - {first: Nancy J., last: McCracken}
- canonical: {first: John Philip, last: McCrae}
  variants:
  - {first: John, last: McCrae}
  - {first: John P., last: McCrae}
- canonical: {first: David D., last: McDonald}
  comment: MIT, BBN, SIFT
  id: david-d-mcdonald
  similar: [david-w-mcdonald]
- canonical: {first: David W., last: McDonald}
  comment: Univ. of Washington
  id: david-w-mcdonald
  similar: [david-d-mcdonald]
- canonical: {first: Joyce, last: McDowell}
  id: joyce-mcdowell
- canonical: {first: Dan, last: McFarland}
  variants:
  - {first: Daniel, last: McFarland}
  - {first: Daniel A., last: McFarland}
- canonical: {first: David, last: McGee}
  variants:
  - {first: David R., last: McGee}
- canonical: {first: Bridget, last: McInnes}
  variants:
  - {first: Bridget Thomson, last: McInnes}
  - {first: Bridget T., last: McInnes}
- canonical: {first: Douglas, last: McKee}
  variants:
  - {first: Doug, last: McKee}
- canonical: {first: Kenneth J., last: McKeever}
  variants:
  - {first: Kenneth, last: McKeever}
- canonical: {first: Kathleen, last: McKeown}
  variants:
  - {first: Kathy, last: McKeown}
  - {first: Kathleen R., last: McKeown}
- canonical: {first: Danielle S., last: McNamara}
  variants:
  - {first: Danielle, last: McNamara}
- canonical: {first: John, last: McNaught}
  id: john-mcnaught
- canonical: {first: Margaret, last: McRorie}
  id: margaret-mcrorie
- canonical: {first: Susan W., last: McRoy}
  variants:
  - {first: Susan, last: McRoy}
- canonical: {first: Kevin, last: McTait}
  id: kevin-mctait
- canonical: {first: Michael F., last: McTear}
  variants:
  - {first: Michael, last: McTear}
- canonical: {first: Boubaker, last: Meddeb-Hamrouni}
  variants:
  - {first: Boubaker, last: Meddeb Hamrouni}
- canonical: {first: Christopher, last: Meek}
  variants:
  - {first: Chris, last: Meek}
- canonical: {first: Beáta, last: Megyesi}
  variants:
  - {first: Beata, last: Megyesi}
  - {first: Beáta Bandmann, last: Megyesi}
  - {first: Beáta B., last: Megyesi}
- canonical: {first: Dennis, last: Mehay}
  variants:
  - {first: Dennis Nolan, last: Mehay}
- canonical: {first: Sanket Vaibhav, last: Mehta}
  variants:
  - {first: Vaibhav, last: Mehta}
- canonical: {first: Baye Yimam, last: Mekonnen}
  variants:
  - {first: Baye, last: Yimam}
- canonical: {first: Alan K., last: Melby}
  variants:
  - {first: Alan, last: Melby}
- canonical: {first: Chris, last: Mellish}
  id: chris-mellish
  variants:
  - {first: Chris S., last: Mellish}
- canonical: {first: Igor, last: Mel’čuk}
  id: igor-melcuk
- canonical: {first: Alfonso, last: Mendes}
  variants:
  - {first: Afonso, last: Mendes}
- canonical: {first: Ana Cristina, last: Mendes}
  variants:
  - {first: Ana C., last: Mendes}
  - {first: Ana, last: Mendes}
- canonical: {first: Eneida A., last: Mendonca}
  variants:
  - {first: Eneida, last: Mendonca}
- canonical: {first: Gustavo, last: Mendonca}
  variants:
  - {first: Gustavo, last: Mendonça}
- canonical: {first: Helen, last: Meng}
  variants:
  - {first: Helen M., last: Meng}
- canonical: {first: Rakesh R, last: Menon}
  variants:
  - {first: Rakesh, last: Menon}
- canonical: {first: Robert E., last: Mercer}
  comment: Univ. of Western Ontario
  id: robert-e-mercer
  similar: [robert-l-mercer]
- canonical: {first: Robert L., last: Mercer}
  comment: IBM
  id: robert-l-mercer
  similar: [robert-e-mercer]
- canonical: {first: Roberta H., last: Merchant}
  variants:
  - {first: Roberta, last: Merchant}
- canonical: {first: Bernard, last: Merialdo}
  id: bernard-merialdo
- canonical: {first: Elizabeth, last: Merkhofer}
  variants:
  - {first: Elizabeth M., last: Merkhofer}
- canonical: {first: Marie, last: Meteer}
  variants:
  - {first: Marie W., last: Meteer}
- canonical: {first: Marie Hélène, last: Metzger}
  variants:
  - {first: Marie-Hélène, last: Metzger}
- canonical: {first: Dieter, last: Metzing}
  id: dieter-metzing
- canonical: {first: Frédéric, last: Meunier}
  variants:
  - {first: Frederic, last: Meunier}
- canonical: {first: Detmar, last: Meurers}
  variants:
  - {first: W. Detmar, last: Meurers}
  - {first: Walt Detmar, last: Meurers}
- canonical: {first: Montserrat, last: Meya}
  id: montserrat-meya
- canonical: {first: Adam, last: Meyers}
  id: adam-meyers
- canonical: {first: Benjamin S., last: Meyers}
  variants:
  - {first: Benjamin, last: Meyers}
- canonical: {first: Stephane, last: Meystre}
  variants:
  - {first: Stéphane, last: Meystre}
- canonical: {first: Ivan, last: Meza-Ruiz}
  variants:
  - {first: Ivan Vladimir, last: Meza Ruiz}
  - {first: Ivan V., last: Meza}
  - {first: Ivan, last: Meza}
  - {first: Ivan Vladimir, last: Meza-Ruiz}
- canonical: {first: Antonio Valerio, last: Miceli-Barone}
  variants:
  - {first: Antonio Valerio, last: Miceli Barone}
- canonical: {first: Lisa N., last: Michaud}
  variants:
  - {first: Lisa, last: Michaud}
- canonical: {first: Patrizia, last: Michelassi}
  id: patrizia-michelassi
- canonical: {first: Archibald, last: Michiels}
  id: archibald-michiels
- canonical: {first: Lesly, last: Miculicich Werlen}
  variants:
  - {first: Lesly, last: Miculicich}
- canonical: {first: Sabrina J., last: Mielke}
  variants:
  - {first: Sabrina, last: Mielke}
- canonical: {first: Rada, last: Mihalcea}
  variants:
  - {first: Rada F., last: Mihalcea}
- canonical: {first: France, last: Mihelic}
  variants:
  - {first: France, last: Mihelič}
- canonical: {first: Tomáš, last: Mikolov}
  variants:
  - {first: Tomas, last: Mikolov}
- canonical: {first: Sandra, last: Milena Castellanos Páez}
  variants:
  - {first: Sandra Castellanos, last: Páez}
- canonical: {first: Ruy Luiz, last: Milidiú}
  variants:
  - {first: Ruy, last: Milidiú}
- canonical: {first: Dale A., last: Miller}
  variants:
  - {first: Dale, last: Miller}
- canonical: {first: John, last: Miller}
  variants:
  - {first: John E., last: Miller}
- canonical: {first: Keith J., last: Miller}
  variants:
  - {first: Keith, last: Miller}
- canonical: {first: Lance A., last: Miller}
  id: lance-a-miller
- canonical: {first: Laura G., last: Miller}
  id: laura-g-miller
- canonical: {first: Timothy, last: Miller}
  variants:
  - {first: Tim, last: Miller}
- canonical: {first: Daniel P., last: Mills}
  variants:
  - {first: Daniel, last: Mills}
- canonical: {first: David N., last: Milne}
  variants:
  - {first: David, last: Milne}
- canonical: {first: Robert, last: Milne}
  variants:
  - {first: Rob, last: Milne}
- canonical: {first: Behrouz, last: Minaei-Bidgoli}
  variants:
  - {first: Behrouz, last: Minaei-bidgoli}
  - {first: Behrouz, last: Minaei}
- canonical: {first: Nobuaki, last: Minematsu}
  id: nobuaki-minematsu
- canonical: {first: Zhaoyan, last: Ming}
  variants:
  - {first: Zhao-Yan, last: Ming}
- canonical: {first: Michael, last: Minock}
  variants:
  - {first: Michael J., last: Minock}
- canonical: {first: T. T., last: Mirnalinee}
  variants:
  - {first: Mirnalinee, last: T T}
  - {first: T T, last: Mirnalinee}
- canonical: {first: Dipendra, last: Misra}
  variants:
  - {first: Dipendra Kumar, last: Misra}
- canonical: {first: Kei, last: Mitamura}
  id: kei-mitamura
- canonical: {first: Brian, last: Mitchell}
  id: brian-mitchell
- canonical: {first: Christopher, last: Mitchell}
  variants:
  - {first: Christopher M., last: Mitchell}
- canonical: {first: Tom, last: Mitchell}
  variants:
  - {first: Tom M., last: Mitchell}
- canonical: {first: Catalin, last: Mititelu}
  variants:
  - {first: Cătălin, last: Mititelu}
- canonical: {first: Ruslan, last: Mitkov}
  id: ruslan-mitkov
- canonical: {first: V. K., last: Mittal}
  variants:
  - {first: V.K., last: Mittal}
- canonical: {first: Vibhu O., last: Mittal}
  variants:
  - {first: Vibhu, last: Mittal}
- canonical: {first: Natalia N., last: Modjeska}
  variants:
  - {first: Natalia, last: Modjeska}
- canonical: {first: Sarah, last: Moeller}
  variants:
  - {first: Sarah R., last: Moeller}
- canonical: {first: Marie Francine, last: Moens}
  variants:
  - {first: Marie-Francine, last: Moens}
- canonical: {first: Saif, last: Mohammad}
  variants:
  - {first: Saif M., last: Mohammad}
- canonical: {first: Ehsan, last: Mohammady Ardehaly}
  variants:
  - {first: Ehsan, last: Mohammady}
- canonical: {first: Sharada Prasanna, last: Mohanty}
  variants:
  - {first: Sharada, last: Mohanty}
- canonical: {first: Muhammad Tasnim, last: Mohiuddin}
  variants:
  - {first: Tasnim, last: Mohiuddin}
- canonical: {first: Begoña Villada, last: Moirón}
  variants:
  - {first: Begoña, last: Villada Moirón}
  - {first: Begoña, last: Villada}
  - {first: M. Begoña Villada, last: Moirón}
- canonical: {first: Luis Gerardo, last: Mojica de la Vega}
  variants:
  - {first: Luis, last: Mojica de la Vega}
- canonical: {first: Christian, last: Moldovan}
  variants:
  - {first: Cristian, last: Moldovan}
- canonical: {first: Dan, last: Moldovan}
  id: dan-moldovan
  variants:
  - {first: Dan I., last: Moldovan}
- canonical: {first: M. Dolores, last: Molina-González}
  variants:
  - {first: M. Dolores, last: Molina-Gonzalez}
- canonical: {first: Diego, last: Molla}
  variants:
  - {first: Diego, last: Mollá-Aliod}
  - {first: Diego, last: Mollá Aliod}
  - {first: Diego, last: Molla-Aliod}
  - {first: Diego, last: Mollá}
- canonical: {first: Simonetta, last: Montemagni}
  id: simonetta-montemagni
- canonical: {first: Calkin S., last: Montero}
  variants:
  - {first: Calkin, last: Montero}
- canonical: {first: Juan M., last: Montero}
  variants:
  - {first: Juan Manuel, last: Montero}
- canonical: {first: Manuel, last: Montes}
  variants:
  - {first: Manuel, last: Montes-y-Gómez}
  - {first: Manuel, last: Montes y Gomez}
  - {first: Manuel, last: Montes y Gómez}
- canonical: {first: Azucena, last: Montes-Rendon}
  variants:
  - {first: Azucena, last: Montes}
- canonical: {first: Christine A., last: Montgomery}
  variants:
  - {first: Christine, last: Montgomery}
- canonical: {first: Andrés, last: Montoyo}
  variants:
  - {first: Andres, last: Montoyo}
  - {first: Andrés, last: Montoyo Guijarro}
- canonical: {first: Kyong-Hi, last: Moon}
  variants:
  - {first: Kyonghi, last: Moon}
- canonical: {first: Sungrim, last: Moon}
  variants:
  - {first: SungRim, last: Moon}
- canonical: {first: Raymond, last: Mooney}
  variants:
  - {first: Raymond J., last: Mooney}
- canonical: {first: Johanna D., last: Moore}
  id: johanna-d-moore
  variants:
  - {first: Johanna, last: Moore}
- canonical: {first: Robert C., last: Moore}
  id: robert-c-moore
  variants:
  - {first: Robert, last: Moore}
- canonical: {first: Roger K., last: Moore}
  variants:
  - {first: Roger, last: Moore}
- canonical: {first: Michael, last: Moortgat}
  id: michael-moortgat
- canonical: {first: Nafise Sadat, last: Moosavi}
  variants:
  - {first: Nafise, last: Moosavi}
- canonical: {first: Sílvia, last: Moraes}
  variants:
  - {first: Silvia, last: Moraes}
- canonical: {first: Nicolás, last: Morales}
  variants:
  - {first: Nicolas, last: Morales}
- canonical: {first: Douglas B., last: Moran}
  variants:
  - {first: Douglas, last: Moran}
  - {first: Doug, last: Moran}
- canonical: {first: Steven, last: Moran}
  variants:
  - {first: Steve, last: Moran}
- canonical: {first: Paul, last: Morarescu}
  variants:
  - {first: Paul, last: Morărescu}
  - {first: Paul C., last: Morărescu}
- canonical: {first: Christian, last: Morbidoni}
  id: christian-morbidoni
- canonical: {first: Grégoire, last: Moreau de Montcheuil}
  variants:
  - {first: Grégoire, last: de Montcheuil}
- canonical: {first: Paloma, last: Moreda Pozo}
  variants:
  - {first: Paloma, last: Moreda}
- canonical: {first: Asunción, last: Moreno}
  id: asuncion-moreno
  variants:
  - {first: Asuncion, last: Moreno}
  - {first: Asuncíon, last: Moreno}
- canonical: {first: José G., last: Moreno}
  variants:
  - {first: Jose G., last: Moreno}
  - {first: Jose, last: Moreno}
- canonical: {first: Lidia, last: Moreno}
  id: lidia-moreno
- canonical: {first: Antonio, last: Moreno Ribas}
  comment: Univ. Rovira i Virgili
  id: antonio-moreno-ribas
  similar: [antonio-moreno-ortiz, antonio-moreno-sandoval]
- canonical: {first: Julian, last: Moreno Schneider}
  variants:
  - {first: Julian, last: Moreno-Schneider}
  - {first: Julián, last: Moreno-Schneider}
  - {first: Julián, last: Moreno Schneider}
- canonical: {first: Antonio, last: Moreno-Ortiz}
  comment: Univ. of Málaga
  id: antonio-moreno-ortiz
  similar: [antonio-moreno-ribas, antonio-moreno-sandoval]
  variants:
  - {first: Antonio, last: Moreno Ortiz}
- canonical: {first: Antonio, last: Moreno-Sandoval}
  comment: NYU, Univ. Autónoma de Madrid
  id: antonio-moreno-sandoval
  similar: [antonio-moreno-ortiz, antonio-moreno-ribas]
  variants:
  - {first: Antonio Moreno, last: Sandoval}
- canonical: {first: Elliott, last: Moreton}
  variants:
  - {first: Elliot, last: Moreton}
- canonical: {first: Lorenzo, last: Moretti}
  id: lorenzo-moretti
- canonical: {first: Richard G., last: Morgan}
  variants:
  - {first: Richard, last: Morgan}
- canonical: {first: William, last: Morgan}
  variants:
  - {first: William T., last: Morgan}
- canonical: {first: Véronique, last: Moriceau}
  variants:
  - {first: Veronique, last: Moriceau}
- canonical: {first: Tsuyoshi, last: Morimoto}
  variants:
  - {first: Tsuyosi, last: Morimoto}
- canonical: {first: James G., last: Mork}
  variants:
  - {first: James, last: Mork}
- canonical: {first: Robert W., last: Morris}
  variants:
  - {first: Robert, last: Morris}
- canonical: {first: David R., last: Mortensen}
  variants:
  - {first: David, last: Mortensen}
- canonical: {first: Thomas S., last: Morton}
  variants:
  - {first: Thomas, last: Morton}
- canonical: {first: Alex, last: Moruz}
  variants:
  - {first: Mihai Alex, last: Moruz}
- canonical: {first: Ulrike, last: Mosel}
  id: ulrike-mosel
- canonical: {first: Sjur, last: Moshagen}
  variants:
  - {first: Sjur Nørstebø, last: Moshagen}
  - {first: Sjur N., last: Moshagen}
- canonical: {first: Lawrence S., last: Moss}
  variants:
  - {first: Lawrence, last: Moss}
- canonical: {first: Djamel, last: Mostefa}
  id: djamel-mostefa
- canonical: {first: Jessica, last: Moszkowicz}
  variants:
  - {first: Jessica L., last: Moszkowicz}
- canonical: {first: Abdelhak, last: Mouradi}
  id: abdelhak-mouradi
- canonical: {first: Hamed, last: Movasagh}
  id: hamed-movasagh
- canonical: {first: Danielle L., last: Mowery}
  variants:
  - {first: Danielle, last: Mowery}
  - {first: Danielle L, last: Mowery}
- canonical: {first: Joanna, last: Mrozinski}
  id: joanna-mrozinski
- canonical: {first: Christian, last: Mueller}
  variants:
  - {first: Christian, last: Müller}
- canonical: {first: Thomas, last: Mueller}
  variants:
  - {first: Thomas, last: Müller}
- canonical: {first: Chafic, last: Mukbel}
  id: chafic-mukbel
- canonical: {first: Rutu, last: Mulkar-Mehta}
  variants:
  - {first: Rutu, last: Mulkar}
- canonical: {first: Dasa, last: Munkova}
  variants:
  - {first: Daša, last: Munková}
- canonical: {first: Juan Pablo, last: Munoz}
  id: juan-pablo-munoz
  variants:
  - {first: J. Pablo, last: Muñoz}
- canonical: {first: Dragos Stefan, last: Munteanu}
  variants:
  - {first: Dragos, last: Munteanu}
- canonical: {first: William R., last: Murray}
  variants:
  - {first: William, last: Murray}
- canonical: {first: Hema A., last: Murthy}
  variants:
  - {first: Hema, last: Murthy}
- canonical: {first: Hy, last: Murveit}
  id: hy-murveit
- canonical: {first: Claudiu, last: Musat}
  variants:
  - {first: Claudiu-Cristian, last: Musat}
- canonical: {first: Gabriele, last: Musillo}
  variants:
  - {first: Gabriele Antonio, last: Musillo}
- canonical: {first: Pradeep, last: Muthukrishnan}
  variants:
  - {first: Pradeep, last: Muthukrishan}
- canonical: {first: Rafael, last: Muñoz}
  id: rafael-munoz
  variants:
  - {first: Rafael, last: Muñoz Guillena}
  - {first: Rafael, last: Muñoz-Guillena}
- canonical: {first: Sung-Hyon, last: Myaeng}
  variants:
  - {first: Sung Hyon, last: Myaeng}
  - {first: Sung H., last: Myaeng}
  - {first: Sung-hyon, last: Myaeng}
- canonical: {first: Kanthashree, last: Mysore Sathyendra}
  variants:
  - {first: Kanthashree Mysore, last: Sathyendra}
- canonical: {first: Lluís, last: Màrquez}
  id: lluis-marquez
  variants:
  - {first: Lluis, last: Marquez}
  - {first: Lluis, last: Màrquez}
  - {first: Lluis, last: Márquez}
- canonical: {first: Gildas, last: Ménier}
  variants:
  - {first: Gildas, last: Menier}
- canonical: {first: Bernd, last: Möbius}
  variants:
  - {first: Bernd, last: Mobius}
- canonical: {first: Christof, last: Müller}
  variants:
  - {first: Christof E., last: Müller}
- canonical: {first: Christoph, last: Müller}
  variants:
  - {first: Christoph, last: Mueller}
- canonical: {first: Frank Henrik, last: Müller}
  variants:
  - {first: Frank H., last: Müller}
  - {first: Frank, last: Müller}
- canonical: {first: Mark-Christoph, last: Müller}
  variants:
  - {first: Mark-Christoph, last: Mueller}
- canonical: {first: Stefan, last: Müller}
  variants:
  - {first: Stefan, last: Muller}
  - {first: Stefan, last: Mueller}
- canonical: {first: Maria, last: Nadejde}
  variants:
  - {first: Maria, last: Nădejde}
- canonical: {first: Makoto, last: Nagao}
  id: makoto-nagao
- canonical: {first: Meenakshi, last: Nagarajan}
  variants:
  - {first: Meena, last: Nagarajan}
- canonical: {first: Magdi, last: Nagi}
  variants:
  - {first: Magdy, last: Nagi}
- canonical: {first: István, last: Nagy T.}
  variants:
  - {first: István T., last: Nagy}
  - {first: István, last: Nagy}
  - {first: Istvan, last: Nagy}
- canonical: {first: Seiichi, last: Nakagawa}
  id: seiichi-nakagawa
- canonical: {first: Jun-ichi, last: Nakamura}
  variants:
  - {first: Jun’ichi, last: Nakamura}
- canonical: {first: Yukiko I., last: Nakano}
  variants:
  - {first: Yukiko, last: Nakano}
- canonical: {first: Ndapandula, last: Nakashole}
  variants:
  - {first: Ndapa, last: Nakashole}
- canonical: {first: Christine H., last: Nakatani}
  variants:
  - {first: Christine, last: Nakatani}
- canonical: {first: Shu, last: Nakazato}
  id: shu-nakazato
- canonical: {first: Preslav, last: Nakov}
  variants:
  - {first: Preslav I., last: Nakov}
- canonical: {first: Jee-sun, last: Nam}
  variants:
  - {first: Jee-Sun, last: Nam}
- canonical: {first: Fiammetta, last: Namer}
  variants:
  - {first: Fiametta, last: Namer}
- canonical: {first: Shrikanth, last: Narayanan}
  variants:
  - {first: Shri, last: Narayanan}
  - {first: Shrikanth S., last: Narayanan}
- canonical: {first: Srini, last: Narayanan}
  variants:
  - {first: Srinivas, last: Narayanan}
- canonical: {first: Maria Fernanda Bacelar do, last: Nascimento}
  variants:
  - {first: Maria Fernanda Bacelar, last: do Nascimento}
  - {first: Fernanda Bacelar, last: do Nascimento}
- canonical: {first: Jamal A., last: Nasir}
  variants:
  - {first: Jamal, last: Nasir}
- canonical: {first: Sudip Kumar, last: Naskar}
  variants:
  - {first: Sudip, last: Kumar Naskar}
  - {first: Sudip, last: Naskar}
- canonical: {first: Vivi, last: Nastase}
  variants:
  - {first: Vivi, last: Năstase}
- canonical: {first: Prem, last: Natarajan}
  variants:
  - {first: Premkumar, last: Natarajan}
- canonical: {first: P. Senthil, last: Nathan}
  variants:
  - {first: Senthil, last: Nathan}
- canonical: {first: Borja, last: Navarro}
  id: borja-navarro
  variants:
  - {first: Borja, last: Navarro-Colorado}
- canonical: {first: Eva, last: Navas}
  id: eva-navas
- canonical: {first: Jiří, last: Navrátil}
  variants:
  - {first: Jiri, last: Navratil}
- canonical: {first: Tapas, last: Nayak}
  variants:
  - {first: Tapas, last: Nayek}
- canonical: {first: Adeline, last: Nazarenko}
  id: adeline-nazarenko
  variants:
  - {first: Adeline, last: Nazarenko-Perrin}
- canonical: {first: Jeannette G., last: Neal}
  id: jeannette-g-neal
- canonical: {first: Silvia, last: Necşulescu}
  variants:
  - {first: Silvia, last: Necsulescu}
- canonical: {first: Nicolas, last: Nedobejkine}
  id: nicolas-nedobejkine
- canonical: {first: Mary S., last: Neff}
  variants:
  - {first: Mary, last: Neff}
- canonical: {first: Matteo, last: Negri}
  id: matteo-negri
- canonical: {first: Anil Kumar, last: Nelakanti}
  variants:
  - {first: Anil, last: Kumar}
- canonical: {first: Esa, last: Nelimarkka}
  id: esa-nelimarkka
- canonical: {first: Dávid Márk, last: Nemeskey}
  variants:
  - {first: David Mark, last: Nemeskey}
- canonical: {first: Goran, last: Nenadic}
  variants:
  - {first: Goran, last: Nenadić}
- canonical: {first: João P., last: Neto}
  variants:
  - {first: Joao P., last: Neto}
  - {first: Joao, last: Neto}
  - {first: João, last: Neto}
  - {first: João Paulo, last: Neto}
- canonical: {first: Yael, last: Netzer}
  variants:
  - {first: Yael Dahan, last: Netzer}
  - {first: Yael, last: Dahan}
- canonical: {first: Günter, last: Neumann}
  variants:
  - {first: Gunter, last: Neumann}
  - {first: Guenter, last: Neumann}
- canonical: {first: Aurelie, last: Neveol}
  variants:
  - {first: Aurélie, last: Névéol}
- canonical: {first: Bruce E., last: Nevin}
  variants:
  - {first: Bruce, last: Nevin}
- canonical: {first: Paula, last: Newman}
  id: paula-newman
  variants:
  - {first: Paula S., last: Newman}
- canonical: {first: Hermann, last: Ney}
  id: hermann-ney
- canonical: {first: Gunta, last: Nešpore}
  variants:
  - {first: Gunta, last: Nespore-Berzkalne}
- canonical: {first: Andrew Y., last: Ng}
  variants:
  - {first: Andrew, last: Ng}
- canonical: {first: Hong-I, last: Ng}
  variants:
  - {first: Hong I, last: Ng}
- canonical: {first: Jun Ping, last: Ng}
  variants:
  - {first: Jun-Ping, last: Ng}
- canonical: {first: Raymond, last: Ng}
  variants:
  - {first: Raymond T., last: Ng}
- canonical: {first: See Kiong, last: Ng}
  variants:
  - {first: See-Kiong, last: Ng}
- canonical: {first: Cam-Tu, last: Nguyen}
  variants:
  - {first: Cẩm Tú, last: Nguyễn}
- canonical: {first: Huy, last: Nguyen}
  comment: Stanford
  id: huy-nguyen-stanford
- canonical: {first: Huy, last: Nguyen}
  comment: UPitt, Amazon
  id: huy-nguyen-pgh
- canonical: {first: Huy, last: Nguyen}
  comment: BCL Technologies Inc.
  id: huy-nguyen-bcl
- canonical: {first: Huy, last: Nguyen}
  comment: ex-liulishuo
  id: huy-nguyen-lls
- canonical: {first: Huy Tien, last: Nguyen}
  variants:
  - {first: Huy-Tien, last: Nguyen}
- canonical: {first: Long, last: Nguyen}
  id: long-nguyen
- canonical: {first: Minh Le, last: Nguyen}
  id: minh-le-nguyen
  variants:
  - {first: Minh-Le, last: Nguyen}
  - {first: Le-Minh, last: Nguyen}
  - {first: Nguyen Le, last: Minh}
  - {first: Le Minh, last: Nguyen}
  - {first: Nguyen, last: Le Minh}
- canonical: {first: Phuong-Thai, last: Nguyen}
  variants:
  - {first: Phuong Thai, last: Nguyen}
- canonical: {first: Quy, last: Nguyen}
  variants:
  - {first: Quy T., last: Nguyen}
- canonical: {first: Thi Minh Huyen, last: Nguyen}
  id: thi-minh-huyen-nguyen
  variants:
  - {first: Thi Minh Huyền, last: Nguyễn}
  - {first: Thị Minh Huyền, last: Nguyễn}
  - {first: Thi-Minh-Huyen, last: Nguyen}
- canonical: {first: ThuyLinh, last: Nguyen}
  variants:
  - {first: Thuy Linh, last: Nguyen}
- canonical: {first: Toan Q., last: Nguyen}
  variants:
  - {first: Toan, last: Nguyen}
- canonical: {first: Tri-Thanh, last: Nguyen}
  variants:
  - {first: Tri Thanh, last: Nguyen}
- canonical: {first: Van minh, last: Nguyen}
  variants:
  - {first: Van Minh, last: Nguyen}
- canonical: {first: Viet Cuong, last: Nguyen}
  variants:
  - {first: Nguyen Viet, last: Cuong}
- canonical: {first: Vinh Van, last: Nguyen}
  variants:
  - {first: Vinh-Van, last: Nguyen}
- canonical: {first: Ngô Thanh, last: Nhàn}
  id: ngo-thanh-nhan
  variants:
  - {first: Ngo Thanh, last: Nhan}
- canonical: {first: Nicolas, last: Nicolov}
  id: nicolas-nicolov
  similar: [nikola-i-nikolov]
- canonical: {first: Jian-Yun, last: Nie}
  variants:
  - {first: Jian-yun, last: Nie}
- canonical: {first: Rodney, last: Nielsen}
  variants:
  - {first: Rodney D., last: Nielsen}
- canonical: {first: Sonja, last: Nießen}
  id: sonja-niessen
  variants:
  - {first: Sonja, last: Niessen}
- canonical: {first: Nikola I., last: Nikolov}
  id: nikola-i-nikolov
  similar: [nicolas-nicolov]
- canonical: {first: Kristina, last: Nilsson Björkenstam}
  variants:
  - {first: Kristina, last: Nilsson}
  - {first: Kristina Nilsson, last: Björkenstam}
  - {first: Kristina, last: N. Björkenstam}
- canonical: {first: Nobal Bikram, last: Niraula}
  variants:
  - {first: Nobal, last: Niraula}
- canonical: {first: Irene, last: Nirenburg}
  variants:
  - {first: Irene B., last: Nirenburg}
- canonical: {first: Sergei, last: Nirenburg}
  id: sergei-nirenburg
  variants:
  - {first: Sergei, last: Nirenberg}
- canonical: {first: Toyoaki, last: Nishida}
  variants:
  - {first: Toyo-aki, last: Nishida}
- canonical: {first: Bodil, last: Nistrup Madsen}
  variants:
  - {first: Bodil Nistrup, last: Madsen}
- canonical: {first: Zheng-Yu, last: Niu}
  variants:
  - {first: Zheng Yu, last: Niu}
  - {first: Zhengyu, last: Niu}
- canonical: {first: Pascal, last: Nocéra}
  variants:
  - {first: Pascal, last: Nocera}
- canonical: {first: Albino, last: Nogueiras}
  variants:
  - {first: Albino Nogueiras, last: Rodriguez}
- canonical: {first: Lewis M., last: Norton}
  variants:
  - {first: Lewis, last: Norton}
- canonical: {first: R., last: Nozohoor-Farshi}
  variants:
  - {first: R, last: Nozohoor-Farshi}
- canonical: {first: Rita, last: Nuebel}
  variants:
  - {first: Rita, last: Nüebel}
- canonical: {first: Minghua, last: Nuo}
  variants:
  - {first: Ming Hua, last: Nuo}
- canonical: {first: Aparna, last: Nurani Venkitasubramanian}
  variants:
  - {first: Aparna N., last: Venkitasubramanian}
- canonical: {first: Eric, last: Nyberg}
  variants:
  - {first: Eric H., last: Nyberg III}
  - {first: Eric H., last: Nyberg}
  - {first: Eric H., last: 'Nyberg, 3rd'}
- canonical: {first: Claire, last: Nédellec}
  variants:
  - {first: Claire, last: Nėdellec}
- canonical: {first: Elmar, last: Nöth}
  id: elmar-noth
  variants:
  - {first: Elmar, last: Noth}
- canonical: {first: Douglas W., last: Oard}
  variants:
  - {first: Douglas, last: Oard}
  - {first: Doug, last: Oard}
- canonical: {first: Jon, last: Oberlander}
  variants:
  - {first: Jonathan, last: Oberländer}
- canonical: {first: Laura Ana Maria, last: Oberländer}
  variants:
  - {first: Laura Ana Maria, last: Bostan}
  - {first: Laura-Ana-Maria, last: Bostan}
- canonical: {first: Ivan, last: Obradović}
  variants:
  - {first: Ivan, last: Obradoviæ}
- canonical: {first: Tomasz, last: Obrębski}
  variants:
  - {first: Tomasz, last: Obrebski}
- canonical: {first: Franz Josef, last: Och}
  id: franz-josef-och
  variants:
  - {first: Franz J., last: Och}
  - {first: Franz, last: Och}
- canonical: {first: Cheol-Young, last: Ock}
  variants:
  - {first: Cheolyoung, last: Ock}
  - {first: Cheol-young, last: Ock}
- canonical: {first: Julian J., last: Odell}
  id: julian-j-odell
- canonical: {first: Jan, last: Odijk}
  id: jan-odijk
- canonical: {first: Pinar, last: Oezden Wennerberg}
  variants:
  - {first: Pinar, last: Wennerberg}
  - {first: Pinar Oezden, last: Wennerberg}
- canonical: {first: William C., last: Ogden}
  variants:
  - {first: William, last: Ogden}
- canonical: {first: Philip, last: Ogren}
  variants:
  - {first: Philip V., last: Ogren}
- canonical: {first: Alice, last: Oh}
  variants:
  - {first: Alice H., last: Oh}
- canonical: {first: Jong-Hoon, last: Oh}
  variants:
  - {first: Jong Hoon, last: Oh}
- canonical: {first: Takahiro, last: Ohno}
  variants:
  - {first: Takahiro, last: Ono}
- canonical: {first: Atul Kr., last: Ojha}
  variants:
  - {first: Atul Ku., last: Ojha}
- canonical: {first: Naoaki, last: Okazaki}
  variants:
  - {first: Naoki, last: Okazaki}
- canonical: {first: Manabu, last: Okumura}
  variants:
  - {first: Manabu, last: Okumara}
- canonical: {first: Hiroshi G., last: Okuno}
  variants:
  - {first: Hiroshi, last: Okuno}
- canonical: {first: Duane E., last: Olawsky}
  variants:
  - {first: Duane, last: Olawsky}
- canonical: {first: Karel, last: Oliva}
  variants:
  - {first: Karel, last: Oli̊va}
- canonical: {first: José Luís, last: Oliveira}
  variants:
  - {first: Luís, last: Oliveira}
- canonical: {first: Osvaldo Novais, last: Oliveira Jr.}
  variants:
  - {first: Osvaldo, last: Oliveira Jr}
- canonical: {first: Solange, last: Oliveira Rezende}
  variants:
  - {first: Solange, last: Rezende}
- canonical: {first: Andrew, last: Olney}
  variants:
  - {first: Andrew M., last: Olney}
- canonical: {first: Mari Broman, last: Olsen}
  variants:
  - {first: Mari, last: Olsen}
- canonical: {first: Maurizio, last: Omologo}
  id: maurizio-omologo
- canonical: {first: Arturo, last: Oncevay}
  variants:
  - {first: Arturo, last: Oncevay-Marcos}
- canonical: {first: Corinna, last: Onelli}
  id: corinna-onelli
- canonical: {first: Takashi, last: Onishi}
  variants:
  - {first: Takeshi, last: Onishi}
  - {first: Takashi, last: Oonishi}
- canonical: {first: Boyan, last: Onyshkevych}
  variants:
  - {first: Boyan A., last: Onyshkevych}
- canonical: {first: Constantin, last: Orasan}
  id: constantin-orasan
  variants:
  - {first: Constantin, last: Orăsan}
- canonical: {first: Zeynep, last: Orhan}
  variants:
  - {first: Orhan, last: Zeynep}
- canonical: {first: Maite, last: Oronoz}
  id: maite-oronoz
- canonical: {first: J. Walker, last: Orr}
  variants:
  - {first: Walker, last: Orr}
- canonical: {first: Javier, last: Ortega-García}
  variants:
  - {first: Javier, last: Ortega-Garcia}
- canonical: {first: Sergio, last: Ortiz Rojas}
  variants:
  - {first: Sergio, last: Ortiz-Rojas}
  - {first: Sergio Ortiz, last: Rojas}
- canonical: {first: Pedro, last: Ortiz Suarez}
  variants:
  - {first: Pedro Javier, last: Ortiz Suárez}
- canonical: {first: Daniel, last: Ortiz-Martínez}
  variants:
  - {first: Daniel, last: Ortíz-Martínez}
  - {first: Daniel, last: Ortiz Martínez}
- canonical: {first: Beatrice, last: Oshika}
  variants:
  - {first: Beatrice T., last: Oshika}
- canonical: {first: David Yoshikazu, last: Oshima}
  variants:
  - {first: David Y., last: Oshima}
- canonical: {first: Mari, last: Ostendorf}
  id: mari-ostendorf
- canonical: {first: Julia, last: Otmakhova}
  variants:
  - {first: Yulia, last: Otmakhova}
- canonical: {first: Jahna, last: Otterbacher}
  variants:
  - {first: Jahna C., last: Otterbacher}
- canonical: {first: Cecilia, last: Ovesdotter Alm}
  variants:
  - {first: Cecilia Ovesdotter, last: Alm}
  - {first: Cecilia O., last: Alm}
  - {first: Cecilia, last: O. Alm}
- canonical: {first: Sharon, last: Oviatt}
  variants:
  - {first: Sharon L., last: Oviatt}
- canonical: {first: Hiromi Itoh, last: Ozaku}
  variants:
  - {first: Hiromi itoh, last: Ozaku}
- canonical: {first: Canberk, last: Ozdemir}
  variants:
  - {first: Canberk, last: Özdemir}
- canonical: {first: Benoît, last: Ozell}
  variants:
  - {first: Benoit, last: Ozell}
- canonical: {first: Timothy, last: O’Donnell}
  variants:
  - {first: Timothy J., last: O’Donnell}
  - {first: Tim, last: O’Donnell}
- canonical: {first: Thomas P., last: O’Hara}
  variants:
  - {first: Thomas, last: O’Hara}
- canonical: {first: Tim, last: O’Keefe}
  variants:
  - {first: Timothy, last: O’Keefe}
- canonical: {first: Dianne P., last: O’Leary}
  variants:
  - {first: Dianne, last: O’Leary}
- canonical: {first: Ian M., last: O’Neill}
  variants:
  - {first: Ian, last: O’Neill}
- canonical: {first: Douglas, last: O’Shaughnessy}
  id: douglas-oshaughnessy
  variants:
  - {first: Douglas D., last: O’Shaughnessy}
- canonical: {first: Dave, last: O’mara}
  id: dave-omara
- canonical: {first: Elaine, last: O′Mahony}
  variants:
  - {first: Elaine, last: O’Mahony}
- canonical: {first: Deepak, last: P}
  variants:
  - {first: Deepak, last: Padmanabhan}
- canonical: {first: Gerhard, last: Paaß}
  variants:
  - {first: Gerhard, last: Paass}
- canonical: {first: Gordon, last: Pace}
  variants:
  - {first: Gordon J., last: Pace}
- canonical: {first: María Leonor, last: Pacheco}
  variants:
  - {first: Maria Leonor, last: Pacheco}
- canonical: {first: Ulrike, last: Pado}
  variants:
  - {first: Ulrike, last: Padó}
- canonical: {first: Lluís, last: Padró}
  id: lluis-padro
  variants:
  - {first: Lluis, last: Padro}
  - {first: Lluis, last: Padró}
- canonical: {first: Muntsa, last: Padró}
  id: muntsa-padro
- canonical: {first: Sebastian, last: Padó}
  variants:
  - {first: Sebastian, last: Pado}
- canonical: {first: Gustavo, last: Paetzold}
  variants:
  - {first: Gustavo H., last: Paetzold}
  - {first: Gustavo, last: Henrique Paetzold}
  - {first: Gustavo Henrique, last: Paetzold}
- canonical: {first: Peteris, last: Paikens}
  variants:
  - {first: Pēteris, last: Paikens}
- canonical: {first: Jean-Pierre, last: Paillet}
  variants:
  - {first: Jean Pierre, last: Paillet}
- canonical: {first: Helen, last: Pain}
  id: helen-pain
- canonical: {first: Daniel, last: Paiva}
  id: daniel-paiva
  variants:
  - {first: Daniel S., last: Paiva}
- canonical: {first: Sergey V., last: Pakhomov}
  variants:
  - {first: Sergey, last: Pakhomov}
- canonical: {first: Serguei, last: Pakhomov}
  variants:
  - {first: Serguei V., last: Pakhomov}
- canonical: {first: Christopher, last: Pal}
  variants:
  - {first: Chris, last: Pal}
- canonical: {first: David S., last: Pallett}
  id: david-s-pallett
  variants:
  - {first: David, last: Pallett}
- canonical: {first: David D., last: Palmer}
  variants:
  - {first: David, last: Palmer}
- canonical: {first: Martha, last: Palmer}
  variants:
  - {first: Martha Stone, last: Palmer}
  - {first: Martha S., last: Palmer}
- canonical: {first: Manuel, last: Palomar}
  id: manuel-palomar
- canonical: {first: Girish, last: Palshikar}
  variants:
  - {first: Girish K., last: Palshikar}
  - {first: Girish K, last: Palshikar}
- canonical: {first: Michael J., last: Pan}
  variants:
  - {first: Michael, last: Pan}
- canonical: {first: Yi-Cheng, last: Pan}
  variants:
  - {first: Yi-cheng, last: Pan}
- canonical: {first: Onkar Arun, last: Pandit}
  variants:
  - {first: Onkar, last: Pandit}
- canonical: {first: Jarmila, last: Panevová}
  variants:
  - {first: Jarmila, last: Panevova}
- canonical: {first: Nagesh C., last: Panyam}
  variants:
  - {first: Nagesh, last: C. Panyam}
- canonical: {first: Constantine, last: Papageorgiou}
  variants:
  - {first: Constantine P., last: Papageorgiou}
- canonical: {first: Harris, last: Papageorgiou}
  variants:
  - {first: Haris, last: Papageorgiou}
- canonical: {first: Alexandros, last: Papangelis}
  variants:
  - {first: Alex, last: Papangelis}
- canonical: {first: Ivandré, last: Paraboni}
  variants:
  - {first: Ivandre, last: Paraboni}
- canonical: {first: Emerson Cabrera, last: Paraiso}
  variants:
  - {first: Emerson, last: Paraiso}
- canonical: {first: Monica Lestari, last: Paramita}
  variants:
  - {first: Monica, last: Paramita}
- canonical: {first: Jose Manuel, last: Pardo}
  variants:
  - {first: Jose M., last: Pardo}
  - {first: José M., last: Pardo}
- canonical: {first: Antonio, last: Pareja Lora}
  variants:
  - {first: Antonio, last: Pareja-Lora}
- canonical: {first: Ankur, last: Parikh}
  variants:
  - {first: Ankur P., last: Parikh}
- canonical: {first: Cecile, last: Paris}
  variants:
  - {first: Cécile, last: Paris}
  - {first: Cecile L., last: Paris}
- canonical: {first: Praveen, last: Paritosh}
  variants:
  - {first: Praveen, last: P}
- canonical: {first: HyukRo, last: Park}
  variants:
  - {first: Hyukro, last: Park}
- canonical: {first: Hyun Seok, last: Park}
  variants:
  - {first: Hyun S., last: Park}
- canonical: {first: Jong C., last: Park}
  variants:
  - {first: Jong, last: Park}
- canonical: {first: Myung-Kwan, last: Park}
  variants:
  - {first: Myungkwan, last: Park}
- canonical: {first: Sang-Kyu, last: Park}
  variants:
  - {first: Sangkyu, last: Park}
- canonical: {first: Se-Young, last: Park}
  variants:
  - {first: Se Young, last: Park}
- canonical: {first: Y. Albert, last: Park}
  variants:
  - {first: Albert, last: Park}
- canonical: {first: ‘Ōiwi, last: Parker Jones}
  variants:
  - {first: Oiwi, last: Parker Jones}
- canonical: {first: Patrick, last: Paroubek}
  id: patrick-paroubek
- canonical: {first: Carla, last: Parra Escartín}
  variants:
  - {first: Carla, last: Parra}
  - {first: Carla Parra, last: Escartín}
  - {first: Carla Parra, last: Escartin}
- canonical: {first: Barbara H., last: Partee}
  variants:
  - {first: Barbara, last: Partee}
- canonical: {first: Md. Rizwan, last: Parvez}
  variants:
  - {first: Md Rizwan, last: Parvez}
- canonical: {first: Artemis, last: Parvizi}
  variants:
  - {first: Artemis, last: Parvisi}
- canonical: {first: Marius, last: Pasca}
  variants:
  - {first: Marius A., last: Pasca}
  - {first: Marius, last: Paşca}
- canonical: {first: Elena, last: Paskaleva}
  variants:
  - {first: Elena, last: Pascaleva}
- canonical: {first: Rebecca J., last: Passonneau}
  variants:
  - {first: Rebecca, last: Passonneau}
- canonical: {first: John K., last: Pate}
  variants:
  - {first: John, last: Pate}
  - {first: John K, last: Pate}
- canonical: {first: Pratikkumar, last: Patel}
  variants:
  - {first: Pratik, last: Patel}
- canonical: {first: Jon, last: Patrick}
  variants:
  - {first: Jon D., last: Patrick}
  - {first: Jon David, last: Patrick}
- canonical: {first: Terry, last: Patten}
  id: terry-patten
- canonical: {first: Michael, last: Paul}
  variants:
  - {first: Michael J., last: Paul}
- canonical: {first: Niklas, last: Paulsson}
  id: niklas-paulsson
- canonical: {first: Jyoti, last: Pawar}
  variants:
  - {first: Jyoti D., last: Pawar}
  - {first: Jyoti D, last: Pawar}
- canonical: {first: Maria Teresa, last: Pazienza}
  id: maria-teresa-pazienza
  variants:
  - {first: Maria Teresa, last: Pazienze}
  - {first: Maria, last: Pazienza}
- canonical: {first: Bolette Sandford, last: Pedersen}
  variants:
  - {first: Bolette, last: Sandford Pedersen}
  - {first: Bolette S., last: Pedersen}
  - {first: Bolette, last: Pedersen}
  - {first: Bo, last: Pedersen}
- canonical: {first: Víctor, last: Peinado}
  variants:
  - {first: Victor, last: Peinado}
- canonical: {first: Bryan, last: Pellom}
  id: bryan-pellom
- canonical: {first: Mikel, last: Penagarikano}
  id: mikel-penagarikano
- canonical: {first: Yifan, last: Peng}
  comment: cmu
  id: yifan-peng-cmu
- canonical: {first: Christopher, last: Pennington}
  variants:
  - {first: Chris, last: Pennington}
- canonical: {first: Joseph J., last: Peper}
  variants:
  - {first: Joseph, last: Peper}
- canonical: {first: Jesús, last: Peral}
  id: jesus-peral
  variants:
  - {first: Jesus, last: Peral}
- canonical: {first: Fernando, last: Perdigão}
  variants:
  - {first: Fernando S., last: Perdigão}
- canonical: {first: Jose Manuel, last: Perea-Ortega}
  variants:
  - {first: José M., last: Perea-Ortega}
  - {first: Jose Manuel, last: Perea}
  - {first: Jose-Manuel, last: Perea-Ortega}
- canonical: {first: Daniel Bastos, last: Pereira}
  variants:
  - {first: Daniel B., last: Pereira}
- canonical: {first: Fernando C. N., last: Pereira}
  variants:
  - {first: Fernando C.N., last: Pereira}
- canonical: {first: Luísa, last: Pereira}
  variants:
  - {first: Luisa, last: Pereira}
- canonical: {first: Martín, last: Pereira-Fariña}
  id: martin-pereira-farina
- canonical: {first: Cenel-Augusto, last: Perez}
  variants:
  - {first: Cenel Augusto, last: Perez}
- canonical: {first: Álvaro, last: Peris}
  variants:
  - {first: Alvaro, last: Peris}
- canonical: {first: C. Raymond, last: Perrault}
  variants:
  - {first: Raymond, last: Perrault}
- canonical: {first: Andreas, last: Persidis}
  id: andreas-persidis
- canonical: {first: Marie-Paule, last: Pery-Woodley}
  variants:
  - {first: Marie-Paule, last: Péry-Woodley}
- canonical: {first: John, last: Pestian}
  variants:
  - {first: John P., last: Pestian}
- canonical: {first: Matthew E., last: Peters}
  variants:
  - {first: Matthew, last: Peters}
- canonical: {first: Wim, last: Peters}
  id: wim-peters
- canonical: {first: Daniel, last: Peterson}
  variants:
  - {first: Daniel W., last: Peterson}
- canonical: {first: J., last: Peterson}
  variants:
  - {first: Jill, last: Peterson}
- canonical: {first: Vladimir, last: Petkevic}
  variants:
  - {first: Vladimír, last: Petkevič}
- canonical: {first: Saša, last: Petrović}
  variants:
  - {first: Sasa, last: Petrovic}
- canonical: {first: Miriam R. L., last: Petruck}
  variants:
  - {first: Miriam R.L., last: Petruck}
  - {first: Miriam R L, last: Petruck}
- canonical: {first: Anselmo, last: Peñas}
  variants:
  - {first: Anselmo, last: Penas}
- canonical: {first: Minh Quang, last: Pham}
  comment: SYSTRAN
  id: minh-quang-pham
  similar: [minh-quang-nhat-pham]
  variants:
  - {first: MinhQuang, last: Pham}
- canonical: {first: Minh Quang Nhat, last: Pham}
  comment: JAIST, Alt Vietnam
  id: minh-quang-nhat-pham
  similar: [minh-quang-pham]
- canonical: {first: Nghia The, last: Pham}
  variants:
  - {first: Nghia, last: Pham}
- canonical: {first: Ngoc-Quan, last: Pham}
  variants:
  - {first: Ngoc Quan, last: Pham}
- canonical: {first: Tuoi Thi, last: Phan}
  variants:
  - {first: Tuoi, last: T. Phan}
- canonical: {first: John, last: Phillips}
  comment: Univ. of Manchester
  id: john-phillips
  similar: [jon-phillips]
- canonical: {first: Jon, last: Phillips}
  comment: Georgetown, MITRE
  id: jon-phillips
  similar: [john-phillips]
- canonical: {first: Michael, last: Phillips}
  id: michael-phillips
- canonical: {first: Robert, last: Phillips}
  variants:
  - {first: Rob, last: Phillips}
- canonical: {first: Fabio, last: Pianesi}
  id: fabio-pianesi
- canonical: {first: Emanuele, last: Pianta}
  id: emanuele-pianta
- canonical: {first: Scott S.L., last: Piao}
  id: scott-s-l-piao
  variants:
  - {first: Scott, last: Piao}
  - {first: Scott S. L., last: Piao}
- canonical: {first: Christine, last: Piatko}
  variants:
  - {first: Christine D., last: Piatko}
- canonical: {first: Francesco, last: Piazza}
  id: francesco-piazza
- canonical: {first: José Ramom, last: Pichel Campos}
  variants:
  - {first: José Ramom, last: Pichel}
  - {first: Jose Ramom, last: Pichel}
  - {first: Jose Ramom, last: Pichel Campos}
- canonical: {first: M. A., last: Picheny}
  variants:
  - {first: M.A., last: Picheny}
- canonical: {first: David, last: Picó}
  variants:
  - {first: David, last: Pico}
- canonical: {first: Roberto, last: Pieraccini}
  id: roberto-pieraccini
- canonical: {first: David, last: Pierce}
  variants:
  - {first: David R., last: Pierce}
- canonical: {first: Janet, last: Pierrehumbert}
  variants:
  - {first: Janet B., last: Pierrehumbert}
- canonical: {first: Paola, last: Pietrandrea}
  variants:
  - {first: Paola, last: Pietandrea}
- canonical: {first: Luis. A., last: Pineda}
  variants:
  - {first: Luis, last: Pineda}
- canonical: {first: Gisele Montilha, last: Pinheiro}
  variants:
  - {first: Gisele, last: Montilha}
- canonical: {first: Mārcis, last: Pinnis}
  variants:
  - {first: Marcis, last: Pinnis}
- canonical: {first: David, last: Pinto}
  variants:
  - {first: David Eduardo, last: Pinto Avendaño}
  - {first: David, last: Pinto Avendaño}
- canonical: {first: R., last: Piotrowski}
  variants:
  - {first: R. G., last: Piotrowski}
- canonical: {first: Stelios, last: Piperidis}
  id: stelios-piperidis
  variants:
  - {first: Stelios, last: Piperdis}
- canonical: {first: Tommi A., last: Pirinen}
  variants:
  - {first: Tommi, last: Pirinen}
  - {first: Tommi A, last: Pirinen}
- canonical: {first: John F., last: Pitrelli}
  variants:
  - {first: John, last: Pitrelli}
- canonical: {first: Luiz Augusto, last: Pizzato}
  variants:
  - {first: Luiz Augusto Sangoi, last: Pizzato}
- canonical: {first: Paul, last: Placeway}
  id: paul-placeway
- canonical: {first: Mihaela, last: Plamada-Onofrei}
  variants:
  - {first: Mihaela, last: Onofrei}
  - {first: Mihaela, last: Plămadă-Onofrei}
- canonical: {first: Magdalena, last: Plamadă}
  variants:
  - {first: Magdalena, last: Plamada}
- canonical: {first: Barbara, last: Plank}
  id: barbara-plank
- canonical: {first: Martin, last: Platek}
  variants:
  - {first: Martin, last: Plátek}
- canonical: {first: John C., last: Platt}
  variants:
  - {first: John, last: Platt}
- canonical: {first: Matúš, last: Pleva}
  variants:
  - {first: Matus, last: Pleva}
- canonical: {first: Massimo, last: Poesio}
  id: massimo-poesio
- canonical: {first: Alain, last: Polguère}
  id: alain-polguere
  variants:
  - {first: Alain, last: Polguere}
- canonical: {first: Joseph, last: Polifroni}
  variants:
  - {first: Joseph H., last: Polifroni}
- canonical: {first: Ziortza, last: Polin}
  id: ziortza-polin
- canonical: {first: Carl, last: Pollard}
  variants:
  - {first: Carl J., last: Pollard}
- canonical: {first: Petr, last: Pollák}
  variants:
  - {first: Petr, last: Pollak}
- canonical: {first: Simone Paolo, last: Ponzetto}
  variants:
  - {first: Simone P., last: Ponzetto}
  - {first: Simone, last: Ponzetto}
- canonical: {first: Diana Nicoleta, last: Popa}
  variants:
  - {first: Diana, last: Popa}
- canonical: {first: Ashok, last: Popat}
  variants:
  - {first: Ashok C., last: Popat}
- canonical: {first: Lubos, last: Popelínsky}
  variants:
  - {first: Luboš, last: Popelínský}
- canonical: {first: Andrei, last: Popescu-Belis}
  id: andrei-popescu-belis
  variants:
  - {first: Andrei, last: Popescu Belis}
- canonical: {first: Maja, last: Popović}
  variants:
  - {first: Maja, last: Popovic}
- canonical: {first: Bruce, last: Porter}
  variants:
  - {first: Bruce W., last: Porter}
- canonical: {first: Oana, last: Postolache}
  variants:
  - {first: Oana-Diana, last: Postolache}
- canonical: {first: Petra, last: Poukarová}
  variants:
  - {first: Petra, last: Klimešová}
- canonical: {first: Daniel, last: Povey}
  id: daniel-povey
- canonical: {first: David M. W., last: Powers}
  id: david-m-w-powers
  variants:
  - {first: David M W, last: Powers}
- canonical: {first: Maria, last: Pozzi}
  variants:
  - {first: María, last: Pozzi}
  - {first: Mara, last: Pozzi}
- canonical: {first: Sameer, last: Pradhan}
  id: sameer-pradhan
  variants:
  - {first: Sameer S., last: Pradhan}
- canonical: {first: K.V.S., last: Prasad}
  variants:
  - {first: K.V.S, last: Prasad}
- canonical: {first: Federico, last: Prat}
  id: federico-prat
- canonical: {first: Daniel, last: Preoţiuc-Pietro}
  variants:
  - {first: Daniel, last: Preotiuc-Pietro}
- canonical: {first: Nives Mikelić, last: Preradović}
  variants:
  - {first: Nives, last: Mikelić Preradović}
- canonical: {first: Lauma, last: Pretkalniņa}
  variants:
  - {first: Lauma, last: Pretkalnina}
  - {first: Lauma, last: Pretkalnin̨a}
- canonical: {first: Patti, last: Price}
  id: patti-price
  variants:
  - {first: Patti J., last: Price}
- canonical: {first: Belém, last: Priego Sanchez}
  variants:
  - {first: Belem, last: Priego}
- canonical: {first: Joel, last: Priestley}
  variants:
  - {first: Joel James, last: Priestley}
- canonical: {first: Danie J., last: Prinsloo}
  variants:
  - {first: Danie, last: Prinsloo}
- canonical: {first: Ruben A., last: Proano}
  variants:
  - {first: Rubén, last: Proaño}
  - {first: Rubén A., last: Proaño}
- canonical: {first: Irina, last: Prodanof}
  id: irina-prodanof
- canonical: {first: Domenico, last: Proietti}
  id: domenico-proietti
- canonical: {first: Carlos A., last: Prolo}
  variants:
  - {first: Carlos, last: Prolo}
- canonical: {first: Gabor, last: Proszeky}
  variants:
  - {first: Gábor, last: Prószéky}
  - {first: Gabor, last: Prbszeky}
- canonical: {first: Emily, last: Prud’hommeaux}
  variants:
  - {first: Emily T., last: Prud’hommeaux}
  - {first: Emily, last: Prud'hommeaux}
- canonical: {first: Mark, last: Przybocki}
  variants:
  - {first: Mark A., last: Przybocki}
- canonical: {first: Laurent, last: Prévot}
  variants:
  - {first: Laurent, last: Prevot}
- canonical: {first: Josef, last: Psutka}
  id: josef-psutka
  variants:
  - {first: Josef V., last: Psutka}
- canonical: {first: Jan, last: Ptacek}
  variants:
  - {first: Jan, last: Ptáček}
- canonical: {first: Raymond, last: Ptucha}
  variants:
  - {first: Ray, last: Ptucha}
- canonical: {first: Rajkumar, last: Pujari}
  variants:
  - {first: Pujari, last: Rajkumar}
- canonical: {first: Paolo, last: Puliti}
  id: paolo-puliti
- canonical: {first: Geoffrey K., last: Pullum}
  variants:
  - {first: Geoffrey, last: Pullum}
- canonical: {first: Stephen, last: Pulman}
  id: stephen-pulman
  variants:
  - {first: Stephen G., last: Pulman}
- canonical: {first: James, last: Pustejovsky}
  id: james-pustejovsky
  variants:
  - {first: James D., last: Pustejovsky}
- canonical: {first: Guy, last: Pérennou}
  id: guy-perennou
- canonical: {first: Chantal, last: Pérez-Hernández}
  variants:
  - {first: Chantal, last: Pérez}
- canonical: {first: Behrang, last: QasemiZadeh}
  variants:
  - {first: Behrang, last: Q. Zadeh}
  - {first: Behrang Q., last: Zadeh}
  - {first: Behrang, last: Zadeh}
  - {first: Behrang, last: Qasemizadeh}
- canonical: {first: Haoliang, last: Qi}
  variants:
  - {first: HaoLiang, last: Qi}
- canonical: {first: Longhua, last: Qian}
  variants:
  - {first: LongHua, last: Qian}
- canonical: {first: Xin Ying, last: Qiu}
  variants:
  - {first: Xinying, last: Qiu}
- canonical: {first: Yun-Qian, last: Qu}
  variants:
  - {first: Yunqian, last: Qu}
- canonical: {first: Maurice, last: Quezel-Ambrunaz}
  id: maurice-quezel-ambrunaz
- canonical: {first: Matthieu, last: Quignard}
  id: matthieu-quignard
- canonical: {first: Kevin M., last: Quinn}
  variants:
  - {first: Kevin, last: Quinn}
- canonical: {first: Pattabhi, last: RK Rao}
  variants:
  - {first: T. Pattabhi, last: R. K Rao}
  - {first: Pattabhi RK, last: Rao}
- canonical: {first: Hazem, last: Raafat}
  variants:
  - {first: Hazem, last: M. Raafat}
- canonical: {first: Lawrence R., last: Rabiner}
  id: lawrence-r-rabiner
- canonical: {first: David Nicolas, last: Racca}
  variants:
  - {first: David Nicolás, last: Racca}
- canonical: {first: Dragomir, last: Radev}
  variants:
  - {first: Dragomir R., last: Radev}
- canonical: {first: Remo, last: Raffaelli}
  id: remo-raffaelli
- canonical: {first: Anna N., last: Rafferty}
  variants:
  - {first: Anna, last: Rafferty}
- canonical: {first: Ahmed, last: Ragheb}
  id: ahmed-ragheb
- canonical: {first: Achla M., last: Raina}
  variants:
  - {first: Achla, last: Raina}
  - {first: Achla M, last: Raina}
- canonical: {first: S., last: Rajendran}
  variants:
  - {first: Rajendran, last: S}
- canonical: {first: Rajakrishnan, last: Rajkumar}
  variants:
  - {first: Rajkumar, last: Rajakrishnan}
- canonical: {first: Martin, last: Rajman}
  id: martin-rajman
- canonical: {first: Ekaterina V., last: Rakhilina}
  variants:
  - {first: Ekaterina, last: Rakhilina}
- canonical: {first: Bhuvana, last: Ramabhadran}
  id: bhuvana-ramabhadran
- canonical: {first: Ananth, last: Ramakrishnan A.}
  variants:
  - {first: Ananth, last: Ramakrishnan A}
- canonical: {first: Sv, last: Ramanan}
  variants:
  - {first: SV, last: Ramanan}
- canonical: {first: Owen, last: Rambow}
  variants:
  - {first: Owen C., last: Rambow}
- canonical: {first: Radoslaw, last: Ramocki}
  variants:
  - {first: Radosław, last: Ramocki}
- canonical: {first: Margarita Alonso, last: Ramos}
  variants:
  - {first: Margarita, last: Alonso-Ramos}
- canonical: {first: Lance, last: Ramshaw}
  variants:
  - {first: Lance A., last: Ramshaw}
- canonical: {first: Gema, last: Ramírez-Sánchez}
  variants:
  - {first: Gema, last: Ramírez}
- canonical: {first: Bali, last: Ranaivo-Malançon}
  variants:
  - {first: Bali, last: Ranaivo-Malancon}
  - {first: Bali Ranaivo, last: Malanҫon}
- canonical: {first: Peter A., last: Rankel}
  variants:
  - {first: Peter, last: Rankel}
- canonical: {first: K Sreenivasa, last: Rao}
  variants:
  - {first: K. Sreenivasa, last: Rao}
- canonical: {first: Spyros, last: Raptis}
  id: spyros-raptis
- canonical: {first: Mohsen, last: Rashwan}
  id: mohsen-rashwan
- canonical: {first: Lev, last: Ratinov}
  variants:
  - {first: Lev-Arie, last: Ratinov}
- canonical: {first: Adwait, last: Ratnaparkhi}
  id: adwait-ratnaparkhi
- canonical: {first: Esther, last: Ratsch}
  id: esther-ratsch
- canonical: {first: Lisa, last: Rau}
  variants:
  - {first: Lisa F., last: Rau}
- canonical: {first: Yael, last: Ravin}
  id: yael-ravin
- canonical: {first: Balaraman, last: Ravindran}
  id: balaraman-ravindran
- canonical: {first: Manny, last: Rayner}
  id: manny-rayner
- canonical: {first: Agha Ali, last: Raza}
  variants:
  - {first: Agha, last: Raza}
- canonical: {first: Mike, last: Reape}
  id: mike-reape
- canonical: {first: Dietrich, last: Rebholz Schuhmann}
  variants:
  - {first: Dietrich, last: Rebholz-Schuhmann}
- canonical: {first: Chris, last: Reed}
  id: chris-reed
- canonical: {first: Florence, last: Reeder}
  variants:
  - {first: Florence M., last: Reeder}
- canonical: {first: Larry H., last: Reeker}
  id: larry-h-reeker
- canonical: {first: Uwe, last: Reichel}
  variants:
  - {first: Uwe D., last: Reichel}
- canonical: {first: Ronan G., last: Reilly}
  variants:
  - {first: Ronan, last: Reilly}
- canonical: {first: Frederick, last: Reiss}
  variants:
  - {first: Frederick R., last: Reiss}
- canonical: {first: Jose, last: Relaño-Gil}
  variants:
  - {first: Jose, last: Relano Gil}
  - {first: José, last: Relaño Gil}
  - {first: José, last: Relaño}
- canonical: {first: Francesc, last: Ribas}
  variants:
  - {first: Francesc Ribas, last: Framis}
- canonical: {first: Marco Tulio, last: Ribeiro}
  variants:
  - {first: Marco, last: Ribeiro}
- canonical: {first: Ricardo, last: Ribeiro}
  variants:
  - {first: Ricardo Daniel, last: Ribeiro}
- canonical: {first: Elaine, last: Rich}
  variants:
  - {first: Elaine A., last: Rich}
- canonical: {first: Alexander, last: Richard Fabbri}
  variants:
  - {first: Alexander R., last: Fabbri}
  - {first: Alexander, last: Fabbri}
- canonical: {first: German, last: Rigau}
  id: german-rigau
- canonical: {first: Michael, last: Riley}
  variants:
  - {first: Michael D., last: Riley}
- canonical: {first: Ellen, last: Riloff}
  id: ellen-riloff
- canonical: {first: Hae Chang, last: Rim}
  variants:
  - {first: Hae-Chang, last: Rim}
- canonical: {first: Antonio, last: Rincón}
  variants:
  - {first: Antonio, last: Rincon}
- canonical: {first: Thomas C., last: Rindflesch}
  variants:
  - {first: Thomas, last: Rindflesch}
- canonical: {first: Eric, last: Ringger}
  variants:
  - {first: Eric K., last: Ringger}
- canonical: {first: Annette, last: Rios Gonzales}
  variants:
  - {first: Annette, last: Rios}
- canonical: {first: Eric Sven, last: Ristad}
  variants:
  - {first: Eric, last: Ristad}
- canonical: {first: Graeme, last: Ritchie}
  id: graeme-ritchie
  variants:
  - {first: Graeme D., last: Ritchie}
- canonical: {first: Hammam, last: Riza}
  variants:
  - {first: Ir. Hammam, last: Riza}
- canonical: {first: Albert A., last: Rizzo}
  variants:
  - {first: Albert, last: Rizzo}
  - {first: Skip, last: Rizzo}
  - {first: Albert Skip, last: Rizzo}
- canonical: {first: Nick, last: Rizzolo}
  variants:
  - {first: Nicholas, last: Rizzolo}
- canonical: {first: Jane J., last: Robinson}
  variants:
  - {first: Jane, last: Robinson}
- canonical: {first: Patricia, last: Robinson}
  id: patricia-robinson
- canonical: {first: Leonida Della, last: Rocca}
  variants:
  - {first: Leonida, last: Della-Rocca}
  - {first: Leonida, last: Della Rocca}
- canonical: {first: Martha-Alicia, last: Rocha}
  variants:
  - {first: Martha Alicia, last: Rocha}
- canonical: {first: Tim, last: Rocktäschel}
  variants:
  - {first: Tim, last: Rocktaschel}
- canonical: {first: Álvaro, last: Rodrigo}
  variants:
  - {first: Alvaro, last: Rodrigo}
- canonical: {first: Luis, last: Rodrigo-Aguado}
  variants:
  - {first: Luis, last: Rodrigo}
- canonical: {first: Irene, last: Rodrigues}
  variants:
  - {first: Irene Pimenta, last: Rodrigues}
  - {first: Irene, last: Pimenta Rodrigues}
- canonical: {first: João, last: Rodrigues}
  variants:
  - {first: João, last: António Rodrigues}
- canonical: {first: Kepa Joseba, last: Rodriguez}
  variants:
  - {first: Kepa J., last: Rodríguez}
  - {first: Kepa Joseba, last: Rodríguez}
- canonical: {first: H., last: Rodriguez Hontoria}
  variants:
  - {first: H., last: Rodriguez}
- canonical: {first: Victor, last: Rodriguez-Doncel}
  variants:
  - {first: Víctor, last: Rodríguez}
  - {first: Victor, last: Rodríguez Doncel}
- canonical: {first: Luis Javier, last: Rodriguez-Fuentes}
  variants:
  - {first: Luis Javier, last: Rodríguez-Fuentes}
- canonical: {first: Mari Carmen, last: Rodriguez-Gancedo}
  id: mari-carmen-rodriguez-gancedo
  variants:
  - {first: M. Carmen Rodríguez, last: Gancedo}
  - {first: M. Carmen, last: Rodríguez}
  - {first: Mari Carmen, last: Rodríguez}
- canonical: {first: Carlos, last: Rodriguez-Penagos}
  variants:
  - {first: Carlos, last: Rodríguez}
  - {first: Carlos Rodriguez, last: Penagos}
  - {first: Carlos, last: Rodríguez Penagos}
  - {first: Carlos, last: Rodríguez-Penagos}
- canonical: {first: Horacio, last: Rodríguez}
  variants:
  - {first: Horacio, last: Rodriguez}
- canonical: {first: Miguel, last: Rodríguez Hernández}
  variants:
  - {first: Miguel Ángel, last: Rodríguez}
  - {first: Miguel, last: Rodríguez}
- canonical: {first: Christophe, last: Roeder}
  variants:
  - {first: Chris, last: Roeder}
- canonical: {first: Ina, last: Roesiger}
  variants:
  - {first: Ina, last: Rösiger}
- canonical: {first: U., last: Rohini}
  variants:
  - {first: Rohini, last: U}
- canonical: {first: J. Robin, last: Rohlicek}
  id: j-robin-rohlicek
  variants:
  - {first: Robin, last: Rohlicek}
- canonical: {first: David M., last: Rojas}
  variants:
  - {first: David, last: Rojas}
- canonical: {first: Lina M., last: Rojas Barahona}
  variants:
  - {first: Lina M., last: Rojas-Barahona}
  - {first: Lina, last: Rojas-Barahona}
  - {first: Lina, last: Rojas}
  - {first: Lina Maria, last: Rojas-Barahona}
- canonical: {first: Norton Trevisan, last: Roman}
  variants:
  - {first: Norton T., last: Roman}
  - {first: Norton, last: Trevisan Roman}
- canonical: {first: Daniela M., last: Romano}
  variants:
  - {first: Daniela, last: Romano}
- canonical: {first: Lorenza, last: Romano}
  id: lorenza-romano
- canonical: {first: Laurent, last: Romary}
  id: laurent-romary
- canonical: {first: Tiit, last: Roosmaa}
  id: tiit-roosmaa
- canonical: {first: Paul, last: Roossin}
  id: paul-roossin
- canonical: {first: Carolyn, last: Rose}
  id: carolyn-rose
  variants:
  - {first: Carolyn P., last: Rose}
  - {first: Carolyn P., last: Rosé}
  - {first: Carolyn, last: P. Rosé}
  - {first: Carolyn Penstein, last: Rose}
  - {first: Carolyn, last: Penstein Rosé}
  - {first: Carolyn Penstein, last: Rosé}
  - {first: Carolyn, last: Penstein-Rosé}
  - {first: Carolyn, last: Rosé}
- canonical: {first: Tony, last: Rose}
  id: tony-rose
  variants:
  - {first: Tony G., last: Rose}
- canonical: {first: Ronald, last: Rosenfeld}
  id: ronald-rosenfeld
- canonical: {first: Stanley J., last: Rosenschein}
  variants:
  - {first: Stanley, last: Rosenschein}
  - {first: Stan, last: Rosenschein}
- canonical: {first: Michael, last: Rosner}
  id: michael-rosner
  variants:
  - {first: Mike, last: Rosner}
- canonical: {first: Peter, last: Rossen Skadhauge}
  variants:
  - {first: Peter Rossen, last: Skadhauge}
- canonical: {first: Sophie, last: Rosset}
  id: sophie-rosset
- canonical: {first: Piercarlo, last: Rossi}
  id: piercarlo-rossi
- canonical: {first: Stefano Dei, last: Rossi}
  variants:
  - {first: Stefano, last: Dei Rossi}
- canonical: {first: Alexandre, last: Rossi Alvares}
  variants:
  - {first: Alexandre Rossi, last: Alvares}
- canonical: {first: Antti-Veikko, last: Rosti}
  variants:
  - {first: Antti-Veikko I., last: Rosti}
- canonical: {first: Ryan, last: Roth}
  variants:
  - {first: Ryan, last: M. Roth}
- canonical: {first: Steven, last: Roth}
  variants:
  - {first: Steven F., last: Roth}
- canonical: {first: Jacques, last: Rouault}
  id: jacques-rouault
- canonical: {first: Brigitte, last: Roudaud}
  id: brigitte-roudaud
- canonical: {first: Salim, last: Roukos}
  id: salim-roukos
- canonical: {first: Grégory, last: Roulet--Guiot}
  variants:
  - {first: Grégory, last: Roulet-Guiot}
- canonical: {first: François, last: Rousselot}
  id: francois-rousselot
  variants:
  - {first: Francois, last: Rousselot}
- canonical: {first: Bryan R., last: Routledge}
  variants:
  - {first: Bryan, last: Routledge}
- canonical: {first: Justus C., last: Roux}
  id: justus-c-roux
- canonical: {first: Rachel Edita, last: Roxas}
  variants:
  - {first: Rachel Edita O., last: Roxas}
  - {first: Rachel, last: Roxas}
- canonical: {first: Deb, last: Roy}
  variants:
  - {first: Suman, last: Deb Roy}
- canonical: {first: Antje, last: Roßdeutscher}
  variants:
  - {first: Antje, last: Rossdeutscher}
- canonical: {first: Victoria L., last: Rubin}
  variants:
  - {first: Victoria, last: Rubin}
- canonical: {first: Raphael, last: Rubino}
  variants:
  - {first: Raphaël, last: Rubino}
- canonical: {first: Antonio J., last: Rubio}
  id: antonio-j-rubio
- canonical: {first: Alex, last: Rudnick}
  id: alex-rudnick
  similar: [alexander-rudnicky]
- canonical: {first: Alexander, last: Rudnicky}
  id: alexander-rudnicky
  similar: [alex-rudnick]
  variants:
  - {first: Alexander I., last: Rudnicky}
  - {first: Alex, last: Rudnicky}
- canonical: {first: Björn, last: Rudzewitz}
  variants:
  - {first: Bjoern, last: Rudzewitz}
- canonical: {first: Stefan, last: Rued}
  variants:
  - {first: Stefan, last: Rüd}
- canonical: {first: Pablo, last: Ruiz Fabo}
  variants:
  - {first: Pablo, last: Ruiz}
- canonical: {first: María, last: Ruiz-Casado}
  variants:
  - {first: Maria, last: Ruiz-Casado}
- canonical: {first: Juana María, last: Ruiz-Martínez}
  variants:
  - {first: Juana Maria, last: Ruiz-Martínez}
  - {first: Juana Maria, last: Ruiz Martinez}
- canonical: {first: C.J., last: Rupp}
  variants:
  - {first: C. J., last: Rupp}
- canonical: {first: Alexander M., last: Rush}
  variants:
  - {first: Alexander, last: Rush}
- canonical: {first: Albert, last: Russel}
  id: albert-russel
- canonical: {first: Graham, last: Russell}
  id: graham-russell
  variants:
  - {first: Graham J., last: Russell}
- canonical: {first: Martin, last: Russell}
  id: martin-russell
- canonical: {first: Natalia Kariaeva, last: Rutgers}
  variants:
  - {first: Natalia, last: Kariaeva}
- canonical: {first: Jean David, last: Ruvini}
  variants:
  - {first: Jean-David, last: Ruvini}
- canonical: {first: Tatyana, last: Ruzsics}
  variants:
  - {first: Tatiana, last: Ruzsics}
- canonical: {first: Karen L., last: Ryan}
  variants:
  - {first: Karen, last: Ryan}
- canonical: {first: Pavel, last: Rychlý}
  variants:
  - {first: Pavel, last: Rychly}
- canonical: {first: Ju-yeon, last: Ryu}
  variants:
  - {first: Ju-Yeon, last: Ryu}
- canonical: {first: Won Ho, last: Ryu}
  variants:
  - {first: Won-Ho, last: Ryu}
- canonical: {first: Eirikur, last: Rögnvaldsson}
  variants:
  - {first: Eiríkur, last: Rögnvaldsson}
- canonical: {first: Dietmar, last: Rösner}
  id: dietmar-rosner
  variants:
  - {first: Dietmar, last: Rosner}
  - {first: Dietmar F., last: Roesner}
  - {first: Dietmar, last: Roesner}
- canonical: {first: Carlos Subirats, last: Rüggeberg}
  variants:
  - {first: Carlos, last: Subirats}
- canonical: {first: Lakshmi, last: S}
  variants:
  - {first: Lakshmi, last: Saheer}
  - {first: Lakshmi, last: S.}
- canonical: {first: Houda, last: Saadane}
  variants:
  - {first: Houda, last: Saâdane}
- canonical: {first: Sari, last: Saba-Sadiya}
  variants:
  - {first: Sari, last: Sadiya}
- canonical: {first: Victor, last: Sadler}
  id: victor-sadler
- canonical: {first: Mehrnoosh, last: Sadrzadeh}
  id: mehrnoosh-sadrzadeh
- canonical: {first: Naomi, last: Sager}
  id: naomi-sager
- canonical: {first: Benoît, last: Sagot}
  variants:
  - {first: Benoit, last: Sagot}
- canonical: {first: Herve, last: Saint-Amand}
  variants:
  - {first: Hervé, last: Saint-Amand}
- canonical: {first: Patrick, last: Saint-Dizier}
  variants:
  - {first: Patrick, last: Saint Dizier}
- canonical: {first: Suguru, last: Saitô}
  variants:
  - {first: Suguru, last: Saito}
- canonical: {first: Rafa, last: Saiz}
  id: rafa-saiz
- canonical: {first: Maximiliano, last: Saiz-Noeda}
  id: maximiliano-saiz-noeda
- canonical: {first: Satoshi, last: Sakai}
  id: satoshi-sakai
- canonical: {first: Sebastián Peña, last: Saldarriaga}
  variants:
  - {first: Peña, last: Saldarriaga}
  - {first: Sebastian, last: Peña Saldarriaga}
- canonical: {first: Juliano Efson, last: Sales}
  variants:
  - {first: Juliano, last: Efson Sales}
  - {first: Juliano, last: Sales}
- canonical: {first: Morris, last: Salkoff}
  id: morris-salkoff
- canonical: {first: Ansaf, last: Salleb-Aouissi}
  variants:
  - {first: Ansaf, last: Salleb-Aoussi}
- canonical: {first: Gerard, last: Salton}
  id: gerard-salton
- canonical: {first: Giancarlo, last: Salton}
  variants:
  - {first: Giancarlo D., last: Salton}
- canonical: {first: Madis, last: Saluveer}
  id: madis-saluveer
- canonical: {first: Sethserey, last: Sam*’}
  variants:
  - {first: Sethserey, last: Sam}
- canonical: {first: Rasoul, last: Samad Zadeh Kaljahi}
  variants:
  - {first: Rasul, last: Samad Zadeh Kaljahi}
- canonical: {first: Tanja, last: Samardzic}
  variants:
  - {first: Tanja, last: Samardžić}
- canonical: {first: Nagiza, last: Samatova}
  variants:
  - {first: Nagiza F., last: Samatova}
- canonical: {first: Hossein, last: Sameti}
  id: hossein-sameti
- canonical: {first: Ken, last: Samuel}
  variants:
  - {first: Kenneth, last: Samuel}
- canonical: {first: Ruben, last: San-Segundo}
  variants:
  - {first: Rubén, last: San-Segundo}
- canonical: {first: Daniel, last: Sanchez-Cisneros}
  variants:
  - {first: Daniel, last: Sánchez}
- canonical: {first: Olivia, last: Sanchez-Graillet}
  variants:
  - {first: Olivia, last: Sanchez}
- canonical: {first: Emilio, last: Sanchis}
  variants:
  - {first: Emilio, last: Sanchís}
- canonical: {first: Germán, last: Sanchis-Trilles}
  variants:
  - {first: Germán, last: Sanchis Trilles}
  - {first: Germán, last: Sanchis}
- canonical: {first: Gregory, last: Sanders}
  variants:
  - {first: Gregory A., last: Sanders}
  - {first: Greg, last: Sanders}
- canonical: {first: Baskaran, last: Sankaran}
  variants:
  - {first: Sankaran, last: Baskaran}
- canonical: {first: Beatrice, last: Santorini}
  id: beatrice-santorini
- canonical: {first: Eddie Antonio, last: Santos}
  orcid: 0000-0001-5337-715X
  variants:
  - {first: Eddie A., last: Santos}
  - {first: Eddie, last: Antonio Santos}
  - {first: Eddie, last: Santos}
- canonical: {first: Estela, last: Saquete}
  id: estela-saquete
  variants:
  - {first: Estela, last: Saquete Boro}
- canonical: {first: Murat, last: Saraclar}
  variants:
  - {first: Murat, last: Saraçlar}
- canonical: {first: Xabier, last: Saralegi}
  id: xabier-saralegi
- canonical: {first: Kepa, last: Sarasola}
  id: kepa-sarasola
- canonical: {first: K, last: Saravanan}
  id: k-saravanan
  variants:
  - {first: Saravanan, last: K}
  - {first: K., last: Saravanan}
- canonical: {first: Ruhi, last: Sarikaya}
  variants:
  - {first: Ruhi, last: Srikaya}
- canonical: {first: Efsun, last: Sarioglu Kayi}
  variants:
  - {first: Efsun, last: Sarioglu}
- canonical: {first: Anish Das, last: Sarma}
  variants:
  - {first: Atish Das, last: Sarma}
- canonical: {first: Shikhar Kr., last: Sarma}
  variants:
  - {first: Shikhar, last: Sarma}
  - {first: Shikhar, last: Sharma}
- canonical: {first: Vaijayanthi M., last: Sarma}
  variants:
  - {first: Vaijayanthi, last: Sarma}
- canonical: {first: Satoshi, last: Sato}
  id: satoshi-sato
- canonical: {first: Pavankumar, last: Satuluri}
  variants:
  - {first: Pavan Kumar, last: Satuluri}
- canonical: {first: Baiba, last: Saulīte}
  variants:
  - {first: Baiba, last: Saulite}
- canonical: {first: Roser, last: Saurí}
  variants:
  - {first: Roser, last: Sauri}
- canonical: {first: Asad, last: Sayeed}
  variants:
  - {first: Asad B., last: Sayeed}
- canonical: {first: Yucel, last: Saygin}
  variants:
  - {first: Yücel, last: Saygın}
- canonical: {first: Carolina, last: Scarton}
  variants:
  - {first: Carolina Evaristo, last: Scarton}
- canonical: {first: Remko, last: Scha}
  id: remko-scha
  variants:
  - {first: Remko J. H., last: Scha}
- canonical: {first: Moritz, last: Schaeffer}
  variants:
  - {first: Moritz Jonas, last: Schaeffer}
- canonical: {first: Roger C., last: Schank}
  variants:
  - {first: Roger, last: Schank}
- canonical: {first: Peter, last: Schauble}
  variants:
  - {first: Peter, last: Schäuble}
- canonical: {first: Judith D., last: Schlesinger}
  variants:
  - {first: Judith, last: Schlesinger}
- canonical: {first: Michael, last: Schlichtkrull}
  variants:
  - {first: Michael Sejr, last: Schlichtkrull}
- canonical: {first: Ralf, last: Schlueter}
  variants:
  - {first: Ralf, last: Schlüter}
- canonical: {first: Julian J., last: Schlöder}
  variants:
  - {first: Julian, last: Schlöder}
- canonical: {first: Laurent, last: Schmitt}
  id: laurent-schmitt
- canonical: {first: René, last: Schneider}
  variants:
  - {first: Rene, last: Schneider}
- canonical: {first: Edward, last: Schofield}
  variants:
  - {first: Ed, last: Schofield}
- canonical: {first: Natalie M., last: Schrimpf}
  variants:
  - {first: Natalie, last: Schrimpf}
- canonical: {first: Elizabeth, last: Schroeder}
  variants:
  - {first: Elizabeth Schroeder, last: Richerson}
  - {first: Elizabeth, last: Richerson}
- canonical: {first: Lenhart, last: Schubert}
  variants:
  - {first: Lenhart K., last: Schubert}
  - {first: Len, last: Schubert}
- canonical: {first: Björn, last: Schuller}
  variants:
  - {first: Bjoern, last: Schuller}
- canonical: {first: Sabine, last: Schulte im Walde}
  variants:
  - {first: Sabine, last: Schulte Im Walde}
  - {first: Sabine, last: Schulte in Walde}
- canonical: {first: Robert T., last: Schultz}
  variants:
  - {first: Robert, last: Schultz}
- canonical: {first: Julia Maria, last: Schulz}
  variants:
  - {first: Julia, last: Schulz}
- canonical: {first: Stefan, last: Schulz}
  variants:
  - {first: Stefan, last: Schultz}
- canonical: {first: Sarah E., last: Schwarm}
  variants:
  - {first: Sarah, last: Schwarm}
- canonical: {first: Ariel, last: Schwartz}
  variants:
  - {first: Ariel S., last: Schwartz}
- canonical: {first: H. Andrew, last: Schwartz}
  variants:
  - {first: Hansen Andrew, last: Schwartz}
  - {first: Hansen A., last: Schwartz}
  - {first: H Andrew, last: Schwartz}
- canonical: {first: Richard, last: Schwartz}
  id: richard-schwartz
  variants:
  - {first: Rich, last: Schwartz}
- canonical: {first: Ulrich, last: Schäfer}
  variants:
  - {first: Ulrich, last: Schafer}
  - {first: Ulrich, last: Schaefer}
- canonical: {first: Martin, last: Schäler}
  variants:
  - {first: Martin, last: Schäfer}
- canonical: {first: Reinhard, last: Schäler}
  variants:
  - {first: Reinhard, last: Schaler}
- canonical: {first: Hinrich, last: Schütze}
  variants:
  - {first: Hinrich, last: Schutze}
  - {first: Hinrich, last: Schuetze}
- canonical: {first: Donia, last: Scott}
  id: donia-scott
  variants:
  - {first: Donia R., last: Scott}
- canonical: {first: Djamé, last: Seddah}
  variants:
  - {first: Djame, last: Seddah}
- canonical: {first: Roxane, last: Segers}
  variants:
  - {first: Roxanne, last: Segers}
- canonical: {first: Frédérique, last: Segond}
  variants:
  - {first: Frederique, last: Segond}
- canonical: {first: Jérémie, last: Segouat}
  id: jeremie-segouat
- canonical: {first: Isabel, last: Segura-Bedmar}
  variants:
  - {first: Isabel, last: Segura Bedmar}
- canonical: {first: Corrado, last: Seidenari}
  id: corrado-seidenari
- canonical: {first: Bernard, last: Seite}
  id: bernard-seite
- canonical: {first: Ethan, last: Selfridge}
  variants:
  - {first: Ethan O., last: Selfridge}
- canonical: {first: Sathiya Keerthi, last: Selvaraj}
  variants:
  - {first: Sathiya, last: Keerthi}
- canonical: {first: Jiří, last: Semecký}
  variants:
  - {first: Jirí, last: Semecky}
- canonical: {first: Giovanni, last: Semeraro}
  id: giovanni-semeraro
- canonical: {first: Stephanie, last: Seneff}
  id: stephanie-seneff
- canonical: {first: Hongsuck, last: Seo}
  variants:
  - {first: Paul Hongsuck, last: Seo}
- canonical: {first: Jungyun, last: Seo}
  variants:
  - {first: Jung Yun, last: Seo}
- canonical: {first: Luciano, last: Serafini}
  id: luciano-serafini
- canonical: {first: Iulian Vlad, last: Serban}
  variants:
  - {first: Iulian, last: Serban}
- canonical: {first: Jean-François, last: Serignat}
  id: jean-francois-serignat
- canonical: {first: Nicolás, last: Serrano}
  variants:
  - {first: Nicolas, last: Serrano}
- canonical: {first: Christophe, last: Servan}
  id: christophe-servan
- canonical: {first: Andrea, last: Setzer}
  id: andrea-setzer
- canonical: {first: Jurica, last: Seva}
  variants:
  - {first: Jurica, last: Ševa}
- canonical: {first: Ayisigi B., last: Sevdik-Calli}
  variants:
  - {first: Ayişiği, last: Sevdik-Çalli}
- canonical: {first: Binyam Ephrem, last: Seyoum}
  variants:
  - {first: Binyam, last: Ephrem}
- canonical: {first: Petr, last: Sgall}
  id: petr-sgall
- canonical: {first: Khaled, last: Shaban}
  variants:
  - {first: Khaled, last: Bashir Shaban}
- canonical: {first: Rajiv, last: Shah}
  variants:
  - {first: Rajiv Ratn, last: Shah}
- canonical: {first: Ritesh, last: Shah}
  variants:
  - {first: Ritesh M., last: Shah}
- canonical: {first: Mostafa, last: Shahin}
  id: mostafa-shahin
- canonical: {first: Adi, last: Shalev}
  variants:
  - {first: Adi, last: Bitan}
- canonical: {first: Zoya M., last: Shalyapina}
  id: zoya-m-shalyapina
  variants:
  - {first: Zoyn M., last: Shalyapina}
- canonical: {first: Stuart C., last: Shapiro}
  id: stuart-c-shapiro
- canonical: {first: Abdul-Baquee, last: Sharaf}
  variants:
  - {first: Abdul-Baquee M., last: Sharaf}
- canonical: {first: Dipti Misra, last: Sharma}
  variants:
  - {first: Dipti, last: Misra Sharma}
  - {first: Dipti, last: Sharma}
  - {first: Dipti M., last: Sharma}
  - {first: Dipti, last: Misra}
  - {first: Dipti M, last: Sharma}
- canonical: {first: Harsh Vardhan, last: Sharma}
  variants:
  - {first: Harsh, last: Sharma}
- canonical: {first: Vishnu Dutt, last: Sharma}
  variants:
  - {first: Vishnu, last: Sharma}
- canonical: {first: Richard A., last: Sharman}
  id: richard-a-sharman
- canonical: {first: Stefanie, last: Shattuck-Hufnagel}
  variants:
  - {first: S. Shattuck, last: Hufnagel}
- canonical: {first: Hassan S., last: Shavarani}
  variants:
  - {first: Hassan, last: Shavarani}
- canonical: {first: Bayan Abu, last: Shawar}
  variants:
  - {first: Bayan, last: Abu Shawar}
- canonical: {first: Kathleen M., last: Sheehan}
  variants:
  - {first: Kathleen, last: Sheehan}
- canonical: {first: Golnar, last: Sheikhshab}
  variants:
  - {first: Golnar, last: Sheikhshabbafghi}
- canonical: {first: Jia-Lin, last: Shen}
  variants:
  - {first: Jia-lin, last: Shen}
- canonical: {first: David D., last: Sherertz}
  id: david-d-sherertz
- canonical: {first: Mohamed Ahmed, last: Sherif}
  variants:
  - {first: Mohamed, last: Sherif}
- canonical: {first: Kyumars, last: Sheykh Esmaili}
  variants:
  - {first: Kyumars Sheykh, last: Esmaili}
- canonical: {first: Freda, last: Shi}
  id: freda-shi
  orcid: 0009-0009-5697-449X
  variants:
  - {first: Haoyue, last: Shi}
- canonical: {first: Stuart M., last: Shieber}
  variants:
  - {first: Stuart, last: Shieber}
- canonical: {first: Hsue-Hueh, last: Shih}
  variants:
  - {first: Rebecca Hsue-Hueh, last: Shih}
- canonical: {first: Katsumasa, last: Shimizu}
  id: katsumasa-shimizu
- canonical: {first: Tohru, last: Shimizu}
  variants:
  - {first: Toru, last: Shimizu}
- canonical: {first: Mitsuo, last: Shimohata}
  id: mitsuo-shimohata
- canonical: {first: Saim, last: Shin}
  variants:
  - {first: Sa-Im, last: Shin}
- canonical: {first: Katsuhiko, last: Shirai}
  id: katsuhiko-shirai
- canonical: {first: Satoshi, last: Shirai}
  variants:
  - {first: Satosi, last: Shirai}
- canonical: {first: Praneeth M., last: Shishtla}
  variants:
  - {first: Praneeth, last: Shishtla}
  - {first: Praneeth M, last: Shishtla}
- canonical: {first: Darla Magdalene, last: Shockley}
  variants:
  - {first: Darla, last: Shockley}
- canonical: {first: Prajwol, last: Shrestha}
  variants:
  - {first: Prajol, last: Shrestha}
- canonical: {first: Elizabeth, last: Shriberg}
  id: elizabeth-shriberg
- canonical: {first: Manish, last: Shrivastava}
  variants:
  - {first: Manish, last: Srivastava}
- canonical: {first: Heung Yeung, last: Shum}
  variants:
  - {first: Heung-Yeung, last: Shum}
- canonical: {first: Elvira I., last: Sicilia-Garcia}
  id: elvira-i-sicilia-garcia
- canonical: {first: Candace L., last: Sidner}
  variants:
  - {first: Candace, last: Sidner}
- canonical: {first: Gerardo, last: Sierra}
  variants:
  - {first: Gerardo, last: Sierra-Martínez}
- canonical: {first: Utpal Kumar, last: Sikdar}
  variants:
  - {first: Utpal, last: Sikdar}
- canonical: {first: Avirup, last: Sil}
  variants:
  - {first: Avi, last: Sil}
- canonical: {first: Max, last: Silberztein}
  variants:
  - {first: Max D., last: Silberztein}
- canonical: {first: Miikka, last: Silfverberg}
  variants:
  - {first: Miikka P., last: Silfverberg}
- canonical: {first: João, last: Silva}
  variants:
  - {first: João Ricardo, last: Silva}
- canonical: {first: Mario J., last: Silva}
  variants:
  - {first: Mário J., last: Silva}
  - {first: Mário, last: Silva}
- canonical: {first: Kim E. A., last: Silverman}
  variants:
  - {first: Kim E.A., last: Silverman}
- canonical: {first: Khe Chai, last: Sim}
  variants:
  - {first: Khe-Chai, last: Sim}
- canonical: {first: Karin, last: Sim Smith}
  variants:
  - {first: Karin Sim, last: Smith}
- canonical: {first: Khalil, last: Sima’an}
  id: khalil-simaan
- canonical: {first: Katalin Ilona, last: Simkó}
  variants:
  - {first: Katalin, last: Simkó}
- canonical: {first: Anca-Roxana, last: Simon}
  variants:
  - {first: Anca, last: Simon}
  - {first: Anca-Roxana, last: Şimon}
- canonical: {first: Nathalie, last: Simonin}
  id: nathalie-simonin
- canonical: {first: Dan, last: Simonson}
  variants:
  - {first: Daniel, last: Simonson}
- canonical: {first: Kiril, last: Simov}
  variants:
  - {first: Kiril Iv., last: Simov}
- canonical: {first: King Kui, last: Sin}
  id: king-kui-sin
  variants:
  - {first: KingKui, last: Sin}
- canonical: {first: Anil Kumar, last: Singh}
  variants:
  - {first: Anil, last: Kumar Singh}
- canonical: {first: Munindar P., last: Singh}
  variants:
  - {first: Munindar, last: Singh}
- canonical: {first: Thoudam Doren, last: Singh}
  variants:
  - {first: Thoudam, last: Doren Singh}
- canonical: {first: R Mahesh K, last: Sinha}
  variants:
  - {first: R. Mahesh K., last: Sinha}
- canonical: {first: Inguna, last: Skadiņa}
  variants:
  - {first: Inguna, last: Skadina}
  - {first: Inguna, last: Skadin̨a}
- canonical: {first: Wojciech, last: Skalmowski}
  id: wojciech-skalmowski
- canonical: {first: Romuald, last: Skiba}
  id: romuald-skiba
- canonical: {first: Steven, last: Skiena}
  variants:
  - {first: Steve, last: Skiena}
- canonical: {first: Michael, last: Skinner}
  variants:
  - {first: Michael A., last: Skinner}
- canonical: {first: Hana, last: Skoumalova}
  variants:
  - {first: Hana, last: Skoumalová}
- canonical: {first: Frank, last: Smadja}
  variants:
  - {first: Frank A., last: Smadja}
- canonical: {first: Kamel, last: Smaili}
  variants:
  - {first: Kamel, last: Smaïli}
- canonical: {first: Nasser, last: Smaili}
  id: nasser-smaili
- canonical: {first: Sharon, last: Small}
  variants:
  - {first: Sharon, last: Gower Small}
- canonical: {first: R. A., last: Smit}
  variants:
  - {first: R.A., last: Smit}
- canonical: {first: Andrew, last: Smith}
  variants:
  - {first: Andrew E., last: Smith}
- canonical: {first: Brian Cantwell, last: Smith}
  variants:
  - {first: Brian, last: Smith}
- canonical: {first: David A., last: Smith}
  variants:
  - {first: David, last: Smith}
  - {first: David Addison, last: Smith}
- canonical: {first: Francis J., last: Smith}
  id: francis-j-smith
- canonical: {first: Jason, last: Smith}
  variants:
  - {first: Jason R., last: Smith}
- canonical: {first: Mark H., last: Smith}
  variants:
  - {first: Mark, last: Smith}
- canonical: {first: Noah A., last: Smith}
  variants:
  - {first: Noah, last: Smith}
- canonical: {first: Raoul N., last: Smith}
  variants:
  - {first: Raoul N, last: Smith}
- canonical: {first: Ronnie W., last: Smith}
  variants:
  - {first: Ronnie, last: Smith}
- canonical: {first: Otakar, last: Smrz}
  variants:
  - {first: Otakar, last: Smrž}
- canonical: {first: Pavel, last: Smrz}
  variants:
  - {first: Pavel, last: Smrž}
- canonical: {first: Gyri, last: Smørdal Losnegaard}
  variants:
  - {first: Gyri S., last: Losnegaard}
  - {first: Gyri, last: Losnegaard}
- canonical: {first: Matthew, last: Snover}
  variants:
  - {first: Matthew G., last: Snover}
- canonical: {first: Marco Antonio, last: Sobrevilla Cabezudo}
  variants:
  - {first: Marco A., last: Sobrevilla Cabezudo}
  - {first: Marco, last: Sobrevilla}
- canonical: {first: Stephen, last: Soderland}
  id: stephen-soderland
- canonical: {first: Sylvana, last: Sofkova Hashemi}
  variants:
  - {first: Sylvana, last: Sofkova}
- canonical: {first: Artem, last: Sokolov}
  variants:
  - {first: Artem, last: Sokokov}
- canonical: {first: Juan José Rodríguez, last: Soler}
  variants:
  - {first: Juan José, last: Rodríguez}
- canonical: {first: Joan, last: Soler i Bou}
  variants:
  - {first: Joan, last: Soler}
- canonical: {first: Juan, last: Soler-Company}
  variants:
  - {first: Juan, last: Soler Company}
- canonical: {first: Aitor, last: Sologaistoa}
  id: aitor-sologaistoa
- canonical: {first: Harold, last: Somers}
  id: harold-somers
  variants:
  - {first: Harold L., last: Somers}
- canonical: {first: Norman K., last: Sondheimer}
  variants:
  - {first: Norman, last: Sondheimer}
- canonical: {first: Young Chol, last: Song}
  variants:
  - {first: Young C., last: Song}
- canonical: {first: Cagil, last: Sonmez}
  variants:
  - {first: Çağıl, last: Sönmez}
  - {first: Cagil, last: Sönmez}
- canonical: {first: Von-Wun, last: Soo}
  variants:
  - {first: Von-wun, last: Soo}
- canonical: {first: Frank K., last: Soong}
  variants:
  - {first: Frank, last: Soong}
- canonical: {first: Jeffrey, last: Sorensen}
  variants:
  - {first: Jeffrey S., last: Sorensen}
- canonical: {first: Aitor, last: Soroa}
  id: aitor-soroa
  variants:
  - {first: Aitor, last: Soroa Etxabe}
- canonical: {first: Ionut, last: Sorodoc}
  variants:
  - {first: Ionut-Teodor, last: Sorodoc}
- canonical: {first: William, last: Soto Martinez}
  variants:
  - {first: William, last: Soto}
- canonical: {first: Maria Clara Paixão de, last: Sousa}
  variants:
  - {first: Maria Clara, last: Paixão de Sousa}
- canonical: {first: David Cabrero, last: Souto}
  variants:
  - {first: David, last: Cabrero}
- canonical: {first: Jackson, last: Souza}
  id: jackson-souza
- canonical: {first: Vinícius Mourão Alves de, last: Souza}
  variants:
  - {first: Vinícius Mourão Alves, last: de Souza}
- canonical: {first: Irena, last: Spasić}
  variants:
  - {first: Irena, last: Spasic}
- canonical: {first: Manuela, last: Speranza}
  id: manuela-speranza
- canonical: {first: Valentin I., last: Spitkovsky}
  variants:
  - {first: Valentin, last: Spitkovsky}
- canonical: {first: Drahomíra “johanka”, last: Spoustová}
  variants:
  - {first: Johanka, last: Spoustová}
  - {first: Drahomíra „johanka“, last: Spoustová}
- canonical: {first: Richard, last: Sproat}
  variants:
  - {first: Richard W., last: Sproat}
- canonical: {first: Rachele, last: Sprugnoli}
  id: rachele-sprugnoli
- canonical: {first: Shannon L., last: Spruit}
  variants:
  - {first: Shannon, last: Spruit}
- canonical: {first: Peter, last: Spyns}
  id: peter-spyns
- canonical: {first: Constantine D., last: Spyropoulos}
  variants:
  - {first: Constantine, last: Spyropoulos}
- canonical: {first: Karen, last: Spärck Jones}
  id: karen-sparck-jones
  variants:
  - {first: Karen, last: Sparck Jones}
  - {first: Karen, last: Jones}
- canonical: {first: Rohini K., last: Srihari}
  variants:
  - {first: Rohini, last: Srihari}
  - {first: K. Rohini, last: Srihari}
- canonical: {first: Munirathnam, last: Srikanth}
  id: munirathnam-srikanth
  variants:
  - {first: Muirathnam, last: Srikanth}
- canonical: {first: Somayajulu, last: Sripada}
  variants:
  - {first: Somayajulu G., last: Sripada}
  - {first: Somayajula G., last: Sripada}
  - {first: Somayajulu Gowri, last: Sripada}
- canonical: {first: Ankit, last: Srivastava}
  variants:
  - {first: Ankit Kumar, last: Srivastava}
  - {first: Ankit K., last: Srivastava}
  - {first: Ankit, last: Kumar}
- canonical: {first: Edward, last: Stabler}
  variants:
  - {first: Edward P., last: 'Stabler, Jr.'}
  - {first: Edward P., last: Stabler}
- canonical: {first: Gregory, last: Stainhauer}
  id: gregory-stainhauer
- canonical: {first: David, last: Stallard}
  id: david-stallard
  variants:
  - {first: David G., last: Stallard}
- canonical: {first: Bonnie Glover, last: Stalls}
  variants:
  - {first: Bonnie, last: Glover}
- canonical: {first: Efstathios, last: Stamatatos}
  id: efstathios-stamatatos
- canonical: {first: Ranka, last: Stanković}
  variants:
  - {first: Ranka, last: Stankoviæ}
- canonical: {first: Ingrid, last: Starke}
  id: ingrid-starke
- canonical: {first: Anatoli, last: Starostin}
  variants:
  - {first: Anatoly, last: Starostin}
- canonical: {first: Mark, last: Steedman}
  id: mark-steedman
- canonical: {first: Dan, last: Stefanescu}
  variants:
  - {first: Dan, last: Ştefănescu}
  - {first: Dan, last: Ştefanescu}
  - {first: Dan, last: Ștefănescu}
- canonical: {first: Stefan, last: Steidl}
  id: stefan-steidl
- canonical: {first: Erich H., last: Steiner}
  variants:
  - {first: Erich, last: Steiner}
- canonical: {first: Egon, last: Stemle}
  variants:
  - {first: Egon W., last: Stemle}
- canonical: {first: Amanda, last: Stent}
  id: amanda-stent
  variants:
  - {first: Amanda J., last: Stent}
- canonical: {first: Evgeny, last: Stepanov}
  variants:
  - {first: Evgeny A., last: Stepanov}
- canonical: {first: Richard M., last: Stern}
  variants:
  - {first: Richard, last: Stern}
- canonical: {first: Rosemary, last: Stevenson}
  id: rosemary-stevenson
- canonical: {first: Brandon M., last: Stewart}
  variants:
  - {first: Brandon, last: Stewart}
- canonical: {first: Robert, last: Stewart}
  variants:
  - {first: Rob, last: Stewart}
- canonical: {first: Andreas, last: Stolcke}
  id: andreas-stolcke
- canonical: {first: Scott C., last: Stoness}
  variants:
  - {first: Scott, last: Stoness}
- canonical: {first: Dennis Ryan, last: Storoshenko}
  variants:
  - {first: Dennis R., last: Storoshenko}
- canonical: {first: Marco Antonio, last: Stranisci}
  variants:
  - {first: Marco, last: Stranisci}
- canonical: {first: Stephanie, last: Strassel}
  variants:
  - {first: Stephanie M., last: Strassel}
- canonical: {first: Helmer, last: Strik}
  id: helmer-strik
- canonical: {first: Lena, last: Stromback}
  variants:
  - {first: Lena, last: Strömbäck}
- canonical: {first: Jennifer, last: Stromer-Galley}
  variants:
  - {first: Jennifer, last: Strommer-Galley}
- canonical: {first: Tomek, last: Strzalkowski}
  id: tomek-strzalkowski
  variants:
  - {first: Tomek, last: Strzalkowskl}
- canonical: {first: Sofia, last: Strönbergsson}
  variants:
  - {first: Sofia, last: Strömbergsson}
- canonical: {first: Janienke, last: Sturm}
  id: janienke-sturm
- canonical: {first: Dean, last: Sturtevant}
  variants:
  - {first: Dean G., last: Sturtevant}
- canonical: {first: Margo, last: Stys-Budzikowska}
  variants:
  - {first: Margo, last: Budzikowska}
  - {first: Margo, last: Stys}
- canonical: {first: Marie-Hélène, last: Stéfanini}
  variants:
  - {first: Marie-Helene, last: Stefanini}
- canonical: {first: Sebastian, last: Stüker}
  variants:
  - {first: Sebastian, last: Stueker}
- canonical: {first: Cheng-chao, last: Su}
  variants:
  - {first: Cheng-Chao, last: Su}
- canonical: {first: L. Venkata, last: Subramaniam}
  id: l-venkata-subramaniam
  variants:
  - {first: L Venkata, last: Subramaniam}
- canonical: {first: Shivashankar, last: Subramanian}
  variants:
  - {first: S., last: Shivashankar}
- canonical: {first: Amarnag, last: Subramanya}
  variants:
  - {first: Amar, last: Subramanya}
- canonical: {first: Fabian, last: Suchanek}
  variants:
  - {first: Fabian M., last: Suchanek}
- canonical: {first: Vit, last: Suchomel}
  variants:
  - {first: Vít, last: Suchomel}
- canonical: {first: David, last: Suendermann-Oeft}
  variants:
  - {first: David, last: Suendermann}
- canonical: {first: Masakatsu, last: Sugimoto}
  id: masakatsu-sugimoto
- canonical: {first: Ryochi, last: Sugimura}
  id: ryochi-sugimura
- canonical: {first: Yoshi, last: Suhara}
  variants:
  - {first: Yoshihiko, last: Suhara}
- canonical: {first: '', last: Sukhada}
  variants:
  - {first: Sukhada, last: Palkar}
- canonical: {first: Jana, last: Sukkarieh}
  variants:
  - {first: Jana Z., last: Sukkarieh}
- canonical: {first: Md Arafat, last: Sultan}
  variants:
  - {first: Md. Arafat, last: Sultan}
  - {first: Md., last: Sultan}
- canonical: {first: Eiichiro, last: Sumita}
  variants:
  - {first: Eiichro, last: Sumita}
- canonical: {first: Cheng-Jie, last: Sun}
  variants:
  - {first: Chengjie, last: Sun}
- canonical: {first: Jingguang, last: Sun}
  variants:
  - {first: JingGuang, last: Sun}
- canonical: {first: Sheng-he, last: Sun}
  variants:
  - {first: Sheng-He, last: Sun}
- canonical: {first: Weiwei, last: Sun}
  comment: Shandong University
  id: weiwei-sun-sd
- canonical: {first: Yufang, last: Sun}
  variants:
  - {first: Yu-fang, last: Sun}
- canonical: {first: Vijay, last: Sundar Ram}
  variants:
  - {first: Vijay Sundar, last: Ram}
  - {first: R. Vijay Sundar, last: Ram}
  - {first: Vijay Sundar Ram, last: R}
- canonical: {first: Sowmya S., last: Sundaram}
  variants:
  - {first: Sowmya S, last: Sundaram}
- canonical: {first: Beth M., last: Sundheim}
  variants:
  - {first: Beth, last: Sundheim}
- canonical: {first: Yao-Ting, last: Sung}
  variants:
  - {first: Yao-Ting, last: Hung}
- canonical: {first: Simon, last: Suster}
  variants:
  - {first: Simon, last: Šuster}
- canonical: {first: Richard F. E., last: Sutcliffe}
  variants:
  - {first: Richard F.E., last: Sutcliffe}
- canonical: {first: Armando, last: Suárez}
  id: armando-suarez
- canonical: {first: Mari Carmen, last: Suárez-Figueroa}
  variants:
  - {first: M. Carmen, last: Suárez-Figueroa}
- canonical: {first: Piergiorgio, last: Svaizer}
  id: piergiorgio-svaizer
- canonical: {first: Ben, last: Swanson}
  variants:
  - {first: Benjamin, last: Swanson}
- canonical: {first: Daniel G., last: Swanson}
  variants:
  - {first: Daniel, last: Swanson}
- canonical: {first: Robert S., last: Swier}
  variants:
  - {first: Robert, last: Swier}
- canonical: {first: Mary, last: Swift}
  variants:
  - {first: Mary D., last: Swift}
- canonical: {first: A.J.M., last: Szanser}
  variants:
  - {first: A.J., last: Szanser}
- canonical: {first: Stan, last: Szpakowicz}
  variants:
  - {first: Stanislaw, last: Szpakowicz}
  - {first: Stanisław, last: Szpakowicz}
- canonical: {first: Marcin, last: Szummer}
  variants:
  - {first: Martin, last: Szummer}
- canonical: {first: Joan-Andreu, last: Sánchez}
  variants:
  - {first: Joan-Andreu, last: Sanchez}
  - {first: Joan Andreu, last: Sánchez}
- canonical: {first: Jon, last: Sánchez}
  id: jon-sanchez
  variants:
  - {first: Jon, last: Sanchez}
- canonical: {first: Víctor M., last: Sánchez-Cartagena}
  variants:
  - {first: Victor M., last: Sánchez-Cartagena}
- canonical: {first: Cristina, last: Sánchez-Marco}
  variants:
  - {first: Cristina, last: Marco}
  - {first: Cristina Sánchez, last: Marco}
- canonical: {first: J. Fernando, last: Sánchez-Rada}
  variants:
  - {first: Fernando, last: Sánchez-Rada}
- canonical: {first: Ágnes, last: Sándor}
  variants:
  - {first: Agnes, last: Sandor}
- canonical: {first: Anna, last: Sågvall Hein}
  variants:
  - {first: Anna Sagvall, last: Hein}
  - {first: Anna Sågvall, last: Hein}
- canonical: {first: Rune, last: Sætre}
  variants:
  - {first: Rune, last: Saetre}
- canonical: {first: Gilles, last: Sérasset}
  variants:
  - {first: Gilles, last: Serasset}
- canonical: {first: Anders, last: Søgaard}
  variants:
  - {first: Anders, last: Sogaard}
- canonical: {first: Maite, last: Taboada}
  id: maite-taboada
- canonical: {first: Martha Yifiru, last: Tachbelie}
  variants:
  - {first: Martha, last: Yifiru Tachbelie}
- canonical: {first: Thiago D., last: Tadeu}
  variants:
  - {first: Thiago, last: Tadeu}
- canonical: {first: Chia-Hung, last: Tai}
  variants:
  - {first: Chia-hung, last: Tai}
- canonical: {first: John, last: Tait}
  variants:
  - {first: John Irving, last: Tait}
- canonical: {first: Kazuya, last: Takeda}
  variants:
  - {first: Kasuya, last: Takeda}
- canonical: {first: Yuka, last: Takei}
  variants:
  - {first: Yuya, last: Takei}
- canonical: {first: Zeerak, last: Talat}
  variants:
  - {first: Zeerak, last: Waseem}
- canonical: {first: Susan W., last: Talbott}
  variants:
  - {first: Susan, last: Talbott}
- canonical: {first: Partha, last: Talukdar}
  variants:
  - {first: Partha Pratim, last: Talukdar}
  - {first: Partha, last: Pratim Talukdar}
  - {first: Partha P., last: Talukdar}
- canonical: {first: Wai Lok, last: Tam}
  variants:
  - {first: Wailok, last: Tam}
- canonical: {first: Fabio, last: Tamburini}
  id: fabio-tamburini
- canonical: {first: Noriyuki, last: Tamura}
  id: noriyuki-tamura
- canonical: {first: Chew Lim, last: Tan}
  variants:
  - {first: Chew-Lim, last: Tan}
  - {first: ChewLim, last: Tan}
- canonical: {first: Kumiko, last: Tanaka-Ishii}
  variants:
  - {first: Kumiko, last: Tanaka}
- canonical: {first: Hristo, last: Tanev}
  variants:
  - {first: Hristo, last: Tannev}
- canonical: {first: Ahmet Cüneyd, last: Tantuğ}
  variants:
  - {first: A. Cüneyd, last: Tantuǧ}
- canonical: {first: Daniel, last: Tapias}
  variants:
  - {first: Daniel Tapias, last: Merino}
- canonical: {first: Doina, last: Tatar}
  variants:
  - {first: Doina, last: Tătar}
- canonical: {first: Yuka, last: Tateisi}
  variants:
  - {first: Yuka, last: Tateishi}
- canonical: {first: Mariona, last: Taulé}
  id: mariona-taule
  variants:
  - {first: Mariona, last: Taule}
- canonical: {first: Miriam, last: Tavoni}
  id: miriam-tavoni
- canonical: {first: Sarah, last: Taylor}
  variants:
  - {first: Sarah M., last: Taylor}
- canonical: {first: Suzanne Liebowitz, last: Taylor}
  variants:
  - {first: Suzanne, last: Liebowitz}
- canonical: {first: William J., last: Teahan}
  id: william-j-teahan
  variants:
  - {first: William J, last: Teahan}
- canonical: {first: João Paulo, last: Teixeira}
  id: joao-paulo-teixeira
  variants:
  - {first: João P., last: Teixeira}
- canonical: {first: Eric Sadit, last: Tellez}
  variants:
  - {first: Eric S., last: Tellez}
- canonical: {first: Ashish V., last: Tendulkar}
  variants:
  - {first: Ashish, last: Tendulkar}
- canonical: {first: Yonglin, last: Teng}
  variants:
  - {first: Yong-lin, last: Teng}
- canonical: {first: Harry, last: Tennant}
  variants:
  - {first: Harry R., last: Tennant}
- canonical: {first: Alexandre, last: Termier}
  id: alexandre-termier
- canonical: {first: Egidio L., last: Terra}
  variants:
  - {first: Egidio, last: Terra}
- canonical: {first: Maurizio, last: Tesconi}
  variants:
  - {first: Maurizio, last: Tescon}
- canonical: {first: Joel, last: Tetreault}
  variants:
  - {first: Joel R., last: Tetreault}
- canonical: {first: Lisanne, last: Teunissen}
  variants:
  - {first: Lisa, last: Teunissen}
- canonical: {first: Mariët, last: Theune}
  id: mariet-theune
  variants:
  - {first: Mariet, last: Theune}
- canonical: {first: John C., last: Thomas}
  variants:
  - {first: John, last: Thomas}
- canonical: {first: Richmond H., last: Thomason}
  variants:
  - {first: Richmond, last: Thomason}
- canonical: {first: Henry S., last: Thompson}
  variants:
  - {first: Henry, last: Thompson}
- canonical: {first: Hanne Erdman, last: Thomsen}
  variants:
  - {first: Hanne, last: Erdman Thomsen}
- canonical: {first: Chalathip, last: Thumkanon}
  variants:
  - {first: Chalatip, last: Thumkanon}
- canonical: {first: Junfeng, last: Tian}
  variants:
  - {first: Jun Feng, last: Tian}
- canonical: {first: Jörg, last: Tiedemann}
  variants:
  - {first: Jorg, last: Tiedemann}
  - {first: Joerg, last: Tiedemann}
- canonical: {first: Laszlo, last: Tihanyi}
  variants:
  - {first: László, last: Tihanyi}
- canonical: {first: Christoph, last: Tillmann}
  id: christoph-tillmann
- canonical: {first: Harry J., last: Tily}
  variants:
  - {first: Harry, last: Tily}
- canonical: {first: Ismail, last: Timimi}
  id: ismail-timimi
  variants:
  - {first: Ismaïl, last: Timimi}
- canonical: {first: Neil, last: Tipper}
  id: neil-tipper
- canonical: {first: Erik, last: Tjong Kim Sang}
  variants:
  - {first: Erik F., last: Tjong Kim Sang}
- canonical: {first: Tomoki, last: Toda}
  variants:
  - {first: Tomiki, last: Toda}
- canonical: {first: Amalia, last: Todirascu}
  variants:
  - {first: Amalia, last: Todiraşcu}
- canonical: {first: Doroteo T., last: Toledano}
  variants:
  - {first: Doroteo Torre, last: Toledano}
  - {first: Doroteo, last: Toledano}
- canonical: {first: Gaurav Singh, last: Tomar}
  variants:
  - {first: Gaurav, last: Singh}
- canonical: {first: David, last: Tomas}
  variants:
  - {first: David, last: Tomás}
- canonical: {first: Masaru, last: Tomita}
  id: masaru-tomita
- canonical: {first: Yoshihiro, last: Tomiyama}
  id: yoshihiro-tomiyama
- canonical: {first: Laura Mayfield, last: Tomokiyo}
  variants:
  - {first: Laura, last: Mayfield}
- canonical: {first: Loong-Cheong, last: Tong}
  variants:
  - {first: Loong Cheong, last: Tong}
- canonical: {first: Fatemeh, last: Torabi Asr}
  variants:
  - {first: Fatemeh Torabi, last: Asr}
- canonical: {first: Adrià, last: Torrens Urrutia}
  variants:
  - {first: Adrià, last: Torrens-Urrutia}
- canonical: {first: Tiago Timponi, last: Torrent}
  variants:
  - {first: Tiago, last: Torrent}
  - {first: Tiago T., last: Torrent}
- canonical: {first: M. Inés, last: Torres}
  variants:
  - {first: María Inés, last: Torres}
- canonical: {first: Juan-Manuel, last: Torres-Moreno}
  variants:
  - {first: Juan-Manuel Torres, last: Moreno}
  - {first: Juan-Manuel, last: Torres}
- canonical: {first: Dilara, last: Torunoğlu-Selamet}
  variants:
  - {first: Dilara, last: Torunoǧlu}
- canonical: {first: Alejandro H., last: Toselli}
  variants:
  - {first: Alejandro Héctor, last: Toselli}
- canonical: {first: Kanokorn, last: Trakultaweekoon}
  variants:
  - {first: Kanokorn, last: Trakultaweekool}
- canonical: {first: Do-Dat, last: Tran}
  variants:
  - {first: Do Dat, last: Tran}
- canonical: {first: Duc-Vu, last: Tran}
  variants:
  - {first: Vu Duc, last: Tran}
- canonical: {first: Giang Binh, last: Tran}
  variants:
  - {first: Giang, last: Tran}
- canonical: {first: Ke M., last: Tran}
  variants:
  - {first: Ke, last: Tran}
  - {first: Ke, last: Tran Manh}
- canonical: {first: Mai-Vu, last: Tran}
  variants:
  - {first: Mai-vu, last: Tran}
- canonical: {first: Nam-Khanh, last: Tran}
  variants:
  - {first: Nam Khanh, last: Tran}
- canonical: {first: Quan Hung, last: Tran}
  variants:
  - {first: Quan, last: Tran}
- canonical: {first: Tuan, last: Tran}
  variants:
  - {first: Tuan Dung, last: Tran}
- canonical: {first: Viet Hong, last: Tran}
  variants:
  - {first: Viet-Hong, last: Tran}
- canonical: {first: Diana, last: Trandabat}
  variants:
  - {first: Diana, last: Trandabăț}
  - {first: Diana, last: Trandabăţ}
  - {first: Diana Marie, last: Trandabăţ}
- canonical: {first: David, last: Traum}
  variants:
  - {first: David R., last: Traum}
- canonical: {first: Beata, last: Trawiński}
  variants:
  - {first: Beata, last: Trawinski}
- canonical: {first: Jérémy, last: Trione}
  variants:
  - {first: Jeremy, last: Trione}
- canonical: {first: Marian, last: Trnka}
  variants:
  - {first: Marián, last: Trnka}
- canonical: {first: Cassia, last: Trojahn}
  variants:
  - {first: Cássia, last: Trojahn}
- canonical: {first: Roy, last: Tromble}
  variants:
  - {first: Roy W., last: Tromble}
- canonical: {first: Raphael, last: Troncy}
  variants:
  - {first: Raphaël, last: Troncy}
- canonical: {first: Harald, last: Trost}
  id: harald-trost
- canonical: {first: Thomas Alexander, last: Trost}
  variants:
  - {first: Thomas, last: Trost}
- canonical: {first: Khiet P., last: Truong}
  variants:
  - {first: Khiet, last: Truong}
- canonical: {first: Mei-Chih, last: Tsai}
  variants:
  - {first: Mei-chih, last: Tsai}
- canonical: {first: Ming-Feng, last: Tsai}
  variants:
  - {first: Meng-Feng, last: Tsai}
- canonical: {first: Richard Tzong-Han, last: Tsai}
  variants:
  - {first: Tzong-Han, last: Tsai}
  - {first: Tzong-Han Richard, last: Tsai}
  - {first: Richard Tzong-han, last: Tsai}
- canonical: {first: Sung-Fung, last: Tsai}
  variants:
  - {first: Sung-Feng, last: Tsai}
- canonical: {first: Chiu-yu, last: Tseng}
  variants:
  - {first: Chiu-Yu, last: Tseng}
- canonical: {first: Chiung-hui, last: Tseng}
  variants:
  - {first: Chiung-Hui, last: Tseng}
- canonical: {first: Huihsin, last: Tseng}
  variants:
  - {first: Hui-hsin, last: Tseng}
  - {first: Hui-Hsin, last: Tseng}
- canonical: {first: Yuen-Hsien, last: Tseng}
  variants:
  - {first: Yuan-Hsien, last: Tseng}
- canonical: {first: Pirros, last: Tsiakoulis}
  id: pirros-tsiakoulis
- canonical: {first: Benjamin K., last: Tsou}
  id: benjamin-k-tsou
  variants:
  - {first: Benjamin K.Y., last: Tsou}
  - {first: Benjamin K., last: T’sou}
  - {first: Benjamin, last: Tsou}
  - {first: Benjamin K, last: Tsou}
- canonical: {first: Jun’ichi, last: Tsujii}
  id: junichi-tsujii
  variants:
  - {first: Jun-ichi, last: Tsujii}
  - {first: Jun-Ichi, last: Tsujii}
  - {first: Junichi, last: Tsujii}
  - {first: Jun-ich, last: Tsujii}
- canonical: {first: Junya, last: Tsutsumi}
  id: junya-tsutsumi
- canonical: {first: Wen-Hsiang, last: Tu}
  variants:
  - {first: Wen-hsiang, last: Tu}
- canonical: {first: Ying-Chieh, last: Tu}
  variants:
  - {first: Ying-chieh, last: Tu}
- canonical: {first: Luu Anh, last: Tuan}
  variants:
  - {first: Anh, last: Luu}
  - {first: Anh Tuan, last: Luu}
- canonical: {first: Allen B., last: Tucker}
  variants:
  - {first: Allen, last: Tucker}
- canonical: {first: Catalina Oana, last: Tudor}
  variants:
  - {first: Catalina O., last: Tudor}
- canonical: {first: Dan, last: Tufiş}
  variants:
  - {first: Dan, last: Tufis}
  - {first: Dan, last: Tufiș}
- canonical: {first: Giovanni, last: Tummarello}
  id: giovanni-tummarello
- canonical: {first: Gokhan, last: Tur}
  id: gokhan-tur
  variants:
  - {first: Gokhan, last: Tür}
- canonical: {first: Umit Deniz, last: Turan}
  variants:
  - {first: Ümit Deniz, last: Turan}
- canonical: {first: Ramona Andreea, last: Turcu}
  variants:
  - {first: Ramona-Andreea, last: Turcu}
- canonical: {first: Joseph, last: Turian}
  variants:
  - {first: Joseph P., last: Turian}
- canonical: {first: Franco, last: Turini}
  id: franco-turini
- canonical: {first: Jordi, last: Turmo}
  id: jordi-turmo
- canonical: {first: Peter, last: Turney}
  variants:
  - {first: Peter D., last: Turney}
- canonical: {first: Howard R., last: Turtle}
  variants:
  - {first: Howard, last: Turtle}
- canonical: {first: Agnès, last: Tutin}
  variants:
  - {first: Agnes, last: Tutin}
- canonical: {first: Mark S., last: Tuttle}
  id: mark-s-tuttle
- canonical: {first: Francis, last: Tyers}
  variants:
  - {first: Francis M., last: Tyers}
- canonical: {first: Evelyne, last: Tzoukermann}
  id: evelyne-tzoukermann
- canonical: {first: Ferhan, last: Türe}
  variants:
  - {first: Ferhan, last: Ture}
- canonical: {first: Raghavendra, last: Udupa}
  variants:
  - {first: Raghavendra Udupa, last: U.}
- canonical: {first: Yoshihiro, last: Ueda}
  id: yoshihiro-ueda
- canonical: {first: Shunsuke, last: Uemura}
  variants:
  - {first: Syunsuke, last: Uemura}
- canonical: {first: Alexandra L., last: Uitdenbogerd}
  variants:
  - {first: Alexandra, last: Uitdenbogerd}
- canonical: {first: Nancy, last: Underwood}
  variants:
  - {first: Nancy L., last: Underwood}
- canonical: {first: Marcus, last: Uneson}
  variants:
  - {first: Markus, last: Uneson}
- canonical: {first: Lyle, last: Ungar}
  variants:
  - {first: Lyle H., last: Ungar}
- canonical: {first: L. Alfonso, last: Urena Lopez}
  variants:
  - {first: L. Alfonso, last: Ureña-López}
  - {first: L. Alfonso, last: Ureña López}
  - {first: L. Alfonso, last: Urena-López}
  - {first: L. Alfonso, last: Urena}
  - {first: Alfonso, last: Ureña-López}
  - {first: Luis Alfonso, last: Ureña-López}
  - {first: L. Alfonso, last: Ureña- López}
- canonical: {first: Zdenka, last: Uresova}
  variants:
  - {first: Zdeňka, last: Urešová}
- canonical: {first: Ruben, last: Urizar}
  id: ruben-urizar
  variants:
  - {first: Rubén, last: Urizar}
- canonical: {first: Miriam, last: Urkia}
  id: miriam-urkia
- canonical: {first: Cristian, last: Ursu}
  variants:
  - {first: Christian, last: Ursu}
- canonical: {first: Suzan, last: Uskudarli}
  variants:
  - {first: Suzan, last: Üsküdarlı}
- canonical: {first: David C., last: Uthus}
  variants:
  - {first: David, last: Uthus}
- canonical: {first: Ozlem, last: Uzuner}
  variants:
  - {first: Özlem, last: Uzuner}
- canonical: {first: Elaine, last: Uí Dhonnchadha}
  id: elaine-ui-dhonnchadha
- canonical: {first: Arjun Atreya, last: V}
  variants:
  - {first: Arjun, last: Atreya V}
  - {first: Arjun, last: Atreya}
- canonical: {first: Subbarao K., last: V}
  variants:
  - {first: K.V., last: Subbarao}
  - {first: Subbarao K, last: V.}
- canonical: {first: Devadath, last: V V}
  variants:
  - {first: Devadath V, last: V}
- canonical: {first: Mayank N., last: Vahia}
  variants:
  - {first: Mayank, last: Vahia}
- canonical: {first: Jacqueline, last: Vaissiere}
  variants:
  - {first: Jacqueline, last: Vaissière}
- canonical: {first: Antonio S., last: Valderrábanos}
  variants:
  - {first: Antonio S., last: Valderrabanos}
- canonical: {first: Oto, last: Vale}
  variants:
  - {first: Oto A., last: Vale}
- canonical: {first: Marco A., last: Valenzuela-Escárcega}
  variants:
  - {first: Marco Antonio, last: Valenzuela-Escárcega}
- canonical: {first: Andre, last: Valli}
  variants:
  - {first: André, last: Valli}
- canonical: {first: Valtcho, last: Valtchev}
  id: valtcho-valtchev
- canonical: {first: Andoni, last: Valverde}
  id: andoni-valverde
- canonical: {first: M. Pilar, last: Valverde Ibáñez}
  variants:
  - {first: M. Pilar, last: Valverde Ibañez}
- canonical: {first: Carol, last: Van Ess-Dykema}
  variants:
  - {first: Carol J., last: Van Ess-Dykema}
  - {first: Carol, last: VanEss-Dykema}
- canonical: {first: Marjo, last: Van Koppen}
  variants:
  - {first: Marjo, last: van Koppen}
- canonical: {first: Tim, last: Van de Cruys}
  variants:
  - {first: Tim, last: Van De Cruys}
- canonical: {first: Aline A., last: Vanin}
  variants:
  - {first: Aline, last: Vanin}
- canonical: {first: Tristan, last: Vanrullen}
  variants:
  - {first: Tristan, last: van Rullen}
  - {first: Tristan, last: Van Rullen}
- canonical: {first: Jerome, last: Vapillon}
  id: jerome-vapillon
- canonical: {first: Dániel, last: Varga}
  id: daniel-varga
  variants:
  - {first: Daniel, last: Varga}
- canonical: {first: István, last: Varga}
  variants:
  - {first: Istvan, last: Varga}
- canonical: {first: Giovanni Battista, last: Varile}
  id: giovanni-battista-varile
  variants:
  - {first: Giovanni B., last: Varile}
- canonical: {first: Dusan, last: Varis}
  variants:
  - {first: Dušan, last: Variš}
- canonical: {first: Ioana, last: Vasilescu}
  id: ioana-vasilescu
- canonical: {first: Gunaranjan, last: Vasireddy}
  id: gunaranjan-vasireddy
- canonical: {first: Andrejs, last: Vasiļjevs}
  variants:
  - {first: Andrejs, last: Vasiljevs}
- canonical: {first: Alexander, last: Vasserman}
  variants:
  - {first: Alex, last: Vasserman}
- canonical: {first: Dominique, last: Vaufreydaz}
  id: dominique-vaufreydaz
- canonical: {first: Bernard, last: Vauquois}
  id: bernard-vauquois
- canonical: {first: Guillaume, last: Vauvert}
  id: guillaume-vauvert
- canonical: {first: Eva Maria, last: Vecchi}
  variants:
  - {first: Eva, last: Vecchi}
- canonical: {first: Arlindo, last: Veiga}
  variants:
  - {first: Arlindo O., last: Veiga}
- canonical: {first: Nanette M., last: Veilleux}
  id: nanette-veilleux
- canonical: {first: Gerard, last: Veillon}
  id: gerard-veillon
- canonical: {first: Paola, last: Velardi}
  id: paola-velardi
- canonical: {first: Patricia, last: Velazquez-Morales}
  variants:
  - {first: Patricia, last: Velázquez-Morales}
- canonical: {first: Noortje, last: Venhuizen}
  variants:
  - {first: Noortje J., last: Venhuizen}
- canonical: {first: Pranav Narayanan, last: Venkit}
  variants:
  - {first: Pranav, last: Venkit}
- canonical: {first: Mateja, last: Verlič}
  variants:
  - {first: Mateja, last: Verlic}
- canonical: {first: Jean, last: Veronis}
  variants:
  - {first: Jean, last: Véronis}
- canonical: {first: Karin, last: Verspoor}
  variants:
  - {first: Karin M., last: Verspoor}
  - {first: Cornelia Maria, last: Verspoor}
- canonical: {first: Anita Lilla, last: Verő}
  variants:
  - {first: Anita Lilla, last: Vero}
- canonical: {first: Katerina, last: Veselá}
  variants:
  - {first: Kateřina, last: Veselá}
- canonical: {first: Grażyna, last: Vetulani}
  variants:
  - {first: Grazyna, last: Vetulani}
- canonical: {first: José Luis, last: Vicedo}
  id: jose-luis-vicedo
  variants:
  - {first: Jose-Luis, last: Vicedo}
  - {first: Jose Luis, last: Vicedo}
  - {first: José L., last: Vicedo}
- canonical: {first: Enrique, last: Vidal}
  id: enrique-vidal
- canonical: {first: Renata, last: Vieira}
  id: renata-vieira
- canonical: {first: Sarah, last: Vieweg}
  variants:
  - {first: Sarah E., last: Vieweg}
- canonical: {first: Jacob Hoover, last: Vigly}
  id: jacob-hoover-vigly
  variants:
  - {first: Jacob Louis, last: Hoover}
  - {first: Jacob, last: Hoover}
- canonical: {first: Marina, last: Vigário}
  id: marina-vigario
- canonical: {first: K., last: Vijay-Shanker}
  id: k-vijay-shanker
  variants:
  - {first: K, last: Vijay-Shanker}
  - {first: K., last: Vijay-Shankar}
  - {first: Vijay, last: Shanker}
- canonical: {first: Marc, last: Vilain}
  variants:
  - {first: Marc B., last: Vilain}
- canonical: {first: Juan Miguel, last: Vilar}
  id: juan-miguel-vilar
  variants:
  - {first: Juan-Miguel, last: Vilar}
  - {first: Juan M., last: Vilar}
- canonical: {first: Darnes, last: Vilariño}
  variants:
  - {first: Darnes, last: Vilariño Ayala}
- canonical: {first: Jorgen, last: Villadsen}
  variants:
  - {first: Jørgen, last: Villadsen}
- canonical: {first: Jeanne, last: Villaneau}
  id: jeanne-villaneau
- canonical: {first: Luís, last: Villarejo}
  variants:
  - {first: Luis, last: Villarejo}
- canonical: {first: Luis, last: Villaseñor-Pineda}
  variants:
  - {first: Luis, last: Villaseñor}
  - {first: Luis, last: Villasenor}
- canonical: {first: Éric, last: Villemonte de la Clergerie}
  variants:
  - {first: Eric, last: Villemonte de la Clergerie}
  - {first: Eric, last: de la Clergerie}
  - {first: Eric, last: de La Clergerie}
  - {first: Éric, last: de La Clergerie}
  - {first: Éric, last: de la Clergerie}
  - {first: Éric, last: Villemonte de La Clergerie}
- canonical: {first: Špela, last: Vintar}
  variants:
  - {first: Spela, last: Vintar}
- canonical: {first: S. V. N., last: Vishwanathan}
  variants:
  - {first: S.V.N., last: Vishwanathan}
- canonical: {first: George, last: Vladutz}
  id: george-vladutz
- canonical: {first: Nguyen, last: Vo}
  variants:
  - {first: Nguyen, last: Ha Vo}
- canonical: {first: Stephan, last: Vogel}
  id: stephan-vogel
  variants:
  - {first: Stephen, last: Vogel}
- canonical: {first: Maria das Graças, last: Volpe Nunes}
  variants:
  - {first: Maria, last: das Graças Volpe Nunes}
  - {first: Maria, last: das Gracas Volpe Nunes}
  - {first: Maria das Graças Volpe, last: Nunes}
  - {first: Maria, last: das Graças}
  - {first: Maria das Graças V., last: Nunes}
  - {first: Maria das Graças, last: Nunes}
  - {first: Maria das Gracas, last: Volpe}
- canonical: {first: Dirk, last: Von Gruenigen}
  variants:
  - {first: Dirk, last: von Grünigen}
- canonical: {first: Ellen M., last: Voorhees}
  variants:
  - {first: Ellen, last: Voorhees}
- canonical: {first: Clare, last: Voss}
  variants:
  - {first: Clare R., last: Voss}
- canonical: {first: Hai-Quan, last: Vu}
  variants:
  - {first: Hai Quan, last: Vu}
- canonical: {first: Thuy, last: Vu}
  variants:
  - {first: Thuy-Trang, last: Vu}
- canonical: {first: Tu, last: Vu}
  variants:
  - {first: Tu Thanh, last: Vu}
- canonical: {first: Xuan Luong, last: Vu}
  variants:
  - {first: Xuân Lương, last: Vũ}
  - {first: Xuan-Luong, last: Vu}
- canonical: {first: Kristina, last: Vuckovic}
  variants:
  - {first: Kristina, last: Vučković}
- canonical: {first: Stasa, last: Vujicic-Stankovic}
  variants:
  - {first: Staša Vujičić, last: Stanković}
  - {first: Staša, last: Vujičić Stanković}
- canonical: {first: Jan, last: Vystrčil}
  variants:
  - {first: Jan, last: Vystrcil}
- canonical: {first: Tamás, last: Váradi}
  variants:
  - {first: Tamas, last: Váradi}
- canonical: {first: Glòria, last: Vázquez}
  variants:
  - {first: Gloria, last: Vázquez}
  - {first: Gloria, last: Vazquez}
- canonical: {first: Silvia, last: Vázquez}
  variants:
  - {first: Silvia Rodríguez, last: Vázquez}
- canonical: {first: Sonia, last: Vázquez}
  variants:
  - {first: Sonia, last: Vazquez}
  - {first: Sonia, last: Vázquez Pérez}
- canonical: {first: Jaakko, last: Väyrynen}
  variants:
  - {first: Jaakko J., last: Väyrynen}
- canonical: {first: Luuk Van, last: Waes}
  variants:
  - {first: Luuk, last: Van Waes}
- canonical: {first: Peter Waiganjo, last: Wagacha}
  variants:
  - {first: Peter W., last: Wagacha}
  - {first: Peter, last: Wagacha}
- canonical: {first: Stefan, last: Wagner}
  variants:
  - {first: Stefan, last: Wager}
- canonical: {first: Wolfgang, last: Wahlster}
  id: wolfgang-wahlster
- canonical: {first: Alex, last: Waibel}
  id: alex-waibel
  variants:
  - {first: Alexander, last: Waibel}
- canonical: {first: Takahiro, last: Wakao}
  id: takahiro-wakao
- canonical: {first: Christopher R., last: Walker}
  variants:
  - {first: Christopher, last: Walker}
  - {first: Christopher R, last: Walker}
- canonical: {first: Marilyn, last: Walker}
  id: marilyn-walker
  variants:
  - {first: Marilyn A., last: Walker}
- canonical: {first: Vern, last: Walker}
  variants:
  - {first: Vern R., last: Walker}
- canonical: {first: Byron C., last: Wallace}
  variants:
  - {first: Byron, last: Wallace}
- canonical: {first: Hanna, last: Wallach}
  variants:
  - {first: Hanna M., last: Wallach}
- canonical: {first: Joel, last: Wallenberg}
  variants:
  - {first: Joel C., last: Wallenberg}
- canonical: {first: Annalu, last: Waller}
  id: annalu-waller
- canonical: {first: Alan, last: Wallington}
  id: alan-wallington
  variants:
  - {first: Alan M., last: Wallington}
- canonical: {first: David L., last: Waltz}
  id: david-l-waltz
- canonical: {first: Chi-Shing, last: Wang}
  variants:
  - {first: Chi-shing, last: Wang}
- canonical: {first: Daisy Zhe, last: Wang}
  variants:
  - {first: Zhe, last: Wang}
- canonical: {first: Flora Yu-Fang, last: Wang}
  variants:
  - {first: Yu-Fang, last: Wang}
- canonical: {first: Hsin-Min, last: Wang}
  variants:
  - {first: Hsin-min, last: Wang}
- canonical: {first: JianXiang, last: Wang}
  variants:
  - {first: Jianxiang, last: Wang}
- canonical: {first: Kexin, last: Wang}
  comment: Bytedance
  id: kexin-wang-bd
- canonical: {first: Kun-Ching, last: Wang}
  variants:
  - {first: Kun-ching, last: Wang}
- canonical: {first: Ling Xiao, last: Wang}
  variants:
  - {first: Lingxiao, last: Wang}
- canonical: {first: Lucy Lu, last: Wang}
  id: lucy-lu-wang
  variants:
  - {first: Lucy, last: Wang}
- canonical: {first: Michelle Q., last: Wang}
  variants:
  - {first: Michelle, last: Wang}
- canonical: {first: Mingwen, last: Wang}
  variants:
  - {first: MingWen, last: Wang}
  - {first: Ming-Wei, last: Wang}
- canonical: {first: Richard C., last: Wang}
  variants:
  - {first: Richard, last: Wang}
- canonical: {first: Shih-ping, last: Wang}
  variants:
  - {first: Shih-Ping, last: Wang}
- canonical: {first: Sida I., last: Wang}
  variants:
  - {first: Sida, last: Wang}
- canonical: {first: Wen, last: Wang}
  id: wen-wang
- canonical: {first: Wen Ting, last: Wang}
  variants:
  - {first: WenTing, last: Wang}
- canonical: {first: William S-Y., last: Wang}
  variants:
  - {first: William S.-Y., last: Wang}
- canonical: {first: Xia, last: Wang}
  id: xia-wang
- canonical: {first: Xiao-Long, last: Wang}
  variants:
  - {first: XiaoLong, last: Wang}
  - {first: Xiao-long, last: Wang}
- canonical: {first: Xiaolei, last: Wang}
  comment: Fudan
  id: xiaolei-wang-fudan
- canonical: {first: Xiaolei, last: Wang}
  comment: Renmin
  id: xiaolei-wang-renmin
- canonical: {first: Yih-Ru, last: Wang}
  variants:
  - {first: Yih-ru, last: Wang}
- canonical: {first: YongCheng, last: Wang}
  variants:
  - {first: Yong-Cheng, last: Wang}
  - {first: Yong Cheng, last: Wang}
- canonical: {first: Nigel, last: Ward}
  variants:
  - {first: Nigel G., last: Ward}
- canonical: {first: Wayne, last: Ward}
  id: wayne-ward
  variants:
  - {first: Wayne H., last: Ward}
- canonical: {first: David H. D., last: Warren}
  variants:
  - {first: David H.D., last: Warren}
- canonical: {first: Jonathan, last: Washington}
  variants:
  - {first: Jonathan North, last: Washington}
  - {first: Jonathan N., last: Washington}
- canonical: {first: Thomas, last: Wasow}
  variants:
  - {first: Tom, last: Wasow}
- canonical: {first: Jakub, last: Waszczuk}
  variants:
  - {first: Jakub, last: Wasczuk}
- canonical: {first: Catherine I., last: Watson}
  variants:
  - {first: Catherine, last: Watson}
- canonical: {first: J. Angus, last: Webb}
  variants:
  - {first: Angus, last: Webb}
- canonical: {first: Nick, last: Webb}
  id: nick-webb
- canonical: {first: Bonnie, last: Webber}
  id: bonnie-webber
  variants:
  - {first: Bonnie L., last: Webber}
  - {first: Bonnie Lynn, last: Webber}
- canonical: {first: Heinz J., last: Weber}
  variants:
  - {first: H-J., last: Weber}
- canonical: {first: Jonathan J., last: Webster}
  variants:
  - {first: Jonathan, last: Webster}
- canonical: {first: Jurgen, last: Wedekind}
  variants:
  - {first: Jürgen, last: Wedekind}
- canonical: {first: Eric, last: Wehrli}
  variants:
  - {first: Éric, last: Wehrli}
- canonical: {first: Xiangfeng, last: Wei}
  variants:
  - {first: XiangFeng, last: Wei}
- canonical: {first: Robert, last: Weide}
  id: robert-weide
- canonical: {first: Amy, last: Weinberg}
  variants:
  - {first: Amy S., last: Weinberg}
- canonical: {first: Steven H., last: Weinberger}
  variants:
  - {first: Steven, last: Weinberger}
- canonical: {first: Clifford J., last: Weinstein}
  variants:
  - {first: Clifford, last: Weinstein}
- canonical: {first: Mitch, last: Weintraub}
  id: mitch-weintraub
  variants:
  - {first: Mitchel, last: Weintraub}
- canonical: {first: Maxwell, last: Weinzierl}
  variants:
  - {first: Maxwell A., last: Weinzierl}
- canonical: {first: David, last: Weir}
  id: david-weir
  variants:
  - {first: David J., last: Weir}
  - {first: David, last: Wei}
- canonical: {first: Ralph, last: Weischedel}
  variants:
  - {first: Ralph M., last: Weischedel}
- canonical: {first: Zarah, last: Weiss}
  variants:
  - {first: Zarah, last: Weiß}
- canonical: {first: Davy, last: Weissenbacher}
  id: davy-weissenbacher
- canonical: {first: Daniel S., last: Weld}
  variants:
  - {first: Daniel, last: Weld}
  - {first: Dan, last: Weld}
- canonical: {first: Marion, last: Weller-Di Marco}
  variants:
  - {first: Marion, last: Di Marco}
- canonical: {first: Ben, last: Wellner}
  variants:
  - {first: Benjamin, last: Wellner}
- canonical: {first: Chris, last: Welty}
  variants:
  - {first: Christopher, last: Welty}
- canonical: {first: Christopher M., last: White}
  id: christopher-m-white
- canonical: {first: James Paul, last: White}
  variants:
  - {first: James P., last: White}
  - {first: James, last: White}
- canonical: {first: John S., last: White}
  variants:
  - {first: John, last: White}
- canonical: {first: Michael, last: White}
  id: michael-white
  variants:
  - {first: Mike, last: White}
- canonical: {first: Peter, last: White}
  variants:
  - {first: Pete, last: White}
- canonical: {first: Ryen, last: White}
  variants:
  - {first: Ryan, last: White}
- canonical: {first: Pete, last: Whitelock}
  id: pete-whitelock
- canonical: {first: Edward W. D., last: Whittaker}
  id: edward-w-d-whittaker
- canonical: {first: Steve, last: Whittaker}
  id: steve-whittaker
- canonical: {first: Daniel, last: Whyatt}
  variants:
  - {first: Dan, last: Whyatt}
- canonical: {first: Janyce, last: Wiebe}
  variants:
  - {first: Janyce M., last: Wiebe}
  - {first: Jan, last: Wiebe}
- canonical: {first: Colin W., last: Wightman}
  id: colin-w-wightman
- canonical: {first: Derry Tanti, last: Wijaya}
  variants:
  - {first: Derry, last: Wijaya}
- canonical: {first: Graham, last: Wilcock}
  id: graham-wilcock
- canonical: {first: John, last: Wilkerson}
  variants:
  - {first: John D., last: Wilkerson}
- canonical: {first: Yorick, last: Wilks}
  id: yorick-wilks
- canonical: {first: Jason D., last: Williams}
  variants:
  - {first: Jason, last: Williams}
- canonical: {first: Jay, last: Wilpon}
  variants:
  - {first: Jay G., last: Wilpon}
- canonical: {first: Andrew, last: Wilson}
  variants:
  - {first: Andrew T., last: Wilson}
- canonical: {first: Amy, last: Winarske}
  id: amy-winarske
- canonical: {first: Genta Indra, last: Winata}
  variants:
  - {first: Genta, last: Winata}
- canonical: {first: Benjamin, last: Wing}
  variants:
  - {first: Ben, last: Wing}
- canonical: {first: Mats, last: Wirén}
  variants:
  - {first: Mats, last: Wiren}
- canonical: {first: G. Bowden, last: Wise}
  variants:
  - {first: Bowden, last: Wise}
- canonical: {first: Michael J., last: Witbrock}
  variants:
  - {first: Michael, last: Witbrock}
- canonical: {first: Peter, last: Wittenburg}
  id: peter-wittenburg
- canonical: {first: Billy T.M., last: Wong}
  variants:
  - {first: Billy T. M., last: Wong}
- canonical: {first: Kam-Fai, last: Wong}
  id: kam-fai-wong
  variants:
  - {first: Kam-fai, last: Wong}
- canonical: {first: Ping Wai, last: Wong}
  variants:
  - {first: Percy Ping-Wai, last: Wong}
- canonical: {first: Raymond, last: Wong}
  variants:
  - {first: Raymond K., last: Wong}
- canonical: {first: Mary McGee, last: Wood}
  id: mary-mcgee-wood
  variants:
  - {first: Mary, last: McGee Wood}
- canonical: {first: Phil C., last: Woodland}
  id: phil-c-woodland
- canonical: {first: William A., last: Woods}
  id: william-a-woods
- canonical: {first: Karsten L., last: Worm}
  id: karsten-l-worm
  variants:
  - {first: Karsten, last: Worm}
- canonical: {first: Monika, last: Woszczyna}
  id: monika-woszczyna
- canonical: {first: Klaus, last: Wothke}
  id: klaus-wothke
- canonical: {first: Sue Ellen, last: Wright}
  variants:
  - {first: Sue, last: Wright}
- canonical: {first: Chia-Lung, last: Wu}
  variants:
  - {first: Chia-Long, last: Wu}
- canonical: {first: Chun-Kai, last: Wu}
  variants:
  - {first: Kevin Chun-Kai, last: Wu}
- canonical: {first: Horng Jyh Paul, last: Wu}
  variants:
  - {first: Horng-Jyh P., last: Wu}
- canonical: {first: Jian-Chen, last: Wu}
  variants:
  - {first: Jien-Chen, last: Wu}
- canonical: {first: Jian-Cheng, last: Wu}
  variants:
  - {first: Jian-cheng, last: Wu}
  - {first: Jiancheng, last: Wu}
- canonical: {first: Lide, last: Wu}
  variants:
  - {first: Li-de, last: Wu}
- canonical: {first: Ming-Jer, last: Wu}
  variants:
  - {first: Min-Jer, last: Wu}
- canonical: {first: Katharina, last: Wäschle}
  variants:
  - {first: Katharina, last: Waeschle}
- canonical: {first: Amelie, last: Wührl}
  variants:
  - {first: Amelie, last: Wuehrl}
- canonical: {first: Geraldo Bonorino, last: Xexéo}
  variants:
  - {first: Geraldo, last: Xexéo}
- canonical: {first: Yingju, last: Xia}
  variants:
  - {first: Ying-Ju, last: Xia}
  - {first: YingJu, last: Xia}
- canonical: {first: Jinghui, last: Xiao}
  variants:
  - {first: JingHui, last: Xiao}
- canonical: {first: Eric, last: Xing}
  variants:
  - {first: Eric P., last: Xing}
- canonical: {first: Deyi, last: Xiong}
  variants:
  - {first: De-Yi, last: Xiong}
- canonical: {first: Frank F., last: Xu}
  variants:
  - {first: Frank, last: Xu}
- canonical: {first: Jian-ming, last: Xu}
  variants:
  - {first: Jian-Ming, last: Xu}
- canonical: {first: Jinan, last: Xu}
  variants:
  - {first: JinAn, last: Xu}
- canonical: {first: Mingbin, last: Xu}
  variants:
  - {first: MingBin, last: Xu}
- canonical: {first: Zhiming, last: Xu}
  variants:
  - {first: Zhi-Ming, last: Xu}
- canonical: {first: Serge A., last: Yablonsky}
  variants:
  - {first: Serge, last: Yablonsky}
- canonical: {first: Ihsan, last: Yalcinkaya}
  variants:
  - {first: İhsan, last: Yalçinkaya}
  - {first: İhsan, last: Yalcinkaya}
- canonical: {first: Hirofumi, last: Yamamoto}
  variants:
  - {first: Hirohumi, last: Yamamoto}
- canonical: {first: Yoichi, last: Yamashita}
  id: yoichi-yamashita
- canonical: {first: Chao-Han Huck, last: Yang}
  variants:
  - {first: Huck Chao-Han, last: Yang}
- canonical: {first: Charles, last: Yang}
  variants:
  - {first: Charles D., last: Yang}
- canonical: {first: Dechuan, last: Yang}
  variants:
  - {first: De, last: Yang}
- canonical: {first: Dong, last: Yang}
  id: dong-yang
- canonical: {first: Eun-Suk, last: Yang}
  variants:
  - {first: Eunsuk, last: Yang}
- canonical: {first: Li-chin, last: Yang}
  variants:
  - {first: Li-Chin, last: Yang}
- canonical: {first: Lingpeng, last: Yang}
  variants:
  - {first: LingPeng, last: Yang}
- canonical: {first: Muyun, last: Yang}
  variants:
  - {first: MuYun, last: Yang}
  - {first: Mu-yun, last: Yang}
- canonical: {first: Ping-Che, last: Yang}
  variants:
  - {first: Ping-che, last: Yang}
- canonical: {first: Ting-hao, last: Yang}
  variants:
  - {first: Ting-Hao, last: Yang}
- canonical: {first: Yaosheng, last: Yang}
  variants:
  - {first: YaoSheng, last: Yang}
- canonical: {first: Jianmin, last: Yao}
  variants:
  - {first: Jian-min, last: Yao}
  - {first: Jian-Min, last: Yao}
- canonical: {first: Jin-ge, last: Yao}
  variants:
  - {first: Jin-Ge, last: Yao}
- canonical: {first: Yao, last: Yao}
  id: yao-yao-uwisc
- canonical: {first: Yao, last: Yao}
  id: yao-yao
- canonical: {first: Mustafa, last: Yaseen}
  id: mustafa-yaseen
- canonical: {first: Norihito, last: Yasuda}
  variants:
  - {first: Norihi, last: Yasuda}
- canonical: {first: Alexander, last: Yeh}
  variants:
  - {first: Alexander S., last: Yeh}
  - {first: Alex, last: Yeh}
- canonical: {first: Kevin C., last: Yeh}
  variants:
  - {first: Kevin, last: Yeh}
- canonical: {first: Ming-chin, last: Yen}
  variants:
  - {first: Ming-Chin, last: Yen}
- canonical: {first: Meliha, last: Yetisgen-Yildiz}
  variants:
  - {first: Meliha, last: Yetisgen}
  - {first: Meliha, last: Yetişgen}
- canonical: {first: Szu-ting, last: Yi}
  variants:
  - {first: Szuting, last: Yi}
- canonical: {first: Wen-tau, last: Yih}
  variants:
  - {first: Scott Wen-tau, last: Yih}
- canonical: {first: Matti, last: Ylilammi}
  id: matti-ylilammi
- canonical: {first: Shoichi, last: Yokoyama}
  id: shoichi-yokoyama
- canonical: {first: Aesun, last: Yoon}
  variants:
  - {first: Ae sun, last: Yoon}
  - {first: Ae-Sun, last: Yoon}
- canonical: {first: James, last: Yoon}
  variants:
  - {first: James H., last: Yoon}
- canonical: {first: Su-Youn, last: Yoon}
  variants:
  - {first: Su-youn, last: Yoon}
- canonical: {first: Kyosuke, last: Yoshida}
  variants:
  - {first: Kyôsuke, last: Yoshida}
- canonical: {first: Takehiko, last: Yoshimi}
  id: takehiko-yoshimi
- canonical: {first: Kei, last: Yoshimoto}
  id: kei-yoshimoto
- canonical: {first: Nick J., last: Youd}
  variants:
  - {first: Nick, last: Youd}
- canonical: {first: Sheryl, last: Young}
  variants:
  - {first: Sheryl R., last: Young}
- canonical: {first: Steve, last: Young}
  variants:
  - {first: Steven, last: Young}
- canonical: {first: Steve J., last: Young}
  id: steve-j-young
- canonical: {first: Clement T., last: Yu}
  variants:
  - {first: Clement, last: Yu}
- canonical: {first: Edmund, last: Yu}
  variants:
  - {first: Edmund S., last: Yu}
- canonical: {first: Liang-Chih, last: Yu}
  variants:
  - {first: Liang-chih, last: Yu}
- canonical: {first: Ming-Shing, last: Yu}
  variants:
  - {first: Ming-shing, last: Yu}
- canonical: {first: Philip S., last: Yu}
  variants:
  - {first: Philip, last: Yu}
- canonical: {first: Zaharin, last: Yusoff}
  id: zaharin-yusoff
- canonical: {first: Ertugrul, last: Yılmaz}
  variants:
  - {first: Ertuğrul, last: Yilmaz}
  - {first: Ertuǧrul, last: Yılmaz}
- canonical: {first: Osmar R., last: Zaiane}
  variants:
  - {first: Osmar, last: Zaïane}
  - {first: Osmar, last: Zaiane}
  - {first: Osmar R., last: Zaïane}
- canonical: {first: Omar, last: Zaidan}
  variants:
  - {first: Omar F., last: Zaidan}
- canonical: {first: Remi, last: Zajac}
  variants:
  - {first: Rémi, last: Zajac}
- canonical: {first: Xabier, last: Zalbide}
  id: xabier-zalbide
- canonical: {first: Jordi Porta, last: Zamorano}
  variants:
  - {first: Jordi, last: Porta}
- canonical: {first: Antonio, last: Zampolli}
  id: antonio-zampolli
- canonical: {first: Hongying, last: Zan}
  variants:
  - {first: Hong-ying, last: Zan}
- canonical: {first: Stefano, last: Zanobini}
  id: stefano-zanobini
- canonical: {first: Fabio Massimo, last: Zanzotto}
  id: fabio-massimo-zanzotto
  variants:
  - {first: Fabio, last: Massimo Zanzotto}
  - {first: Fabio, last: Zanzotto}
- canonical: {first: Carlos Mario, last: Zapata Jaramillo}
  variants:
  - {first: Carlos M., last: Zapata Jaramillo}
- canonical: {first: Gian Piero, last: Zarri}
  id: gian-piero-zarri
- canonical: {first: Sina, last: Zarrieß}
  variants:
  - {first: Sina, last: Zarriess}
- canonical: {first: George, last: Zavaliagkos}
  id: george-zavaliagkos
- canonical: {first: Britta, last: Zeller}
  variants:
  - {first: Britta D., last: Zeller}
- canonical: {first: Daniel, last: Zeman}
  variants:
  - {first: Dan, last: Zeman}
- canonical: {first: Kalliopi, last: Zervanou}
  variants:
  - {first: Kalliopi A., last: Zervanou}
- canonical: {first: Luke, last: Zettlemoyer}
  variants:
  - {first: Luke S., last: Zettlemoyer}
- canonical: {first: ChengXiang, last: Zhai}
  variants:
  - {first: Chengxiang, last: Zhai}
- canonical: {first: Chao, last: Zhang}
  comment: Tsinghua University
  id: chao-zhang-tu
- canonical: {first: Dan, last: Zhang}
  comment: Tsinghua University
  id: dan-zhang-tsinghua
- canonical: {first: Dan, last: Zhang}
  comment: May refer to several people
  id: dan-zhang
- canonical: {first: Fang-Fang, last: Zhang}
  variants:
  - {first: Fangfang, last: Zhang}
- canonical: {first: Guiping, last: Zhang}
  variants:
  - {first: GuiPing, last: Zhang}
- canonical: {first: Huarui, last: Zhang}
  variants:
  - {first: HuaRui, last: Zhang}
- canonical: {first: Ke-Jia, last: Zhang}
  variants:
  - {first: Ke-Jia, last: Chang}
- canonical: {first: Li, last: Zhang}
  comment: University of Pennsylvania
  id: li-zhang-upenn
- canonical: {first: Li, last: Zhang}
  comment: UC San Diego
  id: li-zhang-ucsandiego
- canonical: {first: Li, last: Zhang}
  comment: UK
  id: li-zhang-uk
- canonical: {first: Li, last: Zhang}
  comment: Google
  id: li-zhang-gg
- canonical: {first: Li, last: Zhang}
  comment: AWS
  id: li-zhang-aws
- canonical: {first: Li, last: Zhang}
  comment: IBM-china
  id: li-zhang-ibmc
- canonical: {first: Li, last: Zhang}
  comment: Newcastle, UK
  id: li-zhang-newcastle
- canonical: {first: Li, last: Zhang}
  comment: Teesside University
  id: li-zhang-teesside
- canonical: {first: Li, last: Zhang}
  comment: Birmingham
  id: li-zhang-birmingham
- canonical: {first: Li, last: Zhang}
  comment: Google
  id: li-zhang-google
- canonical: {first: Li, last: Zhang}
  comment: Nankai
  id: li-zhang-nankai
- canonical: {first: Li, last: Zhang}
  comment: Wuhan
  id: li-zhang-wuhan
- canonical: {first: Ranran Haoran, last: Zhang}
  comment: Penn State University
  id: ranran-haoran-zhang
- canonical: {first: Weinan, last: Zhang}
  variants:
  - {first: Wei-Nan, last: Zhang}
- canonical: {first: Xiuzhen (Jenny), last: Zhang}
  variants:
  - {first: Xiuzhen, last: Zhang}
- canonical: {first: Yao-Zhong, last: Zhang}
  id: yao-zhong-zhang
  variants:
  - {first: Yao Zhong, last: Zhang}
  - {first: Yao-zhong, last: Zhang}
- canonical: {first: Ying, last: Zhang}
  variants:
  - {first: Joy Ying, last: Zhang}
- canonical: {first: Tiejun, last: Zhao}
  variants:
  - {first: TieJun, last: Zhao}
  - {first: Tie-Jun, last: Zhao}
  - {first: Tie-jun, last: Zhao}
- canonical: {first: Wayne Xin, last: Zhao}
  variants:
  - {first: Xin, last: Zhao}
- canonical: {first: Weina, last: Zhao}
  variants:
  - {first: Wei Na, last: Zhao}
- canonical: {first: Yi-jing, last: Zhao}
  variants:
  - {first: Yi-Jing, last: Hao}
- canonical: {first: Fang, last: Zheng}
  variants:
  - {first: Thomas Fang, last: Zheng}
- canonical: {first: Jiaheng, last: Zheng}
  variants:
  - {first: Jia-heng, last: Zheng}
- canonical: {first: Ze-yu, last: Zheng}
  variants:
  - {first: Zeyu, last: Zheng}
- canonical: {first: Guodong, last: Zhou}
  variants:
  - {first: GuoDong, last: Zhou}
- canonical: {first: Huiwei, last: Zhou}
  variants:
  - {first: HuiWei, last: Zhou}
- canonical: {first: Joe, last: Zhou}
  variants:
  - {first: Joe F., last: Zhou}
- canonical: {first: Yan-Zuo, last: Zhou}
  variants:
  - {first: Yen-zuo, last: Zhou}
- canonical: {first: Zhi Min, last: Zhou}
  variants:
  - {first: Zhi-Min, last: Zhou}
- canonical: {first: Kenny, last: Zhu}
  variants:
  - {first: Kenny Q., last: Zhu}
- canonical: {first: Qiaoming, last: Zhu}
  variants:
  - {first: Qiao-ming, last: Zhu}
  - {first: Qiao-Ming, last: Zhu}
  - {first: QiaoMing, last: Zhu}
- canonical: {first: Song-chun, last: Zhu}
  variants:
  - {first: Song-Chun, last: Zhu}
- canonical: {first: Xiaojin, last: Zhu}
  variants:
  - {first: Xiaojin Jerry, last: Zhu}
- canonical: {first: Janez, last: Zibert}
  variants:
  - {first: Janez, last: Žibert}
- canonical: {first: Ute, last: Ziegenhain}
  id: ute-ziegenhain
- canonical: {first: Harald H., last: Zimmermann}
  id: harald-h-zimmermann
- canonical: {first: Cäcilia, last: Zirn}
  variants:
  - {first: Caecilia, last: Zirn}
- canonical: {first: Arturs, last: Znotins}
  variants:
  - {first: Artūrs, last: Znotiņš}
- canonical: {first: Chengqing, last: Zong}
  variants:
  - {first: Cheng-qing, last: Zong}
- canonical: {first: Enrico, last: Zovato}
  id: enrico-zovato
- canonical: {first: Richard, last: Zuber}
  id: richard-zuber
- canonical: {first: Victor, last: Zue}
  id: victor-zue
  variants:
  - {first: Victor W., last: Zue}
- canonical: {first: Geoffrey, last: Zweig}
  id: geoffrey-zweig
  variants:
  - {first: Geoff, last: Zweig}
- canonical: {first: Pierre, last: Zweigenbaum}
  id: pierre-zweigenbaum
- canonical: {first: Iria, last: da Cunha}
  id: iria-da-cunha
- canonical: {first: William, last: de Beaumont}
  variants:
  - {first: Will, last: de Beaumont}
- canonical: {first: Martine, last: de Calmès}
  id: martine-de-calmes
- canonical: {first: Guadalupe Aguado, last: de Cea}
  variants:
  - {first: Guadalupe, last: Aguado de Cea}
  - {first: Guadalupe, last: Aguado-de-Cea}
- canonical: {first: Ricardo, last: de Córdoba}
  variants:
  - {first: Ricardo, last: de Cordoba}
- canonical: {first: Adrià, last: de Gispert}
  variants:
  - {first: Adrià, last: Gispert}
  - {first: Adrià, last: De Gispert}
- canonical: {first: Clément, last: de Groc}
  variants:
  - {first: Clément, last: De Groc}
- canonical: {first: Vera Lucia Strube, last: de Lima}
  variants:
  - {first: Vera Lúcia Strube, last: de Lima}
- canonical: {first: Céline, last: de Looze}
  variants:
  - {first: Céline, last: Delooze}
  - {first: Céline, last: De Looze}
  - {first: Celine, last: De Looze}
- canonical: {first: Claude, last: de Loupy}
  variants:
  - {first: Claude, last: De Loupy}
- canonical: {first: Carl, last: de Marcken}
  variants:
  - {first: Carl G., last: de Marcken}
- canonical: {first: Marie-Catherine, last: de Marneffe}
  variants:
  - {first: Marie Catherine, last: de Marneffe}
- canonical: {first: Paulo C F, last: de Oliveira}
  variants:
  - {first: Paulo C. F., last: de Oliveira}
- canonical: {first: Valeria, last: de Paiva}
  id: valeria-de-paiva
- canonical: {first: Maarten, last: de Rijke}
  variants:
  - {first: Maarten, last: De Rijke}
- canonical: {first: Folkert, last: de Vriend}
  id: folkert-de-vriend
- canonical: {first: Peter V., last: deSouza}
  id: peter-v-desouza
- canonical: {first: Louis, last: des Tombe}
  id: louis-des-tombe
- canonical: {first: Daniela Oliveira F., last: do Amaral}
  variants:
  - {first: Daniela O. F., last: do Amaral}
- canonical: {first: Cicero, last: dos Santos}
  variants:
  - {first: Cícero, last: dos Santos}
  - {first: Cícero Nogueira, last: dos Santos}
  - {first: Cicero, last: Nogueira dos Santos}
  - {first: Cícero, last: Nogueira dos Santos}
- canonical: {first: Johan Adam, last: du Preez}
  id: johan-adam-du-preez
- canonical: {first: Hugo Van, last: hamme}
  variants:
  - {first: Hugo, last: Van hamme}
- canonical: {first: Kees, last: van Deemter}
  variants:
  - {first: Kees, last: Van Deemter}
- canonical: {first: Josef, last: van Genabith}
  id: josef-van-genabith
  variants:
  - {first: Josef, last: Van Genabith}
- canonical: {first: Willem Robert, last: van Hage}
  variants:
  - {first: Willem, last: Van Hage}
  - {first: Willem, last: van Hage}
- canonical: {first: Hans, last: van Halteren}
  variants:
  - {first: Hans, last: Van Halteren}
- canonical: {first: Gerhard B., last: van Huyssteen}
  variants:
  - {first: Gerhard, last: Van Huyssteen}
  - {first: Gerhard, last: van Huyssteen}
  - {first: Gerhard B, last: van Huyssteen}
- canonical: {first: Marcel P., last: van Lohuizen}
  variants:
  - {first: Marcel P., last: Van Lohuizen}
- canonical: {first: Erik, last: van Mulligen}
  variants:
  - {first: Erik M., last: van Mulligen}
- canonical: {first: Gertjan, last: van Noord}
  variants:
  - {first: Gertjan, last: Van Noord}
- canonical: {first: Marten, last: van Schijndel}
  variants:
  - {first: Marten, last: Van Schijndel}
  - {first: Martin, last: van Schijndel}
- canonical: {first: Dieter, last: van Uytvanck}
  variants:
  - {first: Dieter, last: Van Uytvanck}
- canonical: {first: Menno, last: van Zaanen}
  variants:
  - {first: Menno, last: van Zannen}
- canonical: {first: Antal, last: van den Bosch}
  variants:
  - {first: Antal, last: Van den Bosch}
  - {first: Antal, last: Van Den Bosch}
- canonical: {first: Henk, last: van den Heuvel}
  id: henk-van-den-heuvel
- canonical: {first: Erik, last: van der Goot}
  variants:
  - {first: Erik, last: Van der Goot}
- canonical: {first: P. H. J., last: van der Kamp}
  variants:
  - {first: P.H.J., last: van der Kamp}
- canonical: {first: Lonneke, last: van der Plas}
  variants:
  - {first: Lonneke, last: Van Der Plas}
- canonical: {first: Hennie, last: van der Vliet}
  variants:
  - {first: Hennie, last: VanderVliet}
- canonical: {first: Rene, last: van der Wal}
  variants:
  - {first: René, last: van der Wal}
  - {first: Rene, last: Van Der Wal}
- canonical: {first: Walther, last: von Hahn}
  variants:
  - {first: Walther, last: v. Hahn}
- canonical: {first: Katharina, last: von der Wense}
  variants:
  - {first: Katharina, last: Kann}
- canonical: {first: Aitor, last: Álvarez}
  variants:
  - {first: Aitor, last: Arronte Álvarez}
- canonical: {first: Ruket, last: Çakıcı}
  variants:
  - {first: Ruket, last: Cakici}
  - {first: Ruken, last: Cakici}
  - {first: Ruken, last: Çakıcı}
- canonical: {first: Özlem, last: Çetinoğlu}
  variants:
  - {first: Ozlem, last: Cetinoglu}
  - {first: Özlem, last: Çetinoglu}
- canonical: {first: Haldur, last: Õim}
  id: haldur-oim
  variants:
  - {first: Haldur, last: Oim}
- canonical: {first: Hale, last: Ögel Balaban}
  variants:
  - {first: Hale, last: Ogel}
- canonical: {first: Berkay Furkan, last: Önder}
  variants:
  - {first: Berkay, last: Önder}
- canonical: {first: Annette, last: Östling Andersson}
  variants:
  - {first: Annette, last: Östling}
- canonical: {first: Gözde, last: Özbal}
  variants:
  - {first: Gozde, last: Ozbal}
- canonical: {first: Arzucan, last: Özgür}
  variants:
  - {first: Arzucan, last: Ozgur}
- canonical: {first: Lilja, last: Øvrelid}
  variants:
  - {first: Lilja, last: Ovrelid}
- canonical: {first: Damir, last: Ćavar}
  variants:
  - {first: Damir, last: Cavar}
- canonical: {first: Matej, last: Ďurčo}
  variants:
  - {first: Matej, last: Durco}
- canonical: {first: Ozan, last: İrsoy}
  variants:
  - {first: Ozan, last: Irsoy}
- canonical: {first: Gözde Gül, last: Şahin}
  variants:
  - {first: Gözde, last: Şahin}
  - {first: Gözde Gül, last: İşgüder}
- canonical: {first: Gabriela, last: Şerban}
  variants:
  - {first: Gabriela, last: Serban}
- canonical: {first: Octavia-Maria, last: Şulea}
  variants:
  - {first: Maria, last: Sulea}
  - {first: Octavia-Maria, last: Sulea}
  - {first: Maria-Octavia, last: Sulea}
- canonical: {first: Jana, last: Šindlerová}
  variants:
  - {first: Jana, last: Sindlerova}
- canonical: {first: Sanja, last: Štajner}
  variants:
  - {first: Sanja, last: Stajner}
- canonical: {first: Zdeněk, last: Žabokrtský}
  variants:
  - {first: Zdenek, last: Zabokrtsky}
  - {first: Zdenĕk, last: Žabokrtský}
  - {first: Zdenek, last: Žabokrtsky}
- canonical: {first: Lukáš, last: Žilka}
  variants:
  - {first: Lukas, last: Zilka}
- canonical: {first: Anirudh, last: Sundar}
  variants:
  - {first: Anirudh S., last: Sundar}
  - {first: Anirudh S, last: Sundar}
- canonical: {first: Cong, last: Liu}
  comment: Florida Atlantic University
  id: cong-liu-fau
- canonical: {first: Cong, last: Liu}
  comment: May refer to several people
  id: cong-liu
- canonical: {first: Cong, last: Liu}
  comment: University of California, Riverside
  id: cong-liu-ucr
- canonical: {first: Cong, last: Liu}
  comment: iFLYTEK Research
  id: cong-liu-iflytek
- canonical: {first: Kyuyoung, last: Kim}
  variants:
  - {first: Kyu-Young, last: Kim}
- canonical: {first: Jann Railey, last: Montalan}
  id: jann-railey-montalan
  variants:
  - {first: Jann, last: Montalan}
  - {first: Railey, last: Montalan}
  - {first: Jann Railey E., last: Montalan}
- canonical: {first: R. Thomas, last: McCoy}
  id: r-thomas-mccoy
  variants:
  - {first: Tom, last: McCoy}
- canonical: {first: Kun, last: Zhang}
  comment: University of Science and Technology of China
  id: kun-zhang-ustc
- canonical: {first: Kun, last: Zhang}
  comment: Inria Saclay-Île-de-France
  id: kun-zhang-inria
- canonical: {first: Kun, last: Zhang}
  comment: University of Chinese Academy of Sciences
  id: kun-zhang-ucas
- canonical: {first: Kun, last: Zhang}
  comment: May refer to multiple people
  id: kun-zhang
- canonical: {first: Xuan Long, last: Do}
  variants:
  - {first: Do Xuan, last: Long}
- canonical: {first: Jian, last: Chen}
  comment: May refer to several people
  id: jian-chen
- canonical: {first: Jian, last: Chen}
  comment: University at Buffalo
  id: jian-chen-ub
- canonical: {first: Hannah, last: Cyberey}
  id: hannah-cyberey
  variants:
  - {first: Hannah, last: Chen}
- canonical: {first: Lester James Validad, last: Miranda}
  id: lester-james-validad-miranda
  variants:
  - {first: Lester James, last: Miranda}
- canonical: {first: Marten, last: During}
  comment: University of Luxembourg
  id: marten-during-ul
- canonical: {first: Marten, last: During}
  comment: May refer to several people
  id: marten-during
- canonical: {first: Börje F., last: Karlsson}
  variants:
  - {first: Börje, last: Karlsson}
  comment: https://github.com/acl-org/acl-anthology/issues/4041
  orcid: 0000-0001-8925-360X
  degree: PUC-Rio
- canonical: {first: Saptarshi, last: Ghosh}
  id: saptarshi-ghosh-cincinnati
  degree: University of Cincinnati
  orcid: 0009-0006-9472-7121
- canonical: {first: Saptarshi, last: Ghosh}
  comment: May refer to several people
  id: saptarshi-ghosh
- canonical: {first: Mayank, last: Singh}
  comment: University of Arizona
  id: mayank-singh-az
- canonical: {first: Mayank, last: Singh}
  comment: May refer to several people
  id: mayank-singh
- canonical: {first: Takumi, last: Goto}
  variants:
  - {first: Takumi, last: Gotou}
  id: 0009-0006-8124-899X
  degree: Nara Institute of Science and Technology
- canonical: {first: Muhammad N., last: ElNokrashy}
  id: muhammad-elnokrashy
  variants:
  - {first: Muhammad, last: ElNokrashy}
  - {first: Muhammad Nael, last: ElNokrashy}
- canonical: {first: Nishat, last: Raihan}
  orcid: 0000-0001-6242-398X
  variants:
  - {first: Md Nishat, last: Raihan}
- canonical: {first: Ona, last: de Gibert}
  id: ona-de-gibert
  variants:
  - {first: Ona, last: de Gibert Bonet}
  orcid: 0000-0002-7163-4807
  degree: University of Helsinki, Finland
<<<<<<< HEAD
- canonical: {first: Wenzheng, last: Zhang}
  comment: Rutgers University
  orcid: 0009-0009-2578-9224
  id: wenzheng-zhang-ru
- canonical: {first: Wenzheng, last: Zhang}
  comment: May refer to several people
  id: wenzheng-zhang
- canonical: {first: Zhengyan, last: Shi}
  orcid: 0000-0003-3074-3035
  degree: University College London
  variants:
  - {first: Zhengxiang, last: Shi}
- canonical: {first: Shu, last: Yang}
  comment: University of British Columbia
  orcid: 0000-0002-8507-7191
  id: shu-yang-ubc
- canonical: {first: Shu, last: Yang}
  comment: May refer to several people
  id: shu-yang
=======
- canonical: {first: Li, last: Lin}
  degree: Peking University
  orcid: 0009-0008-5072-5022
  id: li-lin-pku
- canonical: {first: Li, last: Lin}
  comment: May refer to multiple people
  id: li-lin
>>>>>>> 1f7e70b7
<|MERGE_RESOLUTION|>--- conflicted
+++ resolved
@@ -10810,7 +10810,6 @@
   - {first: Ona, last: de Gibert Bonet}
   orcid: 0000-0002-7163-4807
   degree: University of Helsinki, Finland
-<<<<<<< HEAD
 - canonical: {first: Wenzheng, last: Zhang}
   comment: Rutgers University
   orcid: 0009-0009-2578-9224
@@ -10830,12 +10829,10 @@
 - canonical: {first: Shu, last: Yang}
   comment: May refer to several people
   id: shu-yang
-=======
 - canonical: {first: Li, last: Lin}
   degree: Peking University
   orcid: 0009-0008-5072-5022
   id: li-lin-pku
 - canonical: {first: Li, last: Lin}
   comment: May refer to multiple people
-  id: li-lin
->>>>>>> 1f7e70b7
+  id: li-lin