aacl:
  acronym: AACL
  is_acl: true
  is_toplevel: true
  name: Asian Chapter of the Association for Computational Linguistics
acl:
  acronym: ACL
  is_acl: true
  is_toplevel: true
  name: Annual Meeting of the Association for Computational Linguistics
  oldstyle_letter: P
aespen:
  acronym: AESPEN
  name: Automated Extraction of Socio-political Events from News
  url: https://emw.ku.edu.tr
aha:
  acronym: AHA
  name: AHA!-Workshop on Information Discovery in Text
ai4hi:
  acronym: AI4HI
  name: International Workshop on Artificial Intelligence for Historical Image Enrichment
    and Access
  url: https://chia.acdh.oeaw.ac.at/call-for-papers/
akbc:
  acronym: AKBC
  is_acl: true
  name: Workshop on Automated Knowledge Base Construction
alnlp:
  acronym: ALNLP
  is_acl: true
  name: Workshop on Active Learning for Natural Language Processing
alr:
  acronym: ALR
  name: Workshop on Asian Language Resources
alta:
  acronym: ALTA
  is_toplevel: true
  name: Australasian Language Technology Association Workshop
  oldstyle_letter: U
alvr:
  acronym: ALVR
  is_acl: true
  name: The Workshop on Advances in Language and Vision Research
  url: https://alvr-workshop.github.io/
alw:
  acronym: ALW
  is_acl: true
  name: Workshop on Abusive Language Online
amta:
  acronym: AMTA
  is_toplevel: true
  name: Conference of the Association for Machine Translation in the Americas
anlp:
  acronym: ANLP
  is_acl: true
  is_toplevel: true
  name: Applied Natural Language Processing Conference
  oldstyle_letter: A
argmining:
  acronym: ArgMining
  is_acl: true
  name: Workshop on Argument Mining
atanlp:
  acronym: ATANLP
  is_acl: true
  name: Workshop on Applications of Tree Automata Techniques in Natural Language Processing
atsma:
  acronym: ATS-MA
  name: Workshop on Automatic Text Simplification - Methods and Applications in the
    Multilingual Society
autosimtrans:
  acronym: AutoSimTrans
  is_acl: true
  name: The Workshop on Automatic Simultaneous Translation
  url: https://autosimtrans.github.io/
bea:
  acronym: BEA
  is_acl: true
  name: Workshop on Innovative Use of NLP for Building Educational Applications
bioasq:
  acronym: BioASQ
  is_acl: true
  name: BioASQ Workshop
bionlp:
  acronym: BioNLP
  is_acl: true
  name: Biomedical Natural Language Processing Workshop
birndl:
  acronym: BIRNDL
  name: Joint Workshop on Bibliometric-enhanced Information Retrieval and Natural
    Language Processing for Digital Libraries
blackboxnlp:
  acronym: BlackboxNLP
  name: 'BlackboxNLP: Analyzing and Interpreting Neural Networks for NLP'
bsnlp:
  acronym: BSNLP
  name: Workshop on Balto-Slavic Natural Language Processing
bucc:
  acronym: BUCC
  is_acl: true
  name: Workshop on Building and Using Comparable Corpora
calcs:
  acronym: CALCS
  name: Workshop on Computational Approaches to Linguistic Code-Switching
  url: https://cod1r.github.io/Code-Switching/
catocl:
  acronym: CAtoCL
  is_acl: true
  name: Workshop on Computational Approaches to Causality in Language
ccl:
  acronym: CCL
  is_toplevel: true
  name: The Chinese National Conference on Computational Linguistics
  url: http://cips-cl.org
ccnlg:
  acronym: CCNLG
  is_acl: true
  name: Workshop on Computational Creativity in Natural Language Generation
ccurl:
  acronym: CCURL
  name: Collaboration and Computing for Under-Resourced Languages Workshop
challengehml:
  acronym: Challenge-HML
  is_acl: true
  name: The Grand Challenge and Workshop on Multimodal Language
  url: http://multicomp.cs.cmu.edu/acl2020multimodalworkshop/
cl:
  acronym: CL
  is_acl: true
  is_toplevel: true
  name: Computational Linguistics Journal
  oldstyle_letter: J
cl4lc:
  acronym: CL4LC
  is_acl: true
  name: Workshop on Computational Linguistics for Linguistic Complexity
clfl:
  acronym: CLFL
  is_acl: true
  name: Workshop on Computational Linguistics for Literature
clinicalnlp:
  acronym: ClinicalNLP
  is_acl: true
  name: Clinical Natural Language Processing Workshop
cllrd:
  acronym: CLLRD
  name: Citizen Linguistics in Language Resource Development
clp:
  acronym: CLP
  name: Chinese Language Processing
clpsych:
  acronym: CLPsych
  is_acl: true
  name: Workshop on Computational Linguistics and Clinical Psychology
clssts:
  acronym: CLSSTS
  name: Workshop on Cross-Language Search and Summarization over Text and Speech
cltw:
  acronym: CLTW
  name: Celtic Language Technology Workshop
cmcl:
  acronym: CMCL
  is_acl: true
  name: Workshop on Cognitive Modeling and Computational Linguistics
cmlc:
  acronym: CMLC
  name: Challenges in the Management of Large Corpora
cns:
  acronym: CNS
  is_acl: true
  name: Workshop on Computing News Storylines
codeswitch:
  acronym: CodeSwitch
  is_acl: true
  name: Workshop on Computational Approaches to Code Switching
codi:
  acronym: CODI
  name: Workshop on Computational Approaches to Discourse
cogacll:
  acronym: CogACLL
  is_acl: true
  name: Workshop on Cognitive Aspects of Computational Language Learning
cogalex:
  acronym: CogALex
  is_acl: true
  name: Workshop on Cognitive Aspects of the Lexicon
coling:
  acronym: COLING
  is_toplevel: true
  name: International Conference on Computational Linguistics (COLING)
  oldstyle_letter: C
comacoma:
  acronym: ComAComA
  name: Workshop on Computational Approaches to Compound Analysis
computerm:
  acronym: CompuTerm
  name: International Workshop on Computational Terminology
conll:
  acronym: CoNLL
  is_acl: true
  is_toplevel: true
  name: Conference on Computational Natural Language Learning
  oldstyle_letter: K
corbon:
  acronym: CORBON
  is_acl: true
  name: Workshop on Coreference Resolution Beyond OntoNotes
cosli:
  acronym: CoSLI
  is_acl: true
  name: Workshop on Computational Models of Spatial Language Interpretation and Generation
crac:
  acronym: CRAC
  is_acl: true
  name: Workshop on Computational Models of Reference, Anaphora and Coreference
csct:
  acronym: CSCT
  name: Workshop on Computational Semantics in Clinical Text
cvir:
  acronym: CVIR
  is_acl: true
  name: Content Visualization and Intermedia Representations
cvsc:
  acronym: CVSC
  is_acl: true
  name: Workshop on Continuous Vector Space Models and their Compositionality
deelio:
  acronym: DeeLIO
  name: 'Deep Learning Inside Out (DeeLIO): The Workshop on Knowledge Extraction and
    Integration for Deep Learning Architectures'
depling:
  acronym: DepLing
  name: International Conference on Dependency Linguistics
discomt:
  acronym: DiscoMT
  is_acl: true
  name: Workshop on Discourse in Machine Translation
dmr:
  acronym: DMR
  name: International Workshop on Designing Meaning Representations
dmtw:
  acronym: DMTW
  name: Deep Machine Translation Workshop
eacl:
  acronym: EACL
  is_acl: true
  is_toplevel: true
  name: European Chapter of the Association for Computational Linguistics
  oldstyle_letter: E
eamt:
  acronym: EAMT
  is_toplevel: true
  name: Conference of the European Association for Machine Translation
  url: http://www.eamt.org
ecnlp:
  acronym: ECNLP
  name: The Workshop on e-Commerce and NLP
  url: https://sites.google.com/view/ecnlp/
ecomnlp:
  acronym: EcomNLP
  name: Workshop on Natural Language Processing in E-Commerce
emnlp:
  acronym: EMNLP
  is_acl: true
  is_toplevel: true
  name: Conference on Empirical Methods in Natural Language Processing (and forerunners)
  oldstyle_letter: D
enlg:
  acronym: ENLG
  is_acl: true
  name: European Workshop on Natural Language Generation
ethnlp:
  acronym: EthNLP
  is_acl: true
  name: Workshop on Ethics in Natural Language Processing
eval4nlp:
  acronym: Eval4NLP
  name: The Workshop on Evaluation and Comparison of NLP Systems (Eval4NLP)
evalnlgeval:
  acronym: EvalNLGEval
  name: Workshop on Evaluating NLG Evaluation
events:
  acronym: EVENTS
  is_acl: true
  name: Workshop on EVENTS
eventstory:
  acronym: EventStory
  name: Workshop on Events and Stories in the News
exprom:
  acronym: EXprom
  is_acl: true
  name: Workshop on Extra-Propositional Aspects of Meaning in Computational Semantics
fever:
  acronym: FEVER
  is_acl: true
  name: Workshop on Fact Extraction and Verification
  url: https://fever.ai/index.html
figlang:
  acronym: Fig-Lang
  is_acl: true
  name: Workshop on Figurative Language Processing
findings:
  acronym: Findings
  is_acl: true
  is_toplevel: true
  name: Findings of the Association for Computational Linguistics
finnlp:
  acronym: FinNLP
  name: Financial Technology and Natural Language Processing
fnp:
  acronym: FNP
  name: Workshop on Financial Narrative Processing
framenet:
  acronym: Framenet
  name: International FrameNet Workshop
fsmnlp:
  acronym: FSMNLP
  is_acl: true
  name: International Conference on Finite State Methods for Natural Language Processing
gamnlp:
  acronym: GAMESandNLP
  name: GAMES and Natural Language Processing Workshop
geaf:
  acronym: GEAF
  is_acl: true
  name: Grammar Engineering Across Frameworks Workshop
gebnlp:
  acronym: GeBNLP
  name: Workshop on Gender Bias in Natural Language Processing
gems:
  acronym: GEMS
  is_acl: true
  name: GEometrical Models of Natural Language Semantics
gendeep:
  acronym: Gen-Deep
  is_acl: true
  name: Workshop on Generalization in the Age of Deep Learning
gl:
  acronym: GL
  is_acl: true
  name: International Conference on the Generative Lexicon
globalex:
  acronym: GLOBALEX
  name: Workshop on Linked Lexicography and Lexicography and Neologism
  url: https://globalex.link
gramlex:
  acronym: GramLex
  is_acl: true
  name: Workshop on Grammar and Lexicon
gwc:
  acronym: GWC
  name: Global WordNet Conference
hlt:
  acronym: HLT
  is_toplevel: true
  name: Human Language Technology Conf.
  oldstyle_letter: H
hytra:
  acronym: HyTra
  is_acl: true
  name: Workshop on Hybrid Approaches to Machine Translation
icon:
  acronym: ICON
  name: International Conference on Natural Language Processing
icos:
  acronym: ICoS
  is_acl: true
  name: International Workshop on Inference in Computational Semantics
ijcnlp:
  acronym: IJCNLP
  is_toplevel: true
  name: Int'l Joint Conf. on Natural Language Processing (and workshops)
  oldstyle_letter: I
inlg:
  acronym: INLG
  is_acl: true
  name: International Natural Language Generation Conference
insights:
  acronym: insights
  name: Workshop on Insights from Negative Results in NLP
intexsempar:
  acronym: intexsempar
  name: Workshop on Interactive and Executable Semantic Parsing
isa:
  acronym: ISA
  name: ISO Workshop on Interoperable Semantic Annotation
iwclul:
  acronym: IWCLUL
  is_acl: true
  joint: WS
  name: International Workshop on Computational Linguistics for Uralic Languages
iwcs:
  acronym: IWCS
  is_acl: true
  name: International Conference on Computational Semantics
iwdp:
  acronym: iwdp
  name: International Workshop of Discourse Processing
iwltp:
  acronym: IWLTP
  name: International Workshop on Language Technology Platforms
iwpt:
  acronym: IWPT
  is_acl: true
  name: International Conference on Parsing Technologies
iwslt:
  acronym: IWSLT
  name: International Workshop on Spoken Language Translation
  url: http://www.iwslt.org/
jeptalnrecital:
  acronym: JEP/TALN/RECITAL
  is_toplevel: true
  name: Journées d'Etudes sur la Parole / Traitement Automatique de la Langue Naturelle
    / Rencontres des Etudiants Chercheurs en Informatique et Traitement Automatique
    des Langues
  oldstyle_letter: F
knlp:
  acronym: knlp
<<<<<<< HEAD
  name: 'Knowledgeable NLP: Workshop on Integrating Structured Knowledge and Neural Networks for NLP'
=======
  name: 'Knowledgeable NLP: Workshop on Integrating Structured Knowledge and Neural
    Networks for NLP'
>>>>>>> 25c2ede4
lantern:
  acronym: LANTERN
  name: 'The Workshop Beyond Vision and LANguage: inTEgrating Real-world kNowledge'
lasm:
  acronym: LASM
  is_acl: true
  name: Workshop on Language Analysis for Social Media
latech:
  acronym: LaTeCH
  is_acl: true
  name: Workshop on Language Technology for Cultural Heritage, Social Sciences, and
    Humanities
latechclfl:
  acronym: LaTeCHCLfL
  name: SIGHUM Workshop on Computational Linguistics for Cultural Heritage, Social
    Sciences, Humanities and Literature
latentvar:
  acronym: LatentVar
  is_acl: true
  name: Workshop on Vector Space Modeling for Natural Language Processing
law:
  acronym: LAW
  is_acl: true
  name: Linguistic Annotation Workshop
lccm:
  acronym: LCCM
  name: Workshop on Language, Cognition and Computational Models
ldl:
  acronym: LDL
  is_acl: true
  name: Workshop on Linked Data in Linguistics
  url: http://linguistic-lod.org
lglp:
  acronym: LG-LP
  is_acl: true
  name: Workshop on Lexical and Grammatical Resources for Language Processing
lifelongnlp:
  acronym: lifelongnlp
  name: Workshop on Life-long Learning for Spoken Language Systems
lilt:
  acronym: LILT
  is_toplevel: true
  name: Linguistic Issues in Language Technology
lincr:
  acronym: LiNCr
  name: Linguistic and Neurocognitive Resources
loresmt:
  acronym: loresmt
  name: Workshop on Technologies for MT of Low Resource Languages
louhi:
  acronym: Louhi
  is_acl: true
  name: International Workshop on Health Text Mining and Information Analysis
lr4nlp:
  acronym: LR4NLP
  name: Workshop on Linguistic Resources for NLP
lr4sshoc:
  acronym: LR4SSHOC
  name: 'Language Resources in the SSH Cloud: Bringing Language Technologies for Social
    Sciences and Humanities (in)to the European Open Science Cloud'
  url: https://www.sshopencloud.eu
lrec:
  acronym: LREC
  is_toplevel: true
  name: International Conference on Language Resources and Evaluation
  oldstyle_letter: L
lsdsem:
  acronym: LSDSem
  is_acl: true
  name: Workshop on Linking Computational Models of Lexical, Sentential and Discourse-level
    Semantics
lt4dh:
  acronym: LT4DH
  is_acl: true
  name: Workshop on Language Technology Resources and Tools for Digital Humanities
lt4gov:
  acronym: LT4Gov
  name: Language Technologies for Government and Public Administration
lt4hala:
  acronym: LT4HALA
  name: Language Technologies for Historical and Ancient Languages
lt4var:
  acronym: LT4VAR
  is_acl: true
  name: Workshop on Language Technology for Closely Related Languages and Language
    Variants
metaphor:
  acronym: Metaphor
  is_acl: true
  name: Workshop on Metaphor in NLP
mmw:
  acronym: MMW
  name: Workshop on Multimodal Wordnets
mol:
  acronym: MoL
  is_acl: true
  name: Meeting on the Mathematics of Language
moocs:
  acronym: MOOCs
  is_acl: true
  name: Workshop on Modeling Large Scale Social Interaction In Massively Open Online
    Courses
msr:
  acronym: MSR
  name: Workshop on Multilingual Surface Realisation
mtsummit:
  acronym: MTSummit
  name: Machine Translation Summit
muc:
  acronym: MUC
  is_toplevel: true
  name: Message Understanding Conf.
  oldstyle_letter: M
multiling:
  acronym: MultiLing
  is_acl: true
  name: Workshop on Multilingual Summarization
multilingualbio:
  acronym: MultilingualBIO
  name: Multilingual Biomedical Text Processing
mwe:
  acronym: MWE
  is_acl: true
  name: Workshop on Multiword Expressions
mwelex:
  acronym: MWELEX
  name: Joint Workshop on Multiword Expressions and Electronic Lexicons
naacl:
  acronym: NAACL
  is_acl: true
  is_toplevel: true
  name: North American Chapter of the Association for Computational Linguistics
  oldstyle_letter: N
nespnlp:
  acronym: NeSp-NLP
  is_acl: true
  name: Negation and Speculation in Natural Language Processing
news:
  acronym: NEWS
  is_acl: true
  name: Named Entities Workshop
ngt:
  acronym: NGT
  is_acl: true
  name: Workshop on Neural Generation and Translation
nl4xai:
  acronym: NL4XAI
  name: Workshop on Interactive Natural Language Technology for Explainable Artificial
    Intelligence (NL4XAI)
nli:
  acronym: NLI
  is_acl: true
  name: The Workshop on Natural Language Interfaces
nlp4call:
  acronym: NLP4CALL
  name: Workshop on NLP for Computer-Assisted Language Learning
nlp4convai:
  acronym: NLP4ConvAI
  is_acl: true
  name: The Workshop on Natural Language Processing for Conversational AI
  url: https://sites.google.com/view/2ndnlp4convai/home
nlp4if:
  acronym: NLP4IF
  name: Workshop on NLP for Internet Freedom
nlp4ita:
  acronym: NLP4ITA
  is_acl: true
  name: Workshop on Natural Language Processing for Improving Textual Accessibility
nlp4musa:
  acronym: NLP4MusA
  name: Workshop on NLP for Music and Audio
nlp4tm:
  acronym: NLP4TM
  name: Workshop on Natural Language Processing for Translation Memories
nlpbt:
  acronym: nlpbt
  name: International Workshop on Natural Language Processing Beyond Text
nlpcovid19:
  acronym: NLP-COVID19
  name: Workshop on NLP for COVID-19
nlpcss:
  acronym: NLP+CSS
  is_acl: true
  name: Workshop on NLP and Computational Social Science
nlplod:
  acronym: NLPLOD
  name: Workshop on Natural Language Processing and Linked Open Data
nlpmc:
  acronym: NLPMC
  is_acl: true
  name: The Workshop on NLP for Medical Conversations
  url: https://sites.google.com/view/nlp4medicalconversations/
nlposs:
  acronym: NLPOSS
  name: Workshop for NLP Open Source Software
nlptea:
  acronym: NLP-TEA
  is_acl: true
  name: Workshop on Natural Language Processing Techniques for Educational Applications
nmt:
  acronym: NMT
  is_acl: true
  name: Workshop on Neural Machine Translation
nodalida:
  acronym: NoDaLiDa
  name: Nordic Conference of Computational Linguistics
nsurl:
  acronym: NSURL
  name: The International Workshop on NLP Solutions for Under Resourced Languages
nuse:
  acronym: NUSE
  is_acl: true
  name: The Workshop on Narrative Understanding, Storylines, and Events
  url: https://sites.google.com/view/nuse
oiaf4hlt:
  acronym: OIAF4HLT
  name: Workshop on Open Infrastructures and Analysis Frameworks for HLT
onion:
  acronym: ONION
  name: People in Language, Vision and the Mind
osact:
  acronym: OSACT
  name: Workshop on Open-Source Arabic Corpora and Processing Tools
paclic:
  acronym: PACLIC
  is_toplevel: true
  name: Pacific Asia Conference on Language, Information and Computation
  oldstyle_letter: Y
pam:
  acronym: PaM
  name: Probability and Meaning Conference
  url: https://sites.google.com/view/pam2020/home
parlaclarin:
  acronym: ParlaCLARIN
  name: Workshop on Creating, Using And Linking Parliamentary Corpora
peoples:
  acronym: PEOPLES
  is_acl: true
  name: Workshop on Computational Modeling of People's Opinions, Personality, and
    Emotions in Social Media
pitr:
  acronym: PITR
  is_acl: true
  name: Workshop on Predicting and Improving Text Readability for Target Reader Populations
prep:
  acronym: PREP
  is_acl: true
  name: Workshop on Prepositions
privatenlp:
  acronym: PrivateNLP
  name: Workshop on Privacy in NLP
pylo:
  acronym: PYLO
  name: Workshop on Computational Modeling of Polysynthetic Languages
rail:
  acronym: RAIL
  name: Workshop on Resources for African Indigenous Languages
ranlp:
  acronym: RANLP
  is_toplevel: true
  name: International Conference Recent Advances in Natural Language Processing
  oldstyle_letter: R
rdsm:
  acronym: RDSM
  name: International Workshop on Rumours and Deception in Social Media
readi:
  acronym: READI
  name: Tools and Resources to Empower People with REAding Difficulties
repeval:
  acronym: RepEval
  is_acl: true
  name: Workshop on Evaluating Vector-Space Representations for NLP
repl4nlp:
  acronym: RepL4NLP
  is_acl: true
  name: Workshop on Representation Learning for NLP
restup:
  acronym: ResTUP
  name: Resources and Techniques for User and Author Profiling in Abusive Language
robonlp:
  acronym: RoboNLP
  is_acl: true
  name: Workshop on Language Grounding for Robotics
rocling:
  acronym: ROCLING
  name: Conference on Computational Linguistics and Speech Processing
roclingijclclp:
  acronym: ROCLING/IJCLCLP
  is_toplevel: true
  name: Rocling Computation Linguistics Conference and Journal
  oldstyle_letter: O
s2mt:
  acronym: S2MT
  is_acl: true
  name: Workshop on Semantics-Driven Statistical Machine Translation
sadaatl:
  acronym: SADAATL
  name: Workshop on Synchronic and Diachronic Approaches to Analyzing Technical Language
scai:
  acronym: scai
  name: International Workshop on Search-Oriented Conversational AI (SCAI)
scil:
  acronym: SCiL
  name: Society for Computation in Linguistics
sclem:
  acronym: SCLeM
  is_acl: true
  name: Workshop on Subword and Character LEvel Models in NLP
sdp:
  acronym: sdp
  name: Workshop on Scholarly Document Processing (SDP 2020)
sedmt:
  acronym: SedMT
  is_acl: true
  name: Workshop on Semantics-Driven Machine Translation
sembear:
  acronym: SemBEaR
  is_acl: true
  name: Workshop on Computational Semantics Beyond Events and Roles
semdeep:
  acronym: SemDeep
  name: Workshop on Semantic Deep Learning
semeval:
  acronym: SemEval
  is_acl: true
  is_toplevel: true
  name: Lexical and Computational Semantics and Semantic Evaluation (formerly Workshop
    on Sense Evaluation)
  oldstyle_letter: S
semitic:
  acronym: SEMITIC
  is_acl: true
  name: Workshop on Computational Approaches to Semitic Languages
sense:
  acronym: SENSE
  is_acl: true
  name: Workshop on Sense, Concept and Entity Representations and their Applications
sew:
  acronym: SEW
  is_acl: true
  name: Workshop on Semantic Evaluations
sigdial:
  acronym: SIGDIAL
  is_acl: true
  name: SIGDial Conference
sighan:
  acronym: SIGHAN
  is_acl: true
  name: SIGHAN Workshop on Chinese Language Processing
sigmorphon:
  acronym: SIGMORPHON
  is_acl: true
  name: Meeting of the ACL Special Interest Group on Computational Morphology and
    Phonology
signlang:
  acronym: SignLang
  name: Workshop on the Representation and Processing of Sign Languages
sigtyp:
  acronym: SIGTYP
  is_acl: true
  name: Special Interest Group on Typology
  url: https://sigtyp.github.io
slpat:
  acronym: SLPAT
  is_acl: true
  name: Workshop on Speech and Language Processing for Assistive Technologies
sltu:
  acronym: SLTU
  name: Workshop on Spoken Language Technologies for Under-resourced languages
smm4h:
  acronym: SMM4H
  name: Social Media Mining for Health Applications Workshop
socialnlp:
  acronym: SocialNLP
  name: Workshop on Natural Language Processing for Social Media
splu:
  acronym: SpLU
  is_acl: true
  name: Spatial Language Understanding
spmrl:
  acronym: SPMRL
  is_acl: true
  name: Workshop on Statistical Parsing of Morphologically Rich Languages
spnlp:
  acronym: spnlp
  name: Workshop on Structured Prediction for NLP
ssst:
  acronym: SSST
  is_acl: true
  name: Workshop on Syntax, Semantics and Structure in Statistical Translation
starsem:
  acronym: '*SEM'
  is_acl: true
  is_toplevel: true
  name: Joint Conference on Lexical and Computational Semantics
statfsm:
  acronym: StatFSM
  is_acl: true
  name: Workshop on Statistical NLP and Weighted Automata
step:
  acronym: STEP
  is_acl: true
  name: Semantics in Text Processing
stil:
  acronym: STIL
  name: Brazilian Symposium in Information and Human Language Technology
stoc:
  acronym: STOC
  name: Social Threats in Online Conversations
storynlp:
  acronym: Story-NLP
  is_acl: true
  name: Workshop on Storytelling
stylevar:
  acronym: Style-Var
  is_acl: true
  name: Workshop on Stylistic Variation
sustainlp:
  acronym: sustainlp
  name: Workshop on Simple and Efficient Natural Language Processing
swaie:
  acronym: SWAIE
  name: Workshop on Semantic Web and Information Extraction
tacl:
  acronym: TACL
  is_acl: true
  is_toplevel: true
  name: Transactions of the Association for Computational Linguistics
  oldstyle_letter: Q
tag:
  acronym: TAG+
  name: International Workshop on Tree Adjoining Grammars and Related Formalisms
teachingnlp:
  acronym: TeachingNLP
  is_acl: true
  name: Workshop on Teaching Natural Language Processing
textgraphs:
  acronym: TextGraphs
  is_acl: true
  name: Graph-based Methods for Natural Language Processing
textinfer:
  acronym: TextInfer
  is_acl: true
  name: Workshop on Textual Entailment
tinlap:
  acronym: TINLAP
  is_toplevel: true
  name: Theoretical Issues In Natural Language Processing
  oldstyle_letter: T
tipster:
  acronym: TIPSTER
  is_toplevel: true
  name: NIST's TIPSTER Text Program
  oldstyle_letter: X
tlt:
  acronym: TLT
  is_acl: true
  name: International Workshop on Treebanks and Linguistic Theories
  url: https://tlt2020.phil.hhu.de/
trac:
  acronym: TRAC
  name: Workshop on Trolling, Aggression and Cyberbullying
ttnls:
  acronym: TTNLS
  is_acl: true
  name: Workshop on Type Theory and Natural Language Semantics
udw:
  acronym: UDW
  name: Universal Dependencies Workshop
vardial:
  acronym: VarDial
  name: Workshop on Applying NLP Tools to Similar Languages, Varieties and Dialects
vl:
  acronym: VL
  is_acl: true
  name: Workshop on Vision and Language
vlc:
  acronym: VLC
  is_acl: true
  name: Workshop on Very Large Corpora
vlsp:
  acronym: VLSP
  name: Workshop on Vietnamese Language and Speech Processing
wac:
  acronym: WAC
  is_acl: true
  name: Workshop on Web as Corpus
wamm:
  acronym: WAMM
  name: Workshop on Annotation of Modal Meanings in Natural Language
wanlp:
  acronym: WANLP
  is_acl: true
  name: Workshop on Arabic Natural Language Processing
wassa:
  acronym: WASSA
  is_acl: true
  name: Workshop on Computational Approaches to Subjectivity and Sentiment Analysis
wat:
  acronym: WAT
  name: Workshop on Asian Translation
webnlg:
  acronym: WebNLG
  is_acl: true
  name: International Workshop on Natural Language Generation and the Semantic Web
wildre:
  acronym: WILDRE
  name: Workshop on Indian Language Data Resource and Evaluation
winlp:
  acronym: WiNLP
  is_acl: true
  name: Women and Underrepresented Minorities in Natural Language Processing
wmt:
  acronym: WMT
  is_acl: true
  is_toplevel: true
  name: Workshop on Statistical Machine Translation
wnut:
  acronym: WNUT
  is_acl: true
  name: Workshop on Noisy User-generated Text
wosp:
  acronym: WOSP
  name: The International Workshop on Mining Scientific Publications
  url: url https://wosp.core.ac.uk/jcdl2020/index.html
ws:
  acronym: WS
  is_acl: true
  is_toplevel: true
  name: Other Workshops and Events
  oldstyle_letter: W
wssanlp:
  acronym: WSSANLP
  name: Workshop on South and Southeast Asian NLP<|MERGE_RESOLUTION|>--- conflicted
+++ resolved
@@ -416,12 +416,8 @@
   oldstyle_letter: F
 knlp:
   acronym: knlp
-<<<<<<< HEAD
-  name: 'Knowledgeable NLP: Workshop on Integrating Structured Knowledge and Neural Networks for NLP'
-=======
   name: 'Knowledgeable NLP: Workshop on Integrating Structured Knowledge and Neural
     Networks for NLP'
->>>>>>> 25c2ede4
 lantern:
   acronym: LANTERN
   name: 'The Workshop Beyond Vision and LANguage: inTEgrating Real-world kNowledge'
