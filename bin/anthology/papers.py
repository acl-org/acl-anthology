--- conflicted
+++ resolved
@@ -165,19 +165,12 @@
                 [x[0].full for x in paper.attrib["author"]]
             )
 
-<<<<<<< HEAD
-=======
         # An empty value gets set to None, which causes hugo to skip it over
         # entirely. Set it here to a single space, instead. There's probably
         # a better way to do this.
         if "retracted" in paper.attrib and paper.attrib["retracted"] is None:
             paper.attrib["retracted"] = " "
 
-        paper.attrib["thumbnail"] = data.PDF_THUMBNAIL_LOCATION_TEMPLATE.format(
-            paper.full_id
-        )
-
->>>>>>> 8a648cc6
         return paper
 
     def _interpret_pages(self):
