--- conflicted
+++ resolved
@@ -146,15 +146,13 @@
         journal_title = "Traitement Automatique des Langues"
         volume_no, issue_no = match_volume_and_issue(volume_title)
 
-<<<<<<< HEAD
     elif top_level_id == "ijclclp":
         journal_title = "International Journal of Computational Linguistics & Chinese Language Processing"
         volume_no, issue_no = match_volume_and_issue(volume_title)
-=======
+
     elif top_level_id == "nejlt":
         journal_title = "Northern European Journal of Language Technology"
         volume_no, _ = match_volume_and_issue(volume_title)
->>>>>>> eb3b60df
 
     elif top_level_id[0] == "J":
         # <booktitle>Computational Linguistics, Volume 26, Number 1, March 2000</booktitle>
