--- conflicted
+++ resolved
@@ -84,19 +84,10 @@
 
         front_matter_xml = volume_xml.find("frontmatter")
         if front_matter_xml is not None:
-<<<<<<< HEAD
             front_matter = Paper.from_xml(
                 front_matter_xml, volume, formatter, venue_index
             )
-        else:
-            # dummy front matter to make sure that editors of
-            # volume get registered as people in author database
-            front_matter = Paper("0", ingest_date, volume, formatter, venue_index)
-        volume.add_frontmatter(front_matter)
-=======
-            front_matter = Paper.from_xml(front_matter_xml, volume, formatter)
             volume.add_frontmatter(front_matter)
->>>>>>> 9f36d4cf
 
         return volume
 
