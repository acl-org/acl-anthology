--- conflicted
+++ resolved
@@ -14,7 +14,6 @@
 
 import copy
 import re
-import sys
 import logging
 import pybtex, pybtex.database.input.bibtex
 
@@ -45,12 +44,7 @@
     try:
         bibdata = pybtex.database.parse_string(bibstring, "bibtex")
     except:
-<<<<<<< HEAD
         import sys
-
         print(f"Failed to parse {bibfilename}", file=sys.stderr)
-=======
-        print("Couldn't read", bibfilename)
->>>>>>> 3ded836c
         sys.exit(1)
     return bibdata