#!/usr/bin/env python3
# -*- coding: utf-8 -*-
#
# Copyright 2019 Marcel Bollmann <marcel@bollmann.me>
#
# Licensed under the Apache License, Version 2.0 (the "License");
# you may not use this file except in compliance with the License.
# You may obtain a copy of the License at
#
#     http://www.apache.org/licenses/LICENSE-2.0
#
# Unless required by applicable law or agreed to in writing, software
# distributed under the License is distributed on an "AS IS" BASIS,
# WITHOUT WARRANTIES OR CONDITIONS OF ANY KIND, either express or implied.
# See the License for the specific language governing permissions and
# limitations under the License.

"""Usage: create_bibtex.py [--importdir=DIR] [--exportdir=DIR] [-c] [--debug]

Creates .bib files for all papers in the Hugo directory.

Options:
  --importdir=DIR          Directory to import XML files from. [default: {scriptdir}/../data/]
  --exportdir=DIR          Directory to write exported files to.   [default: {scriptdir}/../build/data-export/]
  --debug                  Output debug-level log messages.
  -c, --clean              Delete existing files in target directory before generation.
  -h, --help               Display this helpful text.
"""

import re
import gzip
import logging as log
import os
import datetime

from docopt import docopt
from pathlib import Path
from rich import print
from rich.logging import RichHandler
from rich.progress import track

from anthology import Anthology
from anthology.utils import SeverityTracker, deconstruct_anthology_id, infer_year
from create_hugo_pages import check_directory


def volume_sorter(volume_tuple):
    """
    Extracts the year so that we can sort by the year and then
    the collection ID.
    """
    volume_id = volume_tuple[0]
    collection_id, year, _ = deconstruct_anthology_id(volume_id)
    year = infer_year(collection_id)
    return year, volume_id


def create_bibtex(anthology, trgdir, limit=0, clean=False) -> None:
    """Creates .bib files for all papers.

    :param anthology: The Anthology object.
    :param trgdir: The target directory to write to
    :param limit: If nonzero, only generate {limit} entries per volume
    :param clean: Clean the directory first
    """
    if not check_directory("{}/papers".format(trgdir), clean=clean):
        return
    if not check_directory("{}/volumes".format(trgdir), clean=clean):
        return

    log.debug("Creating BibTeX files for all papers...")
    with (
        open(
            "{}/anthology.bib".format(trgdir), "wt", encoding="utf-8"
        ) as file_anthology_raw,
        gzip.open(
            "{}/anthology.bib.gz".format(trgdir), "wt", encoding="utf-8"
        ) as file_anthology,
        gzip.open(
            "{}/anthology+abstracts.bib.gz".format(trgdir), "wt", encoding="utf-8"
        ) as file_anthology_with_abstracts,
    ):
        # Add a header to each consolidated bibfile
        for outfh in file_anthology_raw, file_anthology, file_anthology_with_abstracts:
            print(
                f"% https://aclanthology.org/{Path(outfh.name).name} generated on {datetime.date.today().isoformat()}\n",
                file=outfh,
            )

        # Add some shortcuts to the uncompressed consolidated bib file
        print(
            "@string{acl = {Association for Computational Linguistics}}",
            file=file_anthology_raw,
        )
        print("@string{anth = {https://aclanthology.org/}}", file=file_anthology_raw)
        print(file=file_anthology_raw)

        for volume_id, volume in track(
            sorted(anthology.volumes.items(), key=volume_sorter, reverse=True),
            description="Creating BibTeX files...",
        ):
            # reset this each time
            abbrev = None

            volume_dir = trgdir
            if not os.path.exists(volume_dir):
                os.makedirs(volume_dir)
            with open("{}/volumes/{}.bib".format(trgdir, volume_id), "w") as file_volume:
                for i, paper in enumerate(volume, 1):
                    if limit and i > limit:
                        break

                    with open(
                        "{}/{}.bib".format(volume_dir, paper.full_id), "w"
                    ) as file_paper:
                        contents = paper.as_bibtex()
                        print(contents, file=file_paper)
                        print(contents, file=file_anthology_with_abstracts)

                        concise_contents = paper.as_bibtex(concise=True)
                        print(concise_contents, file=file_volume)
                        print(concise_contents, file=file_anthology)

                        # Space saver (https://github.com/acl-org/acl-anthology/issues/3016) for the
                        # uncompressed consolidated bibfile.
                        # Replace verbose text with abbreviations to get the file under 50 MB for Overleaf
                        concise_contents = concise_contents.replace(
                            'publisher = "Association for Computational Linguistics",',
                            "publisher = acl,",
                        )
                        concise_contents = re.sub(
                            r'url = "https://aclanthology.org/(.*)"',
                            r"url = anth # {\1}",
                            concise_contents,
                        )

                        # Abbreviate the booktitle by extracting it and printing it before
                        # the first entry in each volume
                        if concise_contents.startswith("@proceedings"):
                            # Grab the title string and create the alias
                            abbrev = f"{volume.get_venues()[0].upper()}:{infer_year(volume.collection_id)}:{volume.volume_id}"
                            try:
                                booktitle = re.search(
                                    r"    title = \"(.*)\",", concise_contents
                                ).group(1)
                                print(
                                    f"@string{{{abbrev} = {{{booktitle}}}}}",
                                    file=file_anthology_raw,
                                )
                            except AttributeError:

                                log.warning(f"Could not find title for {volume_id}")
                                abbrev = None

                        if abbrev is not None and "booktitle" in concise_contents:
                            # substitute the alias for the booktitle
                            concise_contents = re.sub(
                                r"    booktitle = (\".*\"),",
                                f"    booktitle = {abbrev},",
                                concise_contents,
                            )

                        # Remove whitespace to save space and keep things under 50 MB
                        concise_contents = re.sub(r",\n +", ",", concise_contents)
                        concise_contents = re.sub(r"  and\n +", " and ", concise_contents)
                        concise_contents = re.sub(r",\n}", "}", concise_contents)

                        print(concise_contents, file=file_anthology_raw)


if __name__ == "__main__":
    args = docopt(__doc__)
    scriptdir = os.path.dirname(os.path.abspath(__file__))
    if "{scriptdir}" in args["--importdir"]:
        args["--importdir"] = os.path.abspath(
            args["--importdir"].format(scriptdir=scriptdir)
        )
    if "{scriptdir}" in args["--exportdir"]:
        args["--exportdir"] = os.path.abspath(
            args["--exportdir"].format(scriptdir=scriptdir)
        )

    log_level = log.DEBUG if args["--debug"] else log.INFO
    tracker = SeverityTracker()
    log.basicConfig(
        format="%(message)s", level=log_level, handlers=[RichHandler(), tracker]
    )

    # If NOBIB is set, generate only three bibs per volume
<<<<<<< HEAD
    limit = 0
    if os.environ.get("NOBIB") == "true":
        limit = 3
=======
    limit = 0 if os.environ.get("NOBIB", "false") == "false" else 3
    if limit != 0:
>>>>>>> 5a875471
        log.info(f"NOBIB=true, generating only {limit} BibTEX files per volume")

    anthology = Anthology(importdir=args["--importdir"], fast_load=True)
    create_bibtex(anthology, args["--exportdir"], limit=limit, clean=args["--clean"])

    if tracker.highest >= log.ERROR:
        exit(1)<|MERGE_RESOLUTION|>--- conflicted
+++ resolved
@@ -187,14 +187,8 @@
     )
 
     # If NOBIB is set, generate only three bibs per volume
-<<<<<<< HEAD
-    limit = 0
-    if os.environ.get("NOBIB") == "true":
-        limit = 3
-=======
     limit = 0 if os.environ.get("NOBIB", "false") == "false" else 3
     if limit != 0:
->>>>>>> 5a875471
         log.info(f"NOBIB=true, generating only {limit} BibTEX files per volume")
 
     anthology = Anthology(importdir=args["--importdir"], fast_load=True)
