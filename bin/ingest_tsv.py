--- conflicted
+++ resolved
@@ -181,14 +181,8 @@
 
     paperid = 0
     # Create entries for all the papers
-<<<<<<< HEAD
     for row in csv.DictReader(args.tsv_file, delimiter="\t"):
         pages = row.get("Pages", row.get("Pagenumbers", None))
-=======
-    for row in csv.DictReader(args.tsv_file, delimiter='\t'):
-        pages = row.get("Pagenumbers", None)
->>>>>>> 16580e6b
-
         title_text = row["Title"]
 
         # The first row might be front matter (needs a special name)
@@ -259,14 +253,10 @@
                 if download(row["Presentation"], local_path):
                     checksum = compute_hash_from_file(local_path)
                     make_simple_element(
-<<<<<<< HEAD
                         "attachment",
                         name,
                         attrib={"type": "presentation", "hash": checksum},
                         parent=paper,
-=======
-                        "attachment", name, attrib={"type": "presentation"}, parent=paper
->>>>>>> 16580e6b
                     )
 
         # Normalize
