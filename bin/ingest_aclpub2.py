#!/usr/bin/env python3
# -*- coding: utf-8 -*-
#
# Copyright 2021, 2022 Xinru Yan <xinru1414@gmail.com>
#
# Licensed under the Apache License, Version 2.0 (the "License");
# you may not use this file except in compliance with the License.
# You may obtain a copy of the License at
#
#     http://www.apache.org/licenses/LICENSE-2.0
#
# Unless required by applicable law or agreed to in writing, software
# distributed under the License is distributed on an "AS IS" BASIS,
# WITHOUT WARRANTIES OR CONDITIONS OF ANY KIND, either express or implied.
# See the License for the specific language governing permissions and
# limitations under the License.
#
# Usage:
#   python bin/ingest_aclpub2.py
#
#
#
from collections import defaultdict
import click
import yaml
import re
import sys
import os
import glob
import PyPDF2
from pathlib import Path
from datetime import datetime
from collections import defaultdict
from itertools import chain
import lxml.etree as etree
from typing import Dict, List, Tuple, Any, Optional
from ingest import maybe_copy

from normalize_anth import normalize
from anthology.index import AnthologyIndex
from anthology.venues import VenueIndex
from anthology.people import PersonName
from anthology.utils import (
    make_simple_element,
    indent,
    compute_hash_from_file,
)


def disambiguate_name(node, anth_id, people):
    name = PersonName.from_element(node)
    ids = people.get_ids(name)
    choice = -1
    if len(ids) > 1:
        while choice < 0 or choice >= len(ids):
            print(
                f'({anth_id}): ambiguous author {name}; Please choose from the following:'
            )
            for i, id_ in enumerate(ids):
                print(f'[{i}] {id_} ({people.get_comment(id_)})')
            choice = int(input("--> "))

    return ids[choice], choice


def correct_caps(name):
    '''
    Many people submit their names in "ALL CAPS" or "all lowercase".
    Correct this with heuristics.
    '''
    if name.islower() or name.isupper():
        # capitalize all parts
        corrected = " ".join(list(map(lambda x: x.capitalize(), name.split())))
        print(
            f"-> Correcting capitalization of '{name}' to '{corrected}'",
            file=sys.stderr,
        )
        name = corrected
    return name


def parse_conf_yaml(ingestion_dir: str) -> Dict[str, Any]:
    '''
    poss meta keys = [
                 'book_title',
                 'event_name',
                 'cover_subtitle',
                 'anthology_venue_id',
                 'volume',
                 'start_date',
                 'end_date',
                 'isbn',
                 'location',
                 'editors',
                 'publisher'
                 ]
    must meta keys = [
                 'book_title',
                 'anthology_venue_id',
                 'volume_name',
                 'month',
                 'year',
                 'location',
                 'editors',
                 'publisher'
                ]

    anthology_venue_id == abbrev
    event_name == title
    cover_subtitle == shortbooktitle
    '''
    if os.path.exists(Path(ingestion_dir + 'inputs/conference_details.yml')):
        meta = yaml.safe_load(
            Path(ingestion_dir + 'inputs/conference_details.yml').read_text()
        )
    else:
        meta = yaml.safe_load(
            Path(ingestion_dir + 'input/conference_details.yml').read_text()
        )
    meta['month'] = meta['start_date'].strftime('%B')
    meta['year'] = str(meta['start_date'].year)

    must_have_keys = [
        'book_title',
        'anthology_venue_id',
        'volume_name',
        'month',
        'year',
        'location',
        'editors',
        'publisher',
        'event_name',
    ]
    for key in must_have_keys:
        assert key in meta.keys(), f'{key} is missing in the conference_details.yml file'

    meta['volume_name'] = str(meta['volume_name'])
    if re.match(rf'^[a-z0-9]+$', meta['volume_name']) is None:
        raise Exception(
            f"Invalid volume key '{meta['volume_name']}' in {ingestion_dir + 'inputs/conference_details.yml'}"
        )

    return meta


def parse_paper_yaml(ingestion_dir: str) -> List[Dict[str, str]]:
    if os.path.exists(Path(ingestion_dir + 'inputs/conference_details.yml')):
        papers = yaml.safe_load(Path(ingestion_dir + 'inputs/papers.yml').read_text())
    else:
        papers = yaml.safe_load(Path(ingestion_dir + 'input/papers.yml').read_text())
    return papers


def add_paper_nums_in_paper_yaml(
    papers: List[Dict[str, str]], ingestion_dir: str
) -> List[Dict[str, str]]:
    start, end = 1, 0
    for paper in papers:
        assert 'archival' in paper.keys(), f'{paper["id"]} is missing key archival'
        assert 'file' in paper.keys(), f'{paper["id"]} is missing key file'
        if (
            paper['archival'] == 1
            or paper['archival'] is True
            or paper['archival'] == '1'
        ):
            paper_id = str(paper['id'])
            # if 'file' not in paper.keys():
            #     print(f'{paper_id} does not have file key but archive is {paper["archival"]}')
            #     paper_name = paper['title']
            # else:
            paper_name = paper['file']
            if os.path.exists(f'{ingestion_dir}inputs/papers/{paper_id}.pdf'):
                paper_need_read_path = f'{ingestion_dir}inputs/papers/{paper_id}.pdf'
            elif os.path.exists(f'{ingestion_dir}input/papers/{paper_id}.pdf'):
                paper_need_read_path = f'{ingestion_dir}input/papers/{paper_id}.pdf'
            elif os.path.exists(f'{ingestion_dir}inputs/papers/{paper_name}'):
                paper_need_read_path = f'{ingestion_dir}inputs/papers/{paper_name}'
            elif os.path.exists(f'{ingestion_dir}input/papers/{paper_name}'):
                paper_need_read_path = f'{ingestion_dir}input/papers/{paper_name}'
            else:
                paper_need_read_path = None
            assert paper_need_read_path, f'{paper_id} path is None'
            pdf = open(paper_need_read_path, 'rb')
            if paper_id == '1427':
                num_of_pages = 12
            elif paper_id == '2051':
                num_of_pages = 14
            else:
                pdf_reader = PyPDF2.PdfFileReader(pdf)
                num_of_pages = pdf_reader.numPages
            start = end + 1
            end = start + num_of_pages - 1
            paper['pages'] = f'{start}-{end}'
    return papers


def create_des_path(org_dir_name: str, venue_name: str) -> str:
    dest_dir = os.path.join(org_dir_name, venue_name)
    if not os.path.exists(dest_dir):
        os.makedirs(dest_dir)
    return dest_dir


def find_paper_attachment(paper_name: str, attachments_dir: str) -> Optional[str]:
    '''
    files in the attachments folder need to be named filename.zip
    '''
    attachment_path = None
    for filename in glob.glob(attachments_dir + '/*'):
        if os.path.splitext(os.path.split(filename)[1])[0] == paper_name:
            attachment_path = filename
            break
    return attachment_path


def proceeding2xml(anthology_id: str, meta: Dict[str, Any]):
    fields = [
        'editor',
        'booktitle',
        'month',
        'year',
        'url',
    ]
    paper = make_simple_element('paper', attrib={'id': '0'})
    for field in fields:
        if field == 'editor':
            authors = meta['editors']
            for author in authors:
                name_node = make_simple_element(field, parent=paper)
                make_simple_element('first', author['first_name'], parent=name_node)
                make_simple_element('last', author['last_name'], parent=name_node)
                # add affiliation
                if 'institution' in author.keys():
                    make_simple_element(
                        'affiliation', author['institution'], parent=name_node
                    )
                elif 'affiliation' in author.keys():
                    make_simple_element(
                        'affiliation', author['affiliation'], parent=name_node
                    )
        else:
            if field == 'url':
                value = f'{anthology_id}'
            elif field == 'booktitle':
                value = meta['book_title']
            elif field == 'month':
                value = meta['month']
            elif field == 'year':
                value = meta['year']

            try:
                make_simple_element(field, text=value, parent=paper)
            except:
                print(
                    f"Couldn't process proceeding {paper} for {anthology_id}",
                    file=sys.stderr,
                )
                sys.exit(2)
    return paper


def paper2xml(
    paper_item: Dict[str, str], paper_num: int, anthology_id: str, meta: Dict[str, Any]
):
    '''
    paper keys = ['abstract',
                  'attachments',
                  'attributes',
                  'authors',
                  'decision',
                  'file',
                  'id',
                  'openreview_id',
                  'pdf_file',
                  'title']
    author keys = ['emails',
                   'first_name',
                   'google_scholar_id',
                   'homepage',
                   'last_name',
                   'name',
                   'semantic_scholar_id',
                   'username']
    '''
    fields = [
        'title',
        'author',
        'pages',
        'abstract',
        'url',
        'doi',
        'language',
    ]
    paper = make_simple_element('paper', attrib={'id': str(paper_num)})
    for field in fields:
        if field == 'author':
            authors = paper_item['authors']
            for author in authors:
                name_node = make_simple_element(field, parent=paper)
                make_simple_element('first', author['first_name'], parent=name_node)
                make_simple_element('last', author['last_name'], parent=name_node)
                # add affiliation
                if 'institution' in author.keys():
                    make_simple_element(
                        'affiliation', author['institution'], parent=name_node
                    )
                elif 'affiliation' in author.keys():
                    make_simple_element(
                        'affiliation', author['affiliation'], parent=name_node
                    )
        else:
            if field == 'url':
                value = f'{anthology_id}'
            elif field == 'abstract':
                value = paper_item['abstract'].replace('\n', '')
            elif field == 'title':
                value = paper_item[field]
            elif field == 'pages':
                value = paper_item[field]
            else:
                continue
            try:
                make_simple_element(field, text=value, parent=paper)
            except:
                print(
                    f"Couldn't process {paper} for {anthology_id}, please check the abstract in the papers.yaml file for this paper",
                    file=sys.stderr,
                )
                sys.exit(2)
    return paper


def process_procedding(
    ingestion_dir: str,
    anthology_datadir: str,
    venue_index: VenueIndex,
    venue_keys: List[str],
) -> Tuple[str, Dict[str, Any]]:
    meta = parse_conf_yaml(ingestion_dir)
    venue_abbrev = meta["anthology_venue_id"]
    venue_slug = venue_index.get_slug_from_acronym(venue_abbrev)

    if str(datetime.now().year) in venue_abbrev:
        print(f"Fatal: Venue assembler put year in acronym: '{venue_abbrev}'")
        sys.exit(1)

    if re.match(r".*\d$", venue_abbrev) is not None:
        print(
            f"WARNING: Venue {venue_abbrev} ends in a number, this is probably a mistake"
        )

    if venue_slug not in venue_keys:
        event_name = meta['event_name']
        assert (
            re.match(r'(.)* [Ww]orkshop', event_name) is None
        ), f"event name should start with Workshop or The Workshop, instead it started with {re.match(r'(.)* [Ww]orkshop', event_name)[0]}"
        print(f"Creating new venue '{venue_abbrev}' ({event_name})")
        venue_index.add_venue(anthology_datadir, venue_abbrev, meta['event_name'])

    meta["path"] = ingestion_dir
    meta["collection_id"] = collection_id = meta["year"] + "." + venue_slug
    volume_name = meta["volume_name"].lower()
    volume_full_id = f"{collection_id}-{volume_name}"

    # if "sig" in meta:
    #     print(
    #         f"Add this line to {anthology_datadir}/sigs/{meta['sig'].lower()}.yaml:"
    #     )
    #     print(f"  - {meta['year']}:")
    #     print(f"    - {volume_full_id} # {meta['booktitle']}")

    # print(f'volume_full_id {volume_full_id} meta {meta}')
    return volume_full_id, meta


def copy_pdf_and_attachment(
    meta: Dict[str, Any],
    pdfs_dir: str,
    attachments_dir: str,
    papers: List[Dict[str, str]],
    dry_run: bool,
) -> Tuple[Dict[str, Dict[str, str]], str, str, str]:
    volume = dict()
    collection_id = meta['collection_id']
    venue_name = meta['anthology_venue_id'].lower()
    volume_name = meta['volume_name'].lower()

    pdfs_dest_dir = create_des_path(pdfs_dir, venue_name)

    pdfs_src_dir = os.path.join(meta['path'], 'watermarked_pdfs')

    # copy proceedings.pdf
    proceedings_pdf_src_path = os.path.join(meta['path'], 'proceedings.pdf')
    assert os.path.exists(proceedings_pdf_src_path), f'proceedings.pdf was not found'
    proceedings_pdf_dest_path = (
        os.path.join(pdfs_dest_dir, f"{collection_id}-{volume_name}") + ".pdf"
    )
    if dry_run:
        print(
            f'would\'ve moved {proceedings_pdf_src_path} to {proceedings_pdf_dest_path}'
        )
    if not dry_run:
        maybe_copy(proceedings_pdf_src_path, proceedings_pdf_dest_path)

    # copy frontmatter
    frontmatter_src_path = os.path.join(pdfs_src_dir, '0.pdf')
    frontmatter_dest_path = (
        os.path.join(pdfs_dest_dir, f"{collection_id}-{volume_name}") + '.0.pdf'
    )
    if dry_run:
        print(f'would\'ve moved {frontmatter_src_path} to {frontmatter_dest_path}')
    if not dry_run:
        maybe_copy(frontmatter_src_path, frontmatter_dest_path)

    paper_id_full = f'{collection_id}-{volume_name}.0'
    volume[0] = {
        'anthology_id': paper_id_full,
        'pdf': frontmatter_dest_path,
        'attachments': [],
    }

    for i, paper in enumerate(papers):
<<<<<<< HEAD
        # archival papers only
        assert 'archival' in paper.keys(), f'{paper_id} is missing key archival'
        assert 'file' in paper.keys(), f'{paper_id} is missing key file'
        if (
            paper['archival'] == 1
            or paper['archival'] is True
            or paper['archival'] == '1'
        ):
            # copy pdf
            # if 'file' not in paper.keys():
            #     paper_name = paper['title']
            #     print(f'{paper_name} does not have file key')
            # else:
            paper_name = paper['file']
            # paper_name = paper['file']
            if paper_name != '' or paper_name is not None:
                paper_id = str(paper['id'])
                paper_num = i + 1
                paper_id_full = f'{collection_id}-{volume_name}.{paper_num}'

                if os.path.exists(os.path.join(pdfs_src_dir, paper_name)):
                    pdf_src_path = os.path.join(pdfs_src_dir, paper_name)
                elif os.path.exists(os.path.join(pdfs_src_dir, f'{paper_id}.pdf')):
                    pdf_src_path = os.path.join(pdfs_src_dir, f'{paper_id}.pdf')
                else:
                    pdf_src_path = None
                assert pdf_src_path, f'{paper_name} path is None'
                pdf_dest_path = os.path.join(
                    pdfs_dest_dir, f"{collection_id}-{volume_name}.{paper_num}.pdf"
                )
                if dry_run:
                    print(f'would\'ve moved {pdf_src_path} to {pdf_dest_path}')
                if not dry_run:
                    maybe_copy(pdf_src_path, pdf_dest_path)

                volume[paper_num] = {
                    'anthology_id': paper_id_full,
                    'pdf': pdf_dest_path,
                    'attachments': [],
                }
            # copy attachments
            if 'attachments' in paper.keys() and paper['attachments']:
                attchs_dest_dir = create_des_path(attachments_dir, venue_name)
                attchs_src_dir = os.path.join(meta['path'], 'attachments')
                assert os.path.exists(
                    attchs_src_dir
                ), f'paper {i, paper_name} contains attachments but attachments folder was not found'
                cur_paper = paper['attachments'][0]['file']
                if os.path.split(cur_paper)[0] == 'attachments':
                    cur_paper = os.path.split(cur_paper)[1]
                attch_src_path = attchs_src_dir + '/' + cur_paper

                assert attch_src_path, f'{paper_name} attachment path is None'
                _, attch_src_extension = os.path.splitext(attch_src_path)
                type_ = paper['attachments'][0]['type']
                file_name = f'{collection_id}-{volume_name}.{paper_num}.{type_}{attch_src_extension}'
                attch_dest_path = os.path.join(attchs_dest_dir, file_name)
                print(f'attacb src path is {attch_src_path}')
                if dry_run:
                    print(f'would\'ve moved {attch_src_path} to {attch_dest_path}')
                if not dry_run:
                    maybe_copy(attch_src_path, attch_dest_path)
                volume[paper_num]['attachments'].append((attch_dest_path, type_))
=======
        # copy pdf
        paper_name = paper['file']
        paper_id = str(paper['id'])
        paper_num = i + 1
        paper_id_full = f'{collection_id}-{volume_name}.{paper_num}'

        if os.path.exists(os.path.join(pdfs_src_dir, paper_name)):
            pdf_src_path = os.path.join(pdfs_src_dir, paper_name)
        elif os.path.exists(os.path.join(pdfs_src_dir, f'{paper_id}.pdf')):
            pdf_src_path = os.path.join(pdfs_src_dir, f'{paper_id}.pdf')
        else:
            pdf_src_path = None
        assert pdf_src_path, f'{paper_name} path is None'
        pdf_dest_path = os.path.join(
            pdfs_dest_dir, f"{collection_id}-{volume_name}.{paper_num}.pdf"
        )
        if dry_run:
            print(f'would\'ve moved {pdf_src_path} to {pdf_dest_path}')
        if not dry_run:
            maybe_copy(pdf_src_path, pdf_dest_path)

        volume[paper_num] = {
            'anthology_id': paper_id_full,
            'pdf': pdf_dest_path,
            'attachments': [],
        }
        # copy attachments
        if 'attachments' in paper.keys() and paper['attachments']:
            attchs_dest_dir = create_des_path(attachments_dir, venue_name)
            attchs_src_dir = os.path.join(meta['path'], 'attachments')
            assert os.path.exists(
                attchs_src_dir
            ), f'paper {i, paper_name} contains attachments but attachments folder was not found'
            cur_paper = paper['attachments'][0]['file']
            if os.path.split(cur_paper)[0] == 'attachments':
                cur_paper = os.path.split(cur_paper)[1]
            attch_src_path = attchs_src_dir + '/' + cur_paper
            # print(attch_src_path)
            # print(os.path.splitext(paper['attachments'][0]['file']))
            # print(str(os.path.splitext(paper_name)[0]))
            # attch_src_path = find_paper_attachment(
            #     str(os.path.splitext(paper_name)[0]), attchs_src_dir
            # )

            # print(f'{attch_src_path}')
            assert attch_src_path, f'{paper_name} attachment path is None'
            _, attch_src_extension = os.path.splitext(attch_src_path)
            type_ = paper['attachments'][0]['type']
            file_name = (
                f'{collection_id}-{volume_name}.{paper_num}.{type_}{attch_src_extension}'
            )
            attch_dest_path = os.path.join(attchs_dest_dir, file_name)
            print(f'attacb src path is {attch_src_path}')
            if dry_run:
                print(f'would\'ve moved {attch_src_path} to {attch_dest_path}')
            if not dry_run:
                maybe_copy(attch_src_path, attch_dest_path)
            volume[paper_num]['attachments'].append((attch_dest_path, type_))
>>>>>>> ea824b1b
    return volume, collection_id, volume_name, proceedings_pdf_dest_path


def create_xml(
    volume: Dict[str, Dict[str, str]],
    anthology_dir: str,
    ingest_date: str,
    collection_id: str,
    volume_name: str,
    meta: Dict[str, Any],
    proceedings_pdf_dest_path: str,
    people,
    papers: List[Dict[str, str]],
) -> None:
    venue_name = meta['anthology_venue_id'].lower()
    collection_file = os.path.join(anthology_dir, 'data', 'xml', f'{collection_id}.xml')
    if os.path.exists(collection_file):
        root_node = etree.parse(collection_file).getroot()
    else:
        root_node = make_simple_element('collection', attrib={'id': collection_id})

    volume_node = make_simple_element(
        'volume',
        attrib={'id': volume_name, 'ingest-date': ingest_date},
    )
    # Replace the existing one if present
    existing_volume_node = root_node.find(f"./volume[@id='{volume_name}']")
    for i, child in enumerate(root_node):
        if child.attrib['id'] == volume_name:
            root_node[i] = volume_node
            break
    else:
        root_node.append(volume_node)

    meta_node = None

    for paper_num, paper in sorted(volume.items()):
        paper_id_full = paper['anthology_id']
        # print(f'creating xml for paper name {paper}, in papers {papers[paper_num-1]}')
        if paper_num == 0:
            paper_node = proceeding2xml(paper_id_full, meta)
        else:
            paper_node = paper2xml(papers[paper_num - 1], paper_num, paper_id_full, meta)

        if paper_node.attrib['id'] == '0':
            # create metadata subtree
            meta_node = make_simple_element('meta', parent=volume_node)
            title_node = paper_node.find('booktitle')
            meta_node.append(title_node)
            for editor in paper_node.findall('./editor'):
                disamb_name, name_choice = disambiguate_name(
                    editor, paper_id_full, people
                )
                if name_choice != -1:
                    editor.attrib['id'] = disamb_name
                person = PersonName.from_element(editor)
                for name_part in editor:
                    name_part.text = correct_caps(name_part.text)
                meta_node.append(editor)

            # Get the publisher from the meta file
            publisher_node = make_simple_element('publisher', meta['publisher'])
            meta_node.append(publisher_node)

            # Get the address from the meta file
            address_node = make_simple_element("address", meta['location'])
            meta_node.append(address_node)

            meta_node.append(paper_node.find('month'))
            meta_node.append(paper_node.find('year'))

            make_simple_element(
                'url',
                text=f"{collection_id}-{volume_name}",
                attrib={'hash': compute_hash_from_file(proceedings_pdf_dest_path)},
                parent=meta_node,
            )

            # add the venue tag
            make_simple_element("venue", venue_name, parent=meta_node)

            # modify frontmatter tag
            paper_node.tag = 'frontmatter'
            del paper_node.attrib['id']

        url = paper_node.find('./url')
        # if url is not None:
        url.attrib['hash'] = compute_hash_from_file(paper['pdf'])

        for path, type_ in paper['attachments']:
            make_simple_element(
                'attachment',
                text=os.path.basename(path),
                attrib={
                    'type': type_,
                    'hash': compute_hash_from_file(path),
                },
                parent=paper_node,
            )

        if len(paper_node) > 0:
            volume_node.append(paper_node)

        # Normalize
        for oldnode in paper_node:
            normalize(oldnode, informat='latex')

        # Adjust the language tag
        # language_node = paper_node.find('./language')
        # if language_node is not None:
        #     try:
        #         lang = iso639.languages.get(name=language_node.text)
        #     except KeyError:
        #         raise Exception(f"Can't find language '{language_node.text}'")
        #     language_node.text = lang.part3

        # Fix author names
        for name_node in paper_node.findall('./author'):
            disamb_name, name_choice = disambiguate_name(name_node, paper_id_full, people)
            if name_choice != -1:
                name_node.attrib['id'] = disamb_name
            person = PersonName.from_element(name_node)
            for name_part in name_node:
                name_part.text = correct_caps(name_part.text)

    # Other data from the meta file
    # if 'isbn' in meta:
    #     make_simple_element('isbn', meta['isbn'], parent=meta_node)

    indent(root_node)
    tree = etree.ElementTree(root_node)
    tree.write(collection_file, encoding='UTF-8', xml_declaration=True, with_tail=True)


@click.command()
@click.option(
    '-i',
    '--ingestion_dir',
    help='Directory contains proceedings need to be ingested',
)
@click.option(
    '-p',
    '--pdfs_dir',
    default=os.path.join(os.environ['HOME'], 'anthology-files', 'pdf'),
    help='Root path for placement of PDF files',
)
@click.option(
    '-a',
    '--attachments_dir',
    default=os.path.join(os.environ['HOME'], 'anthology-files', 'attachments'),
    help='Root path for placement of attachment files',
)
@click.option(
    '-n',
    '--dry_run',
    default=False,
    help='Do not actually copy anything',
)
@click.option(
    '-r',
    '--anthology_dir',
    default=os.path.join(os.path.dirname(sys.argv[0]), ".."),
    help='Root path of ACL Anthology Github repo.',
)
@click.option(
    '-d',
    '--ingest_date',
    default=f'{datetime.now().year}-{datetime.now().month:02d}-{datetime.now().day:02d}',
    help='Ingestion date',
)
def main(ingestion_dir, pdfs_dir, attachments_dir, dry_run, anthology_dir, ingest_date):
    anthology_datadir = os.path.join(os.path.dirname(sys.argv[0]), "..", "data")
    venue_index = VenueIndex(srcdir=anthology_datadir)
    venue_keys = [venue["slug"].lower() for _, venue in venue_index.items()]

    people = AnthologyIndex(srcdir=anthology_datadir)
    # people.bibkeys = load_bibkeys(anthology_datadir)

    volume_full_id, meta = process_procedding(
        ingestion_dir, anthology_datadir, venue_index, venue_keys
    )
    papers = parse_paper_yaml(ingestion_dir)
    # print(f'original paper {papers[0]}')
    papers = add_paper_nums_in_paper_yaml(papers, ingestion_dir)
    # print(f'updated paper {papers[0]}')
    (
        volume,
        collection_id,
        volume_name,
        proceedings_pdf_dest_path,
    ) = copy_pdf_and_attachment(meta, pdfs_dir, attachments_dir, papers, dry_run)
    create_xml(
        volume=volume,
        anthology_dir=anthology_dir,
        ingest_date=ingest_date,
        collection_id=collection_id,
        volume_name=volume_name,
        meta=meta,
        proceedings_pdf_dest_path=proceedings_pdf_dest_path,
        people=people,
        papers=papers,
    )


if __name__ == '__main__':
    main()<|MERGE_RESOLUTION|>--- conflicted
+++ resolved
@@ -420,7 +420,6 @@
     }
 
     for i, paper in enumerate(papers):
-<<<<<<< HEAD
         # archival papers only
         assert 'archival' in paper.keys(), f'{paper_id} is missing key archival'
         assert 'file' in paper.keys(), f'{paper_id} is missing key file'
@@ -472,7 +471,6 @@
                 if os.path.split(cur_paper)[0] == 'attachments':
                     cur_paper = os.path.split(cur_paper)[1]
                 attch_src_path = attchs_src_dir + '/' + cur_paper
-
                 assert attch_src_path, f'{paper_name} attachment path is None'
                 _, attch_src_extension = os.path.splitext(attch_src_path)
                 type_ = paper['attachments'][0]['type']
@@ -484,66 +482,6 @@
                 if not dry_run:
                     maybe_copy(attch_src_path, attch_dest_path)
                 volume[paper_num]['attachments'].append((attch_dest_path, type_))
-=======
-        # copy pdf
-        paper_name = paper['file']
-        paper_id = str(paper['id'])
-        paper_num = i + 1
-        paper_id_full = f'{collection_id}-{volume_name}.{paper_num}'
-
-        if os.path.exists(os.path.join(pdfs_src_dir, paper_name)):
-            pdf_src_path = os.path.join(pdfs_src_dir, paper_name)
-        elif os.path.exists(os.path.join(pdfs_src_dir, f'{paper_id}.pdf')):
-            pdf_src_path = os.path.join(pdfs_src_dir, f'{paper_id}.pdf')
-        else:
-            pdf_src_path = None
-        assert pdf_src_path, f'{paper_name} path is None'
-        pdf_dest_path = os.path.join(
-            pdfs_dest_dir, f"{collection_id}-{volume_name}.{paper_num}.pdf"
-        )
-        if dry_run:
-            print(f'would\'ve moved {pdf_src_path} to {pdf_dest_path}')
-        if not dry_run:
-            maybe_copy(pdf_src_path, pdf_dest_path)
-
-        volume[paper_num] = {
-            'anthology_id': paper_id_full,
-            'pdf': pdf_dest_path,
-            'attachments': [],
-        }
-        # copy attachments
-        if 'attachments' in paper.keys() and paper['attachments']:
-            attchs_dest_dir = create_des_path(attachments_dir, venue_name)
-            attchs_src_dir = os.path.join(meta['path'], 'attachments')
-            assert os.path.exists(
-                attchs_src_dir
-            ), f'paper {i, paper_name} contains attachments but attachments folder was not found'
-            cur_paper = paper['attachments'][0]['file']
-            if os.path.split(cur_paper)[0] == 'attachments':
-                cur_paper = os.path.split(cur_paper)[1]
-            attch_src_path = attchs_src_dir + '/' + cur_paper
-            # print(attch_src_path)
-            # print(os.path.splitext(paper['attachments'][0]['file']))
-            # print(str(os.path.splitext(paper_name)[0]))
-            # attch_src_path = find_paper_attachment(
-            #     str(os.path.splitext(paper_name)[0]), attchs_src_dir
-            # )
-
-            # print(f'{attch_src_path}')
-            assert attch_src_path, f'{paper_name} attachment path is None'
-            _, attch_src_extension = os.path.splitext(attch_src_path)
-            type_ = paper['attachments'][0]['type']
-            file_name = (
-                f'{collection_id}-{volume_name}.{paper_num}.{type_}{attch_src_extension}'
-            )
-            attch_dest_path = os.path.join(attchs_dest_dir, file_name)
-            print(f'attacb src path is {attch_src_path}')
-            if dry_run:
-                print(f'would\'ve moved {attch_src_path} to {attch_dest_path}')
-            if not dry_run:
-                maybe_copy(attch_src_path, attch_dest_path)
-            volume[paper_num]['attachments'].append((attch_dest_path, type_))
->>>>>>> ea824b1b
     return volume, collection_id, volume_name, proceedings_pdf_dest_path
 
 
