--- conflicted
+++ resolved
@@ -114,16 +114,9 @@
         print(f'-> Found volume "{volume_title}"', file=sys.stderr)
 
         # Iterate through all papers
-<<<<<<< HEAD
-        if volume.find("frontmatter") is not None:
-            papers = chain(volume.find("frontmatter"), volume.findall("paper"))
-        else:
-            papers = volume.findall("paper")
-=======
         papers = volume.findall("paper")
         if frontmatter := volume.find("frontmatter"):
             papers.insert(0, frontmatter)
->>>>>>> bf25c55c
         for paper in papers:
             added = add_doi(paper, collection_id, volume_id, force=args.force)
             if added:
